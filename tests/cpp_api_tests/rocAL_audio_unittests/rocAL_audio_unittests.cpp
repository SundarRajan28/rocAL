--- conflicted
+++ resolved
@@ -132,7 +132,6 @@
         return -1;
     }
 
-<<<<<<< HEAD
     RocalTensor output, input1;
 
     switch (test_case) {
@@ -148,9 +147,7 @@
         }
     }
 
-=======
     // Calling the API to verify and build the augmentation graph
->>>>>>> dd977986
     rocalVerify(handle);
     if (rocalGetStatus(handle) != ROCAL_OK) {
         std::cout << "Could not verify the augmentation graph " << rocalGetErrorMessage(handle);
