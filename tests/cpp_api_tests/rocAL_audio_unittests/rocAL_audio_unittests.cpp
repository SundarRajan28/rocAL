/*
MIT License

Copyright (c) 2024 Advanced Micro Devices, Inc. All rights reserved.

Permission is hereby granted, free of charge, to any person obtaining a copy
of this software and associated documentation files (the "Software"), to deal
in the Software without restriction, including without limitation the rights
to use, copy, modify, merge, publish, distribute, sublicense, and/or sell
copies of the Software, and to permit persons to whom the Software is
furnished to do so, subject to the following conditions:

The above copyright notice and this permission notice shall be included in
all copies or substantial portions of the Software.

THE SOFTWARE IS PROVIDED "AS IS", WITHOUT WARRANTY OF ANY KIND, EXPRESS OR
IMPLIED, INCLUDING BUT NOT LIMITED TO THE WARRANTIES OF MERCHANTABILITY,
FITNESS FOR A PARTICULAR PURPOSE AND NONINFRINGEMENT.  IN NO EVENT SHALL THE
AUTHORS OR COPYRIGHT HOLDERS BE LIABLE FOR ANY CLAIM, DAMAGES OR OTHER
LIABILITY, WHETHER IN AN ACTION OF CONTRACT, TORT OR OTHERWISE, ARISING FROM,
OUT OF OR IN CONNECTION WITH THE SOFTWARE OR THE USE OR OTHER DEALINGS IN
THE SOFTWARE.
*/

#include <unistd.h>

#include <chrono>
#include <cstdio>
#include <cstring>
#include <fstream>
#include <iostream>
#include <vector>
#include <cmath>

#include "rocal_api.h"

using namespace std::chrono;

bool verify_non_silent_region_output(int *nsr_begin, int *nsr_length, std::string case_name) {
    bool pass_status = false;
    // read data from golden outputs
    const char *rocal_data_path = std::getenv("ROCAL_DATA_PATH");
    if (strcmp(rocal_data_path, "") == 0) {
        std::cout << "\n ROCAL_DATA_PATH env variable has not been set. ";
        exit(0);
    }

    std::string ref_file_path = std::string(rocal_data_path) + "GoldenOutputsTensor/reference_outputs_audio/" + case_name + "_output.bin";
    std::ifstream fin(ref_file_path, std::ios::binary);  // Open the binary file for reading

    if (!fin.is_open()) {
        std::cout << "Error: Unable to open the input binary file\n";
        return 1;
    }

    // Get the size of the file
    fin.seekg(0, std::ios::end);
    std::streampos fileSize = fin.tellg();
    fin.seekg(0, std::ios::beg);

    std::size_t numFloats = fileSize / sizeof(int);

    std::vector<int> ref_output(numFloats);

    // Read the floats from the file
    fin.read(reinterpret_cast<char *>(ref_output.data()), fileSize);

    if (fin.fail()) {
        std::cout << "Error: Failed to read from the input binary file\n";
        return 1;
    }

    fin.close();

    if((nsr_begin[0] == ref_output[0]) && (nsr_length[0] == ref_output[1]))
        pass_status = true;

    return pass_status;
}

bool verify_output(float *dst_ptr, long int frames, std::string case_name, int max_samples, int max_channels, int buffer_size) {
    bool pass_status = false;
    // read data from golden outputs
    const char *rocal_data_path = std::getenv("ROCAL_DATA_PATH");
    if (strcmp(rocal_data_path, "") == 0) {
        std::cout << "\n ROCAL_DATA_PATH env variable has not been set. ";
        exit(0);
    }

    std::string ref_file_path = std::string(rocal_data_path) + "GoldenOutputsTensor/reference_outputs_audio/" + case_name + "_output.bin";
    std::ifstream fin(ref_file_path, std::ios::binary);  // Open the binary file for reading

    if (!fin.is_open()) {
        std::cout << "Error: Unable to open the input binary file\n";
        return 1;
    }

    // Get the size of the file
    fin.seekg(0, std::ios::end);
    std::streampos fileSize = fin.tellg();
    fin.seekg(0, std::ios::beg);

    std::size_t numFloats = fileSize / sizeof(float);

    std::vector<float> ref_output(numFloats);

    // Read the floats from the file
    fin.read(reinterpret_cast<char *>(ref_output.data()), fileSize);

    if (fin.fail()) {
        std::cout << "Error: Failed to read from the input binary file\n";
        return 1;
    }

    fin.close();

    int matched_indices = 0;
    for (int i = 0; i < max_samples; i++) {
        for (int j = 0; j < frames; j++) {
            float ref_val, out_val;
            ref_val = ref_output[i * frames + j];
            out_val = dst_ptr[i * max_channels + j];
            bool invalid_comparison = ((out_val == 0.0f) && (ref_val != 0.0f));
            if (!invalid_comparison && std::abs(out_val - ref_val) < 1e-20)
                matched_indices += 1;
        }
    }

    std::cout << std::endl
              << "Results for Test case: " << std::endl;
    if ((matched_indices == buffer_size) && matched_indices != 0) {
        pass_status = true;
    }

    return pass_status;
}

int test(int test_case, const char *path, int qa_mode, int downmix, int gpu);
int main(int argc, const char **argv) {
    // check command-line usage
    const int MIN_ARG_COUNT = 2;
    if (argc < MIN_ARG_COUNT) {
        printf("Usage: ./rocal_audio_unittests <audio-dataset-folder> <test_case> <downmix=0/1> <device-gpu=1/cpu=0> <qa_mode=0/1>\n");
        return -1;
    }

    int argIdx = 0;
    const char *path = argv[++argIdx];
    int qa_mode = 0;
    unsigned test_case = 0;
    bool downmix = false;
    bool gpu = 0;

    if (argc >= argIdx + MIN_ARG_COUNT)
        test_case = atoi(argv[++argIdx]);

    if (argc >= argIdx + MIN_ARG_COUNT)
        downmix = atoi(argv[++argIdx]);

    if (argc >= argIdx + MIN_ARG_COUNT)
        gpu = atoi(argv[++argIdx]);

    if (argc >= argIdx + MIN_ARG_COUNT)
        qa_mode = atoi(argv[++argIdx]);

    if (gpu) {  // TODO - Will be removed when GPU support is added for Audio pipeline
        std::cout << "WRN : Currently Audio unit test supports only HOST backend\n";
        gpu = false;
    }

    int return_val = test(test_case, path, qa_mode, downmix, gpu);
    return return_val;
}

int test(int test_case, const char *path, int qa_mode, int downmix, int gpu) {
    int input_batch_size = 1;
    bool is_output_audio_decoder = false;
    std::cout << ">>> test case " << test_case << std::endl;
    std::cout << ">>> Running on " << (gpu ? "GPU" : "CPU") << std::endl;

    auto handle = rocalCreate(input_batch_size,
                              gpu ? RocalProcessMode::ROCAL_PROCESS_GPU : RocalProcessMode::ROCAL_PROCESS_CPU, 0,
                              1);

    if (rocalGetStatus(handle) != ROCAL_OK) {
        std::cout << "Could not create the Rocal contex\n";
        return -1;
    }

    std::string file_list_path = "";  // User can modify this with the file list path if required
    if (qa_mode && test_case != 3) {  // setting the default file list path from ROCAL_DATA_PATH
        file_list_path = std::string(std::getenv("ROCAL_DATA_PATH")) + "/audio/wav_file_list.txt";
    }

    std::cout << ">>>>>>> Running LABEL READER" << std::endl;
    rocalCreateLabelReader(handle, path, file_list_path.c_str());

    RocalTensor decoded_output;
    is_output_audio_decoder = (test_case == 0 || test_case == 3) ? true : false;
    decoded_output = rocalAudioFileSourceSingleShard(handle, path, file_list_path.c_str(), 0, 1, is_output_audio_decoder, false, false, downmix);
    if (rocalGetStatus(handle) != ROCAL_OK) {
        std::cout << "Audio source could not initialize : " << rocalGetErrorMessage(handle) << std::endl;
        return -1;
    }

    std::string case_name = "";
    switch (test_case) {
        case 0: {
            case_name = "audio_decoder";
            std::cout << ">>>>>>> Running AUDIO DECODER" << std::endl;
        } break;
        case 1: {
            std::cout << ">>>>>>> Running PREEMPHASIS" << std::endl;
            case_name = "preemphasis_filter";
            RocalTensorOutputType tensorOutputType = RocalTensorOutputType::ROCAL_FP32;
            RocalAudioBorderType preemph_border_type = RocalAudioBorderType::ROCAL_CLAMP;
            RocalFloatParam p_preemph_coeff = rocalCreateFloatParameter(0.97);
            rocalPreEmphasisFilter(handle, decoded_output, true, p_preemph_coeff, preemph_border_type, tensorOutputType);

        } break;
        case 2: {
            std::cout << ">>>>>>> Running SPECTROGRAM" << std::endl;
            case_name = "spectrogram";
            std::vector<float> window_fn;
            rocalSpectrogram(handle, decoded_output, true, window_fn, true, true, RocalSpectrogramLayout::ROCAL_FT, 2, 512, 320, 160, ROCAL_FP32);

        } break;
        case 3: {
            case_name = "downmix";
            std::cout << ">>>>>>> Running AUDIO DECODER + DOWNMIX" << std::endl;
        } break;
        case 4: {
            std::cout << ">>>>>>> Running TO DECIBELS" << std::endl;
            case_name = "to_decibels";
            rocalToDecibels(handle, decoded_output, true, std::log(1e-20), std::log(10), 1.0f, ROCAL_FP32);
        } break;
        case 5: {
            std::cout << ">>>>>>> Running RESAMPLE" << std::endl;
            case_name = "resample";
            float resample = 16000.00;
            std::vector<float> range = {1.15, 1.15};
            RocalTensor uniform_distribution_resample = rocalUniformDistribution(handle, decoded_output, false, range);
            RocalTensor resampled_rate = rocalTensorMulScalar(handle, uniform_distribution_resample, false, resample, ROCAL_FP32);
            rocalResample(handle, decoded_output, resampled_rate, true, 1.15 * 255840, 50.0, ROCAL_FP32);
        } break;
        case 6: {
            std::cout << ">>>>>>> Running TENSOR ADD TENSOR" << std::endl;
            case_name = "tensor_add_tensor";
            std::vector<float> range = {1.15, 1.15};
            RocalTensor uniform_distribution_sample = rocalUniformDistribution(handle, decoded_output, false, range);
            rocalTensorAddTensor(handle, decoded_output, uniform_distribution_sample, true, ROCAL_FP32);
        } break;
        case 7: {
            std::cout << ">>>>>>> Running TENSOR MUL SCALAR" << std::endl;
            case_name = "tensor_mul_scalar";
            rocalTensorMulScalar(handle, decoded_output, true, 1.15, ROCAL_FP32);
        } break;
        case 8: {
            std::cout << ">>>>>>> Running NON SILENT REGION " << std::endl;
            case_name = "non_silent_region";
<<<<<<< HEAD
            std::cerr<<"\n before nsr call";
=======
>>>>>>> f1270fc3
            rocalNonSilentRegionDetection(handle, decoded_output, true, -60, 0.0, 8192, 2048);
        } break;
        case 9: {
            std::cout << ">>>>>>> Running SLICE " << std::endl;
            case_name = "slice";
            std::vector<float> fill_values = {0.0};
            std::vector<unsigned> axes = {0};
            auto nsr_output = rocalNonSilentRegionDetection(handle, decoded_output, false, -60.0, 0.0, 8192, 2048);
            rocalSlice(handle, decoded_output, true, nsr_output.first, nsr_output.second, fill_values, ROCAL_ERROR, ROCAL_FP32);
        } break;
        case 10: {
            std::cout << ">>>>>>> Running MEL FILTER BANK " << std::endl;
            case_name = "mel_filter_bank";
            std::vector<float> window_fn;
            RocalTensor spec_output = rocalSpectrogram(handle, decoded_output, false, window_fn, true, true, RocalSpectrogramLayout::ROCAL_FT, 2, 512, 320, 160, ROCAL_FP32);
            rocalMelFilterBank(handle, spec_output, true, 8000, 0.0, RocalMelScaleFormula::SLANEY, 80, true, 16000, ROCAL_FP32);
        } break;
        case 11:
        {
            std::cout << ">>>>>>> Running Normalize " << std::endl;
            case_name = "Normalize";
            std::vector<unsigned> axes = {1};
            std::vector<float> mean;
            std::vector<float> stddev;
            std::vector<float> window_fn;
            RocalTensor spec_output = rocalSpectrogram(handle, decoded_output, false, window_fn, true, true, RocalSpectrogramLayout::ROCAL_FT, 2, 512, 320, 160, ROCAL_FP32);
            rocalNormalize(handle, spec_output, axes, mean, stddev, true, 1, 0, ROCAL_FP32);
        } break;
        default: {
            std::cout << "Not a valid test case ! Exiting!\n";
            return -1;
        }
    }

    // Calling the API to verify and build the augmentation graph
    rocalVerify(handle);
    if (rocalGetStatus(handle) != ROCAL_OK) {
        std::cout << "Could not verify the augmentation graph " << rocalGetErrorMessage(handle);
        return -1;
    }

    int iteration = 0;
    float *buffer = nullptr;
    int *nsr_begin = nullptr;
    int *nsr_length = nullptr;
    int frames = 0;
    int max_channels = 0;
    int max_samples = 0;
    int buffer_size = 0;
    high_resolution_clock::time_point t1 = high_resolution_clock::now();
    while (rocalGetRemainingImages(handle) >= static_cast<size_t>(input_batch_size)) {
        std::cout << "\n Iteration:: " << iteration << "\n";
        iteration++;
        if (rocalRun(handle) != 0) {
            break;
        }
        RocalTensorList output_tensor_list = rocalGetOutputTensors(handle);
        int file_name_length[input_batch_size];
        int file_name_size = rocalGetImageNameLen(handle, file_name_length);
        char audio_file_name[file_name_size];
        std::vector<int> roi(4 * input_batch_size, 0);
        rocalGetImageName(handle, audio_file_name);
        RocalTensorList labels = rocalGetImageLabels(handle);
        int *label_id = reinterpret_cast<int *>(labels->at(0)->buffer());  // The labels are present contiguously in memory
        std::cout << "Audio file : " << audio_file_name << "\n";
        std::cout << "Label : " << *label_id << "\n";
        if(test_case == 8){
            nsr_begin = static_cast<int *>(output_tensor_list->at(0)->buffer());
            nsr_length = static_cast<int *>(output_tensor_list->at(1)->buffer());
        }
        else{
            for (uint idx = 0; idx < output_tensor_list->size(); idx++) {
                buffer = static_cast<float *>(output_tensor_list->at(idx)->buffer());
                output_tensor_list->at(idx)->copy_roi(roi.data());
                max_channels = output_tensor_list->at(idx)->dims().at(2);
                max_samples = max_channels == 1 ? 1 : output_tensor_list->at(idx)->dims().at(1);
                frames = roi[idx * 4 + 2];
                buffer_size = roi[idx * 4 + 2] * roi[idx * 4 + 3];
            }
        }
    }

    if (qa_mode) {
        std::cout << "\n *****************************Verifying Audio output**********************************\n";
        if (test_case != 8 && verify_output(buffer, frames, case_name, max_samples, max_channels, buffer_size)) {
            std::cout << "PASSED!\n\n";
        }
        else if (test_case == 8 && verify_non_silent_region_output(nsr_begin, nsr_length, case_name)) {
            std::cout << "PASSED!\n\n";
        }
        else {
            std::cout << "FAILED!\n\n";
        }
    }

    high_resolution_clock::time_point t2 = high_resolution_clock::now();
    auto dur = duration_cast<microseconds>(t2 - t1).count();
    auto rocal_timing = rocalGetTimingInfo(handle);
    std::cout << "Load     time " << rocal_timing.load_time << std::endl;
    std::cout << "Decode   time " << rocal_timing.decode_time << std::endl;
    std::cout << "Process  time " << rocal_timing.process_time << std::endl;
    std::cout << "Transfer time " << rocal_timing.transfer_time << std::endl;
    std::cout << ">>>>> Total Elapsed Time " << dur / 1000000 << " sec " << dur % 1000000 << " us " << std::endl;
    rocalRelease(handle);
    return 0;
}<|MERGE_RESOLUTION|>--- conflicted
+++ resolved
@@ -258,10 +258,6 @@
         case 8: {
             std::cout << ">>>>>>> Running NON SILENT REGION " << std::endl;
             case_name = "non_silent_region";
-<<<<<<< HEAD
-            std::cerr<<"\n before nsr call";
-=======
->>>>>>> f1270fc3
             rocalNonSilentRegionDetection(handle, decoded_output, true, -60, 0.0, 8192, 2048);
         } break;
         case 9: {
