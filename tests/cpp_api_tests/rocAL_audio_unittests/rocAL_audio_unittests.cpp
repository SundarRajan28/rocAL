/*
MIT License

Copyright (c) 2024 Advanced Micro Devices, Inc. All rights reserved.

Permission is hereby granted, free of charge, to any person obtaining a copy
of this software and associated documentation files (the "Software"), to deal
in the Software without restriction, including without limitation the rights
to use, copy, modify, merge, publish, distribute, sublicense, and/or sell
copies of the Software, and to permit persons to whom the Software is
furnished to do so, subject to the following conditions:

The above copyright notice and this permission notice shall be included in
all copies or substantial portions of the Software.

THE SOFTWARE IS PROVIDED "AS IS", WITHOUT WARRANTY OF ANY KIND, EXPRESS OR
IMPLIED, INCLUDING BUT NOT LIMITED TO THE WARRANTIES OF MERCHANTABILITY,
FITNESS FOR A PARTICULAR PURPOSE AND NONINFRINGEMENT.  IN NO EVENT SHALL THE
AUTHORS OR COPYRIGHT HOLDERS BE LIABLE FOR ANY CLAIM, DAMAGES OR OTHER
LIABILITY, WHETHER IN AN ACTION OF CONTRACT, TORT OR OTHERWISE, ARISING FROM,
OUT OF OR IN CONNECTION WITH THE SOFTWARE OR THE USE OR OTHER DEALINGS IN
THE SOFTWARE.
*/

#include <unistd.h>

#include <chrono>
#include <cstdio>
#include <cstring>
#include <fstream>
#include <iostream>
#include <vector>

#include "rocal_api.h"

using namespace std::chrono;

bool verify_output(float *dst_ptr, long int frames, std::string case_name) {
    bool pass_status = false;
    // read data from golden outputs
    const char *rocal_data_path = std::getenv("ROCAL_DATA_PATH");
    if (strcmp(rocal_data_path, "") == 0) {
        std::cout << "\n ROCAL_DATA_PATH env variable has not been set. ";
        exit(0);
    }

    std::string ref_file_path = std::string(rocal_data_path) + "GoldenOutputsTensor/reference_outputs_audio/" + case_name + "_output.bin";
    long int out_buffer_size = frames;
    std::vector<float> ref_output(out_buffer_size);
    std::fstream fin(ref_file_path, std::ios::in | std::ios::binary);
    if (fin.is_open()) {
        for (long int i = 0; i < out_buffer_size; i++) {
            if (!fin.eof()) {
                fin.read(reinterpret_cast<char *>(ref_output.data()), sizeof(float));
            } else {
                std::cout << "\nUnable to read all data from golden outputs\n";
                return pass_status;
            }
        }
    } else {
        std::cout << "\nCould not open the reference output. Please check the path specified\n";
        return pass_status;
    }

    int matched_indices = 0;
    for (int j = 0; j < frames; j++) {
        float ref_val, out_val;
        ref_val = ref_output[j];
        out_val = dst_ptr[j];
        bool invalid_comparison = ((out_val == 0.0f) && (ref_val != 0.0f));
        if (!invalid_comparison && abs(out_val - ref_val) < 1e-20)
            matched_indices += 1;
    }

    std::cout << std::endl << "Results for Test case: " << std::endl;
    if ((matched_indices == frames) && matched_indices != 0) {
        pass_status = true;
    }

    return pass_status;
}

int test(int test_case, const char *path, int qa_mode, int downmix, int gpu);
int main(int argc, const char **argv) {
    // check command-line usage
    const int MIN_ARG_COUNT = 2;
    if (argc < MIN_ARG_COUNT) {
        printf("Usage: ./rocal_audio_unittests <audio-dataset-folder> <test_case> <downmix=0/1> <device-gpu=1/cpu=0> <qa_mode=0/1>\n");
        return -1;
    }

    int argIdx = 0;
    const char *path = argv[++argIdx];
    int qa_mode = 0;
    unsigned test_case = 0;
    bool downmix = false;
    bool gpu = 0;

    if (argc >= argIdx + MIN_ARG_COUNT)
        test_case = atoi(argv[++argIdx]);

    if (argc >= argIdx + MIN_ARG_COUNT)
        downmix = atoi(argv[++argIdx]);

    if (argc >= argIdx + MIN_ARG_COUNT)
        gpu = atoi(argv[++argIdx]);

    if (argc >= argIdx + MIN_ARG_COUNT)
        qa_mode = atoi(argv[++argIdx]);

    if (gpu) {  // TODO - Will be removed when GPU support is added for Audio pipeline
        std::cout << "WRN : Currently Audio unit test supports only HOST backend\n";
        gpu = false;
    }

    int return_val = test(test_case, path, qa_mode, downmix, gpu);
    return return_val;
}

int test(int test_case, const char *path, int qa_mode, int downmix, int gpu) {
    int input_batch_size = 1;
    bool is_output_audio_decoder = false;
    std::cout << ">>> test case " << test_case << std::endl;
    std::cout << ">>> Running on " << (gpu ? "GPU" : "CPU") << std::endl;

    auto handle = rocalCreate(input_batch_size,
                              gpu ? RocalProcessMode::ROCAL_PROCESS_GPU : RocalProcessMode::ROCAL_PROCESS_CPU, 0,
                              1);

    if (rocalGetStatus(handle) != ROCAL_OK) {
        std::cout << "Could not create the Rocal contex\n";
        return -1;
    }

    std::cout << ">>>>>>> Running LABEL READER" << std::endl;
    rocalCreateLabelReader(handle, path);

<<<<<<< HEAD
    RocalTensor output, decoded_output;
    if (test_case == 0)
=======
    RocalTensor decoded_output;
    if(test_case == 0)
>>>>>>> 41ecb2ac
        is_output_audio_decoder = true;
    decoded_output = rocalAudioFileSourceSingleShard(handle, path, 0, 1, is_output_audio_decoder, false, false, downmix);
    if (rocalGetStatus(handle) != ROCAL_OK) {
        std::cout << "Audio source could not initialize : " << rocalGetErrorMessage(handle) << std::endl;
        return -1;
    }

    std::string case_name = "";
    switch (test_case) {
        case 0: {
            case_name = "audio_decoder";
            std::cout << ">>>>>>> Running AUDIO DECODER" << std::endl;
        } break;
        case 1: {
            std::cout << ">>>>>>> Running PREEMPHASIS" << std::endl;
            case_name = "preemphasis_filter";
            RocalTensorOutputType tensorOutputType = RocalTensorOutputType::ROCAL_FP32;
            RocalAudioBorderType preemph_border_type = RocalAudioBorderType::ROCAL_CLAMP;
            RocalFloatParam p_preemph_coeff = rocalCreateFloatParameter(0.97);
            rocalPreEmphasisFilter(handle, decoded_output, true, p_preemph_coeff, preemph_border_type, tensorOutputType);

        } break;
        default: {
            std::cout << "Not a valid test case ! Exiting!\n";
            return -1;
        }
    }

    // Calling the API to verify and build the augmentation graph
    rocalVerify(handle);
    if (rocalGetStatus(handle) != ROCAL_OK) {
        std::cout << "Could not verify the augmentation graph " << rocalGetErrorMessage(handle);
        return -1;
    }

    int iteration = 0;
    float *buffer = nullptr;
    int frames = 0;
    high_resolution_clock::time_point t1 = high_resolution_clock::now();
    while (rocalGetRemainingImages(handle) >= static_cast<size_t>(input_batch_size)) {
        std::cerr << "\n Iteration:: " << iteration << "\n";
        iteration++;
        if (rocalRun(handle) != 0) {
            break;
        }
        RocalTensorList output_tensor_list = rocalGetOutputTensors(handle);
        int file_name_length[input_batch_size];
        int file_name_size = rocalGetImageNameLen(handle, file_name_length);
        char audio_file_name[file_name_size];
        std::vector<int> roi(4 * input_batch_size, 0);
        rocalGetImageName(handle, audio_file_name);
        std::cerr << "Audio file : " << audio_file_name << "\n";
        for (uint idx = 0; idx < output_tensor_list->size(); idx++) {
            buffer = static_cast<float *>(output_tensor_list->at(idx)->buffer());
            output_tensor_list->at(idx)->copy_roi(roi.data());
            frames = roi[idx * 4 + 2];
        }
    }

    if (qa_mode) {
        std::cout << "\n *****************************Verifying Audio output**********************************\n";
        if (verify_output(buffer, frames, case_name)) {
            std::cout << "PASSED!\n\n";
        } else {
            std::cout << "FAILED!\n\n";
        }
    }

    high_resolution_clock::time_point t2 = high_resolution_clock::now();
    auto dur = duration_cast<microseconds>(t2 - t1).count();
    auto rocal_timing = rocalGetTimingInfo(handle);
    std::cout << "Load     time " << rocal_timing.load_time << std::endl;
    std::cout << "Decode   time " << rocal_timing.decode_time << std::endl;
    std::cout << "Process  time " << rocal_timing.process_time << std::endl;
    std::cout << "Transfer time " << rocal_timing.transfer_time << std::endl;
    std::cout << ">>>>> Total Elapsed Time " << dur / 1000000 << " sec " << dur % 1000000 << " us " << std::endl;
    rocalRelease(handle);
    return 0;
}<|MERGE_RESOLUTION|>--- conflicted
+++ resolved
@@ -135,13 +135,8 @@
     std::cout << ">>>>>>> Running LABEL READER" << std::endl;
     rocalCreateLabelReader(handle, path);
 
-<<<<<<< HEAD
-    RocalTensor output, decoded_output;
+    RocalTensor decoded_output;
     if (test_case == 0)
-=======
-    RocalTensor decoded_output;
-    if(test_case == 0)
->>>>>>> 41ecb2ac
         is_output_audio_decoder = true;
     decoded_output = rocalAudioFileSourceSingleShard(handle, path, 0, 1, is_output_audio_decoder, false, false, downmix);
     if (rocalGetStatus(handle) != ROCAL_OK) {
