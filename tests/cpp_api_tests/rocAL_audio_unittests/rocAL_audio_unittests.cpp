--- conflicted
+++ resolved
@@ -35,13 +35,7 @@
 
 using namespace std::chrono;
 
-<<<<<<< HEAD
-bool verify_output(float *dstPtr, long int frames, std::string case_name)
-{
-    std::fstream refFile;
-=======
 bool verify_output(float *dst_ptr, long int frames, std::string case_name) {
->>>>>>> 1ed758c6
     bool pass_status = false;
     // read data from golden outputs
     const char *rocal_data_path = std::getenv("ROCAL_DATA_PATH");
@@ -50,16 +44,6 @@
         exit(0);
     }
 
-<<<<<<< HEAD
-    std::string file_path = std::string(rocal_data_path)+ "GoldenOutputsTensor/reference_outputs_audio/" + case_name + "_output.bin";
-    long int oBufferSize = frames;
-    std::vector<float> refOutput(oBufferSize);
-    std::fstream fin(file_path, std::ios::in | std::ios::binary);
-    if(fin.is_open()) {
-        for(long int i = 0; i < oBufferSize; i++) {
-            if(!fin.eof()) {
-                fin.read(reinterpret_cast<char*>(refOutput.data()), sizeof(float));
-=======
     std::string ref_file_path = std::string(rocal_data_path) + "GoldenOutputsTensor/reference_outputs_audio/" + case_name + "_output.bin";
     long int out_buffer_size = frames;
     std::vector<float> ref_output(out_buffer_size);
@@ -68,7 +52,6 @@
         for (long int i = 0; i < out_buffer_size; i++) {
             if (!fin.eof()) {
                 fin.read(reinterpret_cast<char *>(ref_output.data()), sizeof(float));
->>>>>>> 1ed758c6
             } else {
                 std::cout << "\nUnable to read all data from golden outputs\n";
                 return pass_status;
@@ -124,11 +107,7 @@
 
     if (argc >= argIdx + MIN_ARG_COUNT)
         qa_mode = atoi(argv[++argIdx]);
-<<<<<<< HEAD
     
-=======
-
->>>>>>> 1ed758c6
     if (gpu) {  // TODO - Will be removed when GPU support is added for Audio pipeline
         std::cout << "WRN : Currently Audio unit test supports only HOST backend\n";
         gpu = false;
@@ -139,11 +118,7 @@
 }
 
 int test(int test_case, const char *path, int qa_mode, int downmix, int gpu) {
-<<<<<<< HEAD
-    int inputBatchSize = 1;
-=======
     int input_batch_size = 1;
->>>>>>> 1ed758c6
     bool is_output_audio_decoder = false;
     std::cout << ">>> test case " << test_case << std::endl;
     std::cout << ">>> Running on " << (gpu ? "GPU" : "CPU") << std::endl;
@@ -160,13 +135,8 @@
     std::cout << ">>>>>>> Running LABEL READER" << std::endl;
     rocalCreateLabelReader(handle, path);
 
-<<<<<<< HEAD
     RocalTensor output, decoded_output;
     if(test_case == 0)
-=======
-    RocalTensor decoded_output;
-    if (test_case == 0)
->>>>>>> 1ed758c6
         is_output_audio_decoder = true;
     decoded_output = rocalAudioFileSourceSingleShard(handle, path, 0, 1, is_output_audio_decoder, false, false, downmix);
     if (rocalGetStatus(handle) != ROCAL_OK) {
@@ -174,17 +144,12 @@
         return -1;
     }
 
-<<<<<<< HEAD
-    std::string case_name="";
-=======
     std::string case_name = "";
->>>>>>> 1ed758c6
     switch (test_case) {
         case 0: {
             case_name = "audio_decoder";
             std::cout << ">>>>>>> Running AUDIO DECODER" << std::endl;
         } break;
-<<<<<<< HEAD
         case 1: {
             std::cout << ">>>>>>> Running PREEMPHASIS" << std::endl;
             case_name = "preemphasis_filter";
@@ -194,8 +159,6 @@
             output = rocalPreEmphasisFilter(handle, decoded_output, true, p_preemph_coeff, preemph_border_type, tensorOutputType);
 
         } break;
-=======
->>>>>>> 1ed758c6
         default: {
             std::cout << "Not a valid test case ! Exiting!\n";
             return -1;
