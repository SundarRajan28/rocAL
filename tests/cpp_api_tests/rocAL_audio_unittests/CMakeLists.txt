################################################################################
#
# MIT License
#
<<<<<<< HEAD
# Copyright (c) 2018 - 2024 Advanced Micro Devices, Inc.
#
=======
#Copyright (c) 2024 Advanced Micro Devices, Inc. All rights reserved.

>>>>>>> a6d73331
# Permission is hereby granted, free of charge, to any person obtaining a copy
# of this software and associated documentation files (the "Software"), to deal
# in the Software without restriction, including without limitation the rights
# to use, copy, modify, merge, publish, distribute, sublicense, and/or sell
# copies of the Software, and to permit persons to whom the Software is
# furnished to do so, subject to the following conditions:
#
# The above copyright notice and this permission notice shall be included in all
# copies or substantial portions of the Software.
#
# THE SOFTWARE IS PROVIDED "AS IS", WITHOUT WARRANTY OF ANY KIND, EXPRESS OR
# IMPLIED, INCLUDING BUT NOT LIMITED TO THE WARRANTIES OF MERCHANTABILITY,
# FITNESS FOR A PARTICULAR PURPOSE AND NONINFRINGEMENT. IN NO EVENT SHALL THE
# AUTHORS OR COPYRIGHT HOLDERS BE LIABLE FOR ANY CLAIM, DAMAGES OR OTHER
# LIABILITY, WHETHER IN AN ACTION OF CONTRACT, TORT OR OTHERWISE, ARISING FROM,
# OUT OF OR IN CONNECTION WITH THE SOFTWARE OR THE USE OR OTHER DEALINGS IN THE
# SOFTWARE.
#
################################################################################
cmake_minimum_required(VERSION 3.0)

project (rocAL_audio_unittests)
set(CMAKE_CXX_STANDARD 14)

# ROCm Path
set(ROCM_PATH /opt/rocm CACHE PATH "Default ROCm installation path")

# avoid setting the default installation path to /usr/local
if(CMAKE_INSTALL_PREFIX_INITIALIZED_TO_DEFAULT)
  set(CMAKE_INSTALL_PREFIX ${ROCM_PATH} CACHE PATH "MIVisionX default installation path" FORCE)
endif(CMAKE_INSTALL_PREFIX_INITIALIZED_TO_DEFAULT)
set(CMAKE_INSTALL_RPATH_USE_LINK_PATH TRUE)

# Add Default libdir
set(CMAKE_INSTALL_LIBDIR "lib" CACHE STRING "Library install directory")
include(GNUInstallDirs)

list(APPEND CMAKE_MODULE_PATH ${PROJECT_SOURCE_DIR}/../amd_openvx/cmake)

find_package(AMDRPP QUIET)
include_directories(${ROCM_PATH}/${CMAKE_INSTALL_INCLUDEDIR}/mivisionx/rocal)
link_directories(${ROCM_PATH}/lib/)
file(GLOB My_Source_Files ./*.cpp)
add_executable(${PROJECT_NAME} ${My_Source_Files})

target_link_libraries(${PROJECT_NAME} rocal)
set(CMAKE_CXX_FLAGS "${CMAKE_CXX_FLAGS} -O3 -mf16c -Wall ")

install(TARGETS ${PROJECT_NAME} DESTINATION ${CMAKE_INSTALL_BINDIR})<|MERGE_RESOLUTION|>--- conflicted
+++ resolved
@@ -2,13 +2,8 @@
 #
 # MIT License
 #
-<<<<<<< HEAD
-# Copyright (c) 2018 - 2024 Advanced Micro Devices, Inc.
-#
-=======
 #Copyright (c) 2024 Advanced Micro Devices, Inc. All rights reserved.
 
->>>>>>> a6d73331
 # Permission is hereby granted, free of charge, to any person obtaining a copy
 # of this software and associated documentation files (the "Software"), to deal
 # in the Software without restriction, including without limitation the rights
