--- conflicted
+++ resolved
@@ -225,26 +225,15 @@
         } break;
         case 3: {
             case_name = "downmix";
-<<<<<<< HEAD
-            std::cout << ">>>>>>> Running AUDIO DECODER + DOWNMIX" << std::endl;
-        } break;
-        case 4: {
-            std::cout << ">>>>>>> Running TO DECIBELS" << std::endl;
-=======
             std::cout << "Running AUDIO DECODER + DOWNMIX" << std::endl;
         } break;
         case 4: {
             std::cout << "Running TO DECIBELS" << std::endl;
->>>>>>> d425f180
             case_name = "to_decibels";
             rocalToDecibels(handle, decoded_output, true, std::log(1e-20), std::log(10), 1.0f, ROCAL_FP32);
         } break;
         case 5: {
-<<<<<<< HEAD
-            std::cout << ">>>>>>> Running RESAMPLE" << std::endl;
-=======
             std::cout << "Running RESAMPLE" << std::endl;
->>>>>>> d425f180
             case_name = "resample";
             float resample = 16000.00;
             std::vector<float> range = {1.15, 1.15};
@@ -253,41 +242,30 @@
             rocalResample(handle, decoded_output, resampled_rate, true, 1.15 * 255840, 50.0, ROCAL_FP32);
         } break;
         case 6: {
-<<<<<<< HEAD
-            std::cout << ">>>>>>> Running TENSOR ADD TENSOR" << std::endl;
-=======
             std::cout << "Running TENSOR ADD TENSOR" << std::endl;
->>>>>>> d425f180
             case_name = "tensor_add_tensor";
             std::vector<float> range = {1.15, 1.15};
             RocalTensor uniform_distribution_sample = rocalUniformDistribution(handle, decoded_output, false, range);
             rocalTensorAddTensor(handle, decoded_output, uniform_distribution_sample, true, ROCAL_FP32);
         } break;
         case 7: {
-<<<<<<< HEAD
-            std::cout << ">>>>>>> Running TENSOR MUL SCALAR" << std::endl;
+            std::cout << "Running TENSOR MUL SCALAR" << std::endl;
             case_name = "tensor_mul_scalar";
             rocalTensorMulScalar(handle, decoded_output, true, 1.15, ROCAL_FP32);
         } break;
         case 8: {
-            std::cout << ">>>>>>> Running NON SILENT REGION " << std::endl;
+            std::cout << "Running NON SILENT REGION " << std::endl;
             case_name = "non_silent_region";
             rocalNonSilentRegionDetection(handle, decoded_output, true, -60, 0.0, 8192, 2048);
         } break;
         case 9: {
-            std::cout << ">>>>>>> Running SLICE " << std::endl;
+            std::cout << "Running SLICE " << std::endl;
             case_name = "slice";
             std::vector<float> fill_values = {0.0};
             std::vector<unsigned> axes = {0};
             auto nsr_output = rocalNonSilentRegionDetection(handle, decoded_output, false, -60.0, 0.0, 8192, 2048);
             rocalSlice(handle, decoded_output, true, nsr_output.first, nsr_output.second, fill_values, ROCAL_ERROR, ROCAL_FP32);
         } break;
-=======
-            std::cout << "Running TENSOR MUL SCALAR" << std::endl;
-            case_name = "tensor_mul_scalar";
-            rocalTensorMulScalar(handle, decoded_output, true, 1.15, ROCAL_FP32);
-        } break;
->>>>>>> d425f180
         default: {
             std::cout << "Not a valid test case ! Exiting!\n";
             return -1;
