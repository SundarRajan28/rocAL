--- conflicted
+++ resolved
@@ -132,7 +132,6 @@
         return -1;
     }
 
-<<<<<<< HEAD
     std::string file_list_path = "";  // User can modify this with the file list path if required
     if (qa_mode) {                    // setting the default file list path from ROCAL_DATA_PATH
         file_list_path = std::string(std::getenv("ROCAL_DATA_PATH")) + "rocal_data/audio/wav_file_list.txt";
@@ -140,10 +139,6 @@
 
     std::cout << ">>>>>>> Running LABEL READER" << std::endl;
     rocalCreateLabelReader(handle, path, file_list_path.c_str());
-=======
-    std::cout << "Running LABEL READER" << std::endl;
-    rocalCreateLabelReader(handle, path);
->>>>>>> d894aba6
 
     if (test_case == 0)
         is_output_audio_decoder = true;
