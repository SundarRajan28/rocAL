--- conflicted
+++ resolved
@@ -36,7 +36,6 @@
 
 using namespace std::chrono;
 
-<<<<<<< HEAD
 bool verify_non_silent_region_output(int *nsr_begin, int *nsr_length, std::string case_name) {
     bool pass_status = false;
     // read data from golden outputs
@@ -79,10 +78,7 @@
     return pass_status;
 }
 
-bool verify_output(float *dst_ptr, long int frames, std::string case_name, int max_samples, int max_channels, int buffer_size) {
-=======
 bool verify_output(float *dst_ptr, long int frames, long int channels, std::string case_name, int max_samples, int max_channels, int buffer_size) {
->>>>>>> b2c40eb9
     bool pass_status = false;
     // read data from golden outputs
     const char *rocal_data_path = std::getenv("ROCAL_DATA_PATH");
@@ -286,13 +282,9 @@
 
     int iteration = 0;
     float *buffer = nullptr;
-<<<<<<< HEAD
     int *nsr_begin = nullptr;
     int *nsr_length = nullptr;
-    int frames = 0;
-=======
     int frames = 0, channels = 0;
->>>>>>> b2c40eb9
     int max_channels = 0;
     int max_samples = 0;
     int buffer_size = 0;
@@ -313,7 +305,6 @@
         int *label_id = reinterpret_cast<int *>(labels->at(0)->buffer());  // The labels are present contiguously in memory
         std::cout << "Audio file : " << audio_file_name << "\n";
         std::cout << "Label : " << *label_id << "\n";
-<<<<<<< HEAD
         if(test_case == 8){
             nsr_begin = static_cast<int *>(output_tensor_list->at(0)->buffer());
             nsr_length = static_cast<int *>(output_tensor_list->at(1)->buffer());
@@ -325,28 +316,15 @@
                 max_channels = output_tensor_list->at(idx)->dims().at(2);
                 max_samples = max_channels == 1 ? 1 : output_tensor_list->at(idx)->dims().at(1);
                 frames = roi[idx * 4 + 2];
+                channels = roi[idx * 4 + 3];
                 buffer_size = roi[idx * 4 + 2] * roi[idx * 4 + 3];
             }
-=======
-        for (uint idx = 0; idx < output_tensor_list->size(); idx++) {
-            buffer = static_cast<float *>(output_tensor_list->at(idx)->buffer());
-            output_tensor_list->at(idx)->copy_roi(roi.data());
-            max_channels = output_tensor_list->at(idx)->dims().at(2);
-            max_samples = max_channels == 1 ? 1 : output_tensor_list->at(idx)->dims().at(1);
-            frames = roi[idx * 4 + 2];
-            channels = roi[idx * 4 + 3];
-            buffer_size = roi[idx * 4 + 2] * roi[idx * 4 + 3];
->>>>>>> b2c40eb9
         }
     }
 
     if (qa_mode) {
         std::cout << "\n *****************************Verifying Audio output**********************************\n";
-<<<<<<< HEAD
-        if (test_case != 8 && verify_output(buffer, frames, case_name, max_samples, max_channels, buffer_size)) {
-=======
-        if (verify_output(buffer, frames, channels, case_name, max_samples, max_channels, buffer_size)) {
->>>>>>> b2c40eb9
+        if (test_case != 8 && verify_output(buffer, frames, channels, case_name, max_samples, max_channels, buffer_size)) {
             std::cout << "PASSED!\n\n";
         }
         else if (test_case == 8 && verify_non_silent_region_output(nsr_begin, nsr_length, case_name)) {
