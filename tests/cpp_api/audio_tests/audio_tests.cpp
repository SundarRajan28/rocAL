--- conflicted
+++ resolved
@@ -36,53 +36,7 @@
 
 using namespace std::chrono;
 
-<<<<<<< HEAD
-bool verify_non_silent_region_output(int *nsr_begin, int *nsr_length, std::string case_name) {
-    bool pass_status = false;
-    // read data from golden outputs
-    const char *rocal_data_path = std::getenv("ROCAL_DATA_PATH");
-    if (strcmp(rocal_data_path, "") == 0) {
-        std::cout << "\n ROCAL_DATA_PATH env variable has not been set. ";
-        exit(0);
-    }
-
-    std::string ref_file_path = std::string(rocal_data_path) + "GoldenOutputsTensor/reference_outputs_audio/" + case_name + "_output.bin";
-    std::ifstream fin(ref_file_path, std::ios::binary);  // Open the binary file for reading
-
-    if (!fin.is_open()) {
-        std::cout << "Error: Unable to open the input binary file\n";
-        return 1;
-    }
-
-    // Get the size of the file
-    fin.seekg(0, std::ios::end);
-    std::streampos fileSize = fin.tellg();
-    fin.seekg(0, std::ios::beg);
-
-    std::size_t numFloats = fileSize / sizeof(int);
-
-    std::vector<int> ref_output(numFloats);
-
-    // Read the floats from the file
-    fin.read(reinterpret_cast<char *>(ref_output.data()), fileSize);
-
-    if (fin.fail()) {
-        std::cout << "Error: Failed to read from the input binary file\n";
-        return 1;
-    }
-
-    fin.close();
-
-    if((nsr_begin[0] == ref_output[0]) && (nsr_length[0] == ref_output[1]))
-        pass_status = true;
-
-    return pass_status;
-}
-
-bool verify_output(float *dst_ptr, long int frames, long int channels, std::string case_name, int max_samples, int max_channels, int buffer_size) {
-=======
 bool verify_non_silent_region_output(int *nsr_begin, int *nsr_length, std::string case_name, std::string rocal_data_path) {
->>>>>>> a05701cb
     bool pass_status = false;
     // read data from golden outputs
     std::string ref_file_path = rocal_data_path + "rocal_data/GoldenOutputsTensor/reference_outputs_audio/" + case_name + "_output.bin";
@@ -301,7 +255,6 @@
             auto nsr_output = rocalNonSilentRegionDetection(handle, decoded_output, false, -60.0, 0.0, 8192, 2048);
             rocalSlice(handle, decoded_output, true, nsr_output.first, nsr_output.second, fill_values, ROCAL_ERROR, ROCAL_FP32);
         } break;
-<<<<<<< HEAD
         case 10: {
             std::cout << "Running MEL FILTER BANK " << std::endl;
             case_name = "mel_filter_bank";
@@ -311,7 +264,7 @@
         } break;
         case 11:
         {
-            std::cout << "Running Normalize " << std::endl;
+            std::cout << "Running NORMALIZE " << std::endl;
             case_name = "normalize";
             std::vector<unsigned> axes = {1};
             std::vector<float> mean;
@@ -320,8 +273,6 @@
             RocalTensor spec_output = rocalSpectrogram(handle, decoded_output, false, window_fn, true, true, 2, 512, 320, 160, ROCAL_NFT, ROCAL_FP32);
             rocalNormalize(handle, spec_output, axes, mean, stddev, true, 1, 0, ROCAL_FP32);
         } break;
-=======
->>>>>>> a05701cb
         default: {
             std::cout << "Not a valid test case ! Exiting!\n";
             return -1;
@@ -360,18 +311,10 @@
         int *label_id = reinterpret_cast<int *>(labels->at(0)->buffer());  // The labels are present contiguously in memory
         std::cout << "Audio file : " << audio_file_name << "\n";
         std::cout << "Label : " << *label_id << "\n";
-<<<<<<< HEAD
-        if(test_case == 8){
-            nsr_begin = static_cast<int *>(output_tensor_list->at(0)->buffer());
-            nsr_length = static_cast<int *>(output_tensor_list->at(1)->buffer());
-        }
-        else{
-=======
         if (test_case == 8) {  // Non silent region detection outputs
             nsr_begin = static_cast<int *>(output_tensor_list->at(0)->buffer());
             nsr_length = static_cast<int *>(output_tensor_list->at(1)->buffer());
         } else {
->>>>>>> a05701cb
             for (uint idx = 0; idx < output_tensor_list->size(); idx++) {
                 buffer = static_cast<float *>(output_tensor_list->at(idx)->buffer());
                 output_tensor_list->at(idx)->copy_roi(roi.data());
@@ -386,23 +329,15 @@
 
     if (qa_mode) {
         std::cout << "\n *****************************Verifying Audio output**********************************\n";
-<<<<<<< HEAD
-        if (test_case != 8 && verify_output(buffer, frames, channels, case_name, max_samples, max_channels, buffer_size)) {
-=======
         if (rocal_data_path.empty()) {
             std::cout << "\n ROCAL_DATA_PATH env variable has not been set. ";
             exit(0);
         }
-        if (verify_output(buffer, frames, channels, case_name, max_samples, max_channels, buffer_size, rocal_data_path)) {
+        if (test_case != 8 && verify_output(buffer, frames, channels, case_name, max_samples, max_channels, buffer_size, rocal_data_path)) {
             std::cout << "PASSED!\n\n";
         } else if (test_case == 8 && verify_non_silent_region_output(nsr_begin, nsr_length, case_name, rocal_data_path)) {
->>>>>>> a05701cb
             std::cout << "PASSED!\n\n";
-        }
-        else if (test_case == 8 && verify_non_silent_region_output(nsr_begin, nsr_length, case_name)) {
-            std::cout << "PASSED!\n\n";
-        }
-        else {
+        } else {
             std::cout << "FAILED!\n\n";
         }
     }
