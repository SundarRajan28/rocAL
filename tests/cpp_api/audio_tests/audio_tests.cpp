/*
MIT License

Copyright (c) 2024 Advanced Micro Devices, Inc. All rights reserved.

Permission is hereby granted, free of charge, to any person obtaining a copy
of this software and associated documentation files (the "Software"), to deal
in the Software without restriction, including without limitation the rights
to use, copy, modify, merge, publish, distribute, sublicense, and/or sell
copies of the Software, and to permit persons to whom the Software is
furnished to do so, subject to the following conditions:

The above copyright notice and this permission notice shall be included in
all copies or substantial portions of the Software.

THE SOFTWARE IS PROVIDED "AS IS", WITHOUT WARRANTY OF ANY KIND, EXPRESS OR
IMPLIED, INCLUDING BUT NOT LIMITED TO THE WARRANTIES OF MERCHANTABILITY,
FITNESS FOR A PARTICULAR PURPOSE AND NONINFRINGEMENT.  IN NO EVENT SHALL THE
AUTHORS OR COPYRIGHT HOLDERS BE LIABLE FOR ANY CLAIM, DAMAGES OR OTHER
LIABILITY, WHETHER IN AN ACTION OF CONTRACT, TORT OR OTHERWISE, ARISING FROM,
OUT OF OR IN CONNECTION WITH THE SOFTWARE OR THE USE OR OTHER DEALINGS IN
THE SOFTWARE.
*/

#include <unistd.h>

#include <chrono>
#include <cstdio>
#include <cstring>
#include <fstream>
#include <iostream>
#include <vector>
#include <cmath>

#include "rocal_api.h"

using namespace std::chrono;

<<<<<<< HEAD
bool verify_non_silent_region_output(int *nsr_begin, int *nsr_length, std::string case_name) {
    bool pass_status = false;
    // read data from golden outputs
    const char *rocal_data_path = std::getenv("ROCAL_DATA_PATH");
    if (strcmp(rocal_data_path, "") == 0) {
        std::cout << "\n ROCAL_DATA_PATH env variable has not been set. ";
        exit(0);
    }

    std::string ref_file_path = std::string(rocal_data_path) + "GoldenOutputsTensor/reference_outputs_audio/" + case_name + "_output.bin";
    std::ifstream fin(ref_file_path, std::ios::binary);  // Open the binary file for reading

    if (!fin.is_open()) {
        std::cout << "Error: Unable to open the input binary file\n";
        return 1;
    }

    // Get the size of the file
    fin.seekg(0, std::ios::end);
    std::streampos fileSize = fin.tellg();
    fin.seekg(0, std::ios::beg);

    std::size_t numFloats = fileSize / sizeof(int);

    std::vector<int> ref_output(numFloats);

    // Read the floats from the file
    fin.read(reinterpret_cast<char *>(ref_output.data()), fileSize);

    if (fin.fail()) {
        std::cout << "Error: Failed to read from the input binary file\n";
        return 1;
    }

    fin.close();

    if((nsr_begin[0] == ref_output[0]) && (nsr_length[0] == ref_output[1]))
        pass_status = true;

    return pass_status;
}

bool verify_output(float *dst_ptr, long int frames, long int channels, std::string case_name, int max_samples, int max_channels, int buffer_size) {
=======
bool verify_non_silent_region_output(int *nsr_begin, int *nsr_length, std::string case_name, std::string rocal_data_path) {
>>>>>>> 4dcc1fc5
    bool pass_status = false;
    // read data from golden outputs
    std::string ref_file_path = rocal_data_path + "rocal_data/GoldenOutputsTensor/reference_outputs_audio/" + case_name + "_output.bin";
    std::ifstream fin(ref_file_path, std::ios::binary);  // Open the binary file for reading

    if (!fin.is_open()) {
        std::cout << "Error: Unable to open the input binary file\n";
        return 1;
    }

<<<<<<< HEAD
    std::string ref_file_path = std::string(rocal_data_path) + "rocal_data/GoldenOutputsTensor/reference_outputs_audio/" + case_name + "_output.bin";
=======
    // Get the size of the file
    fin.seekg(0, std::ios::end);
    std::streampos fileSize = fin.tellg();
    fin.seekg(0, std::ios::beg);

    std::size_t numFloats = fileSize / sizeof(int);

    std::vector<int> ref_output(numFloats);

    // Read the floats from the file
    fin.read(reinterpret_cast<char *>(ref_output.data()), fileSize);

    if (fin.fail()) {
        std::cout << "Error: Failed to read from the input binary file\n";
        return 1;
    }

    fin.close();

    if ((nsr_begin[0] == ref_output[0]) && (nsr_length[0] == ref_output[1]))
        pass_status = true;

    return pass_status;
}

bool verify_output(float *dst_ptr, long int frames, long int channels, std::string case_name, int max_samples, int max_channels, int buffer_size, std::string rocal_data_path) {
    bool pass_status = false;
    // read data from golden outputs
    std::string ref_file_path = rocal_data_path + "rocal_data/GoldenOutputsTensor/reference_outputs_audio/" + case_name + "_output.bin";
>>>>>>> 4dcc1fc5
    std::ifstream fin(ref_file_path, std::ios::binary);  // Open the binary file for reading

    if (!fin.is_open()) {
        std::cout << "Error: Unable to open the input binary file\n";
        return 0;
    }

    // Get the size of the file
    fin.seekg(0, std::ios::end);
    std::streampos fileSize = fin.tellg();
    fin.seekg(0, std::ios::beg);

    std::size_t numFloats = fileSize / sizeof(float);

    std::vector<float> ref_output(numFloats);

    // Read the floats from the file
    fin.read(reinterpret_cast<char *>(ref_output.data()), fileSize);

    if (fin.fail()) {
        std::cout << "Error: Failed to read from the input binary file\n";
        return 0;
    }

    fin.close();

    int matched_indices = 0;
    for (int i = 0; i < frames; i++) {
        for (int j = 0; j < channels; j++) {
            float ref_val, out_val;
            ref_val = ref_output[i * channels + j];
            out_val = dst_ptr[i * max_channels + j];
            bool invalid_comparison = ((out_val == 0.0f) && (ref_val != 0.0f));
            if (!invalid_comparison && std::abs(out_val - ref_val) < 1e-20)
                matched_indices += 1;
        }
    }

<<<<<<< HEAD
    std::cout << std::endl
              << "Results for Test case: " << std::endl;
=======
    std::cout << std::endl << "Results for Test case: " << std::endl;
>>>>>>> 4dcc1fc5
    if ((matched_indices == buffer_size) && matched_indices != 0) {
        pass_status = true;
    }

    return pass_status;
}

int test(int test_case, const char *path, int qa_mode, int downmix, int gpu);
int main(int argc, const char **argv) {
    // check command-line usage
    const int MIN_ARG_COUNT = 2;
    if (argc < MIN_ARG_COUNT) {
        printf("Usage: ./audio_tests <audio-dataset-folder - required> <test_case> <downmix=0/1> <device-gpu=1/cpu=0> <qa_mode=0/1>\n");
        return -1;
    }

    int argIdx = 0;
    const char *path = argv[++argIdx];
    int qa_mode = 0;
    unsigned test_case = 0;
    bool downmix = false;
    bool gpu = 0;

    if (argc >= argIdx + MIN_ARG_COUNT)
        test_case = atoi(argv[++argIdx]);

    if (argc >= argIdx + MIN_ARG_COUNT)
        downmix = atoi(argv[++argIdx]);

    if (argc >= argIdx + MIN_ARG_COUNT)
        gpu = atoi(argv[++argIdx]);

    if (argc >= argIdx + MIN_ARG_COUNT)
        qa_mode = atoi(argv[++argIdx]);

    if (gpu) {  // TODO - Will be removed when GPU support is added for Audio pipeline
        std::cout << "WRN : Currently Audio unit test supports only HOST backend\n";
        gpu = false;
    }

    int return_val = test(test_case, path, qa_mode, downmix, gpu);
    return return_val;
}

int test(int test_case, const char *path, int qa_mode, int downmix, int gpu) {
    int input_batch_size = 1;
    bool is_output_audio_decoder = false;
    std::cout << "test case " << test_case << std::endl;
    std::cout << "Running on " << (gpu ? "GPU" : "CPU") << std::endl;

    auto handle = rocalCreate(input_batch_size,
                              gpu ? RocalProcessMode::ROCAL_PROCESS_GPU : RocalProcessMode::ROCAL_PROCESS_CPU, 0,
                              1);

    if (rocalGetStatus(handle) != ROCAL_OK) {
        std::cout << "Could not create the Rocal contex\n";
        return -1;
    }

<<<<<<< HEAD
    std::string file_list_path = "";  // User can modify this with the file list path if required
    if (qa_mode && test_case != 3) {  // setting the default file list path from ROCAL_DATA_PATH
        file_list_path = std::string(std::getenv("ROCAL_DATA_PATH")) + "rocal_data/audio/wav_file_list.txt";
    }

    std::cout << ">>>>>>> Running LABEL READER" << std::endl;
=======
    std::string file_list_path;  // User can modify this with the file list path if required
    std::string rocal_data_path = std::getenv("ROCAL_DATA_PATH");
    if (qa_mode && test_case != 3) {  // setting the default file list path from ROCAL_DATA_PATH
        file_list_path = rocal_data_path + "rocal_data/audio/wav_file_list.txt";
    }

    std::cout << "Running LABEL READER" << std::endl;
>>>>>>> 4dcc1fc5
    rocalCreateLabelReader(handle, path, file_list_path.c_str());

    is_output_audio_decoder = (test_case == 0 || test_case == 3) ? true : false;
    RocalTensor decoded_output = rocalAudioFileSourceSingleShard(handle, path, file_list_path.c_str(), 0, 1, is_output_audio_decoder, false, false, downmix);
    if (rocalGetStatus(handle) != ROCAL_OK) {
        std::cout << "Audio source could not initialize : " << rocalGetErrorMessage(handle) << std::endl;
        return -1;
    }

    std::string case_name;
    switch (test_case) {
        case 0: {
            case_name = "audio_decoder";
            std::cout << "Running AUDIO DECODER" << std::endl;
        } break;
        case 1: {
            std::cout << "Running PREEMPHASIS" << std::endl;
            case_name = "preemphasis_filter";
            RocalTensorOutputType tensorOutputType = RocalTensorOutputType::ROCAL_FP32;
            RocalAudioBorderType preemph_border_type = RocalAudioBorderType::ROCAL_CLAMP;
            RocalFloatParam p_preemph_coeff = rocalCreateFloatParameter(0.97);
            rocalPreEmphasisFilter(handle, decoded_output, true, p_preemph_coeff, preemph_border_type, tensorOutputType);

        } break;
        case 2: {
<<<<<<< HEAD
            std::cout << ">>>>>>> Running SPECTROGRAM" << std::endl;
=======
            std::cout << "Running SPECTROGRAM" << std::endl;
>>>>>>> 4dcc1fc5
            case_name = "spectrogram";
            std::vector<float> window_fn;
            rocalSpectrogram(handle, decoded_output, true, window_fn, true, true, 2, 512, 320, 160, ROCAL_NFT, ROCAL_FP32);

        } break;
        case 3: {
            case_name = "downmix";
<<<<<<< HEAD
            std::cout << ">>>>>>> Running AUDIO DECODER + DOWNMIX" << std::endl;
        } break;
        case 4: {
            std::cout << ">>>>>>> Running TO DECIBELS" << std::endl;
=======
            std::cout << "Running AUDIO DECODER + DOWNMIX" << std::endl;
        } break;
        case 4: {
            std::cout << "Running TO DECIBELS" << std::endl;
>>>>>>> 4dcc1fc5
            case_name = "to_decibels";
            rocalToDecibels(handle, decoded_output, true, std::log(1e-20), std::log(10), 1.0f, ROCAL_FP32);
        } break;
        case 5: {
<<<<<<< HEAD
            std::cout << ">>>>>>> Running RESAMPLE" << std::endl;
=======
            std::cout << "Running RESAMPLE" << std::endl;
>>>>>>> 4dcc1fc5
            case_name = "resample";
            float resample = 16000.00;
            std::vector<float> range = {1.15, 1.15};
            RocalTensor uniform_distribution_resample = rocalUniformDistribution(handle, decoded_output, false, range);
            RocalTensor resampled_rate = rocalTensorMulScalar(handle, uniform_distribution_resample, false, resample, ROCAL_FP32);
            rocalResample(handle, decoded_output, resampled_rate, true, 1.15 * 255840, 50.0, ROCAL_FP32);
        } break;
        case 6: {
<<<<<<< HEAD
            std::cout << ">>>>>>> Running TENSOR ADD TENSOR" << std::endl;
=======
            std::cout << "Running TENSOR ADD TENSOR" << std::endl;
>>>>>>> 4dcc1fc5
            case_name = "tensor_add_tensor";
            std::vector<float> range = {1.15, 1.15};
            RocalTensor uniform_distribution_sample = rocalUniformDistribution(handle, decoded_output, false, range);
            rocalTensorAddTensor(handle, decoded_output, uniform_distribution_sample, true, ROCAL_FP32);
        } break;
        case 7: {
<<<<<<< HEAD
            std::cout << ">>>>>>> Running TENSOR MUL SCALAR" << std::endl;
=======
            std::cout << "Running TENSOR MUL SCALAR" << std::endl;
>>>>>>> 4dcc1fc5
            case_name = "tensor_mul_scalar";
            rocalTensorMulScalar(handle, decoded_output, true, 1.15, ROCAL_FP32);
        } break;
        case 8: {
<<<<<<< HEAD
            std::cout << ">>>>>>> Running NON SILENT REGION " << std::endl;
=======
            std::cout << "Running NON SILENT REGION " << std::endl;
>>>>>>> 4dcc1fc5
            case_name = "non_silent_region";
            rocalNonSilentRegionDetection(handle, decoded_output, true, -60, 0.0, 8192, 2048);
        } break;
        case 9: {
<<<<<<< HEAD
            std::cout << ">>>>>>> Running SLICE " << std::endl;
=======
            std::cout << "Running SLICE " << std::endl;
>>>>>>> 4dcc1fc5
            case_name = "slice";
            std::vector<float> fill_values = {0.0};
            std::vector<unsigned> axes = {0};
            auto nsr_output = rocalNonSilentRegionDetection(handle, decoded_output, false, -60.0, 0.0, 8192, 2048);
            rocalSlice(handle, decoded_output, true, nsr_output.first, nsr_output.second, fill_values, ROCAL_ERROR, ROCAL_FP32);
        } break;
        case 10: {
<<<<<<< HEAD
            std::cout << ">>>>>>> Running MEL FILTER BANK " << std::endl;
            case_name = "mel_filter_bank";
            std::vector<float> window_fn;
            RocalTensor spec_output = rocalSpectrogram(handle, decoded_output, false, window_fn, true, true, 2, 512, 320, 160, ROCAL_NFT, ROCAL_FP32);
            rocalMelFilterBank(handle, spec_output, true, 8000, 0.0, RocalMelScaleFormula::ROCAL_SLANEY, 80, true, 16000, ROCAL_FP32);
        } break;
        case 11:
        {
            std::cout << ">>>>>>> Running Normalize " << std::endl;
=======
            std::cout << "Running MEL FILTER BANK " << std::endl;
            case_name = "mel_filter_bank";
            std::vector<float> window_fn;
            RocalTensor spec_output = rocalSpectrogram(handle, decoded_output, false, window_fn, true, true, 2, 512, 320, 160, ROCAL_NFT, ROCAL_FP32);
            rocalMelFilterBank(handle, spec_output, true, 8000, 0.0, RocalMelScaleFormula::ROCAL_MELSCALE_SLANEY, 80, true, 16000, ROCAL_FP32);
        } break;
        case 11: {
            std::cout << "Running NORMALIZE " << std::endl;
>>>>>>> 4dcc1fc5
            case_name = "normalize";
            std::vector<unsigned> axes = {1};
            std::vector<float> mean;
            std::vector<float> stddev;
            std::vector<float> window_fn;
            RocalTensor spec_output = rocalSpectrogram(handle, decoded_output, false, window_fn, true, true, 2, 512, 320, 160, ROCAL_NFT, ROCAL_FP32);
            rocalNormalize(handle, spec_output, axes, mean, stddev, true, 1, 0, ROCAL_FP32);
        } break;
        default: {
            std::cout << "Not a valid test case ! Exiting!\n";
            return -1;
        }
    }

    // Calling the API to verify and build the augmentation graph
    rocalVerify(handle);
    if (rocalGetStatus(handle) != ROCAL_OK) {
        std::cout << "Could not verify the augmentation graph " << rocalGetErrorMessage(handle);
        return -1;
    }

    int iteration = 0;
    float *buffer = nullptr;
    int *nsr_begin = nullptr;
    int *nsr_length = nullptr;
    int frames = 0, channels = 0;
    int max_channels = 0;
    int max_samples = 0;
    int buffer_size = 0;
    high_resolution_clock::time_point t1 = high_resolution_clock::now();
    while (rocalGetRemainingImages(handle) >= static_cast<size_t>(input_batch_size)) {
        std::cout << "\n Iteration:: " << iteration << "\n";
        iteration++;
        if (rocalRun(handle) != 0) {
            break;
        }
        RocalTensorList output_tensor_list = rocalGetOutputTensors(handle);
        int file_name_length[input_batch_size];
        int file_name_size = rocalGetImageNameLen(handle, file_name_length);
        char audio_file_name[file_name_size];
        std::vector<int> roi(4 * input_batch_size, 0);
        rocalGetImageName(handle, audio_file_name);
        RocalTensorList labels = rocalGetImageLabels(handle);
        int *label_id = reinterpret_cast<int *>(labels->at(0)->buffer());  // The labels are present contiguously in memory
        std::cout << "Audio file : " << audio_file_name << "\n";
        std::cout << "Label : " << *label_id << "\n";
<<<<<<< HEAD
        if(test_case == 8){
            nsr_begin = static_cast<int *>(output_tensor_list->at(0)->buffer());
            nsr_length = static_cast<int *>(output_tensor_list->at(1)->buffer());
        }
        else{
=======
        if (test_case == 8) {  // Non silent region detection outputs
            nsr_begin = static_cast<int *>(output_tensor_list->at(0)->buffer());
            nsr_length = static_cast<int *>(output_tensor_list->at(1)->buffer());
        } else {
>>>>>>> 4dcc1fc5
            for (uint idx = 0; idx < output_tensor_list->size(); idx++) {
                buffer = static_cast<float *>(output_tensor_list->at(idx)->buffer());
                output_tensor_list->at(idx)->copy_roi(roi.data());
                max_channels = output_tensor_list->at(idx)->dims().at(2);
                max_samples = max_channels == 1 ? 1 : output_tensor_list->at(idx)->dims().at(1);
                frames = roi[idx * 4 + 2];
                channels = roi[idx * 4 + 3];
                buffer_size = roi[idx * 4 + 2] * roi[idx * 4 + 3];
            }
        }
    }

    if (qa_mode) {
        std::cout << "\n *****************************Verifying Audio output**********************************\n";
<<<<<<< HEAD
        if (test_case != 8 && verify_output(buffer, frames, channels, case_name, max_samples, max_channels, buffer_size)) {
=======
        if (rocal_data_path.empty()) {
            std::cout << "\n ROCAL_DATA_PATH env variable has not been set. ";
            exit(0);
        }
        if (test_case != 8 && verify_output(buffer, frames, channels, case_name, max_samples, max_channels, buffer_size, rocal_data_path)) {
            std::cout << "PASSED!\n\n";
        } else if (test_case == 8 && verify_non_silent_region_output(nsr_begin, nsr_length, case_name, rocal_data_path)) {
>>>>>>> 4dcc1fc5
            std::cout << "PASSED!\n\n";
        }
        else if (test_case == 8 && verify_non_silent_region_output(nsr_begin, nsr_length, case_name)) {
            std::cout << "PASSED!\n\n";
        }
        else {
            std::cout << "FAILED!\n\n";
        }
    }

    high_resolution_clock::time_point t2 = high_resolution_clock::now();
    auto dur = duration_cast<microseconds>(t2 - t1).count();
    auto rocal_timing = rocalGetTimingInfo(handle);
    std::cout << "Load     time " << rocal_timing.load_time << std::endl;
    std::cout << "Decode   time " << rocal_timing.decode_time << std::endl;
    std::cout << "Process  time " << rocal_timing.process_time << std::endl;
    std::cout << "Transfer time " << rocal_timing.transfer_time << std::endl;
    std::cout << "Total Elapsed Time " << dur / 1000000 << " sec " << dur % 1000000 << " us " << std::endl;
    rocalRelease(handle);
    return 0;
}<|MERGE_RESOLUTION|>--- conflicted
+++ resolved
@@ -36,17 +36,10 @@
 
 using namespace std::chrono;
 
-<<<<<<< HEAD
-bool verify_non_silent_region_output(int *nsr_begin, int *nsr_length, std::string case_name) {
+bool verify_non_silent_region_output(int *nsr_begin, int *nsr_length, std::string case_name, std::string rocal_data_path) {
     bool pass_status = false;
     // read data from golden outputs
-    const char *rocal_data_path = std::getenv("ROCAL_DATA_PATH");
-    if (strcmp(rocal_data_path, "") == 0) {
-        std::cout << "\n ROCAL_DATA_PATH env variable has not been set. ";
-        exit(0);
-    }
-
-    std::string ref_file_path = std::string(rocal_data_path) + "GoldenOutputsTensor/reference_outputs_audio/" + case_name + "_output.bin";
+    std::string ref_file_path = rocal_data_path + "rocal_data/GoldenOutputsTensor/reference_outputs_audio/" + case_name + "_output.bin";
     std::ifstream fin(ref_file_path, std::ios::binary);  // Open the binary file for reading
 
     if (!fin.is_open()) {
@@ -73,48 +66,6 @@
 
     fin.close();
 
-    if((nsr_begin[0] == ref_output[0]) && (nsr_length[0] == ref_output[1]))
-        pass_status = true;
-
-    return pass_status;
-}
-
-bool verify_output(float *dst_ptr, long int frames, long int channels, std::string case_name, int max_samples, int max_channels, int buffer_size) {
-=======
-bool verify_non_silent_region_output(int *nsr_begin, int *nsr_length, std::string case_name, std::string rocal_data_path) {
->>>>>>> 4dcc1fc5
-    bool pass_status = false;
-    // read data from golden outputs
-    std::string ref_file_path = rocal_data_path + "rocal_data/GoldenOutputsTensor/reference_outputs_audio/" + case_name + "_output.bin";
-    std::ifstream fin(ref_file_path, std::ios::binary);  // Open the binary file for reading
-
-    if (!fin.is_open()) {
-        std::cout << "Error: Unable to open the input binary file\n";
-        return 1;
-    }
-
-<<<<<<< HEAD
-    std::string ref_file_path = std::string(rocal_data_path) + "rocal_data/GoldenOutputsTensor/reference_outputs_audio/" + case_name + "_output.bin";
-=======
-    // Get the size of the file
-    fin.seekg(0, std::ios::end);
-    std::streampos fileSize = fin.tellg();
-    fin.seekg(0, std::ios::beg);
-
-    std::size_t numFloats = fileSize / sizeof(int);
-
-    std::vector<int> ref_output(numFloats);
-
-    // Read the floats from the file
-    fin.read(reinterpret_cast<char *>(ref_output.data()), fileSize);
-
-    if (fin.fail()) {
-        std::cout << "Error: Failed to read from the input binary file\n";
-        return 1;
-    }
-
-    fin.close();
-
     if ((nsr_begin[0] == ref_output[0]) && (nsr_length[0] == ref_output[1]))
         pass_status = true;
 
@@ -125,7 +76,6 @@
     bool pass_status = false;
     // read data from golden outputs
     std::string ref_file_path = rocal_data_path + "rocal_data/GoldenOutputsTensor/reference_outputs_audio/" + case_name + "_output.bin";
->>>>>>> 4dcc1fc5
     std::ifstream fin(ref_file_path, std::ios::binary);  // Open the binary file for reading
 
     if (!fin.is_open()) {
@@ -164,12 +114,7 @@
         }
     }
 
-<<<<<<< HEAD
-    std::cout << std::endl
-              << "Results for Test case: " << std::endl;
-=======
     std::cout << std::endl << "Results for Test case: " << std::endl;
->>>>>>> 4dcc1fc5
     if ((matched_indices == buffer_size) && matched_indices != 0) {
         pass_status = true;
     }
@@ -229,14 +174,6 @@
         return -1;
     }
 
-<<<<<<< HEAD
-    std::string file_list_path = "";  // User can modify this with the file list path if required
-    if (qa_mode && test_case != 3) {  // setting the default file list path from ROCAL_DATA_PATH
-        file_list_path = std::string(std::getenv("ROCAL_DATA_PATH")) + "rocal_data/audio/wav_file_list.txt";
-    }
-
-    std::cout << ">>>>>>> Running LABEL READER" << std::endl;
-=======
     std::string file_list_path;  // User can modify this with the file list path if required
     std::string rocal_data_path = std::getenv("ROCAL_DATA_PATH");
     if (qa_mode && test_case != 3) {  // setting the default file list path from ROCAL_DATA_PATH
@@ -244,7 +181,6 @@
     }
 
     std::cout << "Running LABEL READER" << std::endl;
->>>>>>> 4dcc1fc5
     rocalCreateLabelReader(handle, path, file_list_path.c_str());
 
     is_output_audio_decoder = (test_case == 0 || test_case == 3) ? true : false;
@@ -270,11 +206,7 @@
 
         } break;
         case 2: {
-<<<<<<< HEAD
-            std::cout << ">>>>>>> Running SPECTROGRAM" << std::endl;
-=======
             std::cout << "Running SPECTROGRAM" << std::endl;
->>>>>>> 4dcc1fc5
             case_name = "spectrogram";
             std::vector<float> window_fn;
             rocalSpectrogram(handle, decoded_output, true, window_fn, true, true, 2, 512, 320, 160, ROCAL_NFT, ROCAL_FP32);
@@ -282,26 +214,15 @@
         } break;
         case 3: {
             case_name = "downmix";
-<<<<<<< HEAD
-            std::cout << ">>>>>>> Running AUDIO DECODER + DOWNMIX" << std::endl;
-        } break;
-        case 4: {
-            std::cout << ">>>>>>> Running TO DECIBELS" << std::endl;
-=======
             std::cout << "Running AUDIO DECODER + DOWNMIX" << std::endl;
         } break;
         case 4: {
             std::cout << "Running TO DECIBELS" << std::endl;
->>>>>>> 4dcc1fc5
             case_name = "to_decibels";
             rocalToDecibels(handle, decoded_output, true, std::log(1e-20), std::log(10), 1.0f, ROCAL_FP32);
         } break;
         case 5: {
-<<<<<<< HEAD
-            std::cout << ">>>>>>> Running RESAMPLE" << std::endl;
-=======
             std::cout << "Running RESAMPLE" << std::endl;
->>>>>>> 4dcc1fc5
             case_name = "resample";
             float resample = 16000.00;
             std::vector<float> range = {1.15, 1.15};
@@ -310,40 +231,24 @@
             rocalResample(handle, decoded_output, resampled_rate, true, 1.15 * 255840, 50.0, ROCAL_FP32);
         } break;
         case 6: {
-<<<<<<< HEAD
-            std::cout << ">>>>>>> Running TENSOR ADD TENSOR" << std::endl;
-=======
             std::cout << "Running TENSOR ADD TENSOR" << std::endl;
->>>>>>> 4dcc1fc5
             case_name = "tensor_add_tensor";
             std::vector<float> range = {1.15, 1.15};
             RocalTensor uniform_distribution_sample = rocalUniformDistribution(handle, decoded_output, false, range);
             rocalTensorAddTensor(handle, decoded_output, uniform_distribution_sample, true, ROCAL_FP32);
         } break;
         case 7: {
-<<<<<<< HEAD
-            std::cout << ">>>>>>> Running TENSOR MUL SCALAR" << std::endl;
-=======
             std::cout << "Running TENSOR MUL SCALAR" << std::endl;
->>>>>>> 4dcc1fc5
             case_name = "tensor_mul_scalar";
             rocalTensorMulScalar(handle, decoded_output, true, 1.15, ROCAL_FP32);
         } break;
         case 8: {
-<<<<<<< HEAD
-            std::cout << ">>>>>>> Running NON SILENT REGION " << std::endl;
-=======
             std::cout << "Running NON SILENT REGION " << std::endl;
->>>>>>> 4dcc1fc5
             case_name = "non_silent_region";
             rocalNonSilentRegionDetection(handle, decoded_output, true, -60, 0.0, 8192, 2048);
         } break;
         case 9: {
-<<<<<<< HEAD
-            std::cout << ">>>>>>> Running SLICE " << std::endl;
-=======
             std::cout << "Running SLICE " << std::endl;
->>>>>>> 4dcc1fc5
             case_name = "slice";
             std::vector<float> fill_values = {0.0};
             std::vector<unsigned> axes = {0};
@@ -351,17 +256,6 @@
             rocalSlice(handle, decoded_output, true, nsr_output.first, nsr_output.second, fill_values, ROCAL_ERROR, ROCAL_FP32);
         } break;
         case 10: {
-<<<<<<< HEAD
-            std::cout << ">>>>>>> Running MEL FILTER BANK " << std::endl;
-            case_name = "mel_filter_bank";
-            std::vector<float> window_fn;
-            RocalTensor spec_output = rocalSpectrogram(handle, decoded_output, false, window_fn, true, true, 2, 512, 320, 160, ROCAL_NFT, ROCAL_FP32);
-            rocalMelFilterBank(handle, spec_output, true, 8000, 0.0, RocalMelScaleFormula::ROCAL_SLANEY, 80, true, 16000, ROCAL_FP32);
-        } break;
-        case 11:
-        {
-            std::cout << ">>>>>>> Running Normalize " << std::endl;
-=======
             std::cout << "Running MEL FILTER BANK " << std::endl;
             case_name = "mel_filter_bank";
             std::vector<float> window_fn;
@@ -370,7 +264,6 @@
         } break;
         case 11: {
             std::cout << "Running NORMALIZE " << std::endl;
->>>>>>> 4dcc1fc5
             case_name = "normalize";
             std::vector<unsigned> axes = {1};
             std::vector<float> mean;
@@ -417,18 +310,10 @@
         int *label_id = reinterpret_cast<int *>(labels->at(0)->buffer());  // The labels are present contiguously in memory
         std::cout << "Audio file : " << audio_file_name << "\n";
         std::cout << "Label : " << *label_id << "\n";
-<<<<<<< HEAD
-        if(test_case == 8){
-            nsr_begin = static_cast<int *>(output_tensor_list->at(0)->buffer());
-            nsr_length = static_cast<int *>(output_tensor_list->at(1)->buffer());
-        }
-        else{
-=======
         if (test_case == 8) {  // Non silent region detection outputs
             nsr_begin = static_cast<int *>(output_tensor_list->at(0)->buffer());
             nsr_length = static_cast<int *>(output_tensor_list->at(1)->buffer());
         } else {
->>>>>>> 4dcc1fc5
             for (uint idx = 0; idx < output_tensor_list->size(); idx++) {
                 buffer = static_cast<float *>(output_tensor_list->at(idx)->buffer());
                 output_tensor_list->at(idx)->copy_roi(roi.data());
@@ -443,9 +328,6 @@
 
     if (qa_mode) {
         std::cout << "\n *****************************Verifying Audio output**********************************\n";
-<<<<<<< HEAD
-        if (test_case != 8 && verify_output(buffer, frames, channels, case_name, max_samples, max_channels, buffer_size)) {
-=======
         if (rocal_data_path.empty()) {
             std::cout << "\n ROCAL_DATA_PATH env variable has not been set. ";
             exit(0);
@@ -453,13 +335,8 @@
         if (test_case != 8 && verify_output(buffer, frames, channels, case_name, max_samples, max_channels, buffer_size, rocal_data_path)) {
             std::cout << "PASSED!\n\n";
         } else if (test_case == 8 && verify_non_silent_region_output(nsr_begin, nsr_length, case_name, rocal_data_path)) {
->>>>>>> 4dcc1fc5
             std::cout << "PASSED!\n\n";
-        }
-        else if (test_case == 8 && verify_non_silent_region_output(nsr_begin, nsr_length, case_name)) {
-            std::cout << "PASSED!\n\n";
-        }
-        else {
+        } else {
             std::cout << "FAILED!\n\n";
         }
     }
