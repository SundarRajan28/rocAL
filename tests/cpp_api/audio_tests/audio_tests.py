--- conflicted
+++ resolved
@@ -32,13 +32,9 @@
     4: "to_decibels",
     5: "resample",
     6: "tensor_add_tensor",
-<<<<<<< HEAD
     7: "tensor_mul_scalar",
     8: "non_silent_region",
     9: "slice"
-=======
-    7: "tensor_mul_scalar"
->>>>>>> d425f180
 }
 
 def run_unit_test(rocal_data_path, qa_mode, gpu, downmix, build_folder_path, case_list):
@@ -93,10 +89,6 @@
         sys.exit()
 
     sys.dont_write_bytecode = True
-<<<<<<< HEAD
-
-=======
->>>>>>> d425f180
     build_folder_path = os.getcwd()
 
     args = audio_test_suite_parser_and_validator()
