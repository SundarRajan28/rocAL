/*
MIT License

Copyright (c) 2018 - 2023 Advanced Micro Devices, Inc. All rights reserved.

Permission is hereby granted, free of charge, to any person obtaining a copy
of this software and associated documentation files (the "Software"), to deal
in the Software without restriction, including without limitation the rights
to use, copy, modify, merge, publish, distribute, sublicense, and/or sell
copies of the Software, and to permit persons to whom the Software is
furnished to do so, subject to the following conditions:

The above copyright notice and this permission notice shall be included in
all copies or substantial portions of the Software.

THE SOFTWARE IS PROVIDED "AS IS", WITHOUT WARRANTY OF ANY KIND, EXPRESS OR
IMPLIED, INCLUDING BUT NOT LIMITED TO THE WARRANTIES OF MERCHANTABILITY,
FITNESS FOR A PARTICULAR PURPOSE AND NONINFRINGEMENT.  IN NO EVENT SHALL THE
AUTHORS OR COPYRIGHT HOLDERS BE LIABLE FOR ANY CLAIM, DAMAGES OR OTHER
LIABILITY, WHETHER IN AN ACTION OF CONTRACT, TORT OR OTHERWISE, ARISING FROM,
OUT OF OR IN CONNECTION WITH THE SOFTWARE OR THE USE OR OTHER DEALINGS IN
THE SOFTWARE.
*/

#include <unistd.h>

#include <chrono>
#include <cstdio>
#include <cstdlib>
#include <cstring>
#include <iostream>
#include <string>
#include <vector>

#include "opencv2/opencv.hpp"
#include "rocal_api.h"
using namespace cv;

#if USE_OPENCV_4
#define CV_LOAD_IMAGE_COLOR IMREAD_COLOR
#define CV_BGR2GRAY COLOR_BGR2GRAY
#define CV_GRAY2RGB COLOR_GRAY2RGB
#define CV_RGB2BGR COLOR_RGB2BGR
#define CV_FONT_HERSHEY_SIMPLEX FONT_HERSHEY_SIMPLEX
#define CV_FILLED FILLED
#define CV_WINDOW_AUTOSIZE WINDOW_AUTOSIZE
#endif

#define DISPLAY 0
// #define RANDOMBBOXCROP

using namespace std::chrono;

std::string get_interpolation_type(unsigned int val, RocalResizeInterpolationType &interpolation_type) {
    switch (val) {
        case 0: {
            interpolation_type = ROCAL_NEAREST_NEIGHBOR_INTERPOLATION;
            return "NearestNeighbor";
        }
        case 2: {
            interpolation_type = ROCAL_CUBIC_INTERPOLATION;
            return "Bicubic";
        }
        case 3: {
            interpolation_type = ROCAL_LANCZOS_INTERPOLATION;
            return "Lanczos";
        }
        case 4: {
            interpolation_type = ROCAL_GAUSSIAN_INTERPOLATION;
            return "Gaussian";
        }
        case 5: {
            interpolation_type = ROCAL_TRIANGULAR_INTERPOLATION;
            return "Triangular";
        }
        default: {
            interpolation_type = ROCAL_LINEAR_INTERPOLATION;
            return "Bilinear";
        }
    }
}

std::string get_scaling_mode(unsigned int val, RocalResizeScalingMode &scale_mode) {
    switch (val) {
        case 1: {
            scale_mode = ROCAL_SCALING_MODE_STRETCH;
            return "Stretch";
        }
        case 2: {
            scale_mode = ROCAL_SCALING_MODE_NOT_SMALLER;
            return "NotSmaller";
        }
        case 3: {
            scale_mode = ROCAL_SCALING_MODE_NOT_LARGER;
            return "Notlarger";
        }
        default: {
            scale_mode = ROCAL_SCALING_MODE_DEFAULT;
            return "Default";
        }
    }
}

int test(int test_case, int reader_type, const char *path, const char *outName, int rgb, int gpu, int width, int height, int num_of_classes, int display_all, int resize_interpolation_type, int resize_scaling_mode);
int main(int argc, const char **argv) {
    // check command-line usage
    const int MIN_ARG_COUNT = 2;
    if (argc < MIN_ARG_COUNT) {
        printf("Usage: unit_tests reader-type <image-dataset-folder> output_image_name <width> <height> test_case gpu=1/cpu=0 rgb=1/grayscale=0 one_hot_labels=num_of_classes/0  display_all=0(display_last_only)1(display_all)\n");
        return -1;
    }

    int argIdx = 0;
    int reader_type = atoi(argv[++argIdx]);
    const char *path = argv[++argIdx];
    const char *outName = argv[++argIdx];
    int width = atoi(argv[++argIdx]);
    int height = atoi(argv[++argIdx]);
    int display_all = 0;

    int rgb = 1;  // process color images
    bool gpu = 1;
    int test_case = 3;  // For Rotate
    int num_of_classes = 0;
    int resize_interpolation_type = 1;  // For Bilinear interpolations
    int resize_scaling_mode = 0;        // For Default scaling mode

    if (argc >= argIdx + MIN_ARG_COUNT)
        test_case = atoi(argv[++argIdx]);

    if (argc >= argIdx + MIN_ARG_COUNT)
        gpu = atoi(argv[++argIdx]);

    if (argc >= argIdx + MIN_ARG_COUNT)
        rgb = atoi(argv[++argIdx]);

    if (argc >= argIdx + MIN_ARG_COUNT)
        num_of_classes = atoi(argv[++argIdx]);

    if (argc >= argIdx + MIN_ARG_COUNT)
        display_all = atoi(argv[++argIdx]);

    if (argc >= argIdx + MIN_ARG_COUNT)
        resize_interpolation_type = atoi(argv[++argIdx]);

    if (argc >= argIdx + MIN_ARG_COUNT)
        resize_scaling_mode = atoi(argv[++argIdx]);

    test(test_case, reader_type, path, outName, rgb, gpu, width, height, num_of_classes, display_all, resize_interpolation_type, resize_scaling_mode);

    return 0;
}

int test(int test_case, int reader_type, const char *path, const char *outName, int rgb, int gpu, int width, int height, int num_of_classes, int display_all, int resize_interpolation_type, int resize_scaling_mode) {
    size_t num_threads = 1;
    const unsigned int input_batch_size = 2;
    int decode_max_width = width;
    int decode_max_height = height;
    int pipeline_type = -1;
    std::cout << "Test case " << test_case << std::endl;
    std::cout << "Running on " << (gpu ? "GPU" : "CPU") << " , " << (rgb ? " Color " : " Grayscale ") << std::endl;

    RocalImageColor color_format = (rgb != 0) ? RocalImageColor::ROCAL_COLOR_RGB24
                                              : RocalImageColor::ROCAL_COLOR_U8;

    auto handle = rocalCreate(input_batch_size,
                              gpu ? RocalProcessMode::ROCAL_PROCESS_GPU : RocalProcessMode::ROCAL_PROCESS_CPU, 0,
                              1);

    if (rocalGetStatus(handle) != ROCAL_OK) {
        std::cout << "Could not create the Rocal contex\n";
        return -1;
    }

    /*>>>>>>>>>>>>>>>> Getting the path for MIVisionX-data  <<<<<<<<<<<<<<<<*/

    std::string rocal_data_path;
    if (std::getenv("ROCAL_DATA_PATH"))
        rocal_data_path = std::getenv("ROCAL_DATA_PATH");

    /*>>>>>>>>>>>>>>>> Creating Rocal parameters  <<<<<<<<<<<<<<<<*/

    rocalSetSeed(0);

    // Creating uniformly distributed random objects to override some of the default augmentation parameters
    RocalIntParam color_temp_adj = rocalCreateIntParameter(-50);
    RocalIntParam mirror = rocalCreateIntParameter(1);

    /*>>>>>>>>>>>>>>>>>>> Graph description <<<<<<<<<<<<<<<<<<<*/

#if defined RANDOMBBOXCROP
    bool all_boxes_overlap = true;
    bool no_crop = false;
#endif

    RocalTensor decoded_output;
    RocalTensorLayout output_tensor_layout = (rgb != 0) ? RocalTensorLayout::ROCAL_NHWC : RocalTensorLayout::ROCAL_NCHW;
    RocalTensorOutputType output_tensor_dtype = RocalTensorOutputType::ROCAL_UINT8;
    // The jpeg file loader can automatically select the best size to decode all images to that size
    // User can alternatively set the size or change the policy that is used to automatically find the size
    switch (reader_type) {
        case 1:  // image_partial decode
        {
            std::cout << "Running PARTIAL DECODE" << std::endl;
            pipeline_type = 1;
            rocalCreateLabelReader(handle, path);
            std::vector<float> area = {0.08, 1};
            std::vector<float> aspect_ratio = {3.0f / 4, 4.0f / 3};
            decoded_output = rocalFusedJpegCrop(handle, path, color_format, num_threads, false, area, aspect_ratio, 10, false, false, ROCAL_USE_USER_GIVEN_SIZE_RESTRICTED, decode_max_width, decode_max_height);
        } break;
        case 2:  // coco detection
        {
            std::cout << "Running COCO READER" << std::endl;
            pipeline_type = 2;
            if (strcmp(rocal_data_path.c_str(), "") == 0) {
                std::cout << "\n ROCAL_DATA_PATH env variable has not been set. ";
                exit(0);
            }
            // setting the default json path to ROCAL_DATA_PATH coco sample train annotation
            std::string json_path = rocal_data_path + "/rocal_data/coco/coco_10_img/annotations/coco_data.json";
            rocalCreateCOCOReader(handle, json_path.c_str(), true);
            if (decode_max_height <= 0 || decode_max_width <= 0)
                decoded_output = rocalJpegCOCOFileSource(handle, path, json_path.c_str(), color_format, num_threads, false, true, false);
            else
                decoded_output = rocalJpegCOCOFileSource(handle, path, json_path.c_str(), color_format, num_threads, false, false, false, ROCAL_USE_USER_GIVEN_SIZE_RESTRICTED, decode_max_width, decode_max_height);
        } break;
        case 3:  // coco detection partial
        {
            std::cout << "Running COCO READER PARTIAL" << std::endl;
            pipeline_type = 2;
            if (strcmp(rocal_data_path.c_str(), "") == 0) {
                std::cout << "\n ROCAL_DATA_PATH env variable has not been set. ";
                exit(0);
            }
            // setting the default json path to ROCAL_DATA_PATH coco sample train annotation
            std::string json_path = rocal_data_path + "/rocal_data/coco/coco_10_img/annotations/coco_data.json";
            rocalCreateCOCOReader(handle, json_path.c_str(), true);
#if defined RANDOMBBOXCROP
            rocalRandomBBoxCrop(handle, all_boxes_overlap, no_crop);
#endif
            std::vector<float> area = {0.08, 1};
            std::vector<float> aspect_ratio = {3.0f / 4, 4.0f / 3};
            decoded_output = rocalJpegCOCOFileSourcePartial(handle, path, json_path.c_str(), color_format, num_threads, false, area, aspect_ratio, 10, false, false, ROCAL_USE_USER_GIVEN_SIZE_RESTRICTED, decode_max_width, decode_max_height);
        } break;
        case 4:  // tf classification
        {
            std::cout << "Running TF CLASSIFICATION READER" << std::endl;
            pipeline_type = 1;
            char key1[25] = "image/encoded";
            char key2[25] = "image/class/label";
            char key8[25] = "image/filename";
            rocalCreateTFReader(handle, path, true, key2, key8);
            decoded_output = rocalJpegTFRecordSource(handle, path, color_format, num_threads, false, key1, key8, false, false, ROCAL_USE_USER_GIVEN_SIZE_RESTRICTED, decode_max_width, decode_max_height);
        } break;
        case 5:  // tf detection
        {
            std::cout << "Running TF DETECTION READER" << std::endl;
            pipeline_type = 2;
            char key1[25] = "image/encoded";
            char key2[25] = "image/object/class/label";
            char key3[25] = "image/object/class/text";
            char key4[25] = "image/object/bbox/xmin";
            char key5[25] = "image/object/bbox/ymin";
            char key6[25] = "image/object/bbox/xmax";
            char key7[25] = "image/object/bbox/ymax";
            char key8[25] = "image/filename";
            rocalCreateTFReaderDetection(handle, path, true, key2, key3, key4, key5, key6, key7, key8);
            decoded_output = rocalJpegTFRecordSource(handle, path, color_format, num_threads, false, key1, key8, false, false, ROCAL_USE_USER_GIVEN_SIZE_RESTRICTED, decode_max_width, decode_max_height);
        } break;
        case 6:  // caffe classification
        {
            std::cout << "Running CAFFE CLASSIFICATION READER" << std::endl;
            pipeline_type = 1;
            rocalCreateCaffeLMDBLabelReader(handle, path);
            decoded_output = rocalJpegCaffeLMDBRecordSource(handle, path, color_format, num_threads, false, false, false, ROCAL_USE_USER_GIVEN_SIZE_RESTRICTED, decode_max_width, decode_max_height);
        } break;
        case 7:  // caffe detection
        {
            std::cout << "Running CAFFE DETECTION READER" << std::endl;
            pipeline_type = 2;
            rocalCreateCaffeLMDBReaderDetection(handle, path);
            decoded_output = rocalJpegCaffeLMDBRecordSource(handle, path, color_format, num_threads, false, false, false, ROCAL_USE_USER_GIVEN_SIZE_RESTRICTED, decode_max_width, decode_max_height);
        } break;
        case 8:  // caffe2 classification
        {
            std::cout << "Running CAFFE2 CLASSIFICATION READER" << std::endl;
            pipeline_type = 1;
            rocalCreateCaffe2LMDBLabelReader(handle, path, true);
            decoded_output = rocalJpegCaffe2LMDBRecordSource(handle, path, color_format, num_threads, false, false, false, ROCAL_USE_USER_GIVEN_SIZE_RESTRICTED, decode_max_width, decode_max_height);
        } break;
        case 9:  // caffe2 detection
        {
            std::cout << "Running CAFFE2 DETECTION READER" << std::endl;
            pipeline_type = 2;
            rocalCreateCaffe2LMDBReaderDetection(handle, path, true);
            decoded_output = rocalJpegCaffe2LMDBRecordSource(handle, path, color_format, num_threads, false, false, false, ROCAL_USE_USER_GIVEN_SIZE_RESTRICTED, decode_max_width, decode_max_height);
        } break;
        case 10:  // coco reader keypoints
        {
            std::cout << "Running COCO KEYPOINTS READER" << std::endl;
            pipeline_type = 3;
            if (strcmp(rocal_data_path.c_str(), "") == 0) {
                std::cout << "\n ROCAL_DATA_PATH env variable has not been set. ";
                exit(0);
            }
            // setting the default json path to ROCAL_DATA_PATH coco sample train annotation
            std::string json_path = rocal_data_path + "/rocal_data/coco/coco_10_img_keypoints/annotations/person_keypoints_val2017.json";
            float sigma = 3.0;
            rocalCreateCOCOReaderKeyPoints(handle, json_path.c_str(), true, sigma, (unsigned)width, (unsigned)height);
            if (decode_max_height <= 0 || decode_max_width <= 0)
                decoded_output = rocalJpegCOCOFileSource(handle, path, json_path.c_str(), color_format, num_threads, false, true, false);
            else
                decoded_output = rocalJpegCOCOFileSource(handle, path, json_path.c_str(), color_format, num_threads, false, true, false, ROCAL_USE_USER_GIVEN_SIZE_RESTRICTED, decode_max_width, decode_max_height);
        } break;
        case 11:  // mxnet reader
        {
            std::cout << "Running MXNET READER" << std::endl;
            pipeline_type = 1;
            rocalCreateMXNetReader(handle, path, true);
            decoded_output = rocalMXNetRecordSource(handle, path, color_format, num_threads, false, false, false, ROCAL_USE_USER_GIVEN_SIZE_RESTRICTED, decode_max_width, decode_max_height);
        } break;
<<<<<<< HEAD
        case 12:  // Numpy reader
        {
            std::cout << "Running Numpy reader" << std::endl;
            pipeline_type = 4;
            decoded_output = rocalNumpyFileSource(handle, path, num_threads, false, false, false);
=======
        case 12:  // web_dataset reader
        {
            std::cout << "Running WEB DATASET READER" << std::endl;
            pipeline_type = 4;
            std::vector<std::set<std::string>> extensions = {
                {"JPEG", "cls"},
            };
            rocalCreateWebDatasetReader(handle, path, "", extensions, RocalMissingComponentsBehaviour::ROCAL_MISSING_COMPONENT_ERROR, true);
            decoded_output = rocalWebDatasetSourceSingleShard(handle, path, "", color_format, 0, 1, false, false, false, ROCAL_USE_USER_GIVEN_SIZE, decode_max_width, decode_max_height);
        } break;
        case 13:  // Numpy reader
        {
            std::cout << "Running Numpy reader" << std::endl;
            pipeline_type = 5;
            decoded_output = rocalNumpyFileSource(handle, path, num_threads, RocalTensorLayout::ROCAL_NHWC);
>>>>>>> 33f94704
        } break;
        default: {
            std::cout << "Running IMAGE READER" << std::endl;
            pipeline_type = 1;
            rocalCreateLabelReader(handle, path);
            if (decode_max_height <= 0 || decode_max_width <= 0)
                decoded_output = rocalJpegFileSource(handle, path, color_format, num_threads, false, true);
            else
                decoded_output = rocalJpegFileSource(handle, path, color_format, num_threads, false, false, false, ROCAL_USE_USER_GIVEN_SIZE_RESTRICTED, decode_max_width, decode_max_height);
        } break;

    }

    if (rocalGetStatus(handle) != ROCAL_OK) {
        std::cout << "JPEG source could not initialize : " << rocalGetErrorMessage(handle) << std::endl;
        return -1;
    }

    int resize_w = width, resize_h = height;  // height and width

    RocalTensor input = decoded_output;
    // RocalTensor input = rocalResize(handle, decoded_output, resize_w, resize_h, false); // uncomment when processing images of different size
    RocalTensor output;

    if ((test_case == 48 || test_case == 49 || test_case == 50) && rgb == 0) {
        std::cout << "Not a valid option! Exiting!\n";
        return -1;
    }
    switch (test_case) {
        case 0: {
            std::cout << "Running rocalResize" << std::endl;
            resize_w = 400;
            resize_h = 400;
            std::string interpolation_type_name, scaling_node_name;
            RocalResizeInterpolationType interpolation_type;
            RocalResizeScalingMode scale_mode;
            interpolation_type_name = get_interpolation_type(resize_interpolation_type, interpolation_type);
            scaling_node_name = get_scaling_mode(resize_scaling_mode, scale_mode);
            std::cerr << " \n Interpolation_type_name " << interpolation_type_name;
            std::cerr << " \n Scaling_node_name " << scaling_node_name << std::endl;
            if (scale_mode != ROCAL_SCALING_MODE_DEFAULT && interpolation_type != ROCAL_LINEAR_INTERPOLATION) {  // (Reference output available for bilinear interpolation for this
                std::cerr << " \n Running " << scaling_node_name << " scaling mode with Bilinear interpolation for comparison \n";
                interpolation_type = ROCAL_LINEAR_INTERPOLATION;
            }
            if (scale_mode == ROCAL_SCALING_MODE_STRETCH)  // For reference Output comparison
                output = rocalResize(handle, input, resize_w, 0, true, scale_mode, {}, 0, 0, interpolation_type);
            else
                output = rocalResize(handle, input, resize_w, resize_h, true, scale_mode, {}, 0, 0, interpolation_type);
        } break;
        case 1: {
            std::cout << "Running rocalCropResize" << std::endl;
            output = rocalCropResize(handle, input, resize_w, resize_h, true);
        } break;
        case 2: {
            std::cout << "Running rocalRotate" << std::endl;
            output = rocalRotate(handle, input, true);
        } break;
        case 3: {
            std::cout << "Running rocalBrightness" << std::endl;
            output = rocalBrightness(handle, input, true);
        } break;
        case 4: {
            std::cout << "Running rocalGamma" << std::endl;
            output = rocalGamma(handle, input, true);
        } break;
        case 5: {
            std::cout << "Running rocalContrast" << std::endl;
            output = rocalContrast(handle, input, true);
        } break;
        case 6: {
            std::cout << "Running rocalFlip" << std::endl;
            output = rocalFlip(handle, input, true);
        } break;
        case 7: {
            std::cout << "Running rocalBlur" << std::endl;
            output = rocalBlur(handle, input, true);
        } break;
        case 8: {
            std::cout << "Running rocalBlend" << std::endl;
            RocalTensor output_1 = rocalRotate(handle, input, false);
            output = rocalBlend(handle, input, output_1, true);
        } break;
        case 9: {
            std::cout << "Running rocalWarpAffine" << std::endl;
            output = rocalWarpAffine(handle, input, true);
        } break;
        case 10: {
            std::cout << "Running rocalFishEye" << std::endl;
            output = rocalFishEye(handle, input, true);
        } break;
        case 11: {
            std::cout << "Running rocalVignette" << std::endl;
            output = rocalVignette(handle, input, true);
        } break;
        case 12: {
            std::cout << "Running rocalJitter" << std::endl;
            output = rocalJitter(handle, input, true);
        } break;
        case 13: {
            std::cout << "Running rocalSnPNoise" << std::endl;
            output = rocalSnPNoise(handle, input, true);
        } break;
        case 14: {
            std::cout << "Running rocalSnow" << std::endl;
            output = rocalSnow(handle, input, true);
        } break;
        case 15: {
            std::cout << "Running rocalRain" << std::endl;
            output = rocalRain(handle, input, true);
        } break;
        case 16: {
            std::cout << "Running rocalColorTemp" << std::endl;
            output = rocalColorTemp(handle, input, true);
        } break;
        case 17: {
            std::cout << "Running rocalFog" << std::endl;
            output = rocalFog(handle, input, true);
        } break;
        case 18: {
            std::cout << "Running rocalLensCorrection" << std::endl;
            output = rocalLensCorrection(handle, input, true);
        } break;
        case 19: {
            std::cout << "Running rocalPixelate" << std::endl;
            output = rocalPixelate(handle, input, true);
        } break;
        case 20: {
            std::cout << "Running rocalExposure" << std::endl;
            output = rocalExposure(handle, input, true);
        } break;
        case 21: {
            std::cout << "Running rocalHue" << std::endl;
            output = rocalHue(handle, input, true);
        } break;
        case 22: {
            std::cout << "Running rocalSaturation" << std::endl;
            output = rocalSaturation(handle, input, true);
        } break;
        case 23: {
            std::cout << "Running rocalCopy" << std::endl;
            output = rocalCopy(handle, input, true);
        } break;
        case 24: {
            std::cout << "Running rocalColorTwist" << std::endl;
            output = rocalColorTwist(handle, input, true);
        } break;
        case 25: {
            std::cout << "Running rocalCropMirrorNormalize" << std::endl;
            std::vector<float> mean = {128, 128, 128};
            std::vector<float> std_dev = {1.2, 1.2, 1.2};
            output = rocalCropMirrorNormalize(handle, input, 224, 224, 0, 0, mean, std_dev, true, mirror, output_tensor_layout, output_tensor_dtype);
        } break;
        case 26: {
            std::cout << "Running rocalCrop" << std::endl;
            output = rocalCrop(handle, input, true);
        } break;
        case 27: {
            std::cout << "Running rocalResizeCropMirror" << std::endl;
            output = rocalResizeCropMirror(handle, input, resize_w, resize_h, true);
        } break;

        case 30: {
            std::cout << "Running rocalCropResizeFixed" << std::endl;
            output = rocalCropResizeFixed(handle, input, resize_w, resize_h, true, 0.25, 1.2, 0.6, 0.4);
        } break;
        case 31: {
            std::cout << "Running rocalRotateFixed" << std::endl;
            output = rocalRotateFixed(handle, input, 45, true);
        } break;
        case 32: {
            std::cout << "Running rocalBrightnessFixed" << std::endl;
            output = rocalBrightnessFixed(handle, input, 1.90, 20, true);
        } break;
        case 33: {
            std::cout << "Running rocalGammaFixed" << std::endl;
            output = rocalGammaFixed(handle, input, 0.5, true);
        } break;
        case 34: {
            std::cout << "Running rocalContrastFixed" << std::endl;
            output = rocalContrastFixed(handle, input, 30, 80, true);
        } break;
        case 35: {
            std::cout << "Running rocalBlurFixed" << std::endl;
            output = rocalBlurFixed(handle, input, 5, true);
        } break;
        case 36: {
            std::cout << "Running rocalBlendFixed" << std::endl;
            RocalTensor output_1 = rocalRotateFixed(handle, input, 45, false);
            output = rocalBlendFixed(handle, input, output_1, 0.5, true);
        } break;
        case 37: {
            std::cout << "Running rocalWarpAffineFixed" << std::endl;
            output = rocalWarpAffineFixed(handle, input, 1, 1, 0.5, 0.5, 7, 7, true);
        } break;
        case 38: {
            std::cout << "Running rocalVignetteFixed" << std::endl;
            output = rocalVignetteFixed(handle, input, 50, true);
        } break;
        case 39: {
            std::cout << "Running rocalJitterFixed" << std::endl;
            output = rocalJitterFixed(handle, input, 3, true);
        } break;
        case 40: {
            std::cout << "Running rocalSnPNoiseFixed" << std::endl;
            output = rocalSnPNoiseFixed(handle, input, 0.2, 0.2, 0.2, 0.5, true, 0);
        } break;
        case 41: {
            std::cout << "Running rocalSnowFixed" << std::endl;
            output = rocalSnowFixed(handle, input, 0.2, true);
        } break;
        case 42: {
            std::cout << "Running rocalRainFixed" << std::endl;
            output = rocalRainFixed(handle, input, 0.5, 2, 16, 0.25, true);
        } break;
        case 43: {
            std::cout << "Running rocalColorTempFixed" << std::endl;
            output = rocalColorTempFixed(handle, input, 70, true);
        } break;
        case 44: {
            std::cout << "Running rocalFogFixed" << std::endl;
            output = rocalFogFixed(handle, input, 0.5, true);
        } break;
        case 45: {
            std::cout << "Running rocalLensCorrectionFixed" << std::endl;
            output = rocalLensCorrectionFixed(handle, input, 2.9, 1.2, true);
        } break;
        case 46: {
            std::cout << "Running rocalExposureFixed" << std::endl;
            output = rocalExposureFixed(handle, input, 1, true);
        } break;
        case 47: {
            std::cout << "Running rocalFlipFixed" << std::endl;
            output = rocalFlipFixed(handle, input, 1, 0, true);
        } break;
        case 48: {
            std::cout << "Running rocalHueFixed" << std::endl;
            output = rocalHueFixed(handle, input, 150, true);
        } break;
        case 49: {
            std::cout << "Running rocalSaturationFixed" << std::endl;
            output = rocalSaturationFixed(handle, input, 0.3, true);
        } break;
        case 50: {
            std::cout << "Running rocalColorTwistFixed" << std::endl;
            output = rocalColorTwistFixed(handle, input, 0.2, 10.0, 100.0, 0.25, true);
        } break;
        case 51: {
            std::cout << "Running rocalCropFixed" << std::endl;
            output = rocalCropFixed(handle, input, 224, 224, 1, true, 0, 0, 0);
        } break;
        case 52: {
            std::cout << "Running rocalCropCenterFixed" << std::endl;
            output = rocalCropCenterFixed(handle, input, 224, 224, 2, true);
        } break;
        case 53: {
            std::cout << "Running rocalResizeCropMirrorFixed" << std::endl;
            output = rocalResizeCropMirrorFixed(handle, input, 400, 400, true, 200, 200, mirror);
        } break;
        case 54: {
            std::cout << "Running rocalSSDRandomCrop" << std::endl;
            output = rocalSSDRandomCrop(handle, input, true);
        } break;
        case 55: {
            std::cout << "Running rocalCropMirrorNormalizeFixed_center crop" << std::endl;
            std::vector<float> mean = {128, 128, 128};
            std::vector<float> std_dev = {1.2, 1.2, 1.2};
            output = rocalCropMirrorNormalize(handle, input, 224, 224, 0.5, 0.5, mean, std_dev, true, mirror);
        } break;
        case 56: {
            std::vector<float> mean = {128, 128, 128};
            std::vector<float> std_dev = {1.2, 1.2, 1.2};
            std::cout << "Running  Resize Mirror Normalize " << std::endl;
            output = rocalResizeMirrorNormalize(handle, input, 400, 400, mean, std_dev, true, ROCAL_SCALING_MODE_DEFAULT,
                                                {}, 0, 0, ROCAL_LINEAR_INTERPOLATION, mirror);
        } break;

        default:
            std::cout << "Not a valid option! Exiting!\n";
            return -1;
    }

    // Calling the API to verify and build the augmentation graph
    rocalVerify(handle);
    if (rocalGetStatus(handle) != ROCAL_OK) {
        std::cout << "Could not verify the augmentation graph " << rocalGetErrorMessage(handle);
        return -1;
    }

    auto number_of_outputs = rocalGetAugmentationBranchCount(handle);
    std::cout << "\n\nAugmented copies count " << number_of_outputs << "\n";

    if (number_of_outputs != 1) {
        std::cout << "More than 1 output set in the pipeline";
        return -1;
    }

    /*>>>>>>>>>>>>>>>>>>> Diplay using OpenCV <<<<<<<<<<<<<<<<<*/
    int h = rocalGetAugmentationBranchCount(handle) * rocalGetOutputHeight(handle) * input_batch_size;
    int w = rocalGetOutputWidth(handle);
    int p = ((color_format == RocalImageColor::ROCAL_COLOR_RGB24) ? 3 : 1);
    const unsigned number_of_cols = 1;  // 1920 / w;
    auto cv_color_format = ((color_format == RocalImageColor::ROCAL_COLOR_RGB24) ? CV_8UC3 : CV_8UC1);
    cv::Mat mat_output(h, w, cv_color_format);
    cv::Mat mat_input(h, w, cv_color_format);
    cv::Mat mat_color;
    int col_counter = 0;
    if (DISPLAY)
        cv::namedWindow("output", CV_WINDOW_AUTOSIZE);
    printf("Remaining images %lu \n", rocalGetRemainingImages(handle));
    high_resolution_clock::time_point t1 = high_resolution_clock::now();
    int index = 0;

    while (rocalGetRemainingImages(handle) >= input_batch_size) {
        index++;
        if (rocalRun(handle) != 0)
            break;
        int image_name_length[input_batch_size];
        switch (pipeline_type) {
            case 1: {   // classification pipeline
                RocalTensorList labels = rocalGetImageLabels(handle);
                int *label_id = reinterpret_cast<int *>(labels->at(0)->buffer());  // The labels are present contiguously in memory
                int img_size = rocalGetImageNameLen(handle, image_name_length);
                std::vector<char> img_name(img_size);
                std::vector<int> label_one_hot_encoded(input_batch_size * num_of_classes);
                rocalGetImageName(handle, img_name.data());
                if (num_of_classes != 0) {
                    rocalGetOneHotImageLabels(handle, label_one_hot_encoded.data(), num_of_classes, RocalOutputMemType::ROCAL_MEMCPY_HOST);
                }
                std::cerr << "\nImage name:" << img_name.data() << "\n";
                for (unsigned int i = 0; i < input_batch_size; i++) {
                    std::cerr << "Label id: " << label_id[i] << std::endl;
                    if(num_of_classes != 0)
                    {
                        std::cout << "One Hot Encoded labels:"<<"\t";
                        for (int j = 0; j < num_of_classes; j++)
                        {
                            int idx_value = label_one_hot_encoded[(i*num_of_classes)+j];
                            if(idx_value == 0)
                                std::cout << idx_value << "\t";
                            else
                            {
                                std::cout << idx_value << "\t";
                            }
                        }
                    }
                    std::cout << "\n";
                }
            } break;
            case 2: {   // detection pipeline
                int img_size = rocalGetImageNameLen(handle, image_name_length);
                std::vector<char> img_name(img_size);
                rocalGetImageName(handle, img_name.data());
                std::cerr << "\nImage name:" << img_name.data();
                RocalTensorList bbox_labels = rocalGetBoundingBoxLabel(handle);
                RocalTensorList bbox_coords = rocalGetBoundingBoxCords(handle);
                for (unsigned i = 0; i < bbox_labels->size(); i++) {
                    int *labels_buffer = reinterpret_cast<int *>(bbox_labels->at(i)->buffer());
                    float *bbox_buffer = reinterpret_cast<float *>(bbox_coords->at(i)->buffer());
                    std::cerr << "\nBBOX Labels : ";
                    for (unsigned j = 0; j < bbox_labels->at(i)->dims().at(0); j++)
                        std::cerr << labels_buffer[j] << " ";
                    std::cerr << "\nBBOX Count: " << bbox_coords->at(i)->dims().at(0) << "\n";
                    for (unsigned j = 0, j4 = 0; j < bbox_coords->at(i)->dims().at(0); j++, j4 = j * 4)
                        std::cerr << bbox_buffer[j4] << " " << bbox_buffer[j4 + 1] << " " << bbox_buffer[j4 + 2] << " " << bbox_buffer[j4 + 3] << "\n";
                }
                int img_sizes_batch[input_batch_size * 2];
                rocalGetImageSizes(handle, img_sizes_batch);
                for (int i = 0; i < (int)input_batch_size; i++) {
                    std::cout << "\nwidth:" << img_sizes_batch[i * 2];
                    std::cout << "\nHeight:" << img_sizes_batch[(i * 2) + 1];
                }
            } break;
            case 3: {   // keypoints pipeline
                int size = input_batch_size;
                RocalJointsData *joints_data;
                rocalGetJointsDataPtr(handle, &joints_data);
                for (int i = 0; i < size; i++) {
                    std::cout << "ImageID: " << joints_data->image_id_batch[i] << std::endl;
                    std::cout << "AnnotationID: " << joints_data->annotation_id_batch[i] << std::endl;
                    std::cout << "ImagePath: " << joints_data->image_path_batch[i] << std::endl;
                    std::cout << "Center: " << joints_data->center_batch[i][0] << " " << joints_data->center_batch[i][1] << std::endl;
                    std::cout << "Scale: " << joints_data->scale_batch[i][0] << " " << joints_data->scale_batch[i][1] << std::endl;
                    std::cout << "Score: " << joints_data->score_batch[i] << std::endl;
                    std::cout << "Rotation: " << joints_data->rotation_batch[i] << std::endl;

                    for (int k = 0; k < 17; k++) {
                        std::cout << "x : " << joints_data->joints_batch[i][k][0] << " , y : " << joints_data->joints_batch[i][k][1] << " , v : " << joints_data->joints_visibility_batch[i][k][0] << std::endl;
                    }
                }
            } break;
<<<<<<< HEAD
            case 4: {  // numpy reader pipeline
=======
            case 4: {   // webdataset pipeline
                int img_size = rocalGetImageNameLen(handle, image_name_length);
                std::vector<char> img_name(img_size);
                rocalGetImageName(handle, img_name.data());
                std::cout << "\n Image name: " << img_name.data() << "\n \n";
                RocalMetaData ascii_sample_contents = rocalGetAsciiDatas(handle);
                std::vector<std::vector<std::vector<uint8_t>>> ext_componenet_list;
                for(uint ext = 0; ext < ascii_sample_contents->size(); ext++) {
                    RocalTensorList ext_ascii_values_batch = ascii_sample_contents->at(ext);
                    std::vector<std::vector<uint8_t>> component_list;
                    std::vector<uint8_t> ascii_components_array;
                    for (uint i = 0; i < ext_ascii_values_batch->size(); i++) {
                        if (ext_ascii_values_batch->at(i)->buffer() !=  nullptr) {
                            uint8_t* buffer = reinterpret_cast<uint8_t*>(ext_ascii_values_batch->at(i)->buffer());
                            size_t length = ext_ascii_values_batch->at(i)->dims().at(0);
                            ascii_components_array.assign(buffer, buffer + length);
                        } else {
                            ascii_components_array = std::vector<uint8_t>{};
                        }
                        component_list.push_back(ascii_components_array);
                    }
                    ext_componenet_list.push_back(component_list);
                }
                for (size_t i = 0; i < ext_componenet_list.size(); ++i) {
                    std::cout << " Meta Data Component " << i + 1 << ":" << std::endl;
                    for (size_t j = 0; j < ext_componenet_list[i].size(); ++j) {
                        std::cout << "  Value " << j + 1 << ": ";
                        for (const auto& value : ext_componenet_list[i][j]) {
                            std::cout << static_cast<uint8_t>(value) << " ";
                        }
                        std::cout << std::endl;
                    }
                }
            } break;
            case 5: {  // numpy reader pipeline
>>>>>>> 33f94704
                RocalTensorList output_tensor_list = rocalGetOutputTensors(handle);
                void *out_buffer = nullptr;
                for (uint64_t idx = 0; idx < output_tensor_list->size(); idx++) {
                    std::cout << "Creating output buffer of ";
                    for (auto x : output_tensor_list->at(idx)->shape())
                        std::cout << x << " x ";
                    std::cout << "shape\n";
                    if (output_tensor_list->at(idx)->data_type() == RocalTensorOutputType::ROCAL_FP32) {
                        if (!out_buffer) out_buffer = (float *)malloc(output_tensor_list->at(idx)->data_size());
                        output_tensor_list->at(idx)->copy_data((void *)out_buffer);
                    } else if (output_tensor_list->at(idx)->data_type() == RocalTensorOutputType::ROCAL_FP16) {
                        if (!out_buffer) out_buffer = (half *)malloc(output_tensor_list->at(idx)->data_size());
                        output_tensor_list->at(idx)->copy_data(out_buffer);
                    } else {
                        if (!out_buffer) out_buffer = (unsigned char *)malloc(output_tensor_list->at(idx)->data_size());
                        output_tensor_list->at(idx)->copy_data(out_buffer);
                    }
                }
                free(out_buffer);
                std::cout << "Copied numpy data to output buffers\n";
            } break;
            default: {
                std::cout << "Not a valid pipeline type ! Exiting!\n";
                return -1;
            }
        }
        auto last_colot_temp = rocalGetIntValue(color_temp_adj);
        rocalUpdateIntParameter(last_colot_temp + 1, color_temp_adj);

        rocalCopyToOutput(handle, mat_input.data, h * w * p);

        std::vector<int> compression_params;
        compression_params.push_back(IMWRITE_PNG_COMPRESSION);
        compression_params.push_back(9);

        mat_input.copyTo(mat_output(cv::Rect(col_counter * w, 0, w, h)));
        std::string out_filename = std::string(outName) + ".png";  // in case the user specifies non png filename
        if (display_all)
            out_filename = std::string(outName) + std::to_string(index) + ".png";  // in case the user specifies non png filename

        if (color_format == RocalImageColor::ROCAL_COLOR_RGB24) {
            cv::cvtColor(mat_output, mat_color, CV_RGB2BGR);
            if (DISPLAY)
                cv::imshow("output", mat_output);
            else
                cv::imwrite(out_filename, mat_color, compression_params);
        } else {
            if (DISPLAY)
                cv::imshow("output", mat_output);
            else
                cv::imwrite(out_filename, mat_output, compression_params);
        }
        col_counter = (col_counter + 1) % number_of_cols;
    }

    high_resolution_clock::time_point t2 = high_resolution_clock::now();
    auto dur = duration_cast<microseconds>(t2 - t1).count();
    auto rocal_timing = rocalGetTimingInfo(handle);
    std::cout << "Load     time " << rocal_timing.load_time << std::endl;
    std::cout << "Decode   time " << rocal_timing.decode_time << std::endl;
    std::cout << "Process  time " << rocal_timing.process_time << std::endl;
    std::cout << "Transfer time " << rocal_timing.transfer_time << std::endl;
    std::cout << "Total Elapsed Time " << dur / 1000000 << " sec " << dur % 1000000 << " us " << std::endl;
    rocalRelease(handle);
    mat_input.release();
    mat_output.release();
    if (!output)
        return -1;
    return 0;
}<|MERGE_RESOLUTION|>--- conflicted
+++ resolved
@@ -319,13 +319,6 @@
             rocalCreateMXNetReader(handle, path, true);
             decoded_output = rocalMXNetRecordSource(handle, path, color_format, num_threads, false, false, false, ROCAL_USE_USER_GIVEN_SIZE_RESTRICTED, decode_max_width, decode_max_height);
         } break;
-<<<<<<< HEAD
-        case 12:  // Numpy reader
-        {
-            std::cout << "Running Numpy reader" << std::endl;
-            pipeline_type = 4;
-            decoded_output = rocalNumpyFileSource(handle, path, num_threads, false, false, false);
-=======
         case 12:  // web_dataset reader
         {
             std::cout << "Running WEB DATASET READER" << std::endl;
@@ -341,7 +334,6 @@
             std::cout << "Running Numpy reader" << std::endl;
             pipeline_type = 5;
             decoded_output = rocalNumpyFileSource(handle, path, num_threads, RocalTensorLayout::ROCAL_NHWC);
->>>>>>> 33f94704
         } break;
         default: {
             std::cout << "Running IMAGE READER" << std::endl;
@@ -732,9 +724,6 @@
                     }
                 }
             } break;
-<<<<<<< HEAD
-            case 4: {  // numpy reader pipeline
-=======
             case 4: {   // webdataset pipeline
                 int img_size = rocalGetImageNameLen(handle, image_name_length);
                 std::vector<char> img_name(img_size);
@@ -770,7 +759,6 @@
                 }
             } break;
             case 5: {  // numpy reader pipeline
->>>>>>> 33f94704
                 RocalTensorList output_tensor_list = rocalGetOutputTensors(handle);
                 void *out_buffer = nullptr;
                 for (uint64_t idx = 0; idx < output_tensor_list->size(); idx++) {
