## Set environmental variables

``export ROCAL_DATA_PATH=/Absolute/Path/Of/MIVisionX-data/``

### NOTE: Refer parse_config.py for more info on other args. This script is used with the `readers_test_file.sh` and `unit_tests.sh`

## Reader Pipeline Tests

* To test all the reader pipelines with a single script. The `readers_test_file.sh` tests the following cases:
  * unit test
  * coco reader
  * caffe reader
  * caffe2 reader
  * tf classification reader
  * tf detection reader
* The default value of number of gpu's is "1" & display is "ON" by default
`./readers_test_file.sh`

### Options

* To test a single reader / multiple reader pipelines: Use the same script `readers_test_file.sh` as above and make the respective " Pipeline " to test equal to "1"

```shell
unit_test = 1
coco_reader = 0
```

* Example : To run COCO Pipeline

```shell
unit_test=0
coco_reader=1
caffe_reader=0
caffe2_reader=0
tf_classification_reader=0
tf_detection_reader=0
```

* To set options:
  * Number of GPUs `-n`
  * display `-d`
  * backend `-b`

```shell
./readers_test_file.sh -n <number_of_gpus> -d <true/false>
./readers_test_file.sh -n "1" -d "false" -b "cpu"
```

## Augmentation + Reader Tests

* This runs all augmentations and readers and compare them with golden outputs for both backends (HIP/HOST)

`./unit_tests.sh`

* This test also runs the `image_comaprison.py` script at the end to compare the results with the golden outputs from [MIVisionX-data](https://www.github.com/ROCm/MIVisionX-data).

### Command line for individual files

* Test a single reader pipeline
* Example: COCO Pipeline

```shell
    # Mention the number of gpus
    gpus_per_node=4

    # Mention Batch Size
    batch_size=10

    # python version
    ver=$(python -V 2>&1 | sed 's/.* \([0-9]\).\([0-9]\).*/\1\.\2/')

    # Mention dataset_path
    data_dir=$ROCAL_DATA_PATH/coco/coco_10_img/val_10images_2017/

    # Mention json path
    json_path=$ROCAL_DATA_PATH/coco/coco_10_img/annotations/instances_val2017.json

    # coco_reader.py
    # By default : cpu backend, NCHW format , fp32
    # Annotation must be a json file

    # For printing all the arguments that can be passed from user
    python$ver coco_reader.py -h

    python$ver coco_reader.py --image-dataset-path $data_dir --json-path $json_path --batch-size $batch_size --display --rocal-gpu --NHWC \
        --local-rank 0 --world-size $gpus_per_node --num-threads 1 --num-epochs 1 2>&1 | tee -a run.log.coco_reader.txt
```

## Decoder Test

This test runs a simple decoder pipeline making use of a image file reader and resizing the given input images to 300x300.

It uses the [AMD-TinyDataSet](../../data/images/AMD-tinyDataSet/) by default, unless otherwise specified by user.

### Options

```bash
backend: <cpu/gpu>
Input image folder: <Path to image folder>
```

* Usage:

```shell
python3 decoder.py
python3 decoder.py gpu <path to image folder>
```

## External source reader test

This test runs a pipeline making use of the external source reader in 3 different modes. It uses coco2017 images by default.

* Mode 0 - Filename
* Mode 1 - Raw compressed images
* Mode 2 - JPEG reader with OpenCV

* Usage:

```bash
python3 external_source_reader.py
```

## Audio Unit Test

To run the Audio unit test with all test cases. Follow the steps below

```bash
export ROCAL_DATA_PATH=<Absolute_path_to_MIVisionX-data>
```
To run the audio unit test and verify the correctness of the outputs

```bash
python3 audio_unit_test.py
```
To pass the audio data path, batch size, and run a particular test case use the following command

```bash
python3 audio_unit_test.py --audio_path=<path_to_data> --test_case <case(0-2)> --batch-size <batch_size>
```

**Available Test Cases**
* Case 0 - Audio Decoder
* Case 1 - PreEmphasis Filter
<<<<<<< HEAD
* Case 2 - Spectrogram
* Case 3 - Downmix
* Case 4 - ToDecibels
* Case 5 - Resample
* Case 6 - TensorAddTensor
* Case 7 - TensorMulScalar
* Case 8 - NonSilentRegionDetection
* Case 9 - Slice
=======
* Case 2 - Spectrogram
>>>>>>> 112c50f8
<|MERGE_RESOLUTION|>--- conflicted
+++ resolved
@@ -141,7 +141,6 @@
 **Available Test Cases**
 * Case 0 - Audio Decoder
 * Case 1 - PreEmphasis Filter
-<<<<<<< HEAD
 * Case 2 - Spectrogram
 * Case 3 - Downmix
 * Case 4 - ToDecibels
@@ -149,7 +148,4 @@
 * Case 6 - TensorAddTensor
 * Case 7 - TensorMulScalar
 * Case 8 - NonSilentRegionDetection
-* Case 9 - Slice
-=======
-* Case 2 - Spectrogram
->>>>>>> 112c50f8
+* Case 9 - Slice