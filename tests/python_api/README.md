--- conflicted
+++ resolved
@@ -139,9 +139,5 @@
 ```
 
 **Available Test Cases**
-<<<<<<< HEAD
 * Case 0 - Audio Decoder
-* Case 1 - PreEmphasis Filter
-=======
-* Case 0 - Audio Decoder
->>>>>>> 770e3d0a
+* Case 1 - PreEmphasis Filter