--- conflicted
+++ resolved
@@ -135,7 +135,7 @@
 To pass the audio data path, batch size, and run a particular test case use the following command
 
 ```bash
-python3 audio_unit_test.py --audio_path=<path_to_data> --test_case <case(0-7)> --batch-size <batch_size>
+python3 audio_unit_test.py --audio_path=<path_to_data> --test_case <case(0-9)> --batch-size <batch_size>
 ```
 
 **Available Test Cases**
@@ -146,10 +146,6 @@
 * Case 4 - ToDecibels
 * Case 5 - Resample
 * Case 6 - TensorAddTensor
-<<<<<<< HEAD
 * Case 7 - TensorMulScalar
 * Case 8 - NonSilentRegionDetection
-* Case 9 - Slice
-=======
-* Case 7 - TensorMulScalar
->>>>>>> d425f180
+* Case 9 - Slice