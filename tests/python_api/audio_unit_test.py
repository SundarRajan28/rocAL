# Copyright (c) 2024 Advanced Micro Devices, Inc. All rights reserved.
#
# Permission is hereby granted, free of charge, to any person obtaining a copy
# of this software and associated documentation files (the "Software"), to deal
# in the Software without restriction, including without limitation the rights
# to use, copy, modify, merge, publish, distribute, sublicense, and/or sell
# copies of the Software, and to permit persons to whom the Software is
# furnished to do so, subject to the following conditions:
#
# The above copyright notice and this permission notice shall be included in
# all copies or substantial portions of the Software.
#
# THE SOFTWARE IS PROVIDED "AS IS", WITHOUT WARRANTY OF ANY KIND, EXPRESS OR
# IMPLIED, INCLUDING BUT NOT LIMITED TO THE WARRANTIES OF MERCHANTABILITY,
# FITNESS FOR A PARTICULAR PURPOSE AND NONINFRINGEMENT.  IN NO EVENT SHALL THE
# AUTHORS OR COPYRIGHT HOLDERS BE LIABLE FOR ANY CLAIM, DAMAGES OR OTHER
# LIABILITY, WHETHER IN AN ACTION OF CONTRACT, TORT OR OTHERWISE, ARISING FROM,
# OUT OF OR IN CONNECTION WITH THE SOFTWARE OR THE USE OR OTHER DEALINGS IN
# THE SOFTWARE.

from amd.rocal.pipeline import pipeline_def
from amd.rocal.plugin.pytorch import ROCALAudioIterator
import amd.rocal.fn as fn
import amd.rocal.types as types
import random
import os
import sys
import matplotlib.pyplot as plt
import torch
import numpy as np
import timeit
from parse_config import parse_args

np.set_printoptions(threshold=1000, edgeitems=10000)
seed = random.SystemRandom().randint(0, 2**32 - 1)

test_case_augmentation_map = {
    0: "audio_decoder",
    1: "preemphasis_filter",
    2: "spectrogram",
    3: "downmix",
    4: "to_decibels",
    5: "resample",
    6: "tensor_add_tensor",
    7: "tensor_mul_scalar",
    8: "non_silent_region",
    9: "slice"
}

def plot_audio_wav(audio_tensor, idx):
    # audio is expected as a tensor
    audio_data = audio_tensor.detach().numpy()
    audio_data = audio_data.flatten()
    plt.plot(audio_data)
    plt.savefig("output_folder/audio_reader/" + str(idx) + ".png")
    plt.close()

def verify_non_silent_region_output(output_list, rocal_data_path, test_results, case_name):
    ref_path = f'{rocal_data_path}/rocal_data/GoldenOutputsTensor/reference_outputs_audio/{case_name}_output.bin'
    data_array = np.fromfile(ref_path, dtype=np.int32)
    begin_nsr = output_list[0].detach().numpy()
    length_nsr = output_list[1].detach().numpy()

    if begin_nsr[0] == data_array[0] and length_nsr == data_array[1]:
        print("PASSED!")
        test_results[case_name] = "PASSED"
    else:
        print("FAILED!")
        test_results[case_name] = "FAILED"

def verify_output(audio_tensor, rocal_data_path, roi_tensor, test_results, case_name, dimensions):
    ref_path = f'{rocal_data_path}/rocal_data/GoldenOutputsTensor/reference_outputs_audio/{case_name}_output.bin'
    data_array = np.fromfile(ref_path, dtype=np.float32)
<<<<<<< HEAD
    audio_data = audio_tensor[0].detach().numpy()
    audio_data = audio_data.flatten()
=======
    audio_data = audio_tensor.detach().numpy().flatten()
>>>>>>> 91c4fa16
    roi_data = roi_tensor.detach().numpy()
    buffer_size = roi_data[0] * roi_data[1]
    matched_indices = 0
    for i in range(roi_data[0]):
        for j in range(roi_data[1]):
            ref_val = data_array[i * roi_data[1] + j]
            out_val = audio_data[i * dimensions[2] + j]
            # ensuring that out_val is not exactly zero while ref_val is non-zero.
            invalid_comparison = (out_val == 0.0) and (ref_val != 0.0)
            #comparing the absolute difference between the output value (out_val) and the reference value (ref_val) with a tolerance threshold of 1e-20.
            if not invalid_comparison and abs(out_val - ref_val) < 1e-20:
                matched_indices += 1

    # Print results
    print(f"Results for {case_name}:")
    if matched_indices == buffer_size and matched_indices != 0:
        print("PASSED!")
        test_results[case_name] = "PASSED"
    else:
        print("FAILED!")
        test_results[case_name] = "FAILED"

@pipeline_def(seed=seed)
def audio_decoder_pipeline(path, file_list, downmix=False):
    audio, labels = fn.readers.file(file_root=path, file_list=file_list)
    return fn.decoders.audio(
        audio,
        file_root=path,
        file_list_path=file_list,
        downmix=downmix,
        shard_id=0,
        num_shards=1,
        stick_to_shard=False)

@pipeline_def(seed=seed)
def pre_emphasis_filter_pipeline(path, file_list):
    audio, labels = fn.readers.file(file_root=path, file_list=file_list)
    decoded_audio = fn.decoders.audio(
        audio,
        file_root=path,
        file_list_path=file_list,
        downmix=False,
        shard_id=0,
        num_shards=1,
        stick_to_shard=False)
    return fn.preemphasis_filter(decoded_audio)

@pipeline_def(seed=seed)
def spectrogram_pipeline(path, file_list):
    audio, labels = fn.readers.file(file_root=path, file_list=file_list)
    decoded_audio = fn.decoders.audio(
        audio,
        file_root=path,
        file_list_path=file_list,
        downmix=False,
        shard_id=0,
        num_shards=1,
        stick_to_shard=False)
    spec = fn.spectrogram(
        decoded_audio,
        nfft=512,
        window_length=320,
        window_step=160,
        output_dtype = types.FLOAT)
    return spec

@pipeline_def(seed=seed)
def to_decibels_pipeline(path, file_list):
    audio, labels = fn.readers.file(file_root=path, file_list=file_list)
    decoded_audio = fn.decoders.audio(
        audio,
        file_root=path,
        file_list_path=file_list,
        downmix=False,
        shard_id=0,
        num_shards=1,
        stick_to_shard=False)
    return fn.to_decibels(
            decoded_audio,
            multiplier=np.log(10),
            reference=1.0,
            cutoff_db=np.log(1e-20),
            output_dtype=types.FLOAT)

@pipeline_def(seed=seed)
def non_silent_region(path, file_list):
    audio, labels = fn.readers.file(file_root=path, file_list=file_list)
    decoded_audio = fn.decoders.audio(
        audio,
        file_root=path,
        file_list_path=file_list,
        downmix=False,
        shard_id=0,
        num_shards=1,
        stick_to_shard=False)
    begin, length = fn.nonsilent_region(decoded_audio, cutoff_db=-60)
    return begin, length

@pipeline_def(seed=seed)
def non_silent_region_and_slice(path, file_list):
    audio, labels = fn.readers.file(file_root=path, file_list=file_list)
    decoded_audio = fn.decoders.audio(
        audio,
        file_root=path,
        file_list_path=file_list,
        downmix=False,
        shard_id=0,
        num_shards=1,
        stick_to_shard=False)
    begin, length = fn.nonsilent_region(decoded_audio, cutoff_db=-60)
    trim_silence = fn.slice(
        decoded_audio,
        anchor=[begin],
        shape=[length],
        rocal_tensor_output_type = types.FLOAT)
    return trim_silence

@pipeline_def(seed=seed)
def resample_pipeline(path, file_list):
    audio, labels = fn.readers.file(file_root=path, file_list=file_list)
    decoded_audio = fn.decoders.audio(
        audio,
        file_root=path,
        file_list_path=file_list,
        downmix=True,
        shard_id=0,
        num_shards=1,
        stick_to_shard=False)
    input_sample_rate = 16000.00
    uniform_distribution_resample = fn.random.uniform(decoded_audio, range=[1.15, 1.15])
    resampled_rate = uniform_distribution_resample * input_sample_rate
    return fn.resample(
        decoded_audio,
        resample_rate=resampled_rate,
        resample_hint=1.15 * 255840,
        output_datatype=types.FLOAT)

@pipeline_def(seed=seed)
def tensor_add_tensor_pipeline(path, file_list):
    audio, labels = fn.readers.file(file_root=path, file_list=file_list)
    decoded_audio = fn.decoders.audio(
        audio,
        file_root=path,
        file_list_path=file_list,
        downmix=False,
        shard_id=0,
        num_shards=1,
        stick_to_shard=False)
    uniform_distribution_sample = fn.random.uniform(decoded_audio, range=[1.15, 1.15])
    return decoded_audio + uniform_distribution_sample

@pipeline_def(seed=seed)
def tensor_mul_scalar_pipeline(path, file_list):
    audio, labels = fn.readers.file(file_root=path, file_list=file_list)
    decoded_audio = fn.decoders.audio(
        audio,
        file_root=path,
        file_list_path=file_list,
        downmix=True,
        shard_id=0,
        num_shards=1,
        stick_to_shard=False)
    return decoded_audio * 1.15

def main():
    args = parse_args()

    audio_path = args.audio_path
    file_list = args.file_list_path
    rocal_cpu = False if args.rocal_gpu else True
    batch_size = args.batch_size
    test_case = args.test_case
    qa_mode = args.qa_mode
    num_threads = 1
    device_id = 0
    rocal_data_path = os.environ.get("ROCAL_DATA_PATH")

    case_list = list(test_case_augmentation_map.keys())

    if test_case is not None: 
        if test_case not in case_list:
            print(" Invalid Test Case! ")
            exit()
        else:
            case_list = [test_case]

    if args.display:
        try:
            path = "output_folder/audio_reader"
            isExist = os.path.exists(path)
            if not isExist:
                os.makedirs(path)
        except OSError as error:
            print(error)

    if rocal_data_path is None:
        print("Need to export ROCAL_DATA_PATH")
        sys.exit()
    if not rocal_cpu:
        print("The GPU support for Audio is not given yet. Running on CPU")
        rocal_cpu = True
    if audio_path == "" and file_list == "":
        audio_path = f'{rocal_data_path}/rocal_data/audio/'
        file_list = f'{rocal_data_path}/rocal_data/audio/wav_file_list.txt'
        downmix_audio_path = f'{rocal_data_path}/rocal_data/multi_channel_wav/'
    else:
        print("QA mode is disabled for custom audio data")
        qa_mode = 0
    if qa_mode and batch_size != 1:
        print("QA mode is enabled. Batch size is set to 1.")
        batch_size = 1

    print("*********************************************************************")
    test_results = {}
    for case in case_list:
        case_name = test_case_augmentation_map.get(case)
        if case_name == "audio_decoder":
            audio_pipeline = audio_decoder_pipeline(batch_size=batch_size, num_threads=num_threads, device_id=device_id, rocal_cpu=rocal_cpu, path=audio_path, file_list=file_list)
        if case_name == "preemphasis_filter":
            audio_pipeline = pre_emphasis_filter_pipeline(batch_size=batch_size, num_threads=num_threads, device_id=device_id, rocal_cpu=rocal_cpu, path=audio_path, file_list=file_list)
        if case_name == "spectrogram":
            audio_pipeline = spectrogram_pipeline(batch_size=batch_size, num_threads=num_threads, device_id=device_id, rocal_cpu=rocal_cpu, path=audio_path, file_list=file_list)
        if case_name == "downmix":
            audio_pipeline = audio_decoder_pipeline(batch_size=batch_size, num_threads=num_threads, device_id=device_id, rocal_cpu=rocal_cpu,
                                                    path=downmix_audio_path if qa_mode else audio_path, file_list="" if qa_mode else file_list, downmix=True)
        if case_name == "to_decibels":
            audio_pipeline = to_decibels_pipeline(batch_size=batch_size, num_threads=num_threads, device_id=device_id, rocal_cpu=rocal_cpu, path=audio_path, file_list=file_list)
        if case_name == "slice":
            audio_pipeline = non_silent_region_and_slice(batch_size=batch_size, num_threads=num_threads, device_id=device_id, rocal_cpu=rocal_cpu, path=audio_path, file_list=file_list)
        if case_name == "non_silent_region":
            audio_pipeline = non_silent_region(batch_size=batch_size, num_threads=num_threads, device_id=device_id, rocal_cpu=rocal_cpu, path=audio_path, file_list=file_list)
        if case_name == "resample":
            audio_pipeline = resample_pipeline(batch_size=batch_size, num_threads=num_threads, device_id=device_id, rocal_cpu=rocal_cpu, path=audio_path, file_list=file_list)
        if case_name == "tensor_add_tensor":
            audio_pipeline = tensor_add_tensor_pipeline(batch_size=batch_size, num_threads=num_threads, device_id=device_id, rocal_cpu=rocal_cpu, path=audio_path, file_list=file_list)
        if case_name == "tensor_mul_scalar":
            audio_pipeline = tensor_mul_scalar_pipeline(batch_size=batch_size, num_threads=num_threads, device_id=device_id, rocal_cpu=rocal_cpu, path=audio_path, file_list=file_list)
        audio_pipeline.build()
        audio_loader = ROCALAudioIterator(audio_pipeline, auto_reset=True)
        output_tensor_list = audio_pipeline.get_output_tensors()
        dimensions = output_tensor_list[0].dimensions()
        cnt = 0
        start = timeit.default_timer()
        # Enumerate over the Dataloader
        for e in range(int(args.num_epochs)):
            print("Epoch :: ", e)
            torch.set_printoptions(threshold=5000, profile="full", edgeitems=100)
            for i, output_list in enumerate(audio_loader):
                for x in range(len(output_list[0])):
                    for audio_tensor, label, roi in zip(output_list[0][x], output_list[1], output_list[2]):
                        if args.print_tensor:
                            print("label", label)
                            print("Audio", audio_tensor)
                            print("Roi", roi)
                        if args.display:
                            plot_audio_wav(audio_tensor, cnt)
                        cnt+=1
            if qa_mode :
                if case_name == "non_silent_region":
                    verify_non_silent_region_output(output_list[0], rocal_data_path, test_results, case_name)
                else:
                    verify_output(output_list[0], rocal_data_path, roi, test_results, case_name, dimensions)
            print("EPOCH DONE", e)

        stop = timeit.default_timer()
        print('\nTime: ', stop - start)

    if qa_mode:
        passed_cases = []
        failed_cases = []

        for augmentation_name, result in test_results.items():
            if result == "PASSED":
                passed_cases.append(augmentation_name)
            else:
                failed_cases.append(augmentation_name)

        print("Number of PASSED tests:", len(passed_cases))
        print(passed_cases)
        print("Number of FAILED tests:", len(failed_cases))
        print(failed_cases)


if __name__ == "__main__":
    main()<|MERGE_RESOLUTION|>--- conflicted
+++ resolved
@@ -71,12 +71,7 @@
 def verify_output(audio_tensor, rocal_data_path, roi_tensor, test_results, case_name, dimensions):
     ref_path = f'{rocal_data_path}/rocal_data/GoldenOutputsTensor/reference_outputs_audio/{case_name}_output.bin'
     data_array = np.fromfile(ref_path, dtype=np.float32)
-<<<<<<< HEAD
-    audio_data = audio_tensor[0].detach().numpy()
-    audio_data = audio_data.flatten()
-=======
-    audio_data = audio_tensor.detach().numpy().flatten()
->>>>>>> 91c4fa16
+    audio_data = audio_tensor[0].detach().numpy().flatten()
     roi_data = roi_tensor.detach().numpy()
     buffer_size = roi_data[0] * roi_data[1]
     matched_indices = 0
