--- conflicted
+++ resolved
@@ -163,32 +163,17 @@
             output_dtype=types.FLOAT)
 
 @pipeline_def(seed=seed)
-<<<<<<< HEAD
-def non_silent_region(path, file_list):
-=======
 def resample_pipeline(path, file_list):
->>>>>>> 4dcc1fc5
-    audio, labels = fn.readers.file(file_root=path, file_list=file_list)
-    decoded_audio = fn.decoders.audio(
-        audio,
-        file_root=path,
-        file_list_path=file_list,
-<<<<<<< HEAD
-        downmix=False,
-=======
+    audio, labels = fn.readers.file(file_root=path, file_list=file_list)
+    decoded_audio = fn.decoders.audio(
+        audio,
+        file_root=path,
+        file_list_path=file_list,
         downmix=True,
->>>>>>> 4dcc1fc5
-        shard_id=0,
-        num_shards=1,
-        stick_to_shard=False,
-        last_batch_policy=types.LAST_BATCH_DROP, pad_last_batch_repeated=False)
-<<<<<<< HEAD
-    begin, length = fn.nonsilent_region(decoded_audio, cutoff_db=-60)
-    return begin, length
-
-@pipeline_def(seed=seed)
-def non_silent_region_and_slice(path, file_list):
-=======
+        shard_id=0,
+        num_shards=1,
+        stick_to_shard=False,
+        last_batch_policy=types.LAST_BATCH_DROP, pad_last_batch_repeated=False)
     input_sample_rate = 16000.00
     uniform_distribution_resample = fn.random.uniform(decoded_audio, range=[1.15, 1.15])
     resampled_rate = uniform_distribution_resample * input_sample_rate
@@ -200,18 +185,60 @@
 
 @pipeline_def(seed=seed)
 def tensor_add_tensor_pipeline(path, file_list):
->>>>>>> 4dcc1fc5
-    audio, labels = fn.readers.file(file_root=path, file_list=file_list)
-    decoded_audio = fn.decoders.audio(
-        audio,
-        file_root=path,
-        file_list_path=file_list,
-        downmix=False,
-        shard_id=0,
-        num_shards=1,
-        stick_to_shard=False,
-        last_batch_policy=types.LAST_BATCH_DROP, pad_last_batch_repeated=False)
-<<<<<<< HEAD
+    audio, labels = fn.readers.file(file_root=path, file_list=file_list)
+    decoded_audio = fn.decoders.audio(
+        audio,
+        file_root=path,
+        file_list_path=file_list,
+        downmix=False,
+        shard_id=0,
+        num_shards=1,
+        stick_to_shard=False,
+        last_batch_policy=types.LAST_BATCH_DROP, pad_last_batch_repeated=False)
+    uniform_distribution_sample = fn.random.uniform(decoded_audio, range=[1.15, 1.15])
+    return decoded_audio + uniform_distribution_sample
+
+@pipeline_def(seed=seed)
+def tensor_mul_scalar_pipeline(path, file_list):
+    audio, labels = fn.readers.file(file_root=path, file_list=file_list)
+    decoded_audio = fn.decoders.audio(
+        audio,
+        file_root=path,
+        file_list_path=file_list,
+        downmix=True,
+        shard_id=0,
+        num_shards=1,
+        stick_to_shard=False,
+        last_batch_policy=types.LAST_BATCH_DROP, pad_last_batch_repeated=False)
+    return decoded_audio * 1.15
+
+@pipeline_def(seed=seed)
+def non_silent_region(path, file_list):
+    audio, labels = fn.readers.file(file_root=path, file_list=file_list)
+    decoded_audio = fn.decoders.audio(
+        audio,
+        file_root=path,
+        file_list_path=file_list,
+        downmix=False,
+        shard_id=0,
+        num_shards=1,
+        stick_to_shard=False,
+        last_batch_policy=types.LAST_BATCH_DROP, pad_last_batch_repeated=False)
+    begin, length = fn.nonsilent_region(decoded_audio, cutoff_db=-60)
+    return begin, length
+
+@pipeline_def(seed=seed)
+def non_silent_region_and_slice(path, file_list):
+    audio, labels = fn.readers.file(file_root=path, file_list=file_list)
+    decoded_audio = fn.decoders.audio(
+        audio,
+        file_root=path,
+        file_list_path=file_list,
+        downmix=False,
+        shard_id=0,
+        num_shards=1,
+        stick_to_shard=False,
+        last_batch_policy=types.LAST_BATCH_DROP, pad_last_batch_repeated=False)
     begin, length = fn.nonsilent_region(decoded_audio, cutoff_db=-60)
     trim_silence = fn.slice(
         decoded_audio,
@@ -219,92 +246,6 @@
         shape=[length],
         rocal_tensor_output_type = types.FLOAT)
     return trim_silence
-
-@pipeline_def(seed=seed)
-def resample_pipeline(path, file_list):
-=======
-    uniform_distribution_sample = fn.random.uniform(decoded_audio, range=[1.15, 1.15])
-    return decoded_audio + uniform_distribution_sample
-
-@pipeline_def(seed=seed)
-def tensor_mul_scalar_pipeline(path, file_list):
->>>>>>> 4dcc1fc5
-    audio, labels = fn.readers.file(file_root=path, file_list=file_list)
-    decoded_audio = fn.decoders.audio(
-        audio,
-        file_root=path,
-        file_list_path=file_list,
-        downmix=True,
-        shard_id=0,
-        num_shards=1,
-        stick_to_shard=False,
-        last_batch_policy=types.LAST_BATCH_DROP, pad_last_batch_repeated=False)
-<<<<<<< HEAD
-    input_sample_rate = 16000.00
-    uniform_distribution_resample = fn.random.uniform(decoded_audio, range=[1.15, 1.15])
-    resampled_rate = uniform_distribution_resample * input_sample_rate
-    return fn.resample(
-        decoded_audio,
-        resample_rate=resampled_rate,
-        resample_hint=1.15 * 255840,
-        output_datatype=types.FLOAT)
-
-@pipeline_def(seed=seed)
-def tensor_add_tensor_pipeline(path, file_list):
-=======
-    return decoded_audio * 1.15
-
-@pipeline_def(seed=seed)
-def non_silent_region(path, file_list):
->>>>>>> 4dcc1fc5
-    audio, labels = fn.readers.file(file_root=path, file_list=file_list)
-    decoded_audio = fn.decoders.audio(
-        audio,
-        file_root=path,
-        file_list_path=file_list,
-        downmix=False,
-        shard_id=0,
-        num_shards=1,
-        stick_to_shard=False,
-        last_batch_policy=types.LAST_BATCH_DROP, pad_last_batch_repeated=False)
-<<<<<<< HEAD
-    uniform_distribution_sample = fn.random.uniform(decoded_audio, range=[1.15, 1.15])
-    return decoded_audio + uniform_distribution_sample
-
-@pipeline_def(seed=seed)
-def tensor_mul_scalar_pipeline(path, file_list):
-=======
-    begin, length = fn.nonsilent_region(decoded_audio, cutoff_db=-60)
-    return begin, length
-
-@pipeline_def(seed=seed)
-def non_silent_region_and_slice(path, file_list):
->>>>>>> 4dcc1fc5
-    audio, labels = fn.readers.file(file_root=path, file_list=file_list)
-    decoded_audio = fn.decoders.audio(
-        audio,
-        file_root=path,
-        file_list_path=file_list,
-<<<<<<< HEAD
-        downmix=True,
-=======
-        downmix=False,
->>>>>>> 4dcc1fc5
-        shard_id=0,
-        num_shards=1,
-        stick_to_shard=False,
-        last_batch_policy=types.LAST_BATCH_DROP, pad_last_batch_repeated=False)
-<<<<<<< HEAD
-    return decoded_audio * 1.15
-=======
-    begin, length = fn.nonsilent_region(decoded_audio, cutoff_db=-60)
-    trim_silence = fn.slice(
-        decoded_audio,
-        anchor=[begin],
-        shape=[length],
-        rocal_tensor_output_type = types.FLOAT)
-    return trim_silence
->>>>>>> 4dcc1fc5
 
 @pipeline_def(seed=seed)
 def mel_filter_bank_pipeline(path, file_list):
@@ -390,11 +331,7 @@
     if not rocal_cpu:
         print("The GPU support for Audio is not given yet. Running on CPU")
         rocal_cpu = True
-<<<<<<< HEAD
-    if audio_path == "" and file_list == "":
-=======
     if not audio_path and not file_list:
->>>>>>> 4dcc1fc5
         audio_path = f'{rocal_data_path}/rocal_data/audio/'
         file_list = f'{rocal_data_path}/rocal_data/audio/wav_file_list.txt'
         downmix_audio_path = f'{rocal_data_path}/rocal_data/multi_channel_wav/'
@@ -420,26 +357,16 @@
                                                     path=downmix_audio_path if qa_mode else audio_path, file_list="" if qa_mode else file_list, downmix=True)
         if case_name == "to_decibels":
             audio_pipeline = to_decibels_pipeline(batch_size=batch_size, num_threads=num_threads, device_id=device_id, rocal_cpu=rocal_cpu, path=audio_path, file_list=file_list)
-<<<<<<< HEAD
-=======
         if case_name == "slice":
             audio_pipeline = non_silent_region_and_slice(batch_size=batch_size, num_threads=num_threads, device_id=device_id, rocal_cpu=rocal_cpu, path=audio_path, file_list=file_list)
         if case_name == "non_silent_region":
             audio_pipeline = non_silent_region(batch_size=batch_size, num_threads=num_threads, device_id=device_id, rocal_cpu=rocal_cpu, path=audio_path, file_list=file_list)
->>>>>>> 4dcc1fc5
         if case_name == "resample":
             audio_pipeline = resample_pipeline(batch_size=batch_size, num_threads=num_threads, device_id=device_id, rocal_cpu=rocal_cpu, path=audio_path, file_list=file_list)
         if case_name == "tensor_add_tensor":
             audio_pipeline = tensor_add_tensor_pipeline(batch_size=batch_size, num_threads=num_threads, device_id=device_id, rocal_cpu=rocal_cpu, path=audio_path, file_list=file_list)
         if case_name == "tensor_mul_scalar":
             audio_pipeline = tensor_mul_scalar_pipeline(batch_size=batch_size, num_threads=num_threads, device_id=device_id, rocal_cpu=rocal_cpu, path=audio_path, file_list=file_list)
-<<<<<<< HEAD
-        if case_name == "slice":
-            audio_pipeline = non_silent_region_and_slice(batch_size=batch_size, num_threads=num_threads, device_id=device_id, rocal_cpu=rocal_cpu, path=audio_path, file_list=file_list)
-        if case_name == "non_silent_region":
-            audio_pipeline = non_silent_region(batch_size=batch_size, num_threads=num_threads, device_id=device_id, rocal_cpu=rocal_cpu, path=audio_path, file_list=file_list)
-=======
->>>>>>> 4dcc1fc5
         if case_name == "mel_filter_bank":
             audio_pipeline = mel_filter_bank_pipeline(batch_size=batch_size, num_threads=num_threads, device_id=device_id, rocal_cpu=rocal_cpu, path=audio_path, file_list=file_list)
         if case_name == "normalize":
