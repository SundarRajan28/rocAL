# Copyright (c) 2024 Advanced Micro Devices, Inc. All rights reserved.
#
# Permission is hereby granted, free of charge, to any person obtaining a copy
# of this software and associated documentation files (the "Software"), to deal
# in the Software without restriction, including without limitation the rights
# to use, copy, modify, merge, publish, distribute, sublicense, and/or sell
# copies of the Software, and to permit persons to whom the Software is
# furnished to do so, subject to the following conditions:
#
# The above copyright notice and this permission notice shall be included in
# all copies or substantial portions of the Software.
#
# THE SOFTWARE IS PROVIDED "AS IS", WITHOUT WARRANTY OF ANY KIND, EXPRESS OR
# IMPLIED, INCLUDING BUT NOT LIMITED TO THE WARRANTIES OF MERCHANTABILITY,
# FITNESS FOR A PARTICULAR PURPOSE AND NONINFRINGEMENT.  IN NO EVENT SHALL THE
# AUTHORS OR COPYRIGHT HOLDERS BE LIABLE FOR ANY CLAIM, DAMAGES OR OTHER
# LIABILITY, WHETHER IN AN ACTION OF CONTRACT, TORT OR OTHERWISE, ARISING FROM,
# OUT OF OR IN CONNECTION WITH THE SOFTWARE OR THE USE OR OTHER DEALINGS IN
# THE SOFTWARE.

from amd.rocal.pipeline import pipeline_def
from amd.rocal.plugin.pytorch import ROCALAudioIterator
import amd.rocal.fn as fn
import amd.rocal.types as types
import random
import os
import sys
import matplotlib.pyplot as plt
import torch
import numpy as np
import timeit
from parse_config import parse_args

np.set_printoptions(threshold=1000, edgeitems=10000)
seed = random.SystemRandom().randint(0, 2**32 - 1)

test_case_augmentation_map = {
    0: "audio_decoder",
    1: "preemphasis_filter",
    2: "spectrogram",
    3: "downmix",
    4: "to_decibels"
}

def plot_audio_wav(audio_tensor, idx):
    # audio is expected as a tensor
    audio_data = audio_tensor.detach().numpy()
    audio_data = audio_data.flatten()
    plt.plot(audio_data)
    plt.savefig("output_folder/audio_reader/" + str(idx) + ".png")
    plt.close()

def verify_output(audio_tensor, rocal_data_path, roi_tensor, test_results, case_name, dimensions):
    ref_path = f'{rocal_data_path}/rocal_data/GoldenOutputsTensor/reference_outputs_audio/{case_name}_output.bin'
    data_array = np.fromfile(ref_path, dtype=np.float32)
    audio_data = audio_tensor.detach().numpy().flatten()
    roi_data = roi_tensor.detach().numpy()
    buffer_size = roi_data[0] * roi_data[1]
    matched_indices = 0
    for i in range(roi_data[0]):
        for j in range(roi_data[1]):
            ref_val = data_array[i * roi_data[1] + j]
            out_val = audio_data[i * dimensions[2] + j]
            # ensuring that out_val is not exactly zero while ref_val is non-zero.
            invalid_comparison = (out_val == 0.0) and (ref_val != 0.0)
            #comparing the absolute difference between the output value (out_val) and the reference value (ref_val) with a tolerance threshold of 1e-20.
            if not invalid_comparison and abs(out_val - ref_val) < 1e-20:
                matched_indices += 1

    # Print results
    print(f"Results for {case_name}:")
    if matched_indices == buffer_size and matched_indices != 0:
        print("PASSED!")
        test_results[case_name] = "PASSED"
    else:
        print("FAILED!")
        test_results[case_name] = "FAILED"

@pipeline_def(seed=seed)
def audio_decoder_pipeline(path, file_list, downmix=False):
    audio, labels = fn.readers.file(file_root=path, file_list=file_list)
    return fn.decoders.audio(
        audio,
        file_root=path,
        file_list_path=file_list,
        downmix=downmix,
        shard_id=0,
        num_shards=1,
        stick_to_shard=False)

@pipeline_def(seed=seed)
def pre_emphasis_filter_pipeline(path, file_list):
    audio, labels = fn.readers.file(file_root=path, file_list=file_list)
    decoded_audio = fn.decoders.audio(
        audio,
        file_root=path,
        file_list_path=file_list,
        downmix=False,
        shard_id=0,
        num_shards=1,
        stick_to_shard=False)
    return fn.preemphasis_filter(decoded_audio)

@pipeline_def(seed=seed)
def spectrogram_pipeline(path, file_list):
    audio, labels = fn.readers.file(file_root=path, file_list=file_list)
    decoded_audio = fn.decoders.audio(
        audio,
        file_root=path,
        file_list_path=file_list,
        downmix=False,
        shard_id=0,
        num_shards=1,
        stick_to_shard=False)
    spec = fn.spectrogram(
        decoded_audio,
        nfft=512,
        window_length=320,
        window_step=160,
        output_dtype = types.FLOAT)
    return spec

@pipeline_def(seed=seed)
def to_decibels_pipeline(path, file_list):
    audio, labels = fn.readers.file(file_root=path, file_list=file_list)
    decoded_audio = fn.decoders.audio(
        audio,
        file_root=path,
        file_list_path=file_list,
        downmix=False,
        shard_id=0,
        num_shards=1,
        stick_to_shard=False)
    return fn.to_decibels(
            decoded_audio,
            multiplier=np.log(10),
            reference=1.0,
            cutoff_db=np.log(1e-20),
            output_dtype=types.FLOAT)

def main():
    args = parse_args()

    audio_path = args.audio_path
    file_list = args.file_list_path
    rocal_cpu = False if args.rocal_gpu else True
    batch_size = args.batch_size
    test_case = args.test_case
    qa_mode = args.qa_mode
    num_threads = 1
    device_id = 0
    rocal_data_path = os.environ.get("ROCAL_DATA_PATH")

    case_list = list(test_case_augmentation_map.keys())

    if test_case is not None: 
        if test_case not in case_list:
            print(" Invalid Test Case! ")
            exit()
        else:
            case_list = [test_case]

    if args.display:
        try:
            path = "output_folder/audio_reader"
            isExist = os.path.exists(path)
            if not isExist:
                os.makedirs(path)
        except OSError as error:
            print(error)

    if rocal_data_path is None:
        print("Need to export ROCAL_DATA_PATH")
        sys.exit()
    if not rocal_cpu:
        print("The GPU support for Audio is not given yet. Running on CPU")
        rocal_cpu = True
    if audio_path == "" and file_list == "":
        audio_path = f'{rocal_data_path}/rocal_data/audio/'
        file_list = f'{rocal_data_path}/rocal_data/audio/wav_file_list.txt'
        downmix_audio_path = f'{rocal_data_path}/rocal_data/multi_channel_wav/'
    else:
        print("QA mode is disabled for custom audio data")
        qa_mode = 0
    if qa_mode and batch_size != 1:
        print("QA mode is enabled. Batch size is set to 1.")
        batch_size = 1

    print("*********************************************************************")
    test_results = {}
    for case in case_list:
        case_name = test_case_augmentation_map.get(case)
        if case_name == "audio_decoder":
            audio_pipeline = audio_decoder_pipeline(batch_size=batch_size, num_threads=num_threads, device_id=device_id, rocal_cpu=rocal_cpu, path=audio_path, file_list=file_list)
        if case_name == "preemphasis_filter":
            audio_pipeline = pre_emphasis_filter_pipeline(batch_size=batch_size, num_threads=num_threads, device_id=device_id, rocal_cpu=rocal_cpu, path=audio_path, file_list=file_list)
        if case_name == "spectrogram":
            audio_pipeline = spectrogram_pipeline(batch_size=batch_size, num_threads=num_threads, device_id=device_id, rocal_cpu=rocal_cpu, path=audio_path, file_list=file_list)
        if case_name == "downmix":
            audio_pipeline = audio_decoder_pipeline(batch_size=batch_size, num_threads=num_threads, device_id=device_id, rocal_cpu=rocal_cpu,
                                                    path=downmix_audio_path if qa_mode else audio_path, file_list="" if qa_mode else file_list, downmix=True)
        if case_name == "to_decibels":
            audio_pipeline = to_decibels_pipeline(batch_size=batch_size, num_threads=num_threads, device_id=device_id, rocal_cpu=rocal_cpu, path=audio_path, file_list=file_list)
        audio_pipeline.build()
        audio_loader = ROCALAudioIterator(audio_pipeline, auto_reset=True)
        output_tensor_list = audio_pipeline.get_output_tensors()
        dimensions = output_tensor_list[0].dimensions()
        cnt = 0
        start = timeit.default_timer()
        # Enumerate over the Dataloader
        for e in range(int(args.num_epochs)):
            print("Epoch :: ", e)
            torch.set_printoptions(threshold=5000, profile="full", edgeitems=100)
<<<<<<< HEAD
            for i, output_list in enumerate(audioIteratorPipeline):
                for x in range(len(output_list[0])):
                    for audio_tensor, label, roi in zip(output_list[0][x], output_list[1], output_list[2]):
=======
            for i, it in enumerate(audio_loader):
                for x in range(len(it[0])):
                    for audio_tensor, label, roi in zip(it[0][x], it[1], it[2]):
>>>>>>> b858b69a
                        if args.print_tensor:
                            print("label", label)
                            print("Audio", audio_tensor)
                            print("Roi", roi)
                        if args.display:
                            plot_audio_wav(audio_tensor, cnt)
                        cnt+=1
            if qa_mode :
                verify_output(audio_tensor, rocal_data_path, roi, test_results, case_name, dimensions)
            print("EPOCH DONE", e)
        
        stop = timeit.default_timer()
        print('\nTime: ', stop - start)

    if qa_mode:
        passed_cases = []
        failed_cases = []

        for augmentation_name, result in test_results.items():
            if result == "PASSED":
                passed_cases.append(augmentation_name)
            else:
                failed_cases.append(augmentation_name)

        print("Number of PASSED tests:", len(passed_cases))
        print(passed_cases)
        print("Number of FAILED tests:", len(failed_cases))
        print(failed_cases)


if __name__ == "__main__":
    main()<|MERGE_RESOLUTION|>--- conflicted
+++ resolved
@@ -211,15 +211,9 @@
         for e in range(int(args.num_epochs)):
             print("Epoch :: ", e)
             torch.set_printoptions(threshold=5000, profile="full", edgeitems=100)
-<<<<<<< HEAD
-            for i, output_list in enumerate(audioIteratorPipeline):
+            for i, output_list in enumerate(audio_loader):
                 for x in range(len(output_list[0])):
                     for audio_tensor, label, roi in zip(output_list[0][x], output_list[1], output_list[2]):
-=======
-            for i, it in enumerate(audio_loader):
-                for x in range(len(it[0])):
-                    for audio_tensor, label, roi in zip(it[0][x], it[1], it[2]):
->>>>>>> b858b69a
                         if args.print_tensor:
                             print("label", label)
                             print("Audio", audio_tensor)
