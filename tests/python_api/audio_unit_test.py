# Copyright (c) 2024 Advanced Micro Devices, Inc. All rights reserved.
#
# Permission is hereby granted, free of charge, to any person obtaining a copy
# of this software and associated documentation files (the "Software"), to deal
# in the Software without restriction, including without limitation the rights
# to use, copy, modify, merge, publish, distribute, sublicense, and/or sell
# copies of the Software, and to permit persons to whom the Software is
# furnished to do so, subject to the following conditions:
#
# The above copyright notice and this permission notice shall be included in
# all copies or substantial portions of the Software.
#
# THE SOFTWARE IS PROVIDED "AS IS", WITHOUT WARRANTY OF ANY KIND, EXPRESS OR
# IMPLIED, INCLUDING BUT NOT LIMITED TO THE WARRANTIES OF MERCHANTABILITY,
# FITNESS FOR A PARTICULAR PURPOSE AND NONINFRINGEMENT.  IN NO EVENT SHALL THE
# AUTHORS OR COPYRIGHT HOLDERS BE LIABLE FOR ANY CLAIM, DAMAGES OR OTHER
# LIABILITY, WHETHER IN AN ACTION OF CONTRACT, TORT OR OTHERWISE, ARISING FROM,
# OUT OF OR IN CONNECTION WITH THE SOFTWARE OR THE USE OR OTHER DEALINGS IN
# THE SOFTWARE.

from amd.rocal.pipeline import pipeline_def
from amd.rocal.plugin.pytorch import ROCALAudioIterator
import amd.rocal.fn as fn
import amd.rocal.types as types
import random
import os
import sys
import matplotlib.pyplot as plt
import torch
import numpy as np
import timeit
from parse_config import parse_args

np.set_printoptions(threshold=1000, edgeitems=10000)
seed = random.SystemRandom().randint(0, 2**32 - 1)

test_case_augmentation_map = {
    0: "audio_decoder",
    1: "preemphasis_filter",
    2: "spectrogram",
    3: "downmix",
    4: "to_decibels",
    5: "resample",
    6: "tensor_add_tensor",
    7: "tensor_mul_scalar",
    8: "non_silent_region",
    9: "slice",
    10: "mel_filter_bank",
    11: "normalize"
}

def plot_audio_wav(audio_tensor, idx):
    # audio is expected as a tensor
    audio_data = audio_tensor.detach().numpy()
    audio_data = audio_data.flatten()
    plt.plot(audio_data)
    plt.savefig("output_folder/audio_reader/" + str(idx) + ".png")
    plt.close()

def verify_non_silent_region_output(output_list, rocal_data_path, test_results, case_name):
    ref_path = f'{rocal_data_path}/rocal_data/GoldenOutputsTensor/reference_outputs_audio/{case_name}_output.bin'
    data_array = np.fromfile(ref_path, dtype=np.int32)
    begin_nsr = output_list[0].detach().numpy()
    length_nsr = output_list[1].detach().numpy()

    if begin_nsr[0] == data_array[0] and length_nsr == data_array[1]:
        print("PASSED!")
        test_results[case_name] = "PASSED"
    else:
        print("FAILED!")
        test_results[case_name] = "FAILED"

def verify_output(audio_tensor, rocal_data_path, roi_tensor, test_results, case_name, dimensions):
    ref_path = f'{rocal_data_path}/rocal_data/GoldenOutputsTensor/reference_outputs_audio/{case_name}_output.bin'
    data_array = np.fromfile(ref_path, dtype=np.float32)
    audio_data = audio_tensor[0].detach().numpy().flatten()
    roi_data = roi_tensor.detach().numpy()
    buffer_size = roi_data[0] * roi_data[1]
    matched_indices = 0
    for i in range(roi_data[0]):
        for j in range(roi_data[1]):
            ref_val = data_array[i * roi_data[1] + j]
            out_val = audio_data[i * roi_data[1] + j]   # Stride upto max_roi
            # ensuring that out_val is not exactly zero while ref_val is non-zero.
            invalid_comparison = (out_val == 0.0) and (ref_val != 0.0)
            #comparing the absolute difference between the output value (out_val) and the reference value (ref_val) with a tolerance threshold of 1e-20.
            if not invalid_comparison and abs(out_val - ref_val) < 1e-20:
                matched_indices += 1

    # Print results
    print(f"Results for {case_name}:")
    if matched_indices == buffer_size and matched_indices != 0:
        print("PASSED!")
        test_results[case_name] = "PASSED"
    else:
        print("FAILED!")
        test_results[case_name] = "FAILED"

@pipeline_def(seed=seed)
def audio_decoder_pipeline(path, file_list, downmix=False):
    audio, labels = fn.readers.file(file_root=path, file_list=file_list)
    return fn.decoders.audio(
        audio,
        file_root=path,
        file_list_path=file_list,
        downmix=downmix,
        shard_id=0,
        num_shards=1,
        stick_to_shard=False,
        last_batch_policy=types.LAST_BATCH_DROP, pad_last_batch_repeated=False)

@pipeline_def(seed=seed)
def pre_emphasis_filter_pipeline(path, file_list):
    audio, labels = fn.readers.file(file_root=path, file_list=file_list)
    decoded_audio = fn.decoders.audio(
        audio,
        file_root=path,
        file_list_path=file_list,
        downmix=False,
        shard_id=0,
        num_shards=1,
        stick_to_shard=False,
        last_batch_policy=types.LAST_BATCH_DROP, pad_last_batch_repeated=False)
    return fn.preemphasis_filter(decoded_audio)

@pipeline_def(seed=seed)
def spectrogram_pipeline(path, file_list):
    audio, labels = fn.readers.file(file_root=path, file_list=file_list)
    decoded_audio = fn.decoders.audio(
        audio,
        file_root=path,
        file_list_path=file_list,
        downmix=False,
        shard_id=0,
        num_shards=1,
        stick_to_shard=False,
        last_batch_policy=types.LAST_BATCH_DROP, pad_last_batch_repeated=False)
    spec = fn.spectrogram(
        decoded_audio,
        nfft=512,
        window_length=320,
        window_step=160,
        output_dtype = types.FLOAT)
    return spec

@pipeline_def(seed=seed)
def to_decibels_pipeline(path, file_list):
    audio, labels = fn.readers.file(file_root=path, file_list=file_list)
    decoded_audio = fn.decoders.audio(
        audio,
        file_root=path,
        file_list_path=file_list,
        downmix=False,
        shard_id=0,
        num_shards=1,
        stick_to_shard=False,
        last_batch_policy=types.LAST_BATCH_DROP, pad_last_batch_repeated=False)
    return fn.to_decibels(
            decoded_audio,
            multiplier=np.log(10),
            reference=1.0,
            cutoff_db=np.log(1e-20),
            output_dtype=types.FLOAT)

@pipeline_def(seed=seed)
def resample_pipeline(path, file_list):
    audio, labels = fn.readers.file(file_root=path, file_list=file_list)
    decoded_audio = fn.decoders.audio(
        audio,
        file_root=path,
        file_list_path=file_list,
        downmix=True,
        shard_id=0,
        num_shards=1,
<<<<<<< HEAD
        stick_to_shard=False,
        last_batch_policy=types.LAST_BATCH_DROP, pad_last_batch_repeated=False)
    begin, length = fn.nonsilent_region(decoded_audio, cutoff_db=-60)
    return begin, length
=======
        stick_to_shard=False)
    input_sample_rate = 16000.00
    uniform_distribution_resample = fn.random.uniform(decoded_audio, range=[1.15, 1.15])
    resampled_rate = uniform_distribution_resample * input_sample_rate
    return fn.resample(
        decoded_audio,
        resample_rate=resampled_rate,
        resample_hint=1.15 * 255840,
        output_datatype=types.FLOAT)
>>>>>>> c3f53913

@pipeline_def(seed=seed)
def tensor_add_tensor_pipeline(path, file_list):
    audio, labels = fn.readers.file(file_root=path, file_list=file_list)
    decoded_audio = fn.decoders.audio(
        audio,
        file_root=path,
        file_list_path=file_list,
        downmix=False,
        shard_id=0,
        num_shards=1,
<<<<<<< HEAD
        stick_to_shard=False,
        last_batch_policy=types.LAST_BATCH_DROP, pad_last_batch_repeated=False)
    begin, length = fn.nonsilent_region(decoded_audio, cutoff_db=-60)
    trim_silence = fn.slice(
        decoded_audio,
        anchor=[begin],
        shape=[length],
        rocal_tensor_output_type = types.FLOAT)
    return trim_silence
=======
        stick_to_shard=False)
    uniform_distribution_sample = fn.random.uniform(decoded_audio, range=[1.15, 1.15])
    return decoded_audio + uniform_distribution_sample
>>>>>>> c3f53913

@pipeline_def(seed=seed)
def tensor_mul_scalar_pipeline(path, file_list):
    audio, labels = fn.readers.file(file_root=path, file_list=file_list)
    decoded_audio = fn.decoders.audio(
        audio,
        file_root=path,
        file_list_path=file_list,
        downmix=True,
        shard_id=0,
        num_shards=1,
<<<<<<< HEAD
        stick_to_shard=False,
        last_batch_policy=types.LAST_BATCH_DROP, pad_last_batch_repeated=False)
    input_sample_rate = 16000.00
    uniform_distribution_resample = fn.random.uniform(decoded_audio, range=[1.15, 1.15])
    resampled_rate = uniform_distribution_resample * input_sample_rate
    return fn.resample(
        decoded_audio,
        resample_rate=resampled_rate,
        resample_hint=1.15 * 255840,
        output_datatype=types.FLOAT)
=======
        stick_to_shard=False)
    return decoded_audio * 1.15
>>>>>>> c3f53913

@pipeline_def(seed=seed)
def non_silent_region(path, file_list):
    audio, labels = fn.readers.file(file_root=path, file_list=file_list)
    decoded_audio = fn.decoders.audio(
        audio,
        file_root=path,
        file_list_path=file_list,
        downmix=False,
        shard_id=0,
        num_shards=1,
<<<<<<< HEAD
        stick_to_shard=False,
        last_batch_policy=types.LAST_BATCH_DROP, pad_last_batch_repeated=False)
    uniform_distribution_sample = fn.random.uniform(decoded_audio, range=[1.15, 1.15])
    return decoded_audio + uniform_distribution_sample
=======
        stick_to_shard=False)
    begin, length = fn.nonsilent_region(decoded_audio, cutoff_db=-60)
    return begin, length
>>>>>>> c3f53913

@pipeline_def(seed=seed)
def non_silent_region_and_slice(path, file_list):
    audio, labels = fn.readers.file(file_root=path, file_list=file_list)
    decoded_audio = fn.decoders.audio(
        audio,
        file_root=path,
        file_list_path=file_list,
        downmix=False,
        shard_id=0,
        num_shards=1,
<<<<<<< HEAD
        stick_to_shard=False,
        last_batch_policy=types.LAST_BATCH_DROP, pad_last_batch_repeated=False)
    return decoded_audio * 1.15
=======
        stick_to_shard=False)
    begin, length = fn.nonsilent_region(decoded_audio, cutoff_db=-60)
    trim_silence = fn.slice(
        decoded_audio,
        anchor=[begin],
        shape=[length],
        rocal_tensor_output_type = types.FLOAT)
    return trim_silence
>>>>>>> c3f53913

@pipeline_def(seed=seed)
def mel_filter_bank_pipeline(path, file_list):
    audio, labels = fn.readers.file(file_root=path, file_list=file_list)
    decoded_audio = fn.decoders.audio(
        audio,
        file_root=path,
        file_list_path=file_list,
        downmix=False,
        shard_id=0,
        num_shards=1,
        stick_to_shard=False,
        last_batch_policy=types.LAST_BATCH_DROP, pad_last_batch_repeated=False)
    spec = fn.spectrogram(
        decoded_audio,
        nfft=512,
        window_length=320,
        window_step=160,
        output_dtype=types.FLOAT)
    return fn.mel_filter_bank(
        spec,
        freq_high=8000,
        freq_low=0.0,
        nfilter=80,
        sample_rate=16000)

@pipeline_def(seed=seed)
def normalize_pipeline(path, file_list):
    audio, labels = fn.readers.file(file_root=path, file_list=file_list)
    decoded_audio = fn.decoders.audio(
        audio,
        file_root=path,
        file_list_path=file_list,
        downmix=False,
        shard_id=0,
        num_shards=1,
        stick_to_shard=False,
        last_batch_policy=types.LAST_BATCH_DROP, pad_last_batch_repeated=False)
    spec = fn.spectrogram(
        decoded_audio,
        nfft=512,
        window_length=320,
        window_step=160,
        output_dtype=types.FLOAT)
    return fn.normalize(
        spec,
        axes=[1])

def main():
    args = parse_args()

    audio_path = args.audio_path
    file_list = args.file_list_path
    rocal_cpu = False if args.rocal_gpu else True
    batch_size = args.batch_size
    test_case = args.test_case
    qa_mode = args.qa_mode
    num_threads = 1
    device_id = 0
    rocal_data_path = os.environ.get("ROCAL_DATA_PATH")

    case_list = list(test_case_augmentation_map.keys())

    if test_case is not None: 
        if test_case not in case_list:
            print(" Invalid Test Case! ")
            exit()
        else:
            case_list = [test_case]

    if args.display:
        try:
            path = "output_folder/audio_reader"
            isExist = os.path.exists(path)
            if not isExist:
                os.makedirs(path)
        except OSError as error:
            print(error)

    if rocal_data_path is None:
        print("Need to export ROCAL_DATA_PATH")
        sys.exit()
    if not rocal_cpu:
        print("The GPU support for Audio is not given yet. Running on CPU")
        rocal_cpu = True
    if not audio_path and not file_list:
        audio_path = f'{rocal_data_path}/rocal_data/audio/'
        file_list = f'{rocal_data_path}/rocal_data/audio/wav_file_list.txt'
        downmix_audio_path = f'{rocal_data_path}/rocal_data/multi_channel_wav/'
    else:
        print("QA mode is disabled for custom audio data")
        qa_mode = 0
    if qa_mode and batch_size != 1:
        print("QA mode is enabled. Batch size is set to 1.")
        batch_size = 1

    print("*********************************************************************")
    test_results = {}
    for case in case_list:
        case_name = test_case_augmentation_map.get(case)
        if case_name == "audio_decoder":
            audio_pipeline = audio_decoder_pipeline(batch_size=batch_size, num_threads=num_threads, device_id=device_id, rocal_cpu=rocal_cpu, path=audio_path, file_list=file_list)
        if case_name == "preemphasis_filter":
            audio_pipeline = pre_emphasis_filter_pipeline(batch_size=batch_size, num_threads=num_threads, device_id=device_id, rocal_cpu=rocal_cpu, path=audio_path, file_list=file_list)
        if case_name == "spectrogram":
            audio_pipeline = spectrogram_pipeline(batch_size=batch_size, num_threads=num_threads, device_id=device_id, rocal_cpu=rocal_cpu, path=audio_path, file_list=file_list)
        if case_name == "downmix":
            audio_pipeline = audio_decoder_pipeline(batch_size=batch_size, num_threads=num_threads, device_id=device_id, rocal_cpu=rocal_cpu,
                                                    path=downmix_audio_path if qa_mode else audio_path, file_list="" if qa_mode else file_list, downmix=True)
        if case_name == "to_decibels":
            audio_pipeline = to_decibels_pipeline(batch_size=batch_size, num_threads=num_threads, device_id=device_id, rocal_cpu=rocal_cpu, path=audio_path, file_list=file_list)
        if case_name == "slice":
            audio_pipeline = non_silent_region_and_slice(batch_size=batch_size, num_threads=num_threads, device_id=device_id, rocal_cpu=rocal_cpu, path=audio_path, file_list=file_list)
        if case_name == "non_silent_region":
            audio_pipeline = non_silent_region(batch_size=batch_size, num_threads=num_threads, device_id=device_id, rocal_cpu=rocal_cpu, path=audio_path, file_list=file_list)
        if case_name == "resample":
            audio_pipeline = resample_pipeline(batch_size=batch_size, num_threads=num_threads, device_id=device_id, rocal_cpu=rocal_cpu, path=audio_path, file_list=file_list)
        if case_name == "tensor_add_tensor":
            audio_pipeline = tensor_add_tensor_pipeline(batch_size=batch_size, num_threads=num_threads, device_id=device_id, rocal_cpu=rocal_cpu, path=audio_path, file_list=file_list)
        if case_name == "tensor_mul_scalar":
            audio_pipeline = tensor_mul_scalar_pipeline(batch_size=batch_size, num_threads=num_threads, device_id=device_id, rocal_cpu=rocal_cpu, path=audio_path, file_list=file_list)
        if case_name == "mel_filter_bank":
            audio_pipeline = mel_filter_bank_pipeline(batch_size=batch_size, num_threads=num_threads, device_id=device_id, rocal_cpu=rocal_cpu, path=audio_path, file_list=file_list)
        if case_name == "normalize":
            audio_pipeline = normalize_pipeline(batch_size=batch_size, num_threads=num_threads, device_id=device_id, rocal_cpu=rocal_cpu, path=audio_path, file_list=file_list)
        audio_pipeline.build()
        audio_loader = ROCALAudioIterator(audio_pipeline, auto_reset=True)
        output_tensor_list = audio_pipeline.get_output_tensors()
        dimensions = output_tensor_list[0].dimensions()
        cnt = 0
        start = timeit.default_timer()
        # Enumerate over the Dataloader
        for e in range(int(args.num_epochs)):
            print("Epoch :: ", e)
            torch.set_printoptions(threshold=5000, profile="full", edgeitems=100)
            for i, output_list in enumerate(audio_loader):
                for x in range(len(output_list[0])):
                    for audio_tensor, label, roi in zip(output_list[0][x], output_list[1], output_list[2]):
                        if args.print_tensor:
                            print("label", label)
                            print("Audio", audio_tensor)
                            print("Roi", roi)
                        if args.display:
                            plot_audio_wav(audio_tensor, cnt)
                        cnt+=1
            if qa_mode :
                if case_name == "non_silent_region":
                    verify_non_silent_region_output(output_list[0], rocal_data_path, test_results, case_name)
                else:
                    verify_output(output_list[0], rocal_data_path, roi, test_results, case_name, dimensions)
            print("EPOCH DONE", e)

        stop = timeit.default_timer()
        print('\nTime: ', stop - start)

    if qa_mode:
        passed_cases = []
        failed_cases = []

        for augmentation_name, result in test_results.items():
            if result == "PASSED":
                passed_cases.append(augmentation_name)
            else:
                failed_cases.append(augmentation_name)

        print("Number of PASSED tests:", len(passed_cases))
        print(passed_cases)
        print("Number of FAILED tests:", len(failed_cases))
        print(failed_cases)


if __name__ == "__main__":
    main()<|MERGE_RESOLUTION|>--- conflicted
+++ resolved
@@ -172,13 +172,8 @@
         downmix=True,
         shard_id=0,
         num_shards=1,
-<<<<<<< HEAD
-        stick_to_shard=False,
-        last_batch_policy=types.LAST_BATCH_DROP, pad_last_batch_repeated=False)
-    begin, length = fn.nonsilent_region(decoded_audio, cutoff_db=-60)
-    return begin, length
-=======
-        stick_to_shard=False)
+        stick_to_shard=False,
+        last_batch_policy=types.LAST_BATCH_DROP, pad_last_batch_repeated=False)
     input_sample_rate = 16000.00
     uniform_distribution_resample = fn.random.uniform(decoded_audio, range=[1.15, 1.15])
     resampled_rate = uniform_distribution_resample * input_sample_rate
@@ -187,7 +182,6 @@
         resample_rate=resampled_rate,
         resample_hint=1.15 * 255840,
         output_datatype=types.FLOAT)
->>>>>>> c3f53913
 
 @pipeline_def(seed=seed)
 def tensor_add_tensor_pipeline(path, file_list):
@@ -199,7 +193,50 @@
         downmix=False,
         shard_id=0,
         num_shards=1,
-<<<<<<< HEAD
+        stick_to_shard=False,
+        last_batch_policy=types.LAST_BATCH_DROP, pad_last_batch_repeated=False)
+    uniform_distribution_sample = fn.random.uniform(decoded_audio, range=[1.15, 1.15])
+    return decoded_audio + uniform_distribution_sample
+
+@pipeline_def(seed=seed)
+def tensor_mul_scalar_pipeline(path, file_list):
+    audio, labels = fn.readers.file(file_root=path, file_list=file_list)
+    decoded_audio = fn.decoders.audio(
+        audio,
+        file_root=path,
+        file_list_path=file_list,
+        downmix=True,
+        shard_id=0,
+        num_shards=1,
+        stick_to_shard=False,
+        last_batch_policy=types.LAST_BATCH_DROP, pad_last_batch_repeated=False)
+    return decoded_audio * 1.15
+
+@pipeline_def(seed=seed)
+def non_silent_region(path, file_list):
+    audio, labels = fn.readers.file(file_root=path, file_list=file_list)
+    decoded_audio = fn.decoders.audio(
+        audio,
+        file_root=path,
+        file_list_path=file_list,
+        downmix=False,
+        shard_id=0,
+        num_shards=1,
+        stick_to_shard=False,
+        last_batch_policy=types.LAST_BATCH_DROP, pad_last_batch_repeated=False)
+    begin, length = fn.nonsilent_region(decoded_audio, cutoff_db=-60)
+    return begin, length
+
+@pipeline_def(seed=seed)
+def non_silent_region_and_slice(path, file_list):
+    audio, labels = fn.readers.file(file_root=path, file_list=file_list)
+    decoded_audio = fn.decoders.audio(
+        audio,
+        file_root=path,
+        file_list_path=file_list,
+        downmix=False,
+        shard_id=0,
+        num_shards=1,
         stick_to_shard=False,
         last_batch_policy=types.LAST_BATCH_DROP, pad_last_batch_repeated=False)
     begin, length = fn.nonsilent_region(decoded_audio, cutoff_db=-60)
@@ -209,83 +246,6 @@
         shape=[length],
         rocal_tensor_output_type = types.FLOAT)
     return trim_silence
-=======
-        stick_to_shard=False)
-    uniform_distribution_sample = fn.random.uniform(decoded_audio, range=[1.15, 1.15])
-    return decoded_audio + uniform_distribution_sample
->>>>>>> c3f53913
-
-@pipeline_def(seed=seed)
-def tensor_mul_scalar_pipeline(path, file_list):
-    audio, labels = fn.readers.file(file_root=path, file_list=file_list)
-    decoded_audio = fn.decoders.audio(
-        audio,
-        file_root=path,
-        file_list_path=file_list,
-        downmix=True,
-        shard_id=0,
-        num_shards=1,
-<<<<<<< HEAD
-        stick_to_shard=False,
-        last_batch_policy=types.LAST_BATCH_DROP, pad_last_batch_repeated=False)
-    input_sample_rate = 16000.00
-    uniform_distribution_resample = fn.random.uniform(decoded_audio, range=[1.15, 1.15])
-    resampled_rate = uniform_distribution_resample * input_sample_rate
-    return fn.resample(
-        decoded_audio,
-        resample_rate=resampled_rate,
-        resample_hint=1.15 * 255840,
-        output_datatype=types.FLOAT)
-=======
-        stick_to_shard=False)
-    return decoded_audio * 1.15
->>>>>>> c3f53913
-
-@pipeline_def(seed=seed)
-def non_silent_region(path, file_list):
-    audio, labels = fn.readers.file(file_root=path, file_list=file_list)
-    decoded_audio = fn.decoders.audio(
-        audio,
-        file_root=path,
-        file_list_path=file_list,
-        downmix=False,
-        shard_id=0,
-        num_shards=1,
-<<<<<<< HEAD
-        stick_to_shard=False,
-        last_batch_policy=types.LAST_BATCH_DROP, pad_last_batch_repeated=False)
-    uniform_distribution_sample = fn.random.uniform(decoded_audio, range=[1.15, 1.15])
-    return decoded_audio + uniform_distribution_sample
-=======
-        stick_to_shard=False)
-    begin, length = fn.nonsilent_region(decoded_audio, cutoff_db=-60)
-    return begin, length
->>>>>>> c3f53913
-
-@pipeline_def(seed=seed)
-def non_silent_region_and_slice(path, file_list):
-    audio, labels = fn.readers.file(file_root=path, file_list=file_list)
-    decoded_audio = fn.decoders.audio(
-        audio,
-        file_root=path,
-        file_list_path=file_list,
-        downmix=False,
-        shard_id=0,
-        num_shards=1,
-<<<<<<< HEAD
-        stick_to_shard=False,
-        last_batch_policy=types.LAST_BATCH_DROP, pad_last_batch_repeated=False)
-    return decoded_audio * 1.15
-=======
-        stick_to_shard=False)
-    begin, length = fn.nonsilent_region(decoded_audio, cutoff_db=-60)
-    trim_silence = fn.slice(
-        decoded_audio,
-        anchor=[begin],
-        shape=[length],
-        rocal_tensor_output_type = types.FLOAT)
-    return trim_silence
->>>>>>> c3f53913
 
 @pipeline_def(seed=seed)
 def mel_filter_bank_pipeline(path, file_list):
