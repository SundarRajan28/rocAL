# Copyright (c) 2024 Advanced Micro Devices, Inc. All rights reserved.
#
# Permission is hereby granted, free of charge, to any person obtaining a copy
# of this software and associated documentation files (the "Software"), to deal
# in the Software without restriction, including without limitation the rights
# to use, copy, modify, merge, publish, distribute, sublicense, and/or sell
# copies of the Software, and to permit persons to whom the Software is
# furnished to do so, subject to the following conditions:
#
# The above copyright notice and this permission notice shall be included in
# all copies or substantial portions of the Software.
#
# THE SOFTWARE IS PROVIDED "AS IS", WITHOUT WARRANTY OF ANY KIND, EXPRESS OR
# IMPLIED, INCLUDING BUT NOT LIMITED TO THE WARRANTIES OF MERCHANTABILITY,
# FITNESS FOR A PARTICULAR PURPOSE AND NONINFRINGEMENT.  IN NO EVENT SHALL THE
# AUTHORS OR COPYRIGHT HOLDERS BE LIABLE FOR ANY CLAIM, DAMAGES OR OTHER
# LIABILITY, WHETHER IN AN ACTION OF CONTRACT, TORT OR OTHERWISE, ARISING FROM,
# OUT OF OR IN CONNECTION WITH THE SOFTWARE OR THE USE OR OTHER DEALINGS IN
# THE SOFTWARE.

from amd.rocal.pipeline import pipeline_def
from amd.rocal.plugin.pytorch import ROCALAudioIterator
import amd.rocal.fn as fn
import amd.rocal.types as types
import random
import os
import sys
import matplotlib.pyplot as plt
import torch
import numpy as np
import timeit
from parse_config import parse_args

np.set_printoptions(threshold=1000, edgeitems=10000)
seed = random.SystemRandom().randint(0, 2**32 - 1)

test_case_augmentation_map = {
    0: "audio_decoder",
    1: "preemphasis_filter",
    2: "spectrogram",
<<<<<<< HEAD
    3: "downmix",
    4: "to_decibels",
    5: "resample",
    6: "tensor_add_tensor",
    7: "tensor_mul_scalar",
    8: "non_silent_region",
    9: "slice"
=======
>>>>>>> 112c50f8
}

def plot_audio_wav(audio_tensor, idx):
    # audio is expected as a tensor
    audio_data = audio_tensor.detach().numpy()
    audio_data = audio_data.flatten()
    plt.plot(audio_data)
    plt.savefig("output_folder/audio_reader/" + str(idx) + ".png")
    plt.close()

<<<<<<< HEAD
def verify_non_silent_region_output(output_list, rocal_data_path, test_results, case_name):
    ref_path = f'{rocal_data_path}/rocal_data/GoldenOutputsTensor/reference_outputs_audio/{case_name}_output.bin'
    data_array = np.fromfile(ref_path, dtype=np.int32)
    begin_nsr = output_list[0].detach().numpy()
    length_nsr = output_list[1].detach().numpy()

    if begin_nsr[0] == data_array[0] and length_nsr == data_array[1]:
        print("PASSED!")
        test_results[case_name] = "PASSED"
    else:
        print("FAILED!")
        test_results[case_name] = "FAILED"

=======
>>>>>>> 112c50f8
def verify_output(audio_tensor, rocal_data_path, roi_tensor, test_results, case_name, dimensions):
    ref_path = f'{rocal_data_path}/rocal_data/GoldenOutputsTensor/reference_outputs_audio/{case_name}_output.bin'
    data_array = np.fromfile(ref_path, dtype=np.float32)
    audio_data = audio_tensor[0].detach().numpy().flatten()
    roi_data = roi_tensor.detach().numpy()
    buffer_size = roi_data[0] * roi_data[1]
    matched_indices = 0
    for i in range(roi_data[0]):
        for j in range(roi_data[1]):
            ref_val = data_array[i * roi_data[1] + j]
            out_val = audio_data[i * dimensions[2] + j]
            # ensuring that out_val is not exactly zero while ref_val is non-zero.
            invalid_comparison = (out_val == 0.0) and (ref_val != 0.0)
            #comparing the absolute difference between the output value (out_val) and the reference value (ref_val) with a tolerance threshold of 1e-20.
            if not invalid_comparison and abs(out_val - ref_val) < 1e-20:
                matched_indices += 1

    # Print results
    print(f"Results for {case_name}:")
    if matched_indices == buffer_size and matched_indices != 0:
        print("PASSED!")
        test_results[case_name] = "PASSED"
    else:
        print("FAILED!")
        test_results[case_name] = "FAILED"

@pipeline_def(seed=seed)
def audio_decoder_pipeline(path, file_list, downmix=False):
    audio, labels = fn.readers.file(file_root=path, file_list=file_list)
    return fn.decoders.audio(
        audio,
        file_root=path,
        file_list_path=file_list,
        downmix=downmix,
        shard_id=0,
        num_shards=1,

@pipeline_def(seed=seed)
def pre_emphasis_filter_pipeline(path, file_list):
    audio, labels = fn.readers.file(file_root=path, file_list=file_list)
    decoded_audio = fn.decoders.audio(
        audio,
        file_root=path,
        file_list_path=file_list,
        downmix=False,
        shard_id=0,
        num_shards=1,
        stick_to_shard=False)
    return fn.preemphasis_filter(decoded_audio)

@pipeline_def(seed=seed)
def spectrogram_pipeline(path, file_list):
    audio, labels = fn.readers.file(file_root=path, file_list=file_list)
    decoded_audio = fn.decoders.audio(
        audio,
        file_root=path,
        file_list_path=file_list,
        downmix=False,
        shard_id=0,
        num_shards=1,
        stick_to_shard=False)
    spec = fn.spectrogram(
        decoded_audio,
        nfft=512,
        window_length=320,
        window_step=160,
        output_dtype = types.FLOAT)
    return spec

@pipeline_def(seed=seed)
def to_decibels_pipeline(path, file_list):
    audio, labels = fn.readers.file(file_root=path, file_list=file_list)
    decoded_audio = fn.decoders.audio(
        audio,
        file_root=path,
        file_list_path=file_list,
        downmix=False,
        shard_id=0,
        num_shards=1,
        stick_to_shard=False)
    return fn.to_decibels(
            decoded_audio,
            multiplier=np.log(10),
            reference=1.0,
            cutoff_db=np.log(1e-20),
            output_dtype=types.FLOAT)

@pipeline_def(seed=seed)
def non_silent_region(path, file_list):
    audio, labels = fn.readers.file(file_root=path, file_list=file_list)
    decoded_audio = fn.decoders.audio(
        audio,
        file_root=path,
        file_list_path=file_list,
        downmix=False,
        shard_id=0,
        num_shards=1,
        stick_to_shard=False)
    begin, length = fn.nonsilent_region(decoded_audio, cutoff_db=-60)
    return begin, length

@pipeline_def(seed=seed)
def non_silent_region_and_slice(path, file_list):
    audio, labels = fn.readers.file(file_root=path, file_list=file_list)
    decoded_audio = fn.decoders.audio(
        audio,
        file_root=path,
        file_list_path=file_list,
        downmix=False,
        shard_id=0,
    begin, length = fn.nonsilent_region(decoded_audio, cutoff_db=-60)
    trim_silence = fn.slice(
        decoded_audio,
        anchor=[begin],
        shape=[length],
        rocal_tensor_output_type = types.FLOAT)
    return trim_silence

@pipeline_def(seed=seed)
def resample_pipeline(path, file_list):
    audio, labels = fn.readers.file(file_root=path, file_list=file_list)
    decoded_audio = fn.decoders.audio(
        audio,
        file_root=path,
        file_list_path=file_list,
        downmix=True,
        shard_id=0,
        num_shards=1,
        stick_to_shard=False)
    input_sample_rate = 16000.00
    uniform_distribution_resample = fn.random.uniform(decoded_audio, range=[1.15, 1.15])
    resampled_rate = uniform_distribution_resample * input_sample_rate
    return fn.resample(
        decoded_audio,
        resample_rate=resampled_rate,
        resample_hint=1.15 * 255840,
        output_datatype=types.FLOAT)

@pipeline_def(seed=seed)
def tensor_add_tensor_pipeline(path, file_list):
    audio, labels = fn.readers.file(file_root=path, file_list=file_list)
    decoded_audio = fn.decoders.audio(
        audio,
        file_root=path,
        file_list_path=file_list,
        downmix=False,
        shard_id=0,
        num_shards=1,
        stick_to_shard=False)
    uniform_distribution_sample = fn.random.uniform(decoded_audio, range=[1.15, 1.15])
    return decoded_audio + uniform_distribution_sample

@pipeline_def(seed=seed)
def tensor_mul_scalar_pipeline(path, file_list):
    audio, labels = fn.readers.file(file_root=path, file_list=file_list)
    decoded_audio = fn.decoders.audio(
        audio,
        file_root=path,
        file_list_path=file_list,
        downmix=True,
        shard_id=0,
        num_shards=1,
        stick_to_shard=False)
    return decoded_audio * 1.15

@pipeline_def(seed=seed)
def pre_emphasis_filter_pipeline(path, file_list):
    audio, labels = fn.readers.file(file_root=path, file_list=file_list)
    decoded_audio = fn.decoders.audio(
        audio,
        file_root=path,
        file_list_path=file_list,
        downmix=False,
        shard_id=0,
        num_shards=1,
        stick_to_shard=False)
    return fn.preemphasis_filter(decoded_audio)

@pipeline_def(seed=seed)
def spectrogram_pipeline(path, file_list):
    audio, labels = fn.readers.file(file_root=path, file_list=file_list)
    decoded_audio = fn.decoders.audio(
        audio,
        file_root=path,
        file_list_path=file_list,
        downmix=False,
        shard_id=0,
        num_shards=1,
        stick_to_shard=False)
    spec = fn.spectrogram(
        decoded_audio,
        nfft=512,
        window_length=320,
        window_step=160,
        output_dtype = types.FLOAT)
    return spec

def main():
    args = parse_args()

    audio_path = args.audio_path
    file_list = args.file_list_path
    rocal_cpu = False if args.rocal_gpu else True
    batch_size = args.batch_size
    test_case = args.test_case
    qa_mode = args.qa_mode
    num_threads = 1
    device_id = 0
    rocal_data_path = os.environ.get("ROCAL_DATA_PATH")

    case_list = list(test_case_augmentation_map.keys())

    if test_case is not None: 
        if test_case not in case_list:
            print(" Invalid Test Case! ")
            exit()
        else:
            case_list = [test_case]

    if args.display:
        try:
            path = "output_folder/audio_reader"
            isExist = os.path.exists(path)
            if not isExist:
                os.makedirs(path)
        except OSError as error:
            print(error)

    if rocal_data_path is None:
        print("Need to export ROCAL_DATA_PATH")
        sys.exit()
    if not rocal_cpu:
        print("The GPU support for Audio is not given yet. Running on CPU")
        rocal_cpu = True
    if not audio_path and not file_list:
        audio_path = f'{rocal_data_path}/rocal_data/audio/'
        file_list = f'{rocal_data_path}/rocal_data/audio/wav_file_list.txt'
        downmix_audio_path = f'{rocal_data_path}/rocal_data/multi_channel_wav/'
    else:
        print("QA mode is disabled for custom audio data")
        qa_mode = 0
    if qa_mode and batch_size != 1:
        print("QA mode is enabled. Batch size is set to 1.")
        batch_size = 1

    print("*********************************************************************")
    test_results = {}
    for case in case_list:
        case_name = test_case_augmentation_map.get(case)
        if case_name == "audio_decoder":
            audio_pipeline = audio_decoder_pipeline(batch_size=batch_size, num_threads=num_threads, device_id=device_id, rocal_cpu=rocal_cpu, path=audio_path, file_list=file_list)
        if case_name == "preemphasis_filter":
            audio_pipeline = pre_emphasis_filter_pipeline(batch_size=batch_size, num_threads=num_threads, device_id=device_id, rocal_cpu=rocal_cpu, path=audio_path, file_list=file_list)
        if case_name == "spectrogram":
            audio_pipeline = spectrogram_pipeline(batch_size=batch_size, num_threads=num_threads, device_id=device_id, rocal_cpu=rocal_cpu, path=audio_path, file_list=file_list)
<<<<<<< HEAD
        if case_name == "downmix":
            audio_pipeline = audio_decoder_pipeline(batch_size=batch_size, num_threads=num_threads, device_id=device_id, rocal_cpu=rocal_cpu,
                                                    path=downmix_audio_path if qa_mode else audio_path, file_list="" if qa_mode else file_list, downmix=True)
        if case_name == "to_decibels":
            audio_pipeline = to_decibels_pipeline(batch_size=batch_size, num_threads=num_threads, device_id=device_id, rocal_cpu=rocal_cpu, path=audio_path, file_list=file_list)
        if case_name == "slice":
            audio_pipeline = non_silent_region_and_slice(batch_size=batch_size, num_threads=num_threads, device_id=device_id, rocal_cpu=rocal_cpu, path=audio_path, file_list=file_list)
        if case_name == "non_silent_region":
            audio_pipeline = non_silent_region(batch_size=batch_size, num_threads=num_threads, device_id=device_id, rocal_cpu=rocal_cpu, path=audio_path, file_list=file_list)
        if case_name == "resample":
            audio_pipeline = resample_pipeline(batch_size=batch_size, num_threads=num_threads, device_id=device_id, rocal_cpu=rocal_cpu, path=audio_path, file_list=file_list)
        if case_name == "tensor_add_tensor":
            audio_pipeline = tensor_add_tensor_pipeline(batch_size=batch_size, num_threads=num_threads, device_id=device_id, rocal_cpu=rocal_cpu, path=audio_path, file_list=file_list)
        if case_name == "tensor_mul_scalar":
            audio_pipeline = tensor_mul_scalar_pipeline(batch_size=batch_size, num_threads=num_threads, device_id=device_id, rocal_cpu=rocal_cpu, path=audio_path, file_list=file_list)
=======
>>>>>>> 112c50f8
        audio_pipeline.build()
        audio_loader = ROCALAudioIterator(audio_pipeline, auto_reset=True)
        output_tensor_list = audio_pipeline.get_output_tensors()
        dimensions = output_tensor_list[0].dimensions()
        cnt = 0
        start = timeit.default_timer()
        # Enumerate over the Dataloader
        for e in range(int(args.num_epochs)):
            print("Epoch :: ", e)
            torch.set_printoptions(threshold=5000, profile="full", edgeitems=100)
            for i, output_list in enumerate(audio_loader):
                for x in range(len(output_list[0])):
                    for audio_tensor, label, roi in zip(output_list[0][x], output_list[1], output_list[2]):
                        if args.print_tensor:
                            print("label", label)
                            print("Audio", audio_tensor)
                            print("Roi", roi)
                        if args.display:
                            plot_audio_wav(audio_tensor, cnt)
                        cnt+=1
            if qa_mode :
<<<<<<< HEAD
                if case_name == "non_silent_region":
                    verify_non_silent_region_output(output_list[0], rocal_data_path, test_results, case_name)
                else:
                    verify_output(output_list[0], rocal_data_path, roi, test_results, case_name, dimensions)
=======
                verify_output(audio_tensor, rocal_data_path, roi, test_results, case_name, dimensions)
>>>>>>> 112c50f8
            print("EPOCH DONE", e)

        stop = timeit.default_timer()
        print('\nTime: ', stop - start)

    if qa_mode:
        passed_cases = []
        failed_cases = []

        for augmentation_name, result in test_results.items():
            if result == "PASSED":
                passed_cases.append(augmentation_name)
            else:
                failed_cases.append(augmentation_name)

        print("Number of PASSED tests:", len(passed_cases))
        print(passed_cases)
        print("Number of FAILED tests:", len(failed_cases))
        print(failed_cases)


if __name__ == "__main__":
    main()<|MERGE_RESOLUTION|>--- conflicted
+++ resolved
@@ -38,7 +38,6 @@
     0: "audio_decoder",
     1: "preemphasis_filter",
     2: "spectrogram",
-<<<<<<< HEAD
     3: "downmix",
     4: "to_decibels",
     5: "resample",
@@ -46,8 +45,6 @@
     7: "tensor_mul_scalar",
     8: "non_silent_region",
     9: "slice"
-=======
->>>>>>> 112c50f8
 }
 
 def plot_audio_wav(audio_tensor, idx):
@@ -58,7 +55,6 @@
     plt.savefig("output_folder/audio_reader/" + str(idx) + ".png")
     plt.close()
 
-<<<<<<< HEAD
 def verify_non_silent_region_output(output_list, rocal_data_path, test_results, case_name):
     ref_path = f'{rocal_data_path}/rocal_data/GoldenOutputsTensor/reference_outputs_audio/{case_name}_output.bin'
     data_array = np.fromfile(ref_path, dtype=np.int32)
@@ -72,8 +68,6 @@
         print("FAILED!")
         test_results[case_name] = "FAILED"
 
-=======
->>>>>>> 112c50f8
 def verify_output(audio_tensor, rocal_data_path, roi_tensor, test_results, case_name, dimensions):
     ref_path = f'{rocal_data_path}/rocal_data/GoldenOutputsTensor/reference_outputs_audio/{case_name}_output.bin'
     data_array = np.fromfile(ref_path, dtype=np.float32)
@@ -110,6 +104,7 @@
         downmix=downmix,
         shard_id=0,
         num_shards=1,
+        stick_to_shard=False)
 
 @pipeline_def(seed=seed)
 def pre_emphasis_filter_pipeline(path, file_list):
@@ -184,6 +179,8 @@
         file_list_path=file_list,
         downmix=False,
         shard_id=0,
+        num_shards=1,
+        stick_to_shard=False)
     begin, length = fn.nonsilent_region(decoded_audio, cutoff_db=-60)
     trim_silence = fn.slice(
         decoded_audio,
@@ -329,7 +326,6 @@
             audio_pipeline = pre_emphasis_filter_pipeline(batch_size=batch_size, num_threads=num_threads, device_id=device_id, rocal_cpu=rocal_cpu, path=audio_path, file_list=file_list)
         if case_name == "spectrogram":
             audio_pipeline = spectrogram_pipeline(batch_size=batch_size, num_threads=num_threads, device_id=device_id, rocal_cpu=rocal_cpu, path=audio_path, file_list=file_list)
-<<<<<<< HEAD
         if case_name == "downmix":
             audio_pipeline = audio_decoder_pipeline(batch_size=batch_size, num_threads=num_threads, device_id=device_id, rocal_cpu=rocal_cpu,
                                                     path=downmix_audio_path if qa_mode else audio_path, file_list="" if qa_mode else file_list, downmix=True)
@@ -345,8 +341,6 @@
             audio_pipeline = tensor_add_tensor_pipeline(batch_size=batch_size, num_threads=num_threads, device_id=device_id, rocal_cpu=rocal_cpu, path=audio_path, file_list=file_list)
         if case_name == "tensor_mul_scalar":
             audio_pipeline = tensor_mul_scalar_pipeline(batch_size=batch_size, num_threads=num_threads, device_id=device_id, rocal_cpu=rocal_cpu, path=audio_path, file_list=file_list)
-=======
->>>>>>> 112c50f8
         audio_pipeline.build()
         audio_loader = ROCALAudioIterator(audio_pipeline, auto_reset=True)
         output_tensor_list = audio_pipeline.get_output_tensors()
@@ -368,14 +362,10 @@
                             plot_audio_wav(audio_tensor, cnt)
                         cnt+=1
             if qa_mode :
-<<<<<<< HEAD
                 if case_name == "non_silent_region":
                     verify_non_silent_region_output(output_list[0], rocal_data_path, test_results, case_name)
                 else:
                     verify_output(output_list[0], rocal_data_path, roi, test_results, case_name, dimensions)
-=======
-                verify_output(audio_tensor, rocal_data_path, roi, test_results, case_name, dimensions)
->>>>>>> 112c50f8
             print("EPOCH DONE", e)
 
         stop = timeit.default_timer()
