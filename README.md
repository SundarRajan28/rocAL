[![MIT licensed](https://img.shields.io/badge/license-MIT-blue.svg)](https://opensource.org/licenses/MIT)

<p align="center"><img width="70%" src="https://raw.githubusercontent.com/ROCm/rocAL/master/docs/data/rocAL_logo.png" /></p>

The AMD ROCm Augmentation Library (**rocAL**) is designed to efficiently decode and process images and videos from a variety of storage formats and modify them through a processing graph programmable by the user. rocAL currently provides C API.
For more details, go to [rocAL user guide](docs) page.

## Supported Operations

rocAL can be currently used to perform the following operations either with randomized or fixed parameters:

<table>
  <tr>
    <th>Blend</th>
    <th>Blur (Gaussian 3x3)</th>
    <th>Brightness</th>
    <th>Color Temperature</th>
  </tr>
  <tr>
    <th>ColorTwist</th>
    <th>Contrast</th>
    <th>Crop</th>
    <th>Crop Mirror Normalization</th>
  </tr>
  <tr>
    <th>CropResize</th>
    <th>Exposure Modification</th>
    <th>Fisheye Lens</th>
    <th>Flip (Horizontal, Vertical and Both)</th>
  </tr>
  <tr>
    <th>Fog</th>
    <th>Gamma</th>
    <th>Hue</th>
    <th>Jitter</th>
  </tr>
  <tr>
    <th>Lens Correction</th>
    <th>Pixelization</th>
    <th>Raindrops</th>
    <th>Random Crop</th>
  </tr>
  <tr>
    <th>Resize</th>
    <th>Resize Crop Mirror</th>
    <th>Rotation</th>
    <th>Salt And Pepper Noise</th>
  </tr>
  <tr>
    <th>Saturation</th>
    <th>Snowflakes</th>
    <th>Vignette</th>
    <th>Warp Affine</th>
  </tr>
</table>

## Prerequisites

* Linux distribution
  + Ubuntu - `20.04` / `22.04`
  + CentOS - `7`
  + RedHat - `8` / `9`
  + SLES - `15-SP5`

* [ROCm-supported hardware](https://rocm.docs.amd.com/projects/install-on-linux/en/latest/reference/system-requirements.html)
> [!IMPORTANT] 
> `gfx908` or higher GPU required

* Install ROCm `6.1.0` or later with [amdgpu-install](https://rocm.docs.amd.com/projects/install-on-linux/en/latest/how-to/amdgpu-install.html): Required usecase - rocm
> [!IMPORTANT]
> `sudo amdgpu-install --usecase=rocm`

* [HIP](https://github.com/ROCm/HIP)
  ```shell
  sudo apt install rocm-hip-runtime-dev
  ```

* [RPP](https://github.com/ROCm/rpp)
  ```shell
  sudo apt install rpp-dev
  ```

* MIVisionX Components: [AMD OpenVX&trade;](https://github.com/ROCm/MIVisionX/tree/master/amd_openvx) and AMD OpenVX&trade; Extensions: `VX_RPP` and `AMD Media`
  ```shell
  sudo apt install mivisionx-dev
  ```

* [rocDecode](https://github.com/ROCm/rocDecode)
  ```shell
  sudo apt install rocdecode-dev
  ```

* [Half-precision floating-point](https://half.sourceforge.net) library - Version `1.12.0` or higher
  ```shell
  sudo apt install half
  ```

* [Google Protobuf](https://developers.google.com/protocol-buffers) - Version `3.12.4` or higher
  ```shell
  sudo apt install libprotobuf-dev
  ```

* [LMBD Library](http://www.lmdb.tech/doc/)
  ```shell
  sudo apt install liblmdb-dev
  ```

* Python3 and Python3 PIP
  ```shell
  sudo apt install python3-dev python3-pip
  ```

* Python Wheel
  ```shell
<<<<<<< HEAD
  pip install wheel
=======
  pip3 install wheel
>>>>>>> 0e5fa5ab
  ```

* [PyBind11](https://github.com/pybind/pybind11)
  * Source: `https://github.com/pybind/pybind11`
  * Tag: [v2.11.1](https://github.com/pybind/pybind11/releases/tag/v2.11.1)

* [Turbo JPEG](https://libjpeg-turbo.org/) 
  * Source: `https://github.com/libjpeg-turbo/libjpeg-turbo.git`
  * Tag: [3.0.2](https://github.com/libjpeg-turbo/libjpeg-turbo/releases/tag/3.0.2) 

* [RapidJSON](https://github.com/Tencent/rapidjson)
  * Source: `https://github.com/Tencent/rapidjson.git`
  * Tag: `master`

* **Optional**: FFMPEG
  ```shell
  sudo apt install ffmpeg libavcodec-dev libavformat-dev libavutil-dev libswscale-dev
  ```

* **Optional**: OpenCV
  ```shell
  sudo apt install libopencv-dev
  ```

<<<<<<< HEAD

=======
>>>>>>> 0e5fa5ab
> [!IMPORTANT] 
> * Compiler features required
>   * OpenMP
>   * C++17

>[!NOTE]
> * All package installs are shown with the `apt` package manager. Use the appropriate package manager for your operating system.

### Prerequisites setup script

For your convenience, we provide the setup script,[rocAL-setup.py](https://github.com/ROCm/rocAL/blob/develop/rocAL-setup.py), which installs all required dependencies. Run this script only once.

```shell
python rocAL-setup.py --directory [setup directory - optional (default:~/)]
<<<<<<< HEAD
                      --opencv    [OpenCV Version - optional (default:4.6.0)]
                      --pybind11  [PyBind11 Version - optional (default:v2.10.4)]
                      --reinstall [Reinstall - optional (default:OFF)[options:ON/OFF]]
                      --backend   [rocAL Dependency Backend - optional (default:HIP) [options:OCL/HIP]]
=======
>>>>>>> 0e5fa5ab
                      --rocm_path [ROCm Installation Path - optional (default:/opt/rocm)]
                      --backend   [rocAL Dependency Backend - optional (default:HIP) [options:OCL/HIP]]
                      --ffmpeg    [FFMPEG Installation - optional (default:OFF)[options:ON/OFF]]
                      --reinstall [Reinstall - optional (default:OFF)[options:ON/OFF]]
```

## Installation instructions

The installation process uses the following steps:

* [ROCm-supported hardware](https://rocm.docs.amd.com/projects/install-on-linux/en/latest/reference/system-requirements.html) install verification

* Install ROCm `6.1.0` or later with [amdgpu-install](https://rocm.docs.amd.com/projects/install-on-linux/en/latest/how-to/amdgpu-install.html) with `--usecase=rocm`

* Use **either** [package install](#package-install) **or** [source install](#source-install) as described below.

### Package install

Install rocAL runtime, development, and test packages.

* Runtime package - `rocal` only provides the dynamic libraries
* Development package - `rocal-dev`/`rocal-devel` provides the libraries, executables, header files, and samples
* Test package - `rocal-test` provides ctest to verify installation

#### `Ubuntu`

  ```shell
  sudo apt-get install rocal rocal-dev rocal-test
  ```

#### `CentOS`/`RedHat`

  ```shell
  sudo yum install rocal rocal-devel rocal-test
  ```

#### `SLES`

  ```shell
  sudo zypper install rocal rocal-devel rocal-test
  ```

>[!NOTE]
<<<<<<< HEAD
> * Package install requires `TurboJPEG`, `PyBind 11` and `Protobuf`  manual install
=======
> * Package install requires `TurboJPEG` and `RapidJSON`  manual install
>>>>>>> 0e5fa5ab
> * `CentOS`/`RedHat`/`SLES` requires additional `FFMPEG Dev` package manual install

### Source install

To build rocAL from source and install, follow the steps below:

* Clone rocAL source code

```shell
git clone https://github.com/ROCm/rocAL.git
```

  **Note:** rocAL has support for two GPU backends: **OPENCL** and **HIP**:

#### HIP Backend

* Instructions for building rocAL with the **HIP** GPU backend (default GPU backend):
  + run the setup script to install all the dependencies required by the **HIP** GPU backend:
  ```shell
  cd rocAL
  python rocAL-setup.py
  ```

  + run the below commands to build rocAL with the **HIP** GPU backend:
  ```shell
  mkdir build-hip
  cd build-hip
  cmake ../
  make -j8
  sudo cmake --build . --target PyPackageInstall
  sudo make install
  ```
>[!NOTE]
> * `PyPackageInstall` used for rocal_pybind installation
> * `sudo` required for pybind installation

>[!IMPORTANT]
> * Use `-D PYTHON_VERSION_SUGGESTED=3.x` with `cmake` for using a specific Python3 version if required.
> * Use `-D AUDIO_SUPPORT=ON` to enable Audio features, Audio support will be enabled by default with ROCm versions > 6.2

  + run tests - [test option instructions](https://github.com/ROCm/MIVisionX/wiki/CTest)
  ```shell
  make test
  ```

>[!NOTE]
> To run tests with verbose option, use `make test ARGS="-VV"`.

#### OpenCL Backend
* Instructions for building rocAL with [**OPENCL** GPU backend](https://github.com/ROCm/rocAL/wiki/OpenCL-Backend)

>[!NOTE]
> + rocAL_pybind is not supported on OPENCL backend
> + rocAL cannot be installed for both GPU backends in the same default folder (i.e., /opt/rocm/)
> + if an app interested in installing rocAL with both GPU backends, then add **-DCMAKE_INSTALL_PREFIX** in the cmake commands to install rocAL with OPENCL and HIP backends into two separate custom folders.

## Verify installation

* The installer will copy
  * Executables into `/opt/rocm/bin`
  * Libraries into `/opt/rocm/lib`
  * Header files into `/opt/rocm/include/rocal`
  * Apps, & Samples folder into `/opt/rocm/share/rocal`
  * Documents folder into `/opt/rocm/share/doc/rocal`

### Verify with rocal-test package

Test package will install ctest module to test rocAL. Follow below steps to test packge install

```shell
mkdir rocAL-test && cd rocAL-test
cmake /opt/rocm/share/rocal/test/
ctest -VV
```
>[!NOTE]
> * Make sure all rocAL required libraries are in your PATH
> * `RHEL`/`SLES` - Export FFMPEG libraries into your PATH 
>     + `export LD_LIBRARY_PATH=/usr/local/lib:/usr/local/lib64/:/usr/local/lib/x86_64-linux-gnu:$LD_LIBRARY_PATH`
> ```shell
> export PATH=$PATH:/opt/rocm/bin
> export LD_LIBRARY_PATH=$LD_LIBRARY_PATH:/opt/rocm/lib
> ```
## Documentation

Run the steps below to build documentation locally.

* Sphinx documentation
```bash
cd docs
pip3 install -r sphinx/requirements.txt
python3 -m sphinx -T -E -b html -d _build/doctrees -D language=en . _build/html
```
* Doxygen
```bash
doxygen .Doxyfile
```

## Technical support

Please email `mivisionx.support@amd.com` for questions, and feedback on rocAL.

Please submit your feature requests, and bug reports on the [GitHub issues](https://github.com/ROCm/rocAL/issues) page.

## Release notes

### Latest release version

[![GitHub tag (latest SemVer)](https://img.shields.io/github/v/tag/ROCm/rocAL?style=for-the-badge)](https://github.com/ROCm/rocAL/releases)

### Changelog

Review all notable [changes](CHANGELOG.md#changelog) with the latest release

### Tested Configurations

* Linux distribution
  * Ubuntu - `20.04` / `22.04`
  * CentOS - `7`
  * RedHat - `8` / `9`
  * SLES - `15-SP5`
* ROCm: rocm-core - `6.1.0.60100-64`
* RPP - `rpp` & `rpp-dev`/`rpp-devel`
* MIVisionX - `mivisionx` & `mivisionx-dev`/`mivisionx-devel`
* rocDecode - `rocdecode` & `rocdecode-dev`/`rocdecode-devel`
* Protobuf - `libprotobuf-dev`/`protobuf-devel`
* RapidJSON - `https://github.com/Tencent/rapidjson`
* Turbo JPEG - [Version 3.0.2](https://libjpeg-turbo.org/)
* PyBind11 - [v2.11.1](https://github.com/pybind/pybind11)
* FFMPEG - `ffmpeg` dev package
<<<<<<< HEAD
* OpenCV - [4.6.0](https://github.com/opencv/opencv/releases/tag/4.6.0)
* rocAL Setup Script - `V2.1.0`
=======
* OpenCV - `libopencv-dev` / [4.6.0](https://github.com/opencv/opencv/releases/tag/4.6.0)
* libsndfile - [1.0.31](https://github.com/libsndfile/libsndfile/releases/tag/1.0.31)
* rocAL Setup Script - `V2.4.0`
>>>>>>> 0e5fa5ab
* Dependencies for all the above packages<|MERGE_RESOLUTION|>--- conflicted
+++ resolved
@@ -112,11 +112,7 @@
 
 * Python Wheel
   ```shell
-<<<<<<< HEAD
-  pip install wheel
-=======
   pip3 install wheel
->>>>>>> 0e5fa5ab
   ```
 
 * [PyBind11](https://github.com/pybind/pybind11)
@@ -141,10 +137,6 @@
   sudo apt install libopencv-dev
   ```
 
-<<<<<<< HEAD
-
-=======
->>>>>>> 0e5fa5ab
 > [!IMPORTANT] 
 > * Compiler features required
 >   * OpenMP
@@ -159,13 +151,6 @@
 
 ```shell
 python rocAL-setup.py --directory [setup directory - optional (default:~/)]
-<<<<<<< HEAD
-                      --opencv    [OpenCV Version - optional (default:4.6.0)]
-                      --pybind11  [PyBind11 Version - optional (default:v2.10.4)]
-                      --reinstall [Reinstall - optional (default:OFF)[options:ON/OFF]]
-                      --backend   [rocAL Dependency Backend - optional (default:HIP) [options:OCL/HIP]]
-=======
->>>>>>> 0e5fa5ab
                       --rocm_path [ROCm Installation Path - optional (default:/opt/rocm)]
                       --backend   [rocAL Dependency Backend - optional (default:HIP) [options:OCL/HIP]]
                       --ffmpeg    [FFMPEG Installation - optional (default:OFF)[options:ON/OFF]]
@@ -209,11 +194,7 @@
   ```
 
 >[!NOTE]
-<<<<<<< HEAD
-> * Package install requires `TurboJPEG`, `PyBind 11` and `Protobuf`  manual install
-=======
 > * Package install requires `TurboJPEG` and `RapidJSON`  manual install
->>>>>>> 0e5fa5ab
 > * `CentOS`/`RedHat`/`SLES` requires additional `FFMPEG Dev` package manual install
 
 ### Source install
@@ -343,12 +324,7 @@
 * Turbo JPEG - [Version 3.0.2](https://libjpeg-turbo.org/)
 * PyBind11 - [v2.11.1](https://github.com/pybind/pybind11)
 * FFMPEG - `ffmpeg` dev package
-<<<<<<< HEAD
-* OpenCV - [4.6.0](https://github.com/opencv/opencv/releases/tag/4.6.0)
-* rocAL Setup Script - `V2.1.0`
-=======
 * OpenCV - `libopencv-dev` / [4.6.0](https://github.com/opencv/opencv/releases/tag/4.6.0)
 * libsndfile - [1.0.31](https://github.com/libsndfile/libsndfile/releases/tag/1.0.31)
 * rocAL Setup Script - `V2.4.0`
->>>>>>> 0e5fa5ab
 * Dependencies for all the above packages