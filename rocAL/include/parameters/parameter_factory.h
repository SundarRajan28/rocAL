/*
Copyright (c) 2019 - 2023 Advanced Micro Devices, Inc. All rights reserved.

Permission is hereby granted, free of charge, to any person obtaining a copy
of this software and associated documentation files (the "Software"), to deal
in the Software without restriction, including without limitation the rights
to use, copy, modify, merge, publish, distribute, sublicense, and/or sell
copies of the Software, and to permit persons to whom the Software is
furnished to do so, subject to the following conditions:

The above copyright notice and this permission notice shall be included in
all copies or substantial portions of the Software.

THE SOFTWARE IS PROVIDED "AS IS", WITHOUT WARRANTY OF ANY KIND, EXPRESS OR
IMPLIED, INCLUDING BUT NOT LIMITED TO THE WARRANTIES OF MERCHANTABILITY,
FITNESS FOR A PARTICULAR PURPOSE AND NONINFRINGEMENT.  IN NO EVENT SHALL THE
AUTHORS OR COPYRIGHT HOLDERS BE LIABLE FOR ANY CLAIM, DAMAGES OR OTHER
LIABILITY, WHETHER IN AN ACTION OF CONTRACT, TORT OR OTHERWISE, ARISING FROM,
OUT OF OR IN CONNECTION WITH THE SOFTWARE OR THE USE OR OTHER DEALINGS IN
THE SOFTWARE.
*/

#pragma once
#include <memory>
#include <mutex>
#include <set>
#include <thread>

#include "parameters/parameter_random.h"
#include "parameters/parameter_simple.h"

const int MAX_SEEDS = 1024;

const int MAX_SEEDS = 1024;

enum class RocalParameterType {
    DETERMINISTIC = 0,
    RANDOM_UNIFORM,
    RANDOM_CUSTOM
};

struct IntParam {
    IntParam(
        Parameter<int>* core,
        RocalParameterType type) : core(core),
                                   type(type) {}
    Parameter<int>* core;
    const RocalParameterType type;
};

struct FloatParam {
    FloatParam(
        Parameter<float>* core,
        RocalParameterType type) : core(core),
                                   type(type) {}
    Parameter<float>* core;
    const RocalParameterType type;
};

Parameter<int>* core(IntParam* arg);

Parameter<float>* core(FloatParam* arg);

using pParam = std::variant<IntParam*, FloatParam*>;
using pParamCore = std::variant<Parameter<int>*, Parameter<float>*>;

bool validate_custom_rand_param(pParam arg);
bool validate_uniform_rand_param(pParam rand_obj);
bool validate_simple_rand_param(pParam arg);

class ParameterFactory {
   public:
    static ParameterFactory* instance();
    ~ParameterFactory();
    void renew_parameters();
    void set_seed(unsigned seed);
    unsigned get_seed();
    void generate_seed();
    int64_t get_seed_from_seedsequence();
<<<<<<< HEAD
    void increment_seed_sequence_idx();
=======
>>>>>>> a5c8daef

    template <typename T>
    Parameter<T>* create_uniform_rand_param(T start, T end) {
        auto gen = new UniformRand<T>(start, end, _seed);
        _parameters.insert(gen);
        return gen;
    }
    template <typename T>
    Parameter<T>* create_single_value_param(T value) {
        auto gen = new SimpleParameter<T>(value);
        _parameters.insert(gen);
        return gen;
    }
    template <typename T>
    void destroy_param(Parameter<T>* param) {
        if (_parameters.find(param) != _parameters.end())
            _parameters.erase(param);
        delete param;
    }
    IntParam* create_uniform_int_rand_param(int start, int end);
    FloatParam* create_uniform_float_rand_param(float start, float end);
    IntParam* create_custom_int_rand_param(const int* value, const double* frequencies, size_t size);
    FloatParam* create_custom_float_rand_param(const float* value, const double* frequencies, size_t size);
    IntParam* create_single_value_int_param(int value);
    FloatParam* create_single_value_float_param(float value);

   private:
    long long unsigned _seed;
    std::set<pParamCore> _parameters;  //<! Keeps the random generators used to randomized the augmentation parameters
    static ParameterFactory* _instance;
    static std::mutex _mutex;
    ParameterFactory();
    std::vector<int64_t> _seed_vector;
    int _seed_sequence_idx = 0;
};<|MERGE_RESOLUTION|>--- conflicted
+++ resolved
@@ -28,8 +28,6 @@
 
 #include "parameters/parameter_random.h"
 #include "parameters/parameter_simple.h"
-
-const int MAX_SEEDS = 1024;
 
 const int MAX_SEEDS = 1024;
 
@@ -77,10 +75,6 @@
     unsigned get_seed();
     void generate_seed();
     int64_t get_seed_from_seedsequence();
-<<<<<<< HEAD
-    void increment_seed_sequence_idx();
-=======
->>>>>>> a5c8daef
 
     template <typename T>
     Parameter<T>* create_uniform_rand_param(T start, T end) {
