--- conflicted
+++ resolved
@@ -55,11 +55,7 @@
         _batch_size = batch_size;
         _param->create_array(_batch_size);
         _array = vxCreateArray(vxGetContext((vx_reference)graph->get()), data_type, _batch_size);
-<<<<<<< HEAD
-        auto status  = vxAddArrayItems(_array, _batch_size, get_array().data(), sizeof(T));
-=======
         auto status = vxAddArrayItems(_array, _batch_size, get_array().data(), sizeof(T));
->>>>>>> a5c8daef
         if (status != 0)
             THROW(" vxAddArrayItems failed in create_array (ParameterVX): " + TOSTR(status))
         update_array();
