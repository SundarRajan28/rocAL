--- conflicted
+++ resolved
@@ -33,17 +33,11 @@
     /// used to internally renew state of the parameter if needed (for random parameters)
     virtual void renew(){};
 
-<<<<<<< HEAD
-    virtual void create_array(unsigned batch_size) {};
-
-    virtual std::vector<T> get_array() { return{};};
-=======
     /// allocates memory for the array with specified size
     virtual void create_array(unsigned size){};
 
     /// used to fetch the updated param values
     virtual std::vector<T> get_array() { return {}; };
->>>>>>> cc531798
 
     virtual ~Parameter() {}
     ///
