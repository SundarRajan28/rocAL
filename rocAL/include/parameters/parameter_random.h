--- conflicted
+++ resolved
@@ -53,17 +53,9 @@
     };
 
     std::vector<T> get_array() override {
-<<<<<<< HEAD
-        return _array;
-    }
-
-
-
-=======
         return _param_values;
     }
 
->>>>>>> cc531798
     void renew_value() {
         std::unique_lock<std::mutex> lock(_lock);
         auto val = _generator();
@@ -76,23 +68,6 @@
             _updated_val = static_cast<T>(
                 ((double)val / (double)_generator.max()) * ((double)_end - (double)_start) + (double)_start);
         }
-
-    }
-
-    void renew_array() {
-        for (uint i = 0; i < _batch_size; i++) {
-            renew_value();
-            _array[i] = _updated_val;
-        }
-    }
-
-    void renew() override {
-        if (_array.size()>0) {
-            renew_array();
-        }
-        else {
-            renew_value();
-        }
     }
 
     void renew_array() {
@@ -119,18 +94,11 @@
         return 0;
     }
 
-<<<<<<< HEAD
-    void create_array(unsigned batch_size) override {
-        if (_array.size() == 0)
-            _array.resize(batch_size);
-        _batch_size = batch_size;
-=======
     void create_array(unsigned vector_size) override {
         if (_param_values.size() == 0) {
             _param_values.resize(vector_size);
             _size = vector_size;
         }
->>>>>>> cc531798
     }
 
     bool single_value() const override {
@@ -141,17 +109,10 @@
     T _start;
     T _end;
     T _updated_val;
-<<<<<<< HEAD
-    std::vector<T> _array;
-    std::mt19937 _generator;
-    std::mutex _lock;
-    unsigned _batch_size;
-=======
     std::vector<T> _param_values;
     std::mt19937 _generator;
     std::mutex _lock;
     unsigned _size;
->>>>>>> cc531798
 };
 
 template <typename T>
@@ -233,29 +194,16 @@
     }
 
     void renew_array() {
-<<<<<<< HEAD
-        for (uint i = 0; i < _batch_size; i++) {
-            renew_value();
-            _array[i] = _updated_val;
-=======
         for (uint i = 0; i < _size; i++) {
             renew_value();
             _param_values[i] = _updated_val;
->>>>>>> cc531798
         }
     }
 
     void renew() override {
-<<<<<<< HEAD
-        if (_array.size() > 0) {
-            renew_array();
-        }
-        else {
-=======
         if (_param_values.size()) {
             renew_array();
         } else {
->>>>>>> cc531798
             renew_value();
         }
     }
@@ -264,15 +212,6 @@
     };
 
     std::vector<T> get_array() override {
-<<<<<<< HEAD
-        return _array;
-    }
-
-    void create_array(unsigned batch_size) override {
-        if (_array.size() == 0)
-            _array.resize(batch_size);
-        _batch_size = batch_size;
-=======
         return _param_values;
     }
 
@@ -281,7 +220,6 @@
             _param_values.resize(vector_size);
             _size = vector_size;
         }
->>>>>>> cc531798
     }
 
     bool single_value() const override {
@@ -294,15 +232,8 @@
     std::vector<double> _comltv_dist;  //!< commulative probabilities
     double _mean;
     T _updated_val;
-<<<<<<< HEAD
-    std::vector<T> _array;
-    std::mt19937 _generator;
-    std::mutex _lock;
-    unsigned _batch_size;
-=======
     std::vector<T> _param_values;  //!< The values will be used in parameter_vx.h file after renewing
     std::mt19937 _generator;
     std::mutex _lock;
     unsigned _size;
->>>>>>> cc531798
 };