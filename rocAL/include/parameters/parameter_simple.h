/*
Copyright (c) 2019 - 2023 Advanced Micro Devices, Inc. All rights reserved.

Permission is hereby granted, free of charge, to any person obtaining a copy
of this software and associated documentation files (the "Software"), to deal
in the Software without restriction, including without limitation the rights
to use, copy, modify, merge, publish, distribute, sublicense, and/or sell
copies of the Software, and to permit persons to whom the Software is
furnished to do so, subject to the following conditions:

The above copyright notice and this permission notice shall be included in
all copies or substantial portions of the Software.

THE SOFTWARE IS PROVIDED "AS IS", WITHOUT WARRANTY OF ANY KIND, EXPRESS OR
IMPLIED, INCLUDING BUT NOT LIMITED TO THE WARRANTIES OF MERCHANTABILITY,
FITNESS FOR A PARTICULAR PURPOSE AND NONINFRINGEMENT.  IN NO EVENT SHALL THE
AUTHORS OR COPYRIGHT HOLDERS BE LIABLE FOR ANY CLAIM, DAMAGES OR OTHER
LIABILITY, WHETHER IN AN ACTION OF CONTRACT, TORT OR OTHERWISE, ARISING FROM,
OUT OF OR IN CONNECTION WITH THE SOFTWARE OR THE USE OR OTHER DEALINGS IN
THE SOFTWARE.
*/

#pragma once
#include "parameter.h"

template <typename T>
class SimpleParameter : public Parameter<T> {
   public:
    explicit SimpleParameter(T value) {
        update(value);
    }
    T default_value() const override {
        return _val;
    }
    T get() override {
        return _val;
    }

    std::vector<T> get_array() override {
        return param_values;
    }

    void update_single_value(T new_val) {
        _val = new_val;
    }

    void update_array(T new_val) {
        std::fill(param_values.begin(), param_values.end(), _val);
    }

    int update(T new_val) {
        if (param_values.size())
            update_array(new_val);
        else
            update_single_value(new_val);
        return 0;
    }

    void create_array(unsigned array_size) override {
        if (param_values.size() == 0) param_values.resize(array_size);
<<<<<<< HEAD
=======
        update(_val);
>>>>>>> 8b28c371
    }

    ~SimpleParameter() = default;

    bool single_value() const override {
        return true;
    }

   private:
    T _val;
    std::vector<T> param_values;  //!< The updated values will be used in parameter_vx.h file
};
using pIntParam = std::shared_ptr<SimpleParameter<int>>;
using pFloatParam = std::shared_ptr<SimpleParameter<float>>;

inline pIntParam create_simple_int_param(int val) {
    return std::make_shared<SimpleParameter<int>>(val);
}

inline pFloatParam create_simple_float_param(float val) {
    return std::make_shared<SimpleParameter<float>>(val);
}<|MERGE_RESOLUTION|>--- conflicted
+++ resolved
@@ -58,10 +58,7 @@
 
     void create_array(unsigned array_size) override {
         if (param_values.size() == 0) param_values.resize(array_size);
-<<<<<<< HEAD
-=======
         update(_val);
->>>>>>> 8b28c371
     }
 
     ~SimpleParameter() = default;
