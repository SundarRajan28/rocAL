/*
Copyright (c) 2019 - 2023 Advanced Micro Devices, Inc. All rights reserved.

Permission is hereby granted, free of charge, to any person obtaining a copy
of this software and associated documentation files (the "Software"), to deal
in the Software without restriction, including without limitation the rights
to use, copy, modify, merge, publish, distribute, sublicense, and/or sell
copies of the Software, and to permit persons to whom the Software is
furnished to do so, subject to the following conditions:

The above copyright notice and this permission notice shall be included in
all copies or substantial portions of the Software.

THE SOFTWARE IS PROVIDED "AS IS", WITHOUT WARRANTY OF ANY KIND, EXPRESS OR
IMPLIED, INCLUDING BUT NOT LIMITED TO THE WARRANTIES OF MERCHANTABILITY,
FITNESS FOR A PARTICULAR PURPOSE AND NONINFRINGEMENT.  IN NO EVENT SHALL THE
AUTHORS OR COPYRIGHT HOLDERS BE LIABLE FOR ANY CLAIM, DAMAGES OR OTHER
LIABILITY, WHETHER IN AN ACTION OF CONTRACT, TORT OR OTHERWISE, ARISING FROM,
OUT OF OR IN CONNECTION WITH THE SOFTWARE OR THE USE OR OTHER DEALINGS IN
THE SOFTWARE.
*/

#pragma once
#include "parameters/parameter.h"

template <typename T>
class SimpleParameter : public Parameter<T> {
   public:
    explicit SimpleParameter(T value) {
        update(value);
    }
    T default_value() const override {
        return _val;
    }
    T get() override {
        return _val;
    }

    std::vector<T> get_array() override {
<<<<<<< HEAD
        return _array;
=======
        return param_values;
>>>>>>> a5c8daef
    }

    void update_single_value(T new_val) {
        _val = new_val;
    }

    void update_array(T new_val) {
<<<<<<< HEAD
        for (uint i = 0; i < _batch_size; i++) {
            update_single_value(new_val);
            _array[i] = _val;
        }
    }

    int update(T new_val) {
        if (_array.size() > 0)
=======
        std::fill(param_values.begin(), param_values.end(), _val);
    }

    int update(T new_val) {
        if (param_values.size())
>>>>>>> a5c8daef
            update_array(new_val);
        else
            update_single_value(new_val);
        return 0;
    }

<<<<<<< HEAD
    void create_array(unsigned batch_size) override {
        if (_array.size() == 0)
            _array.resize(batch_size);
        _batch_size = batch_size;
=======
    void create_array(unsigned array_size) override {
        if (param_values.size() == 0) param_values.resize(array_size);
>>>>>>> a5c8daef
        update(_val);
    }

    ~SimpleParameter() = default;

    bool single_value() const override {
        return true;
    }

   private:
    T _val;
<<<<<<< HEAD
    std::vector<T> _array;
    unsigned _batch_size;
=======
    std::vector<T> param_values;  //!< The updated values will be used in parameter_vx.h file
>>>>>>> a5c8daef
};
using pIntParam = std::shared_ptr<SimpleParameter<int>>;
using pFloatParam = std::shared_ptr<SimpleParameter<float>>;

inline pIntParam create_simple_int_param(int val) {
    return std::make_shared<SimpleParameter<int>>(val);
}

inline pFloatParam create_simple_float_param(float val) {
    return std::make_shared<SimpleParameter<float>>(val);
}<|MERGE_RESOLUTION|>--- conflicted
+++ resolved
@@ -37,11 +37,7 @@
     }
 
     std::vector<T> get_array() override {
-<<<<<<< HEAD
-        return _array;
-=======
         return param_values;
->>>>>>> a5c8daef
     }
 
     void update_single_value(T new_val) {
@@ -49,37 +45,19 @@
     }
 
     void update_array(T new_val) {
-<<<<<<< HEAD
-        for (uint i = 0; i < _batch_size; i++) {
-            update_single_value(new_val);
-            _array[i] = _val;
-        }
-    }
-
-    int update(T new_val) {
-        if (_array.size() > 0)
-=======
         std::fill(param_values.begin(), param_values.end(), _val);
     }
 
     int update(T new_val) {
         if (param_values.size())
->>>>>>> a5c8daef
             update_array(new_val);
         else
             update_single_value(new_val);
         return 0;
     }
 
-<<<<<<< HEAD
-    void create_array(unsigned batch_size) override {
-        if (_array.size() == 0)
-            _array.resize(batch_size);
-        _batch_size = batch_size;
-=======
     void create_array(unsigned array_size) override {
         if (param_values.size() == 0) param_values.resize(array_size);
->>>>>>> a5c8daef
         update(_val);
     }
 
@@ -91,12 +69,7 @@
 
    private:
     T _val;
-<<<<<<< HEAD
-    std::vector<T> _array;
-    unsigned _batch_size;
-=======
     std::vector<T> param_values;  //!< The updated values will be used in parameter_vx.h file
->>>>>>> a5c8daef
 };
 using pIntParam = std::shared_ptr<SimpleParameter<int>>;
 using pFloatParam = std::shared_ptr<SimpleParameter<float>>;
