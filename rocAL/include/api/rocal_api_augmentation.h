/*
Copyright (c) 2019 - 2023 Advanced Micro Devices, Inc. All rights reserved.

Permission is hereby granted, free of charge, to any person obtaining a copy
of this software and associated documentation files (the "Software"), to deal
in the Software without restriction, including without limitation the rights
to use, copy, modify, merge, publish, distribute, sublicense, and/or sell
copies of the Software, and to permit persons to whom the Software is
furnished to do so, subject to the following conditions:

The above copyright notice and this permission notice shall be included in
all copies or substantial portions of the Software.

THE SOFTWARE IS PROVIDED "AS IS", WITHOUT WARRANTY OF ANY KIND, EXPRESS OR
IMPLIED, INCLUDING BUT NOT LIMITED TO THE WARRANTIES OF MERCHANTABILITY,
FITNESS FOR A PARTICULAR PURPOSE AND NONINFRINGEMENT.  IN NO EVENT SHALL THE
AUTHORS OR COPYRIGHT HOLDERS BE LIABLE FOR ANY CLAIM, DAMAGES OR OTHER
LIABILITY, WHETHER IN AN ACTION OF CONTRACT, TORT OR OTHERWISE, ARISING FROM,
OUT OF OR IN CONNECTION WITH THE SOFTWARE OR THE USE OR OTHER DEALINGS IN
THE SOFTWARE.
*/

#ifndef MIVISIONX_ROCAL_API_AUGMENTATION_H
#define MIVISIONX_ROCAL_API_AUGMENTATION_H
#include "rocal_api_types.h"

/*!
 * \file
 * \brief The AMD rocAL Library - Augmentations.
 *
 * \defgroup group_rocal_augmentations API: AMD rocAL - Augmentation API
 * \brief The AMD rocAL augmentation functions.
 */

/*!
 * \brief Rearranges the order of the frames in the sequences with respect to new_order. new_order can have values in the range [0, sequence_length). Frames can be repeated or dropped in the new_order.
 * \ingroup group_rocal_augmentations
 * \note Accepts U8 and RGB24 input.
 * \param [in] p_context context for the pipeline.
 * \param [in] p_input Input Rocal Tensor
 * \param [in] new_order represents the new order of the frames in the sequence
 * \param [in] is_output True: the output image is needed by user and will be copied to output buffers using the data transfer API calls. False: the output image is just an intermediate image, user is not interested in using it directly. This option allows certain optimizations to be achieved.
 * \return RocalTensor
 */
extern "C" RocalTensor ROCAL_API_CALL rocalSequenceRearrange(RocalContext p_context, RocalTensor p_input,
                                                             std::vector<unsigned int> &new_order,
                                                             bool is_output);

/*! \brief Resize images.
 * \note Accepts U8 and RGB24 input.
 * \ingroup group_rocal_augmentations
 * \note: Accepts U8 and RGB24 input.
 * \param [in] context context for the pipeline.
 * \param [in] input Input Rocal Tensor
 * \param [in] dest_width output width
 * \param [in] dest_height ouput Height
 * \param [in] is_output True: the output image is needed by user and will be copied to output buffers using the data transfer API calls. False: the output image is just an intermediate image, user is not interested in using it directly. This option allows certain optimizations to be achieved.
 * \param [in] scaling_mode The resize scaling_mode to resize the image.
 * \param [in] max_size Limits the size of the resized image.
 * \param [in] resize_shorter The length of the shorter dimension of the image.
 * \param [in] resize_longer The length of the larger dimension of the image.
 * \param [in] interpolation_type The type of interpolation to be used for resize.
 * \param [in] output_layout the layout of the output tensor
 * \param [in] output_datatype the data type of the output tensor
 * \return RocalTensor
 */
extern "C" RocalTensor ROCAL_API_CALL rocalResize(RocalContext context, RocalTensor input,
                                                  unsigned dest_width, unsigned dest_height,
                                                  bool is_output,
                                                  RocalResizeScalingMode scaling_mode = ROCAL_SCALING_MODE_STRETCH,
                                                  std::vector<unsigned> max_size = {},
                                                  unsigned resize_shorter = 0,
                                                  unsigned resize_longer = 0,
                                                  RocalResizeInterpolationType interpolation_type = ROCAL_LINEAR_INTERPOLATION,
                                                  RocalTensorLayout output_layout = ROCAL_NONE,
                                                  RocalTensorOutputType output_datatype = ROCAL_UINT8);

/*! \brief Fused function which performs resize, normalize and flip on images.
 * \ingroup group_rocal_augmentations
 * \note Accepts U8 and RGB24 input.
 * \param [in] p_context Rocal context
 * \param [in] p_input Input Rocal Tensor
 * \param [in] dest_width output width
 * \param [in] dest_height output height
 * \param [in] mean The channel mean values
 * \param [in] std_dev The channel standard deviation values
 * \param [in] is_output True: the output image is needed by user and will be copied to output buffers using the data transfer API calls. False: the output image is just an intermediate image, user is not interested in using it directly. This option allows certain optimizations to be achieved.
 * \param [in] scaling_mode The resize scaling_mode to resize the image.
 * \param [in] max_size Limits the size of the resized image.
 * \param [in] resize_shorter The length of the shorter dimension of the image.
 * \param [in] resize_longer The length of the larger dimension of the image.
 * \param [in] interpolation_type The type of interpolation to be used for resize.
 * \param [in] mirror Parameter to enable horizontal flip for output image.
 * \param [in] output_layout the layout of the output tensor
 * \param [in] output_datatype the data type of the output tensor
 * \return RocalTensor
 */
extern "C" RocalTensor ROCAL_API_CALL rocalResizeMirrorNormalize(RocalContext p_context, RocalTensor p_input, unsigned dest_width,
                                                                 unsigned dest_height, std::vector<float> &mean, std::vector<float> &std_dev,
                                                                 bool is_output,
                                                                 RocalResizeScalingMode scaling_mode = ROCAL_SCALING_MODE_STRETCH,
                                                                 std::vector<unsigned> max_size = {}, unsigned resize_shorter = 0,
                                                                 unsigned resize_longer = 0,
                                                                 RocalResizeInterpolationType interpolation_type = ROCAL_LINEAR_INTERPOLATION,
                                                                 RocalIntParam mirror = NULL,
                                                                 RocalTensorLayout output_layout = ROCAL_NONE,
                                                                 RocalTensorOutputType output_datatype = ROCAL_UINT8);

/*! \brief Fused function which perrforms crop and resize on images.
 * \ingroup group_rocal_augmentations
 * \note Accepts U8 and RGB24 input.
 * \param [in] context Rocal context
 * \param [in] input Input Rocal Tensor
 * \param [in] dest_width output width
 * \param [in] dest_height output height
 * \param [in] is_output True: the output image is needed by user and will be copied to output buffers using the data transfer API calls. False: the output image is just an intermediate image, user is not interested in using it directly. This option allows certain optimizations to be achieved.
 * \param [in] area Target area for the crop
 * \param [in] aspect_ratio specifies the aspect ratio of the cropped region
 * \param [in] x_center_drift Horizontal shift of the crop center from its original position in the input image
 * \param [in] y_center_drift Vertical shift of the crop center from its original position in the input image
 * \param [in] output_layout the layout of the output tensor
 * \param [in] output_datatype the data type of the output tensor
 * \return RocalTensor
 */
extern "C" RocalTensor ROCAL_API_CALL rocalCropResize(RocalContext context, RocalTensor input,
                                                      unsigned dest_width, unsigned dest_height,
                                                      bool is_output,
                                                      RocalFloatParam area = NULL,
                                                      RocalFloatParam aspect_ratio = NULL,
                                                      RocalFloatParam x_center_drift = NULL,
                                                      RocalFloatParam y_center_drift = NULL,
                                                      RocalTensorLayout output_layout = ROCAL_NONE,
                                                      RocalTensorOutputType output_datatype = ROCAL_UINT8);

/*! \brief Fused function which perrforms crop and resize on images with fixed crop coordinates.
 * \ingroup group_rocal_augmentations
 * \note Accepts U8 and RGB24 input.
 * \param [in] context Rocal context
 * \param [in] input Input Rocal tensor
 * \param [in] dest_width output width
 * \param [in] dest_height output height
 * \param [in] is_output True: the output image is needed by user and will be copied to output buffers using the data transfer API calls. False: the output image is just an intermediate image, user is not interested in using it directly. This option allows certain optimizations to be achieved.
 * \param [in] area Target area for the crop
 * \param [in] aspect_ratio specifies the aspect ratio of the cropped region
 * \param [in] x_center_drift Horizontal shift of the crop center from its original position in the input image
 * \param [in] y_center_drift Vertical shift of the crop center from its original position in the input image
 * \param [in] output_layout the layout of the output tensor
 * \param [in] output_datatype the data type of the output tensor
 * \return RocalTensor
 */
extern "C" RocalTensor ROCAL_API_CALL rocalCropResizeFixed(RocalContext context, RocalTensor input,
                                                           unsigned dest_width, unsigned dest_height,
                                                           bool is_output,
                                                           float area, float aspect_ratio,
                                                           float x_center_drift, float y_center_drift,
                                                           RocalTensorLayout output_layout = ROCAL_NONE,
                                                           RocalTensorOutputType output_datatype = ROCAL_UINT8);

/*! \brief Rotates images.
 * \ingroup group_rocal_augmentations
 * \note Accepts U8 and RGB24 input.
 * \param [in] context Rocal context
 * \param [in] input Input Rocal Tensor
 * \param [in] is_output True: the output tensor is needed by user and will be copied to output buffers using the data transfer API calls. False: the output tensor is just an intermediate tensor, user is not interested in using it directly. This option allows certain optimizations to be achieved.
 * \param [in] angle Rocal parameter defining the rotation angle value in degrees.
 * \param [in] dest_width output width
 * \param [in] dest_height output height
 * \param [in] interpolation_type The type of interpolation to be used for rotate.
 * \param [in] output_layout the layout of the output tensor
 * \param [in] output_datatype the data type of the output tensor
 * \return RocalTensor
 */
extern "C" RocalTensor ROCAL_API_CALL rocalRotate(RocalContext context, RocalTensor input, bool is_output,
                                                  RocalFloatParam angle = NULL, unsigned dest_width = 0,
                                                  unsigned dest_height = 0,
                                                  RocalResizeInterpolationType interpolation_type = ROCAL_LINEAR_INTERPOLATION,
                                                  RocalTensorLayout output_layout = ROCAL_NONE,
                                                  RocalTensorOutputType output_datatype = ROCAL_UINT8);

/*! \brief Rotates images with fixed angle value.
 * \ingroup group_rocal_augmentations
 * \param [in] context Rocal context
 * \param [in] input Input Rocal Tensor
 * \param [in] dest_width output width
 * \param [in] dest_height output height
 * \param [in] is_output Is the output tensor part of the graph output
 * \param [in] angle The rotation angle value in degrees.
 * \param [in] interpolation_type The type of interpolation to be used for rotate.
 * \param [in] output_layout the layout of the output tensor
 * \param [in] output_datatype the data type of the output tensor
 * \return RocalTensor
 */
extern "C" RocalTensor ROCAL_API_CALL rocalRotateFixed(RocalContext context, RocalTensor input, float angle,
                                                       bool is_output, unsigned dest_width = 0, unsigned dest_height = 0,
                                                       RocalResizeInterpolationType interpolation_type = ROCAL_LINEAR_INTERPOLATION,
                                                       RocalTensorLayout output_layout = ROCAL_NONE,
                                                       RocalTensorOutputType output_datatype = ROCAL_UINT8);

/*! \brief Adjusts brightness of the image.
 * \ingroup group_rocal_augmentations
 * \param [in] context Rocal context
 * \param [in] input Input Rocal tensor
 * \param [in] is_output is the output tensor part of the graph output
 * \param [in] alpha controls contrast of the image
 * \param [in] beta controls brightness of the image
 * \param [in] output_layout the layout of the output tensor
 * \param [in] output_datatype the data type of the output tensor
 * \return RocalTensor
 */
extern "C" RocalTensor ROCAL_API_CALL rocalBrightness(RocalContext context, RocalTensor input, bool is_output,
                                                      RocalFloatParam alpha = NULL, RocalFloatParam beta = NULL,
                                                      RocalTensorLayout output_layout = ROCAL_NONE,
                                                      RocalTensorOutputType output_datatype = ROCAL_UINT8);

/*! \brief Adjusts brightness of the image with fixed parameters.
 * \ingroup group_rocal_augmentations
 * \param [in] context Rocal context
 * \param [in] input Input Rocal tensor
 * \param [in] is_output is the output tensor part of the graph output
 * \param [in] alpha controls contrast of the image
 * \param [in] beta controls brightness of the image
 * \param [in] output_layout the layout of the output tensor
 * \param [in] output_datatype the data type of the output tensor
 * \return RocalTensor
 */
extern "C" RocalTensor ROCAL_API_CALL rocalBrightnessFixed(RocalContext context, RocalTensor input,
                                                           float alpha, float beta,
                                                           bool is_output,
                                                           RocalTensorLayout output_layout = ROCAL_NONE,
                                                           RocalTensorOutputType output_datatype = ROCAL_UINT8);

/*! \brief Applies gamma correction on image.
 * \ingroup group_rocal_augmentations
 * \param [in] context Rocal context
 * \param [in] input Input Rocal tensor
 * \param [in] is_output is the output tensor part of the graph output
 * \param [in] gamma gamma value for the image.
 * \param [in] output_layout the layout of the output tensor
 * \param [in] output_datatype the data type of the output tensor
 * \return RocalTensor
 */
extern "C" RocalTensor ROCAL_API_CALL rocalGamma(RocalContext context, RocalTensor input,
                                                 bool is_output,
                                                 RocalFloatParam gamma = NULL,
                                                 RocalTensorLayout output_layout = ROCAL_NONE,
                                                 RocalTensorOutputType output_datatype = ROCAL_UINT8);

/*! \brief Applies gamma correction on image with fixed parameters.
 * \ingroup group_rocal_augmentations
 * \param [in] context Rocal context
 * \param [in] input Input Rocal tensor
 * \param [in] is_output is the output tensor part of the graph output
 * \param [in] gamma gamma value for the image.
 * \param [in] output_layout the layout of the output tensor
 * \param [in] output_datatype the data type of the output tensor
 * \return RocalTensor
 */
extern "C" RocalTensor ROCAL_API_CALL rocalGammaFixed(RocalContext context, RocalTensor input,
                                                      float gamma,
                                                      bool is_output,
                                                      RocalTensorLayout output_layout = ROCAL_NONE,
                                                      RocalTensorOutputType output_datatype = ROCAL_UINT8);

/*! \brief Adjusts contrast of the image.
 * \ingroup group_rocal_augmentations
 * \param [in] context Rocal context
 * \param [in] input Input Rocal tensor
 * \param [in] is_output is the output tensor part of the graph output
 * \param [in] contrast_factor parameter representing the contrast factor for the contrast operation
 * \param [in] contrast_center parameter representing the contrast center for the contrast operation
 * \param [in] output_layout the layout of the output tensor
 * \param [in] output_datatype the data type of the output tensor
 * \return RocalTensor
 */
extern "C" RocalTensor ROCAL_API_CALL rocalContrast(RocalContext context, RocalTensor input,
                                                    bool is_output,
                                                    RocalFloatParam contrast_factor = NULL, RocalFloatParam contrast_center = NULL,
                                                    RocalTensorLayout output_layout = ROCAL_NONE,
                                                    RocalTensorOutputType output_datatype = ROCAL_UINT8);

/*! \brief Adjusts contrast of the image with fixed parameters.
 * \ingroup group_rocal_augmentations
 * \param [in] context Rocal context
 * \param [in] input Input Rocal tensor
 * \param [in] is_output is the output tensor part of the graph output
 * \param [in] contrast_factor  parameter representing the contrast factor for the contrast operation
 * \param [in] contrast_center  parameter representing the contrast center for the contrast operation
 * \param [in] output_layout the layout of the output tensor
 * \param [in] output_datatype the data type of the output tensor
 * \return RocalTensor
 */
extern "C" RocalTensor ROCAL_API_CALL rocalContrastFixed(RocalContext context, RocalTensor input,
                                                         float contrast_factor, float contrast_center,
                                                         bool is_output,
                                                         RocalTensorLayout output_layout = ROCAL_NONE,
                                                         RocalTensorOutputType output_datatype = ROCAL_UINT8);

/*! \brief Flip images horizontally and/or vertically based on inputs.
 * \ingroup group_rocal_augmentations
 * \param [in] context Rocal context
 * \param [in] input Input Rocal tensor
 * \param [in] is_output is the output tensor part of the graph output
 * \param [in] horizonal_flag  determines whether the input tensor should be flipped horizontally
 * \param [in] vertical_flag  determines whether the input tensor should be flipped vertically
 * \param [in] output_layout the layout of the output tensor
 * \param [in] output_datatype the data type of the output tensor
 * \return RocalTensor
 */
extern "C" RocalTensor ROCAL_API_CALL rocalFlip(RocalContext context, RocalTensor input, bool is_output,
                                                RocalIntParam horizonal_flag = NULL, RocalIntParam vertical_flag = NULL,
                                                RocalTensorLayout output_layout = ROCAL_NONE,
                                                RocalTensorOutputType output_datatype = ROCAL_UINT8);

/*! \brief Flip images horizontally and/or vertically with fixed parameters.
 * \ingroup group_rocal_augmentations
 * \param [in] context Rocal context
 * \param [in] input Input Rocal tensor
 * \param [in] is_output is the output tensor part of the graph output
 * \param [in] horizonal_flag  determines whether the input tensor should be flipped horizontally
 * \param [in] vertical_flag  determines whether the input tensor should be flipped vertically
 * \param [in] output_layout the layout of the output tensor
 * \param [in] output_datatype the data type of the output tensor
 * \return RocalTensor
 */
extern "C" RocalTensor ROCAL_API_CALL rocalFlipFixed(RocalContext context, RocalTensor input,
                                                     int horizonal_flag, int vertical_flag, bool is_output,
                                                     RocalTensorLayout output_layout = ROCAL_NONE,
                                                     RocalTensorOutputType output_datatype = ROCAL_UINT8);

/*! \brief Applies blur effect to images.
 * \ingroup group_rocal_augmentations
 * \param [in] context Rocal context
 * \param [in] input Input Rocal tensor
 * \param [in] is_output is the output tensor part of the graph output
 * \param [in] kernel_size size ofthr kernel used for blurring
 * \param [in] output_layout the layout of the output tensor
 * \param [in] output_datatype the data type of the output tensor
 * \return RocalTensor
 */
extern "C" RocalTensor ROCAL_API_CALL rocalBlur(RocalContext context, RocalTensor input,
                                                bool is_output,
                                                RocalIntParam kernel_size = NULL,
                                                RocalTensorLayout output_layout = ROCAL_NONE,
                                                RocalTensorOutputType output_datatype = ROCAL_UINT8);

/*! \brief Applies blur effect to images with fixed parameters.
 * \ingroup group_rocal_augmentations
 * \param [in] context Rocal context
 * \param [in] input Input Rocal tensor
 * \param [in] is_output is the output tensor part of the graph output
 * \param [in] kernel_size size of the kernel used for blurring
 * \param [in] output_layout the layout of the output tensor
 * \param [in] output_datatype the data type of the output tensor
 * \return RocalTensor
 */
extern "C" RocalTensor ROCAL_API_CALL rocalBlurFixed(RocalContext context, RocalTensor input,
                                                     int kernel_size, bool is_output,
                                                     RocalTensorLayout output_layout = ROCAL_NONE,
                                                     RocalTensorOutputType output_datatype = ROCAL_UINT8);

/*! \brief Blends two input images given the ratio: output = input1*ratio + input2*(1-ratio)
 * \ingroup group_rocal_augmentations
 * \param [in] context Rocal context
 * \param [in] input1 Input1 Rocal tensor
 * \param [in] input2 Input2 Rocal tensor
 * \param [in] is_output is the output tensor part of the graph output
 * \param [in] ratio Rocal parameter defining the blending ratio, should be between 0.0 and 1.0
 * \param [in] output_layout the layout of the output tensor
 * \param [in] output_datatype the data type of the output tensor
 * \return RocalTensor
 */
extern "C" RocalTensor ROCAL_API_CALL rocalBlend(RocalContext context, RocalTensor input1, RocalTensor input2,
                                                 bool is_output,
                                                 RocalFloatParam ratio = NULL,
                                                 RocalTensorLayout output_layout = ROCAL_NONE,
                                                 RocalTensorOutputType output_datatype = ROCAL_UINT8);

/*! \brief Blends two input images given the fixed ratio: output = input1*ratio + input2*(1-ratio)
 * \ingroup group_rocal_augmentations
 * \param [in] context Rocal context
 * \param [in] input1 Input1 Rocal tensor
 * \param [in] input2 Input2 Rocal tensor
 * \param [in] ratio Float value defining the blending ratio, should be between 0.0 and 1.0.
 * \param [in] is_output is the output tensor part of the graph output
 * \param [in] output_layout the layout of the output tensor
 * \param [in] output_datatype the data type of the output tensor
 * \return RocalTensor
 */
extern "C" RocalTensor ROCAL_API_CALL rocalBlendFixed(RocalContext context, RocalTensor input1, RocalTensor input2,
                                                      float ratio, bool is_output,
                                                      RocalTensorLayout output_layout = ROCAL_NONE,
                                                      RocalTensorOutputType output_datatype = ROCAL_UINT8);

/*! \brief Applies affine transformation to images.
 * \ingroup group_rocal_augmentations
 * \param [in] context Rocal context
 * \param [in] input Input Rocal tensor
 * \param [in] is_output is the output tensor part of the graph output
 * \param [in] x0 float parameter representing the coefficient of affine tensor matrix
 * \param [in] x1 float parameter representing the coefficient of affine tensor matrix
 * \param [in] y0 float parameter representing the coefficient of affine tensor matrix
 * \param [in] y1 float parameter representing the coefficient of affine tensor matrix
 * \param [in] o0 float parameter representing the coefficient of affine tensor matrix
 * \param [in] o1 float parameter representing the coefficient of affine tensor matrix
 * \param [in] dest_height output height
 * \param [in] dest_width output width
 * \param [in] interpolation_type The type of interpolation to be used for warp affine.
 * \param [in] output_layout the layout of the output tensor
 * \param [in] output_datatype the data type of the output tensor
 * \return RocalTensor
 */
extern "C" RocalTensor ROCAL_API_CALL rocalWarpAffine(RocalContext context, RocalTensor input, bool is_output,
                                                      unsigned dest_height = 0, unsigned dest_width = 0,
                                                      RocalFloatParam x0 = NULL, RocalFloatParam x1 = NULL,
                                                      RocalFloatParam y0 = NULL, RocalFloatParam y1 = NULL,
                                                      RocalFloatParam o0 = NULL, RocalFloatParam o1 = NULL,
                                                      RocalResizeInterpolationType interpolation_type = ROCAL_LINEAR_INTERPOLATION,
                                                      RocalTensorLayout output_layout = ROCAL_NONE,
                                                      RocalTensorOutputType output_datatype = ROCAL_UINT8);

/*! \brief Applies affine transformation to images with fixed affine matrix.
 * \ingroup group_rocal_augmentations
 * \param [in] context Rocal context
 * \param [in] input Input Rocal tensor
 * \param [in] is_output is the output tensor part of the graph output
 * \param [in] x0 float parameter representing the coefficient of affine tensor matrix
 * \param [in] x1 float parameter representing the coefficient of affine tensor matrix
 * \param [in] y0 float parameter representing the coefficient of affine tensor matrix
 * \param [in] y1 float parameter representing the coefficient of affine tensor matrix
 * \param [in] o0 float parameter representing the coefficient of affine tensor matrix
 * \param [in] o1 float parameter representing the coefficient of affine tensor matrix
 * \param [in] dest_height output height
 * \param [in] dest_width output width
 * \param [in] interpolation_type The type of interpolation to be used for warp affine.
 * \param [in] output_layout the layout of the output tensor
 * \param [in] output_datatype the data type of the output tensor
 * \return RocalTensor
 */
extern "C" RocalTensor ROCAL_API_CALL rocalWarpAffineFixed(RocalContext context, RocalTensor input, float x0, float x1,
                                                           float y0, float y1, float o0, float o1, bool is_output,
                                                           unsigned int dest_height = 0, unsigned int dest_width = 0,
                                                           RocalResizeInterpolationType interpolation_type = ROCAL_LINEAR_INTERPOLATION,
                                                           RocalTensorLayout output_layout = ROCAL_NONE,
                                                           RocalTensorOutputType output_datatype = ROCAL_UINT8);

/*! \brief Applies fish eye effect on images.
 * \ingroup group_rocal_augmentations
 * \param [in] context Rocal context
 * \param [in] input Input Rocal tensor
 * \param [in] is_output is the output tensor part of the graph output
 * \param [in] output_layout the layout of the output tensor
 * \param [in] output_datatype the data type of the output tensor
 * \return RocalTensor
 */
extern "C" RocalTensor ROCAL_API_CALL rocalFishEye(RocalContext context, RocalTensor input, bool is_output,
                                                   RocalTensorLayout output_layout = ROCAL_NONE,
                                                   RocalTensorOutputType output_datatype = ROCAL_UINT8);

/*! \brief Applies vignette effect on images.
 * \ingroup group_rocal_augmentations
 * \note Accepts U8 and RGB24 input.
 * \param [in] context Rocal context
 * \param [in] input Input Rocal tensor
 * \param [in] is_output is the output tensor part of the graph output
 * \param [in] sdev standard deviation for the vignette effect
 * \param [in] output_layout the layout of the output tensor
 * \param [in] output_datatype the data type of the output tensor
 * \return RocalTensor
 */
extern "C" RocalTensor ROCAL_API_CALL rocalVignette(RocalContext context, RocalTensor input,
                                                    bool is_output, RocalFloatParam sdev = NULL,
                                                    RocalTensorLayout output_layout = ROCAL_NONE,
                                                    RocalTensorOutputType output_datatype = ROCAL_UINT8);

/*! \brief Applies vignette effect on images with fixed parameters.
 * \ingroup group_rocal_augmentations
 * \note Accepts U8 and RGB24 input.
 * \param [in] context Rocal context
 * \param [in] input Input Rocal tensor
 * \param [in] sdev standard deviation for the vignette effect
 * \param [in] is_output is the output tensor part of the graph output
 * \param [in] output_layout the layout of the output tensor
 * \param [in] output_datatype the data type of the output tensor
 * \return RocalTensor
 */
extern "C" RocalTensor ROCAL_API_CALL rocalVignetteFixed(RocalContext context, RocalTensor input,
                                                         float sdev, bool is_output,
                                                         RocalTensorLayout output_layout = ROCAL_NONE,
                                                         RocalTensorOutputType output_datatype = ROCAL_UINT8);

/*! \brief Applies jitter effect on images.
 * \ingroup group_rocal_augmentations
 * \param [in] context Rocal context
 * \param [in] input Input Rocal tensor
 * \param [in] is_output is the output tensor part of the graph output
 * \param [in] kernel_size kernel size used for the jitter effect
 * \param [in] seed seed value for the random number generator
 * \param [in] output_layout the layout of the output tensor
 * \param [in] output_datatype the data type of the output tensor
 * \return RocalTensor
 */
extern "C" RocalTensor ROCAL_API_CALL rocalJitter(RocalContext context, RocalTensor input,
                                                  bool is_output,
                                                  RocalIntParam kernel_size = NULL,
                                                  int seed = 0,
                                                  RocalTensorLayout output_layout = ROCAL_NONE,
                                                  RocalTensorOutputType output_datatype = ROCAL_UINT8);

/*! \brief Applies jitter effect on images with fixed kernel size.
 * \ingroup group_rocal_augmentations
 * \param [in] context Rocal context
 * \param [in] input Input Rocal tensor
 * \param [in] is_output is the output tensor part of the graph output
 * \param [in] kernel_size kernel size used for the jitter effect
 * \param [in] seed seed value for the random number generator
 * \param [in] output_layout the layout of the output tensor
 * \param [in] output_datatype the data type of the output tensor
 * \return RocalTensor
 */
extern "C" RocalTensor ROCAL_API_CALL rocalJitterFixed(RocalContext context, RocalTensor input,
                                                       int kernel_size, bool is_output, int seed = 0,
                                                       RocalTensorLayout output_layout = ROCAL_NONE,
                                                       RocalTensorOutputType output_datatype = ROCAL_UINT8);

/*! \brief Applies salt and pepper noise effect on images.
 * \ingroup group_rocal_augmentations
 * \param [in] context Rocal context
 * \param [in] input Input Rocal tensor
 * \param [in] is_output is the output tensor part of the graph output
 * \param [in] noise_prob probability of applying the Salt and Pepper noise.
 * \param [in] salt_prob probability of applying salt noise
 * \param [in] salt_val specifies the value of the salt noise
 * \param [in] pepper_val specifies the value of the pepper noise
 * \param [in] seed seed value for the random number generator
 * \param [in] output_layout the layout of the output tensor
 * \param [in] output_datatype the data type of the output tensor
 * \return RocalTensor
 */
extern "C" RocalTensor ROCAL_API_CALL rocalSnPNoise(RocalContext context, RocalTensor input,
                                                    bool is_output,
                                                    RocalFloatParam noise_prob = NULL, RocalFloatParam salt_prob = NULL,
                                                    RocalFloatParam salt_val = NULL, RocalFloatParam pepper_val = NULL,
                                                    int seed = 0,
                                                    RocalTensorLayout output_layout = ROCAL_NONE,
                                                    RocalTensorOutputType output_datatype = ROCAL_UINT8);

/*! \brief Applies salt and pepper noise on images with fixed parameters.
 * \ingroup group_rocal_augmentations
 * \param [in] context Rocal context
 * \param [in] input Input Rocal tensor
 * \param [in] is_output is the output tensor part of the graph output
 * \param [in] noise_prob probability of applying the Salt and Pepper noise.
 * \param [in] salt_prob probability of applying salt noise
 * \param [in] salt_val specifies the value of the salt noise
 * \param [in] pepper_val specifies the value of the pepper noise
 * \param [in] seed seed value for the random number generator
 * \param [in] output_layout the layout of the output tensor
 * \param [in] output_datatype the data type of the output tensor
 * \return RocalTensor
 */
extern "C" RocalTensor ROCAL_API_CALL rocalSnPNoiseFixed(RocalContext context, RocalTensor input,
                                                         float noise_prob, float salt_prob,
                                                         float salt_val, float pepper_val,
                                                         bool is_output, int seed = 0,
                                                         RocalTensorLayout output_layout = ROCAL_NONE,
                                                         RocalTensorOutputType output_datatype = ROCAL_UINT8);

/*! \brief Applies snow effect on images.
 * \ingroup group_rocal_augmentations
 * \param [in] context Rocal context
 * \param [in] input Input Rocal tensor
 * \param [in] is_output is the output tensor part of the graph output
 * \param [in] snow Float param representing the intensity of snow effect
 * \param [in] output_layout the layout of the output tensor
 * \param [in] output_datatype the data type of the output tensor
 * \return RocalTensor
 */
extern "C" RocalTensor ROCAL_API_CALL rocalSnow(RocalContext context, RocalTensor input,
                                                bool is_output,
                                                RocalFloatParam snow = NULL,
                                                RocalTensorLayout output_layout = ROCAL_NONE,
                                                RocalTensorOutputType output_datatype = ROCAL_UINT8);

/*! \brief Applies snow effect on images with fixed parameter.
 * \ingroup group_rocal_augmentations
 * \param [in] context Rocal context
 * \param [in] input Input Rocal tensor
 * \param [in] snow Float param representing the intensity of snow effect
 * \param [in] is_output is the output tensor part of the graph output
 * \param [in] output_layout the layout of the output tensor
 * \param [in] output_datatype the data type of the output tensor
 * \return RocalTensor
 */
extern "C" RocalTensor ROCAL_API_CALL rocalSnowFixed(RocalContext context, RocalTensor input,
                                                     float snow, bool is_output,
                                                     RocalTensorLayout output_layout = ROCAL_NONE,
                                                     RocalTensorOutputType output_datatype = ROCAL_UINT8);

/*! \brief Applies rain effect on images.
 * \ingroup group_rocal_augmentations
 * \param [in] context Rocal context
 * \param [in] input Input Rocal tensor
 * \param [in] is_output is the output tensor part of the graph output
 * \param [in] rain_value parameter represents the intensity of rain effect
 * \param [in] rain_width parameter represents the width of the rain effect
 * \param [in] rain_height parameter represents the width of the rain effect
 * \param [in] rain_transparency parameter represents the transperancy of the rain effect
 * \param [in] output_layout the layout of the output tensor
 * \param [in] output_datatype the data type of the output tensor
 * \return RocalTensor
 */
extern "C" RocalTensor ROCAL_API_CALL rocalRain(RocalContext context, RocalTensor input,
                                                bool is_output,
                                                RocalFloatParam rain_value = NULL,
                                                RocalIntParam rain_width = NULL,
                                                RocalIntParam rain_height = NULL,
                                                RocalFloatParam rain_transparency = NULL,
                                                RocalTensorLayout output_layout = ROCAL_NONE,
                                                RocalTensorOutputType output_datatype = ROCAL_UINT8);

/*! \brief Applies rain effect on images with fixed parameter.
 * \ingroup group_rocal_augmentations
 * \param [in] context Rocal context
 * \param [in] input Input Rocal tensor
 * \param [in] is_output is the output tensor part of the graph output
 * \param [in] rain_value parameter represents the intensity of rain effect
 * \param [in] rain_width parameter represents the width of the rain effect
 * \param [in] rain_height parameter represents the width of the rain effect
 * \param [in] rain_transparency parameter represents the transperancy of the rain effect
 * \param [in] output_layout the layout of the output tensor
 * \param [in] output_datatype the data type of the output tensor
 * \return RocalTensor
 */
extern "C" RocalTensor ROCAL_API_CALL rocalRainFixed(RocalContext context, RocalTensor input,
                                                     float rain_value,
                                                     int rain_width,
                                                     int rain_height,
                                                     float rain_transparency,
                                                     bool is_output,
                                                     RocalTensorLayout output_layout = ROCAL_NONE,
                                                     RocalTensorOutputType output_datatype = ROCAL_UINT8);

/*! \brief Adjusts the color temperature in images.
 * \ingroup group_rocal_augmentations
 * \param [in] context Rocal context
 * \param [in] input Input Rocal tensor
 * \param [in] is_output is the output tensor part of the graph output
 * \param [in] adjustment color temperature adjustment value
 * \param [in] output_layout the layout of the output tensor
 * \param [in] output_datatype the data type of the output tensor
 * \return RocalTensor
 */
extern "C" RocalTensor ROCAL_API_CALL rocalColorTemp(RocalContext context, RocalTensor input,
                                                     bool is_output,
                                                     RocalIntParam adjustment = NULL,
                                                     RocalTensorLayout output_layout = ROCAL_NONE,
                                                     RocalTensorOutputType output_datatype = ROCAL_UINT8);

/*! \brief Adjusts the color temperature in images with fixed value.
 * \ingroup group_rocal_augmentations
 * \param [in] context Rocal context
 * \param [in] input Input Rocal tensor
 * \param [in] adjustment color temperature adjustment value
 * \param [in] output_layout the layout of the output tensor
 * \param [in] output_datatype the data type of the output tensor
 * \param [in] is_output is the output tensor part of the graph output
 * \return RocalTensor
 */
extern "C" RocalTensor ROCAL_API_CALL rocalColorTempFixed(RocalContext context, RocalTensor input,
                                                          int adjustment, bool is_output,
                                                          RocalTensorLayout output_layout = ROCAL_NONE,
                                                          RocalTensorOutputType output_datatype = ROCAL_UINT8);

/*! \brief Applies fog effect on images.
 * \ingroup group_rocal_augmentations
 * \param [in] context Rocal context
 * \param [in] input Input Rocal tensor
 * \param [in] is_output is the output tensor part of the graph output
 * \param [in] fog_value parameter representing the intensity of fog effect
 * \param [in] output_layout the layout of the output tensor
 * \param [in] output_datatype the data type of the output tensor
 * \return RocalTensor
 */
extern "C" RocalTensor ROCAL_API_CALL rocalFog(RocalContext context, RocalTensor input,
                                               bool is_output,
                                               RocalFloatParam fog_value = NULL,
                                               RocalTensorLayout output_layout = ROCAL_NONE,
                                               RocalTensorOutputType output_datatype = ROCAL_UINT8);

/*! \brief Applies fog effect on images with fixed parameter.
 * \ingroup group_rocal_augmentations
 * \param [in] context Rocal context
 * \param [in] input Input Rocal tensor
 * \param [in] fog_value parameter representing the intensity of fog effect
 * \param [in] is_output is the output tensor part of the graph output
 * \param [in] output_layout the layout of the output tensor
 * \param [in] output_datatype the data type of the output tensor
 * \return RocalTensor
 */
extern "C" RocalTensor ROCAL_API_CALL rocalFogFixed(RocalContext context, RocalTensor input,
                                                    float fog_value, bool is_output,
                                                    RocalTensorLayout output_layout = ROCAL_NONE,
                                                    RocalTensorOutputType output_datatype = ROCAL_UINT8);

/*! \brief Applies lens correction effect on images.
 * \ingroup group_rocal_augmentations
 * \param [in] context Rocal context
 * \param [in] input Input Rocal tensor
 * \param [in] is_output is the output tensor part of the graph output
 * \param [in] strength parameter representing the strength of the lens correction.
 * \param [in] zoom parameter representing the zoom factor of the lens correction.
 * \param [in] output_layout the layout of the output tensor
 * \param [in] output_datatype the data type of the output tensor
 * \return RocalTensor
 */
extern "C" RocalTensor ROCAL_API_CALL rocalLensCorrection(RocalContext context, RocalTensor input, bool is_output,
                                                          RocalFloatParam strength = NULL,
                                                          RocalFloatParam zoom = NULL,
                                                          RocalTensorLayout output_layout = ROCAL_NONE,
                                                          RocalTensorOutputType output_datatype = ROCAL_UINT8);

/*! \brief Applies lens correction effect on images with fixed parameters.
 * \ingroup group_rocal_augmentations
 * \param [in] context Rocal context
 * \param [in] input Input Rocal tensor
 * \param [in] strength parameter representing the strength of the lens correction.
 * \param [in] zoom parameter representing the zoom factor of the lens correction.
 * \param [in] is_output is the output tensor part of the graph output
 * \param [in] output_layout the layout of the output tensor
 * \param [in] output_datatype the data type of the output tensor
 * \return RocalTensor
 */
extern "C" RocalTensor ROCAL_API_CALL rocalLensCorrectionFixed(RocalContext context, RocalTensor input,
                                                               float strength, float zoom, bool is_output,
                                                               RocalTensorLayout output_layout = ROCAL_NONE,
                                                               RocalTensorOutputType output_datatype = ROCAL_UINT8);

/*! \brief Applies pixelate effect on images.
 * \ingroup group_rocal_augmentations
 * \param [in] context Rocal context
 * \param [in] input Input Rocal tensor
 * \param [in] is_output is the output tensor part of the graph output
 * \param [in] output_layout the layout of the output tensor
 * \param [in] output_datatype the data type of the output tensor
 * \return RocalTensor
 */
extern "C" RocalTensor ROCAL_API_CALL rocalPixelate(RocalContext context, RocalTensor input,
                                                    bool is_output,
                                                    RocalTensorLayout output_layout = ROCAL_NONE,
                                                    RocalTensorOutputType output_datatype = ROCAL_UINT8);

/*! \brief Adjusts the exposure in images.
 * \ingroup group_rocal_augmentations
 * \param [in] context Rocal context
 * \param [in] input Input Rocal tensor
 * \param [in] is_output is the output tensor part of the graph output
 * \param [in] exposure_factor exposure adjustment factor
 * \param [in] output_layout the layout of the output tensor
 * \param [in] output_datatype the data type of the output tensor
 * \return RocalTensor
 */
extern "C" RocalTensor ROCAL_API_CALL rocalExposure(RocalContext context, RocalTensor input,
                                                    bool is_output,
                                                    RocalFloatParam exposure_factor = NULL,
                                                    RocalTensorLayout output_layout = ROCAL_NONE,
                                                    RocalTensorOutputType output_datatype = ROCAL_UINT8);

/*! \brief Adjusts the exposure in images with fixed parameters.
 * \ingroup group_rocal_augmentations
 * \param [in] context Rocal context
 * \param [in] input Input Rocal tensor
 * \param [in] is_output is the output tensor part of the graph output
 * \param [in] exposure_factor exposure adjustment factor
 * \param [in] output_layout the layout of the output tensor
 * \param [in] output_datatype the data type of the output tensor
 * \return RocalTensor
 */
extern "C" RocalTensor ROCAL_API_CALL rocalExposureFixed(RocalContext context, RocalTensor input,
                                                         float exposure_factor, bool is_output,
                                                         RocalTensorLayout output_layout = ROCAL_NONE,
                                                         RocalTensorOutputType output_datatype = ROCAL_UINT8);

/*! \brief Adjusts the hue in images.
 * \ingroup group_rocal_augmentations
 * \param [in] context Rocal context
 * \param [in] input Input Rocal tensor
 * \param [in] is_output is the output tensor part of the graph output
 * \param [in] hue hue adjustment value in degrees
 * \param [in] output_layout the layout of the output tensor
 * \param [in] output_datatype the data type of the output tensor
 * \return RocalTensor
 */
extern "C" RocalTensor ROCAL_API_CALL rocalHue(RocalContext context, RocalTensor input,
                                               bool is_output,
                                               RocalFloatParam hue = NULL,
                                               RocalTensorLayout output_layout = ROCAL_NONE,
                                               RocalTensorOutputType output_datatype = ROCAL_UINT8);

/*! \brief Adjusts the hue in images with fixed parameters.
 * \ingroup group_rocal_augmentations
 * \param [in] context Rocal context
 * \param [in] input Input Rocal tensor
 * \param [in] is_output is the output tensor part of the graph output
 * \param [in] hue hue adjustment value in degrees
 * \param [in] output_layout the layout of the output tensor
 * \param [in] output_datatype the data type of the output tensor
 * \return RocalTensor
 */
extern "C" RocalTensor ROCAL_API_CALL rocalHueFixed(RocalContext context, RocalTensor input,
                                                    float hue,
                                                    bool is_output,
                                                    RocalTensorLayout output_layout = ROCAL_NONE,
                                                    RocalTensorOutputType output_datatype = ROCAL_UINT8);

/*! \brief Adjusts the saturation in images.
 * \ingroup group_rocal_augmentations
 * \param [in] context Rocal context
 * \param [in] input Input Rocal tensor
 * \param [in] is_output is the output tensor part of the graph output
 * \param [in] saturation saturation adjustment value
 * \param [in] output_layout the layout of the output tensor
 * \param [in] output_datatype the data type of the output tensor
 * \return RocalTensor
 */
extern "C" RocalTensor ROCAL_API_CALL rocalSaturation(RocalContext context, RocalTensor input,
                                                      bool is_output,
                                                      RocalFloatParam saturation = NULL,
                                                      RocalTensorLayout output_layout = ROCAL_NONE,
                                                      RocalTensorOutputType output_datatype = ROCAL_UINT8);

/*! \brief Adjusts the saturation in images with fixed parameters.
 * \ingroup group_rocal_augmentations
 * \param [in] context Rocal context
 * \param [in] input Input Rocal tensor
 * \param [in] is_output is the output tensor part of the graph output
 * \param [in] saturation saturation adjustment value
 * \param [in] output_layout the layout of the output tensor
 * \param [in] output_datatype the data type of the output tensor
 * \return RocalTensor
 */
extern "C" RocalTensor ROCAL_API_CALL rocalSaturationFixed(RocalContext context, RocalTensor input,
                                                           float saturation, bool is_output,
                                                           RocalTensorLayout output_layout = ROCAL_NONE,
                                                           RocalTensorOutputType output_datatype = ROCAL_UINT8);

/*! \brief Copies input tensor to output tensor.
 * \ingroup group_rocal_augmentations
 * \param [in] context Rocal context
 * \param [in] input Input Rocal tensor
 * \param [in] is_output is the output tensor part of the graph output
 * \return RocalTensor
 */
extern "C" RocalTensor ROCAL_API_CALL rocalCopy(RocalContext context, RocalTensor input, bool is_output);

/*! \brief Performs no operation.
 * \ingroup group_rocal_augmentations
 * \param [in] context Rocal context
 * \param [in] input Input Rocal tensor
 * \param [in] is_output is the output tensor part of the graph output
 * \return RocalTensor
 */
extern "C" RocalTensor ROCAL_API_CALL rocalNop(RocalContext context, RocalTensor input, bool is_output);

/*! \brief Adjusts the brightness, hue and saturation of the images.
 * \ingroup group_rocal_augmentations
 * \param [in] context Rocal context
 * \param [in] input Input Rocal tensor
 * \param [in] is_output is the output tensor part of the graph output
 * \param [in] alpha parameter that controls the brightness of an image
 * \param [in] beta parameter that helps in tuning the color balance of an image
 * \param [in] hue parameter that adjusts the hue of an image
 * \param [in] sat parameter that controls the intensity of colors
 * \param [in] output_layout the layout of the output tensor
 * \param [in] output_datatype the data type of the output tensor
 * \return RocalTensor
 */
extern "C" RocalTensor ROCAL_API_CALL rocalColorTwist(RocalContext context, RocalTensor input,
                                                      bool is_output,
                                                      RocalFloatParam alpha = NULL,
                                                      RocalFloatParam beta = NULL,
                                                      RocalFloatParam hue = NULL,
                                                      RocalFloatParam sat = NULL,
                                                      RocalTensorLayout output_layout = ROCAL_NONE,
                                                      RocalTensorOutputType output_datatype = ROCAL_UINT8);

/*! \brief Adjusts the brightness, hue and saturation of the images with fixed parameters.
 * \ingroup group_rocal_augmentations
 * \param [in] context Rocal context
 * \param [in] input Input Rocal tensor
 * \param [in] alpha parameter that controls the brightness of an image
 * \param [in] beta parameter that helps in tuning the color balance of an image
 * \param [in] hue parameter that adjusts the hue of an image
 * \param [in] sat parameter that controls the intensity of colors
 * \param [in] output_layout the layout of the output tensor
 * \param [in] output_datatype the data type of the output tensor
 * \param [in] is_output is the output tensor part of the graph output
 * \return RocalTensor
 */
extern "C" RocalTensor ROCAL_API_CALL rocalColorTwistFixed(RocalContext context, RocalTensor input,
                                                           float alpha,
                                                           float beta,
                                                           float hue,
                                                           float sat,
                                                           bool is_output,
                                                           RocalTensorLayout output_layout = ROCAL_NONE,
                                                           RocalTensorOutputType output_datatype = ROCAL_UINT8);

/*! \brief Fused function which performs crop, normalize and flip on images.
 * \ingroup group_rocal_augmentations
 * \param [in] context Rocal context
 * \param [in] input Input Rocal tensor
 * \param [in] crop_height crop width of the tensor
 * \param [in] crop_width crop height of the tensor
 * \param [in] start_x x-coordinate, start of the input tensor to be cropped
 * \param [in] start_y y-coordinate, start of the input tensor to be cropped
 * \param [in] mean mean value (specified for each channel) for tensor normalization
 * \param [in] std_dev standard deviation value (specified for each channel) for tensor normalization
 * \param [in] is_output is the output tensor part of the graph output
 * \param [in] mirror controls horizontal flip of the tensor
 * \param [in] output_layout the layout of the output tensor
 * \param [in] output_datatype the data type of the output tensor
 * \return RocalTensor
 */
extern "C" RocalTensor ROCAL_API_CALL rocalCropMirrorNormalize(RocalContext context, RocalTensor input,
                                                               unsigned crop_height,
                                                               unsigned crop_width,
                                                               float start_x,
                                                               float start_y,
                                                               std::vector<float> &mean,
                                                               std::vector<float> &std_dev,
                                                               bool is_output,
                                                               RocalIntParam mirror = NULL,
                                                               RocalTensorLayout output_layout = ROCAL_NONE,
                                                               RocalTensorOutputType output_datatype = ROCAL_UINT8);

/*! \brief Crops images.
 * \ingroup group_rocal_augmentations
 * \param [in] context Rocal context
 * \param [in] input Input Rocal tensor
 * \param [in] crop_height crop width of the tensor
 * \param [in] crop_width crop height of the tensor
 * \param [in] crop_depth crop depth of the tensor
 * \param [in] crop_pox_x x-coordinate, start of the input tensor to be cropped
 * \param [in] crop_pos_y y-coordinate, start of the input tensor to be cropped
 * \param [in] crop_pos_z z-coordinate, start of the input tensor to be cropped
 * \param [in] is_output is the output tensor part of the graph output
 * \param [in] output_layout the layout of the output tensor
 * \param [in] output_datatype the data type of the output tensor
 * \return RocalTensor
 */
extern "C" RocalTensor ROCAL_API_CALL rocalCrop(RocalContext context, RocalTensor input, bool is_output,
                                                RocalFloatParam crop_width = NULL,
                                                RocalFloatParam crop_height = NULL,
                                                RocalFloatParam crop_depth = NULL,
                                                RocalFloatParam crop_pox_x = NULL,
                                                RocalFloatParam crop_pos_y = NULL,
                                                RocalFloatParam crop_pos_z = NULL,
                                                RocalTensorLayout output_layout = ROCAL_NONE,
                                                RocalTensorOutputType output_datatype = ROCAL_UINT8);

/*! \brief Crops images with fixed coordinates.
 * \ingroup group_rocal_augmentations
 * \param [in] context Rocal context
 * \param [in] input Input Rocal tensor
 * \param [in] crop_height crop width of the tensor
 * \param [in] crop_width crop height of the tensor
 * \param [in] crop_depth crop depth of the tensor
 * \param [in] crop_pox_x x-coordinate, start of the input tensor to be cropped
 * \param [in] crop_pos_y y-coordinate, start of the input tensor to be cropped
 * \param [in] crop_pos_z z-coordinate, start of the input tensor to be cropped
 * \param [in] is_output is the output tensor part of the graph output
 * \param [in] output_layout the layout of the output tensor
 * \param [in] output_datatype the data type of the output tensor
 * \return RocalTensor
 */
extern "C" RocalTensor ROCAL_API_CALL rocalCropFixed(RocalContext context, RocalTensor input,
                                                     unsigned crop_width,
                                                     unsigned crop_height,
                                                     unsigned crop_depth,
                                                     bool is_output,
                                                     float crop_pox_x,
                                                     float crop_pos_y,
                                                     float crop_pos_z,
                                                     RocalTensorLayout output_layout = ROCAL_NONE,
                                                     RocalTensorOutputType output_datatype = ROCAL_UINT8);

/*! \brief Crops images at the center with fixed coordinates.
 * \ingroup group_rocal_augmentations
 * \param [in] context Rocal context
 * \param [in] input Input Rocal tensor
 * \param [in] crop_height crop width of the tensor
 * \param [in] crop_width crop height of the tensor
 * \param [in] crop_depth crop depth of the tensor
 * \param [in] is_output is the output tensor part of the graph output
 * \param [in] output_layout the layout of the output tensor
 * \param [in] output_datatype the data type of the output tensor
 * \return RocalTensor
 */
extern "C" RocalTensor ROCAL_API_CALL rocalCropCenterFixed(RocalContext context, RocalTensor input,
                                                           unsigned crop_width,
                                                           unsigned crop_height,
                                                           unsigned crop_depth,
                                                           bool is_output,
                                                           RocalTensorLayout output_layout = ROCAL_NONE,
                                                           RocalTensorOutputType output_datatype = ROCAL_UINT8);

/*! \brief Fused function which performs resize, crop and flip on images with fixed crop.
 * \ingroup group_rocal_augmentations
 * \param [in] context Rocal context
 * \param [in] input Input Rocal tensor
 * \param [in] dest_height output height
 * \param [in] dest_width output width
 * \param [in] crop_h crop width of the tensor
 * \param [in] crop_w crop height of the tensor
 * \param [in] is_output is the output tensor part of the graph output
 * \param [in] mirror controls horizontal flip of the tensor
 * \param [in] output_layout the layout of the output tensor
 * \param [in] output_datatype the data type of the output tensor
 * \return RocalTensor
 */
extern "C" RocalTensor ROCAL_API_CALL rocalResizeCropMirrorFixed(RocalContext context, RocalTensor input,
                                                                 unsigned dest_width, unsigned dest_height,
                                                                 bool is_output,
                                                                 unsigned crop_h,
                                                                 unsigned crop_w,
                                                                 RocalIntParam mirror,
                                                                 RocalTensorLayout output_layout = ROCAL_NONE,
                                                                 RocalTensorOutputType output_datatype = ROCAL_UINT8);

/*! \brief Fused function which performs resize, crop and flip on images.
 * \ingroup group_rocal_augmentations
 * \param [in] context Rocal context
 * \param [in] input Input Rocal tensor
 * \param [in] dest_height output height
 * \param [in] dest_width output width
 * \param [in] crop_height crop width of the tensor
 * \param [in] crop_width crop height of the tensor
 * \param [in] is_output is the output tensor part of the graph output
 * \param [in] mirror controls horizontal flip of the tensor
 * \param [in] output_layout the layout of the output tensor
 * \param [in] output_datatype the data type of the output tensor
 * \return RocalTensor
 */
extern "C" RocalTensor ROCAL_API_CALL rocalResizeCropMirror(RocalContext context, RocalTensor input,
                                                            unsigned dest_width, unsigned dest_height,
                                                            bool is_output, RocalFloatParam crop_height = NULL,
                                                            RocalFloatParam crop_width = NULL, RocalIntParam mirror = NULL,
                                                            RocalTensorLayout output_layout = ROCAL_NONE,
                                                            RocalTensorOutputType output_datatype = ROCAL_UINT8);

/*! \brief Crops images randomly.
 * \ingroup group_rocal_augmentations
 * \param [in] context Rocal context
 * \param [in] input Input Rocal tensor
 * \param [in] is_output is the output tensor part of the graph output
 * \param [in] num_of_attempts maximum number of attempts the function will make to find a valid crop
 * \param [in] crop_area_factor specifies the proportion of the input image to be included in the cropped region
 * \param [in] crop_aspect_ratio specifies the aspect ratio of the cropped region
 * \param [in] crop_pos_x specifies a specific horizontal position for the crop
 * \param [in] crop_pos_y specifies a specific vertical position for the crop
 * \param [in] output_layout the layout of the output tensor
 * \param [in] output_datatype the data type of the output tensor
 * \return RocalTensor
 */
extern "C" RocalTensor ROCAL_API_CALL rocalRandomCrop(RocalContext context, RocalTensor input,
                                                      bool is_output,
                                                      RocalFloatParam crop_area_factor = NULL,
                                                      RocalFloatParam crop_aspect_ratio = NULL,
                                                      RocalFloatParam crop_pos_x = NULL,
                                                      RocalFloatParam crop_pos_y = NULL,
                                                      int num_of_attempts = 20,
                                                      RocalTensorLayout output_layout = ROCAL_NONE,
                                                      RocalTensorOutputType output_datatype = ROCAL_UINT8);

/*! \brief Crops images randomly used for SSD training.
 * \ingroup group_rocal_augmentations
 * \param [in] context Rocal context
 * \param [in] input Input Rocal tensor
 * \param [in] is_output is the output tensor part of the graph output
 * \param [in] threshold the threshold parameter for crop operation
 * \param [in] crop_area_factor specifies the proportion of the input image to be included in the cropped region
 * \param [in] crop_aspect_ratio specifies the aspect ratio of the cropped region
 * \param [in] crop_pos_x specifies a specific horizontal position for the crop
 * \param [in] crop_pos_y specifies a specific vertical position for the crop
 * \param [in] num_of_attempts he maximum number of attempts the function will make to find a valid crop
 * \param [in] output_layout the layout of the output tensor
 * \param [in] output_datatype the data type of the output tensor
 * \return RocalTensor
 */
extern "C" RocalTensor ROCAL_API_CALL rocalSSDRandomCrop(RocalContext context, RocalTensor input,
                                                         bool is_output,
                                                         RocalFloatParam threshold = NULL,
                                                         RocalFloatParam crop_area_factor = NULL,
                                                         RocalFloatParam crop_aspect_ratio = NULL,
                                                         RocalFloatParam crop_pos_x = NULL,
                                                         RocalFloatParam crop_pos_y = NULL,
                                                         int num_of_attempts = 20,
                                                         RocalTensorLayout output_layout = ROCAL_NONE,
                                                         RocalTensorOutputType output_datatype = ROCAL_UINT8);

extern "C" RocalTensor ROCAL_API_CALL rocalPreEmphasisFilter(RocalContext p_context,
                                                             RocalTensor p_input,
                                                             bool is_output,
                                                             RocalFloatParam p_preemph_coeff = NULL,
<<<<<<< HEAD
                                                             RocalAudioBorderType preemph_border_type = RocalAudioBorderType::CLAMP);

/*! \brief A
 * \ingroup group_rocal_augmentations
 * \param [in] p_context Rocal context
 * \param [in] p_input Input Rocal tensor
 * \param [in] is_output is the output tensor part of the graph output
 * \param [in] cutoff_db threshold(dB) below which the signal is considered silent
 * \param [in] reference_power reference power that is used to convert the signal to dB
 * \param [in] window_length size of the sliding window used to calculate of the short-term power of the signal
 * \param [in] reset_interval number of samples after which the moving mean average is recalculated to avoid loss of precision
 * \return std::pair<RocalTensor, RocalTensor>
 */
extern "C" std::pair<RocalTensor, RocalTensor> ROCAL_API_CALL rocalNonSilentRegion(RocalContext context,
                                                                                   RocalTensor input,
                                                                                   bool is_output,
                                                                                   float cutoff_db,
                                                                                   float reference_power,
                                                                                   int reset_interval,
                                                                                   int window_length);

/*! \brief A
 * \ingroup group_rocal_augmentations
 * \param [in] p_context Rocal context
 * \param [in] p_input Input Rocal tensor
 * \param [in] is_output is the output tensor part of the graph output
 * \param [in] window_fn values of the window function
 * \param [in] center_windows boolean value to specify whether extracted windows should be padded so that the window function is centered at multiples of window_step
 * \param [in] reflect_padding Indicates the padding policy when sampling outside the bounds of the audio data
 * \param [in] spectrogram_layout output spectrogram layout
 * \param [in] power Exponent of the magnitude of the spectrum
 * \param [in] nfft Size of the FFT
 * \param [in] window_length Window size in number of samples
 * \param [in] window_step Step betweeen the STFT windows in number of samples
 * \param [in] output_datatype the data type of the output tensor
 * \return RocalTensor
 */
extern "C" RocalTensor ROCAL_API_CALL rocalSpectrogram(RocalContext p_context,
                                                       RocalTensor p_input,
                                                       bool is_output,
                                                       std::vector<float> &window_fn,
                                                       bool center_windows,
                                                       bool reflect_padding,
                                                       RocalSpectrogramLayout spectrogram_layout,
                                                       int power,
                                                       int nfft,
                                                       int window_length,
                                                       int window_step,
                                                       RocalTensorOutputType output_datatype);
=======
                                                             RocalAudioBorderType preemph_border_type = RocalAudioBorderType::CLAMP,
                                                             RocalTensorOutputType output_datatype = ROCAL_FP32);
>>>>>>> dce8b25e

#endif  // MIVISIONX_ROCAL_API_AUGMENTATION_H<|MERGE_RESOLUTION|>--- conflicted
+++ resolved
@@ -1102,9 +1102,8 @@
                                                              RocalTensor p_input,
                                                              bool is_output,
                                                              RocalFloatParam p_preemph_coeff = NULL,
-<<<<<<< HEAD
-                                                             RocalAudioBorderType preemph_border_type = RocalAudioBorderType::CLAMP);
-
+                                                             RocalAudioBorderType preemph_border_type = RocalAudioBorderType::CLAMP,
+                                                             RocalTensorOutputType output_datatype = ROCAL_FP32);
 /*! \brief A
  * \ingroup group_rocal_augmentations
  * \param [in] p_context Rocal context
@@ -1152,9 +1151,5 @@
                                                        int window_length,
                                                        int window_step,
                                                        RocalTensorOutputType output_datatype);
-=======
-                                                             RocalAudioBorderType preemph_border_type = RocalAudioBorderType::CLAMP,
-                                                             RocalTensorOutputType output_datatype = ROCAL_FP32);
->>>>>>> dce8b25e
 
 #endif  // MIVISIONX_ROCAL_API_AUGMENTATION_H