/*
Copyright (c) 2019 - 2023 Advanced Micro Devices, Inc. All rights reserved.

Permission is hereby granted, free of charge, to any person obtaining a copy
of this software and associated documentation files (the "Software"), to deal
in the Software without restriction, including without limitation the rights
to use, copy, modify, merge, publish, distribute, sublicense, and/or sell
copies of the Software, and to permit persons to whom the Software is
furnished to do so, subject to the following conditions:

The above copyright notice and this permission notice shall be included in
all copies or substantial portions of the Software.

THE SOFTWARE IS PROVIDED "AS IS", WITHOUT WARRANTY OF ANY KIND, EXPRESS OR
IMPLIED, INCLUDING BUT NOT LIMITED TO THE WARRANTIES OF MERCHANTABILITY,
FITNESS FOR A PARTICULAR PURPOSE AND NONINFRINGEMENT.  IN NO EVENT SHALL THE
AUTHORS OR COPYRIGHT HOLDERS BE LIABLE FOR ANY CLAIM, DAMAGES OR OTHER
LIABILITY, WHETHER IN AN ACTION OF CONTRACT, TORT OR OTHERWISE, ARISING FROM,
OUT OF OR IN CONNECTION WITH THE SOFTWARE OR THE USE OR OTHER DEALINGS IN
THE SOFTWARE.
*/

#ifndef MIVISIONX_ROCAL_API_AUGMENTATION_H
#define MIVISIONX_ROCAL_API_AUGMENTATION_H
#include "rocal_api_types.h"

/*!
 * \file
 * \brief The AMD rocAL Library - Augmentations.
 *
 * \defgroup group_rocal_augmentations API: AMD rocAL - Augmentation API
 * \brief The AMD rocAL augmentation functions.
 */

/*!
 * \brief Rearranges the order of the frames in the sequences with respect to new_order. new_order can have values in the range [0, sequence_length). Frames can be repeated or dropped in the new_order.
 * \ingroup group_rocal_augmentations
 * \note Accepts U8 and RGB24 input.
 * \param [in] p_context context for the pipeline.
 * \param [in] p_input Input Rocal Tensor
 * \param [in] new_order represents the new order of the frames in the sequence
 * \param [in] is_output True: the output image is needed by user and will be copied to output buffers using the data transfer API calls. False: the output image is just an intermediate image, user is not interested in using it directly. This option allows certain optimizations to be achieved.
 * \return RocalTensor
 */
extern "C" RocalTensor ROCAL_API_CALL rocalSequenceRearrange(RocalContext p_context, RocalTensor p_input,
                                                             std::vector<unsigned int> &new_order,
                                                             bool is_output);

/*! \brief Resize images.
 * \note Accepts U8 and RGB24 input.
 * \ingroup group_rocal_augmentations
 * \note: Accepts U8 and RGB24 input.
 * \param [in] context context for the pipeline.
 * \param [in] input Input Rocal Tensor
 * \param [in] dest_width output width
 * \param [in] dest_height ouput Height
 * \param [in] is_output True: the output image is needed by user and will be copied to output buffers using the data transfer API calls. False: the output image is just an intermediate image, user is not interested in using it directly. This option allows certain optimizations to be achieved.
 * \param [in] scaling_mode The resize scaling_mode to resize the image.
 * \param [in] max_size Limits the size of the resized image.
 * \param [in] resize_shorter The length of the shorter dimension of the image.
 * \param [in] resize_longer The length of the larger dimension of the image.
 * \param [in] interpolation_type The type of interpolation to be used for resize.
 * \param [in] output_layout the layout of the output tensor
 * \param [in] output_datatype the data type of the output tensor
 * \return RocalTensor
 */
extern "C" RocalTensor ROCAL_API_CALL rocalResize(RocalContext context, RocalTensor input,
                                                  unsigned dest_width, unsigned dest_height,
                                                  bool is_output,
                                                  RocalResizeScalingMode scaling_mode = ROCAL_SCALING_MODE_STRETCH,
                                                  std::vector<unsigned> max_size = {},
                                                  unsigned resize_shorter = 0,
                                                  unsigned resize_longer = 0,
                                                  RocalResizeInterpolationType interpolation_type = ROCAL_LINEAR_INTERPOLATION,
                                                  RocalTensorLayout output_layout = ROCAL_NONE,
                                                  RocalTensorOutputType output_datatype = ROCAL_UINT8);

/*! \brief Fused function which performs resize, normalize and flip on images.
 * \ingroup group_rocal_augmentations
 * \note Accepts U8 and RGB24 input.
 * \param [in] p_context Rocal context
 * \param [in] p_input Input Rocal Tensor
 * \param [in] dest_width output width
 * \param [in] dest_height output height
 * \param [in] mean The channel mean values
 * \param [in] std_dev The channel standard deviation values
 * \param [in] is_output True: the output image is needed by user and will be copied to output buffers using the data transfer API calls. False: the output image is just an intermediate image, user is not interested in using it directly. This option allows certain optimizations to be achieved.
 * \param [in] scaling_mode The resize scaling_mode to resize the image.
 * \param [in] max_size Limits the size of the resized image.
 * \param [in] resize_shorter The length of the shorter dimension of the image.
 * \param [in] resize_longer The length of the larger dimension of the image.
 * \param [in] interpolation_type The type of interpolation to be used for resize.
 * \param [in] mirror Parameter to enable horizontal flip for output image.
 * \param [in] output_layout the layout of the output tensor
 * \param [in] output_datatype the data type of the output tensor
 * \return RocalTensor
 */
extern "C" RocalTensor ROCAL_API_CALL rocalResizeMirrorNormalize(RocalContext p_context, RocalTensor p_input, unsigned dest_width,
                                                                 unsigned dest_height, std::vector<float> &mean, std::vector<float> &std_dev,
                                                                 bool is_output,
                                                                 RocalResizeScalingMode scaling_mode = ROCAL_SCALING_MODE_STRETCH,
                                                                 std::vector<unsigned> max_size = {}, unsigned resize_shorter = 0,
                                                                 unsigned resize_longer = 0,
                                                                 RocalResizeInterpolationType interpolation_type = ROCAL_LINEAR_INTERPOLATION,
                                                                 RocalIntParam mirror = NULL,
                                                                 RocalTensorLayout output_layout = ROCAL_NONE,
                                                                 RocalTensorOutputType output_datatype = ROCAL_UINT8);

/*! \brief Fused function which perrforms crop and resize on images.
 * \ingroup group_rocal_augmentations
 * \note Accepts U8 and RGB24 input.
 * \param [in] context Rocal context
 * \param [in] input Input Rocal Tensor
 * \param [in] dest_width output width
 * \param [in] dest_height output height
 * \param [in] is_output True: the output image is needed by user and will be copied to output buffers using the data transfer API calls. False: the output image is just an intermediate image, user is not interested in using it directly. This option allows certain optimizations to be achieved.
 * \param [in] area Target area for the crop
 * \param [in] aspect_ratio specifies the aspect ratio of the cropped region
 * \param [in] x_center_drift Horizontal shift of the crop center from its original position in the input image
 * \param [in] y_center_drift Vertical shift of the crop center from its original position in the input image
 * \param [in] output_layout the layout of the output tensor
 * \param [in] output_datatype the data type of the output tensor
 * \return RocalTensor
 */
extern "C" RocalTensor ROCAL_API_CALL rocalCropResize(RocalContext context, RocalTensor input,
                                                      unsigned dest_width, unsigned dest_height,
                                                      bool is_output,
                                                      RocalFloatParam area = NULL,
                                                      RocalFloatParam aspect_ratio = NULL,
                                                      RocalFloatParam x_center_drift = NULL,
                                                      RocalFloatParam y_center_drift = NULL,
                                                      RocalTensorLayout output_layout = ROCAL_NONE,
                                                      RocalTensorOutputType output_datatype = ROCAL_UINT8);

/*! \brief Fused function which perrforms crop and resize on images with fixed crop coordinates.
 * \ingroup group_rocal_augmentations
 * \note Accepts U8 and RGB24 input.
 * \param [in] context Rocal context
 * \param [in] input Input Rocal tensor
 * \param [in] dest_width output width
 * \param [in] dest_height output height
 * \param [in] is_output True: the output image is needed by user and will be copied to output buffers using the data transfer API calls. False: the output image is just an intermediate image, user is not interested in using it directly. This option allows certain optimizations to be achieved.
 * \param [in] area Target area for the crop
 * \param [in] aspect_ratio specifies the aspect ratio of the cropped region
 * \param [in] x_center_drift Horizontal shift of the crop center from its original position in the input image
 * \param [in] y_center_drift Vertical shift of the crop center from its original position in the input image
 * \param [in] output_layout the layout of the output tensor
 * \param [in] output_datatype the data type of the output tensor
 * \return RocalTensor
 */
extern "C" RocalTensor ROCAL_API_CALL rocalCropResizeFixed(RocalContext context, RocalTensor input,
                                                           unsigned dest_width, unsigned dest_height,
                                                           bool is_output,
                                                           float area, float aspect_ratio,
                                                           float x_center_drift, float y_center_drift,
                                                           RocalTensorLayout output_layout = ROCAL_NONE,
                                                           RocalTensorOutputType output_datatype = ROCAL_UINT8);

/*! \brief Rotates images.
 * \ingroup group_rocal_augmentations
 * \note Accepts U8 and RGB24 input.
 * \param [in] context Rocal context
 * \param [in] input Input Rocal Tensor
 * \param [in] is_output True: the output tensor is needed by user and will be copied to output buffers using the data transfer API calls. False: the output tensor is just an intermediate tensor, user is not interested in using it directly. This option allows certain optimizations to be achieved.
 * \param [in] angle Rocal parameter defining the rotation angle value in degrees.
 * \param [in] dest_width output width
 * \param [in] dest_height output height
 * \param [in] interpolation_type The type of interpolation to be used for rotate.
 * \param [in] output_layout the layout of the output tensor
 * \param [in] output_datatype the data type of the output tensor
 * \return RocalTensor
 */
extern "C" RocalTensor ROCAL_API_CALL rocalRotate(RocalContext context, RocalTensor input, bool is_output,
                                                  RocalFloatParam angle = NULL, unsigned dest_width = 0,
                                                  unsigned dest_height = 0,
                                                  RocalResizeInterpolationType interpolation_type = ROCAL_LINEAR_INTERPOLATION,
                                                  RocalTensorLayout output_layout = ROCAL_NONE,
                                                  RocalTensorOutputType output_datatype = ROCAL_UINT8);

/*! \brief Rotates images with fixed angle value.
 * \ingroup group_rocal_augmentations
 * \param [in] context Rocal context
 * \param [in] input Input Rocal Tensor
 * \param [in] dest_width output width
 * \param [in] dest_height output height
 * \param [in] is_output Is the output tensor part of the graph output
 * \param [in] angle The rotation angle value in degrees.
 * \param [in] interpolation_type The type of interpolation to be used for rotate.
 * \param [in] output_layout the layout of the output tensor
 * \param [in] output_datatype the data type of the output tensor
 * \return RocalTensor
 */
extern "C" RocalTensor ROCAL_API_CALL rocalRotateFixed(RocalContext context, RocalTensor input, float angle,
                                                       bool is_output, unsigned dest_width = 0, unsigned dest_height = 0,
                                                       RocalResizeInterpolationType interpolation_type = ROCAL_LINEAR_INTERPOLATION,
                                                       RocalTensorLayout output_layout = ROCAL_NONE,
                                                       RocalTensorOutputType output_datatype = ROCAL_UINT8);

/*! \brief Adjusts brightness of the image.
 * \ingroup group_rocal_augmentations
 * \param [in] context Rocal context
 * \param [in] input Input Rocal tensor
 * \param [in] is_output is the output tensor part of the graph output
 * \param [in] alpha controls contrast of the image
 * \param [in] beta controls brightness of the image
 * \param [in] output_layout the layout of the output tensor
 * \param [in] output_datatype the data type of the output tensor
 * \return RocalTensor
 */
extern "C" RocalTensor ROCAL_API_CALL rocalBrightness(RocalContext context, RocalTensor input, bool is_output,
                                                      RocalFloatParam alpha = NULL, RocalFloatParam beta = NULL,
                                                      RocalTensorLayout output_layout = ROCAL_NONE,
                                                      RocalTensorOutputType output_datatype = ROCAL_UINT8);

/*! \brief Adjusts brightness of the image with fixed parameters.
 * \ingroup group_rocal_augmentations
 * \param [in] context Rocal context
 * \param [in] input Input Rocal tensor
 * \param [in] is_output is the output tensor part of the graph output
 * \param [in] alpha controls contrast of the image
 * \param [in] beta controls brightness of the image
 * \param [in] output_layout the layout of the output tensor
 * \param [in] output_datatype the data type of the output tensor
 * \return RocalTensor
 */
extern "C" RocalTensor ROCAL_API_CALL rocalBrightnessFixed(RocalContext context, RocalTensor input,
                                                           float alpha, float beta,
                                                           bool is_output,
                                                           RocalTensorLayout output_layout = ROCAL_NONE,
                                                           RocalTensorOutputType output_datatype = ROCAL_UINT8);

/*! \brief Applies gamma correction on image.
 * \ingroup group_rocal_augmentations
 * \param [in] context Rocal context
 * \param [in] input Input Rocal tensor
 * \param [in] is_output is the output tensor part of the graph output
 * \param [in] gamma gamma value for the image.
 * \param [in] output_layout the layout of the output tensor
 * \param [in] output_datatype the data type of the output tensor
 * \return RocalTensor
 */
extern "C" RocalTensor ROCAL_API_CALL rocalGamma(RocalContext context, RocalTensor input,
                                                 bool is_output,
                                                 RocalFloatParam gamma = NULL,
                                                 RocalTensorLayout output_layout = ROCAL_NONE,
                                                 RocalTensorOutputType output_datatype = ROCAL_UINT8);

/*! \brief Applies gamma correction on image with fixed parameters.
 * \ingroup group_rocal_augmentations
 * \param [in] context Rocal context
 * \param [in] input Input Rocal tensor
 * \param [in] is_output is the output tensor part of the graph output
 * \param [in] gamma gamma value for the image.
 * \param [in] output_layout the layout of the output tensor
 * \param [in] output_datatype the data type of the output tensor
 * \return RocalTensor
 */
extern "C" RocalTensor ROCAL_API_CALL rocalGammaFixed(RocalContext context, RocalTensor input,
                                                      float gamma,
                                                      bool is_output,
                                                      RocalTensorLayout output_layout = ROCAL_NONE,
                                                      RocalTensorOutputType output_datatype = ROCAL_UINT8);

/*! \brief Adjusts contrast of the image.
 * \ingroup group_rocal_augmentations
 * \param [in] context Rocal context
 * \param [in] input Input Rocal tensor
 * \param [in] is_output is the output tensor part of the graph output
 * \param [in] contrast_factor parameter representing the contrast factor for the contrast operation
 * \param [in] contrast_center parameter representing the contrast center for the contrast operation
 * \param [in] output_layout the layout of the output tensor
 * \param [in] output_datatype the data type of the output tensor
 * \return RocalTensor
 */
extern "C" RocalTensor ROCAL_API_CALL rocalContrast(RocalContext context, RocalTensor input,
                                                    bool is_output,
                                                    RocalFloatParam contrast_factor = NULL, RocalFloatParam contrast_center = NULL,
                                                    RocalTensorLayout output_layout = ROCAL_NONE,
                                                    RocalTensorOutputType output_datatype = ROCAL_UINT8);

/*! \brief Adjusts contrast of the image with fixed parameters.
 * \ingroup group_rocal_augmentations
 * \param [in] context Rocal context
 * \param [in] input Input Rocal tensor
 * \param [in] is_output is the output tensor part of the graph output
 * \param [in] contrast_factor  parameter representing the contrast factor for the contrast operation
 * \param [in] contrast_center  parameter representing the contrast center for the contrast operation
 * \param [in] output_layout the layout of the output tensor
 * \param [in] output_datatype the data type of the output tensor
 * \return RocalTensor
 */
extern "C" RocalTensor ROCAL_API_CALL rocalContrastFixed(RocalContext context, RocalTensor input,
                                                         float contrast_factor, float contrast_center,
                                                         bool is_output,
                                                         RocalTensorLayout output_layout = ROCAL_NONE,
                                                         RocalTensorOutputType output_datatype = ROCAL_UINT8);

/*! \brief Flip images horizontally and/or vertically based on inputs.
 * \ingroup group_rocal_augmentations
 * \param [in] context Rocal context
 * \param [in] input Input Rocal tensor
 * \param [in] is_output is the output tensor part of the graph output
 * \param [in] horizonal_flag  determines whether the input tensor should be flipped horizontally
 * \param [in] vertical_flag  determines whether the input tensor should be flipped vertically
 * \param [in] output_layout the layout of the output tensor
 * \param [in] output_datatype the data type of the output tensor
 * \return RocalTensor
 */
extern "C" RocalTensor ROCAL_API_CALL rocalFlip(RocalContext context, RocalTensor input, bool is_output,
                                                RocalIntParam horizonal_flag = NULL, RocalIntParam vertical_flag = NULL,
                                                RocalTensorLayout output_layout = ROCAL_NONE,
                                                RocalTensorOutputType output_datatype = ROCAL_UINT8);

/*! \brief Flip images horizontally and/or vertically with fixed parameters.
 * \ingroup group_rocal_augmentations
 * \param [in] context Rocal context
 * \param [in] input Input Rocal tensor
 * \param [in] is_output is the output tensor part of the graph output
 * \param [in] horizonal_flag  determines whether the input tensor should be flipped horizontally
 * \param [in] vertical_flag  determines whether the input tensor should be flipped vertically
 * \param [in] output_layout the layout of the output tensor
 * \param [in] output_datatype the data type of the output tensor
 * \return RocalTensor
 */
extern "C" RocalTensor ROCAL_API_CALL rocalFlipFixed(RocalContext context, RocalTensor input,
                                                     int horizonal_flag, int vertical_flag, bool is_output,
                                                     RocalTensorLayout output_layout = ROCAL_NONE,
                                                     RocalTensorOutputType output_datatype = ROCAL_UINT8);

/*! \brief Applies blur effect to images.
 * \ingroup group_rocal_augmentations
 * \param [in] context Rocal context
 * \param [in] input Input Rocal tensor
 * \param [in] is_output is the output tensor part of the graph output
 * \param [in] kernel_size size ofthr kernel used for blurring
 * \param [in] output_layout the layout of the output tensor
 * \param [in] output_datatype the data type of the output tensor
 * \return RocalTensor
 */
extern "C" RocalTensor ROCAL_API_CALL rocalBlur(RocalContext context, RocalTensor input,
                                                bool is_output,
                                                RocalIntParam kernel_size = NULL,
                                                RocalTensorLayout output_layout = ROCAL_NONE,
                                                RocalTensorOutputType output_datatype = ROCAL_UINT8);

/*! \brief Applies blur effect to images with fixed parameters.
 * \ingroup group_rocal_augmentations
 * \param [in] context Rocal context
 * \param [in] input Input Rocal tensor
 * \param [in] is_output is the output tensor part of the graph output
 * \param [in] kernel_size size of the kernel used for blurring
 * \param [in] output_layout the layout of the output tensor
 * \param [in] output_datatype the data type of the output tensor
 * \return RocalTensor
 */
extern "C" RocalTensor ROCAL_API_CALL rocalBlurFixed(RocalContext context, RocalTensor input,
                                                     int kernel_size, bool is_output,
                                                     RocalTensorLayout output_layout = ROCAL_NONE,
                                                     RocalTensorOutputType output_datatype = ROCAL_UINT8);

/*! \brief Blends two input images given the ratio: output = input1*ratio + input2*(1-ratio)
 * \ingroup group_rocal_augmentations
 * \param [in] context Rocal context
 * \param [in] input1 Input1 Rocal tensor
 * \param [in] input2 Input2 Rocal tensor
 * \param [in] is_output is the output tensor part of the graph output
 * \param [in] ratio Rocal parameter defining the blending ratio, should be between 0.0 and 1.0
 * \param [in] output_layout the layout of the output tensor
 * \param [in] output_datatype the data type of the output tensor
 * \return RocalTensor
 */
extern "C" RocalTensor ROCAL_API_CALL rocalBlend(RocalContext context, RocalTensor input1, RocalTensor input2,
                                                 bool is_output,
                                                 RocalFloatParam ratio = NULL,
                                                 RocalTensorLayout output_layout = ROCAL_NONE,
                                                 RocalTensorOutputType output_datatype = ROCAL_UINT8);

/*! \brief Blends two input images given the fixed ratio: output = input1*ratio + input2*(1-ratio)
 * \ingroup group_rocal_augmentations
 * \param [in] context Rocal context
 * \param [in] input1 Input1 Rocal tensor
 * \param [in] input2 Input2 Rocal tensor
 * \param [in] ratio Float value defining the blending ratio, should be between 0.0 and 1.0.
 * \param [in] is_output is the output tensor part of the graph output
 * \param [in] output_layout the layout of the output tensor
 * \param [in] output_datatype the data type of the output tensor
 * \return RocalTensor
 */
extern "C" RocalTensor ROCAL_API_CALL rocalBlendFixed(RocalContext context, RocalTensor input1, RocalTensor input2,
                                                      float ratio, bool is_output,
                                                      RocalTensorLayout output_layout = ROCAL_NONE,
                                                      RocalTensorOutputType output_datatype = ROCAL_UINT8);

/*! \brief Applies affine transformation to images.
 * \ingroup group_rocal_augmentations
 * \param [in] context Rocal context
 * \param [in] input Input Rocal tensor
 * \param [in] is_output is the output tensor part of the graph output
 * \param [in] x0 float parameter representing the coefficient of affine tensor matrix
 * \param [in] x1 float parameter representing the coefficient of affine tensor matrix
 * \param [in] y0 float parameter representing the coefficient of affine tensor matrix
 * \param [in] y1 float parameter representing the coefficient of affine tensor matrix
 * \param [in] o0 float parameter representing the coefficient of affine tensor matrix
 * \param [in] o1 float parameter representing the coefficient of affine tensor matrix
 * \param [in] dest_height output height
 * \param [in] dest_width output width
 * \param [in] interpolation_type The type of interpolation to be used for warp affine.
 * \param [in] output_layout the layout of the output tensor
 * \param [in] output_datatype the data type of the output tensor
 * \return RocalTensor
 */
extern "C" RocalTensor ROCAL_API_CALL rocalWarpAffine(RocalContext context, RocalTensor input, bool is_output,
                                                      unsigned dest_height = 0, unsigned dest_width = 0,
                                                      RocalFloatParam x0 = NULL, RocalFloatParam x1 = NULL,
                                                      RocalFloatParam y0 = NULL, RocalFloatParam y1 = NULL,
                                                      RocalFloatParam o0 = NULL, RocalFloatParam o1 = NULL,
                                                      RocalResizeInterpolationType interpolation_type = ROCAL_LINEAR_INTERPOLATION,
                                                      RocalTensorLayout output_layout = ROCAL_NONE,
                                                      RocalTensorOutputType output_datatype = ROCAL_UINT8);

/*! \brief Applies affine transformation to images with fixed affine matrix.
 * \ingroup group_rocal_augmentations
 * \param [in] context Rocal context
 * \param [in] input Input Rocal tensor
 * \param [in] is_output is the output tensor part of the graph output
 * \param [in] x0 float parameter representing the coefficient of affine tensor matrix
 * \param [in] x1 float parameter representing the coefficient of affine tensor matrix
 * \param [in] y0 float parameter representing the coefficient of affine tensor matrix
 * \param [in] y1 float parameter representing the coefficient of affine tensor matrix
 * \param [in] o0 float parameter representing the coefficient of affine tensor matrix
 * \param [in] o1 float parameter representing the coefficient of affine tensor matrix
 * \param [in] dest_height output height
 * \param [in] dest_width output width
 * \param [in] interpolation_type The type of interpolation to be used for warp affine.
 * \param [in] output_layout the layout of the output tensor
 * \param [in] output_datatype the data type of the output tensor
 * \return RocalTensor
 */
extern "C" RocalTensor ROCAL_API_CALL rocalWarpAffineFixed(RocalContext context, RocalTensor input, float x0, float x1,
                                                           float y0, float y1, float o0, float o1, bool is_output,
                                                           unsigned int dest_height = 0, unsigned int dest_width = 0,
                                                           RocalResizeInterpolationType interpolation_type = ROCAL_LINEAR_INTERPOLATION,
                                                           RocalTensorLayout output_layout = ROCAL_NONE,
                                                           RocalTensorOutputType output_datatype = ROCAL_UINT8);

/*! \brief Applies fish eye effect on images.
 * \ingroup group_rocal_augmentations
 * \param [in] context Rocal context
 * \param [in] input Input Rocal tensor
 * \param [in] is_output is the output tensor part of the graph output
 * \param [in] output_layout the layout of the output tensor
 * \param [in] output_datatype the data type of the output tensor
 * \return RocalTensor
 */
extern "C" RocalTensor ROCAL_API_CALL rocalFishEye(RocalContext context, RocalTensor input, bool is_output,
                                                   RocalTensorLayout output_layout = ROCAL_NONE,
                                                   RocalTensorOutputType output_datatype = ROCAL_UINT8);

/*! \brief Applies vignette effect on images.
 * \ingroup group_rocal_augmentations
 * \note Accepts U8 and RGB24 input.
 * \param [in] context Rocal context
 * \param [in] input Input Rocal tensor
 * \param [in] is_output is the output tensor part of the graph output
 * \param [in] sdev standard deviation for the vignette effect
 * \param [in] output_layout the layout of the output tensor
 * \param [in] output_datatype the data type of the output tensor
 * \return RocalTensor
 */
extern "C" RocalTensor ROCAL_API_CALL rocalVignette(RocalContext context, RocalTensor input,
                                                    bool is_output, RocalFloatParam sdev = NULL,
                                                    RocalTensorLayout output_layout = ROCAL_NONE,
                                                    RocalTensorOutputType output_datatype = ROCAL_UINT8);

/*! \brief Applies vignette effect on images with fixed parameters.
 * \ingroup group_rocal_augmentations
 * \note Accepts U8 and RGB24 input.
 * \param [in] context Rocal context
 * \param [in] input Input Rocal tensor
 * \param [in] sdev standard deviation for the vignette effect
 * \param [in] is_output is the output tensor part of the graph output
 * \param [in] output_layout the layout of the output tensor
 * \param [in] output_datatype the data type of the output tensor
 * \return RocalTensor
 */
extern "C" RocalTensor ROCAL_API_CALL rocalVignetteFixed(RocalContext context, RocalTensor input,
                                                         float sdev, bool is_output,
                                                         RocalTensorLayout output_layout = ROCAL_NONE,
                                                         RocalTensorOutputType output_datatype = ROCAL_UINT8);

/*! \brief Applies jitter effect on images.
 * \ingroup group_rocal_augmentations
 * \param [in] context Rocal context
 * \param [in] input Input Rocal tensor
 * \param [in] is_output is the output tensor part of the graph output
 * \param [in] kernel_size kernel size used for the jitter effect
 * \param [in] seed seed value for the random number generator
 * \param [in] output_layout the layout of the output tensor
 * \param [in] output_datatype the data type of the output tensor
 * \return RocalTensor
 */
extern "C" RocalTensor ROCAL_API_CALL rocalJitter(RocalContext context, RocalTensor input,
                                                  bool is_output,
                                                  RocalIntParam kernel_size = NULL,
                                                  int seed = 0,
                                                  RocalTensorLayout output_layout = ROCAL_NONE,
                                                  RocalTensorOutputType output_datatype = ROCAL_UINT8);

/*! \brief Applies jitter effect on images with fixed kernel size.
 * \ingroup group_rocal_augmentations
 * \param [in] context Rocal context
 * \param [in] input Input Rocal tensor
 * \param [in] is_output is the output tensor part of the graph output
 * \param [in] kernel_size kernel size used for the jitter effect
 * \param [in] seed seed value for the random number generator
 * \param [in] output_layout the layout of the output tensor
 * \param [in] output_datatype the data type of the output tensor
 * \return RocalTensor
 */
extern "C" RocalTensor ROCAL_API_CALL rocalJitterFixed(RocalContext context, RocalTensor input,
                                                       int kernel_size, bool is_output, int seed = 0,
                                                       RocalTensorLayout output_layout = ROCAL_NONE,
                                                       RocalTensorOutputType output_datatype = ROCAL_UINT8);

/*! \brief Applies salt and pepper noise effect on images.
 * \ingroup group_rocal_augmentations
 * \param [in] context Rocal context
 * \param [in] input Input Rocal tensor
 * \param [in] is_output is the output tensor part of the graph output
 * \param [in] noise_prob probability of applying the Salt and Pepper noise.
 * \param [in] salt_prob probability of applying salt noise
 * \param [in] salt_val specifies the value of the salt noise
 * \param [in] pepper_val specifies the value of the pepper noise
 * \param [in] seed seed value for the random number generator
 * \param [in] output_layout the layout of the output tensor
 * \param [in] output_datatype the data type of the output tensor
 * \return RocalTensor
 */
extern "C" RocalTensor ROCAL_API_CALL rocalSnPNoise(RocalContext context, RocalTensor input,
                                                    bool is_output,
                                                    RocalFloatParam noise_prob = NULL, RocalFloatParam salt_prob = NULL,
                                                    RocalFloatParam salt_val = NULL, RocalFloatParam pepper_val = NULL,
                                                    int seed = 0,
                                                    RocalTensorLayout output_layout = ROCAL_NONE,
                                                    RocalTensorOutputType output_datatype = ROCAL_UINT8);

/*! \brief Applies salt and pepper noise on images with fixed parameters.
 * \ingroup group_rocal_augmentations
 * \param [in] context Rocal context
 * \param [in] input Input Rocal tensor
 * \param [in] is_output is the output tensor part of the graph output
 * \param [in] noise_prob probability of applying the Salt and Pepper noise.
 * \param [in] salt_prob probability of applying salt noise
 * \param [in] salt_val specifies the value of the salt noise
 * \param [in] pepper_val specifies the value of the pepper noise
 * \param [in] seed seed value for the random number generator
 * \param [in] output_layout the layout of the output tensor
 * \param [in] output_datatype the data type of the output tensor
 * \return RocalTensor
 */
extern "C" RocalTensor ROCAL_API_CALL rocalSnPNoiseFixed(RocalContext context, RocalTensor input,
                                                         float noise_prob, float salt_prob,
                                                         float salt_val, float pepper_val,
                                                         bool is_output, int seed = 0,
                                                         RocalTensorLayout output_layout = ROCAL_NONE,
                                                         RocalTensorOutputType output_datatype = ROCAL_UINT8);

/*! \brief Applies snow effect on images.
 * \ingroup group_rocal_augmentations
 * \param [in] context Rocal context
 * \param [in] input Input Rocal tensor
 * \param [in] is_output is the output tensor part of the graph output
 * \param [in] snow Float param representing the intensity of snow effect
 * \param [in] output_layout the layout of the output tensor
 * \param [in] output_datatype the data type of the output tensor
 * \return RocalTensor
 */
extern "C" RocalTensor ROCAL_API_CALL rocalSnow(RocalContext context, RocalTensor input,
                                                bool is_output,
                                                RocalFloatParam snow = NULL,
                                                RocalTensorLayout output_layout = ROCAL_NONE,
                                                RocalTensorOutputType output_datatype = ROCAL_UINT8);

/*! \brief Applies snow effect on images with fixed parameter.
 * \ingroup group_rocal_augmentations
 * \param [in] context Rocal context
 * \param [in] input Input Rocal tensor
 * \param [in] snow Float param representing the intensity of snow effect
 * \param [in] is_output is the output tensor part of the graph output
 * \param [in] output_layout the layout of the output tensor
 * \param [in] output_datatype the data type of the output tensor
 * \return RocalTensor
 */
extern "C" RocalTensor ROCAL_API_CALL rocalSnowFixed(RocalContext context, RocalTensor input,
                                                     float snow, bool is_output,
                                                     RocalTensorLayout output_layout = ROCAL_NONE,
                                                     RocalTensorOutputType output_datatype = ROCAL_UINT8);

/*! \brief Applies rain effect on images.
 * \ingroup group_rocal_augmentations
 * \param [in] context Rocal context
 * \param [in] input Input Rocal tensor
 * \param [in] is_output is the output tensor part of the graph output
 * \param [in] rain_value parameter represents the intensity of rain effect
 * \param [in] rain_width parameter represents the width of the rain effect
 * \param [in] rain_height parameter represents the width of the rain effect
 * \param [in] rain_transparency parameter represents the transperancy of the rain effect
 * \param [in] output_layout the layout of the output tensor
 * \param [in] output_datatype the data type of the output tensor
 * \return RocalTensor
 */
extern "C" RocalTensor ROCAL_API_CALL rocalRain(RocalContext context, RocalTensor input,
                                                bool is_output,
                                                RocalFloatParam rain_value = NULL,
                                                RocalIntParam rain_width = NULL,
                                                RocalIntParam rain_height = NULL,
                                                RocalFloatParam rain_transparency = NULL,
                                                RocalTensorLayout output_layout = ROCAL_NONE,
                                                RocalTensorOutputType output_datatype = ROCAL_UINT8);

/*! \brief Applies rain effect on images with fixed parameter.
 * \ingroup group_rocal_augmentations
 * \param [in] context Rocal context
 * \param [in] input Input Rocal tensor
 * \param [in] is_output is the output tensor part of the graph output
 * \param [in] rain_value parameter represents the intensity of rain effect
 * \param [in] rain_width parameter represents the width of the rain effect
 * \param [in] rain_height parameter represents the width of the rain effect
 * \param [in] rain_transparency parameter represents the transperancy of the rain effect
 * \param [in] output_layout the layout of the output tensor
 * \param [in] output_datatype the data type of the output tensor
 * \return RocalTensor
 */
extern "C" RocalTensor ROCAL_API_CALL rocalRainFixed(RocalContext context, RocalTensor input,
                                                     float rain_value,
                                                     int rain_width,
                                                     int rain_height,
                                                     float rain_transparency,
                                                     bool is_output,
                                                     RocalTensorLayout output_layout = ROCAL_NONE,
                                                     RocalTensorOutputType output_datatype = ROCAL_UINT8);

/*! \brief Adjusts the color temperature in images.
 * \ingroup group_rocal_augmentations
 * \param [in] context Rocal context
 * \param [in] input Input Rocal tensor
 * \param [in] is_output is the output tensor part of the graph output
 * \param [in] adjustment color temperature adjustment value
 * \param [in] output_layout the layout of the output tensor
 * \param [in] output_datatype the data type of the output tensor
 * \return RocalTensor
 */
extern "C" RocalTensor ROCAL_API_CALL rocalColorTemp(RocalContext context, RocalTensor input,
                                                     bool is_output,
                                                     RocalIntParam adjustment = NULL,
                                                     RocalTensorLayout output_layout = ROCAL_NONE,
                                                     RocalTensorOutputType output_datatype = ROCAL_UINT8);

/*! \brief Adjusts the color temperature in images with fixed value.
 * \ingroup group_rocal_augmentations
 * \param [in] context Rocal context
 * \param [in] input Input Rocal tensor
 * \param [in] adjustment color temperature adjustment value
 * \param [in] output_layout the layout of the output tensor
 * \param [in] output_datatype the data type of the output tensor
 * \param [in] is_output is the output tensor part of the graph output
 * \return RocalTensor
 */
extern "C" RocalTensor ROCAL_API_CALL rocalColorTempFixed(RocalContext context, RocalTensor input,
                                                          int adjustment, bool is_output,
                                                          RocalTensorLayout output_layout = ROCAL_NONE,
                                                          RocalTensorOutputType output_datatype = ROCAL_UINT8);

/*! \brief Applies fog effect on images.
 * \ingroup group_rocal_augmentations
 * \param [in] context Rocal context
 * \param [in] input Input Rocal tensor
 * \param [in] is_output is the output tensor part of the graph output
 * \param [in] fog_value parameter representing the intensity of fog effect
 * \param [in] output_layout the layout of the output tensor
 * \param [in] output_datatype the data type of the output tensor
 * \return RocalTensor
 */
extern "C" RocalTensor ROCAL_API_CALL rocalFog(RocalContext context, RocalTensor input,
                                               bool is_output,
                                               RocalFloatParam fog_value = NULL,
                                               RocalTensorLayout output_layout = ROCAL_NONE,
                                               RocalTensorOutputType output_datatype = ROCAL_UINT8);

/*! \brief Applies fog effect on images with fixed parameter.
 * \ingroup group_rocal_augmentations
 * \param [in] context Rocal context
 * \param [in] input Input Rocal tensor
 * \param [in] fog_value parameter representing the intensity of fog effect
 * \param [in] is_output is the output tensor part of the graph output
 * \param [in] output_layout the layout of the output tensor
 * \param [in] output_datatype the data type of the output tensor
 * \return RocalTensor
 */
extern "C" RocalTensor ROCAL_API_CALL rocalFogFixed(RocalContext context, RocalTensor input,
                                                    float fog_value, bool is_output,
                                                    RocalTensorLayout output_layout = ROCAL_NONE,
                                                    RocalTensorOutputType output_datatype = ROCAL_UINT8);

/*! \brief Applies lens correction effect on images.
 * \ingroup group_rocal_augmentations
 * \param [in] context Rocal context
 * \param [in] input Input Rocal tensor
 * \param [in] is_output is the output tensor part of the graph output
 * \param [in] strength parameter representing the strength of the lens correction.
 * \param [in] zoom parameter representing the zoom factor of the lens correction.
 * \param [in] output_layout the layout of the output tensor
 * \param [in] output_datatype the data type of the output tensor
 * \return RocalTensor
 */
extern "C" RocalTensor ROCAL_API_CALL rocalLensCorrection(RocalContext context, RocalTensor input, bool is_output,
                                                          RocalFloatParam strength = NULL,
                                                          RocalFloatParam zoom = NULL,
                                                          RocalTensorLayout output_layout = ROCAL_NONE,
                                                          RocalTensorOutputType output_datatype = ROCAL_UINT8);

/*! \brief Applies lens correction effect on images with fixed parameters.
 * \ingroup group_rocal_augmentations
 * \param [in] context Rocal context
 * \param [in] input Input Rocal tensor
 * \param [in] strength parameter representing the strength of the lens correction.
 * \param [in] zoom parameter representing the zoom factor of the lens correction.
 * \param [in] is_output is the output tensor part of the graph output
 * \param [in] output_layout the layout of the output tensor
 * \param [in] output_datatype the data type of the output tensor
 * \return RocalTensor
 */
extern "C" RocalTensor ROCAL_API_CALL rocalLensCorrectionFixed(RocalContext context, RocalTensor input,
                                                               float strength, float zoom, bool is_output,
                                                               RocalTensorLayout output_layout = ROCAL_NONE,
                                                               RocalTensorOutputType output_datatype = ROCAL_UINT8);

/*! \brief Applies pixelate effect on images.
 * \ingroup group_rocal_augmentations
 * \param [in] context Rocal context
 * \param [in] input Input Rocal tensor
 * \param [in] is_output is the output tensor part of the graph output
 * \param [in] output_layout the layout of the output tensor
 * \param [in] output_datatype the data type of the output tensor
 * \return RocalTensor
 */
extern "C" RocalTensor ROCAL_API_CALL rocalPixelate(RocalContext context, RocalTensor input,
                                                    bool is_output,
                                                    RocalTensorLayout output_layout = ROCAL_NONE,
                                                    RocalTensorOutputType output_datatype = ROCAL_UINT8);

/*! \brief Adjusts the exposure in images.
 * \ingroup group_rocal_augmentations
 * \param [in] context Rocal context
 * \param [in] input Input Rocal tensor
 * \param [in] is_output is the output tensor part of the graph output
 * \param [in] exposure_factor exposure adjustment factor
 * \param [in] output_layout the layout of the output tensor
 * \param [in] output_datatype the data type of the output tensor
 * \return RocalTensor
 */
extern "C" RocalTensor ROCAL_API_CALL rocalExposure(RocalContext context, RocalTensor input,
                                                    bool is_output,
                                                    RocalFloatParam exposure_factor = NULL,
                                                    RocalTensorLayout output_layout = ROCAL_NONE,
                                                    RocalTensorOutputType output_datatype = ROCAL_UINT8);

/*! \brief Adjusts the exposure in images with fixed parameters.
 * \ingroup group_rocal_augmentations
 * \param [in] context Rocal context
 * \param [in] input Input Rocal tensor
 * \param [in] is_output is the output tensor part of the graph output
 * \param [in] exposure_factor exposure adjustment factor
 * \param [in] output_layout the layout of the output tensor
 * \param [in] output_datatype the data type of the output tensor
 * \return RocalTensor
 */
extern "C" RocalTensor ROCAL_API_CALL rocalExposureFixed(RocalContext context, RocalTensor input,
                                                         float exposure_factor, bool is_output,
                                                         RocalTensorLayout output_layout = ROCAL_NONE,
                                                         RocalTensorOutputType output_datatype = ROCAL_UINT8);

/*! \brief Adjusts the hue in images.
 * \ingroup group_rocal_augmentations
 * \param [in] context Rocal context
 * \param [in] input Input Rocal tensor
 * \param [in] is_output is the output tensor part of the graph output
 * \param [in] hue hue adjustment value in degrees
 * \param [in] output_layout the layout of the output tensor
 * \param [in] output_datatype the data type of the output tensor
 * \return RocalTensor
 */
extern "C" RocalTensor ROCAL_API_CALL rocalHue(RocalContext context, RocalTensor input,
                                               bool is_output,
                                               RocalFloatParam hue = NULL,
                                               RocalTensorLayout output_layout = ROCAL_NONE,
                                               RocalTensorOutputType output_datatype = ROCAL_UINT8);

/*! \brief Adjusts the hue in images with fixed parameters.
 * \ingroup group_rocal_augmentations
 * \param [in] context Rocal context
 * \param [in] input Input Rocal tensor
 * \param [in] is_output is the output tensor part of the graph output
 * \param [in] hue hue adjustment value in degrees
 * \param [in] output_layout the layout of the output tensor
 * \param [in] output_datatype the data type of the output tensor
 * \return RocalTensor
 */
extern "C" RocalTensor ROCAL_API_CALL rocalHueFixed(RocalContext context, RocalTensor input,
                                                    float hue,
                                                    bool is_output,
                                                    RocalTensorLayout output_layout = ROCAL_NONE,
                                                    RocalTensorOutputType output_datatype = ROCAL_UINT8);

/*! \brief Adjusts the saturation in images.
 * \ingroup group_rocal_augmentations
 * \param [in] context Rocal context
 * \param [in] input Input Rocal tensor
 * \param [in] is_output is the output tensor part of the graph output
 * \param [in] saturation saturation adjustment value
 * \param [in] output_layout the layout of the output tensor
 * \param [in] output_datatype the data type of the output tensor
 * \return RocalTensor
 */
extern "C" RocalTensor ROCAL_API_CALL rocalSaturation(RocalContext context, RocalTensor input,
                                                      bool is_output,
                                                      RocalFloatParam saturation = NULL,
                                                      RocalTensorLayout output_layout = ROCAL_NONE,
                                                      RocalTensorOutputType output_datatype = ROCAL_UINT8);

/*! \brief Adjusts the saturation in images with fixed parameters.
 * \ingroup group_rocal_augmentations
 * \param [in] context Rocal context
 * \param [in] input Input Rocal tensor
 * \param [in] is_output is the output tensor part of the graph output
 * \param [in] saturation saturation adjustment value
 * \param [in] output_layout the layout of the output tensor
 * \param [in] output_datatype the data type of the output tensor
 * \return RocalTensor
 */
extern "C" RocalTensor ROCAL_API_CALL rocalSaturationFixed(RocalContext context, RocalTensor input,
                                                           float saturation, bool is_output,
                                                           RocalTensorLayout output_layout = ROCAL_NONE,
                                                           RocalTensorOutputType output_datatype = ROCAL_UINT8);

/*! \brief Copies input tensor to output tensor.
 * \ingroup group_rocal_augmentations
 * \param [in] context Rocal context
 * \param [in] input Input Rocal tensor
 * \param [in] is_output is the output tensor part of the graph output
 * \return RocalTensor
 */
extern "C" RocalTensor ROCAL_API_CALL rocalCopy(RocalContext context, RocalTensor input, bool is_output);

/*! \brief Performs no operation.
 * \ingroup group_rocal_augmentations
 * \param [in] context Rocal context
 * \param [in] input Input Rocal tensor
 * \param [in] is_output is the output tensor part of the graph output
 * \return RocalTensor
 */
extern "C" RocalTensor ROCAL_API_CALL rocalNop(RocalContext context, RocalTensor input, bool is_output);

/*! \brief Adjusts the brightness, hue and saturation of the images.
 * \ingroup group_rocal_augmentations
 * \param [in] context Rocal context
 * \param [in] input Input Rocal tensor
 * \param [in] is_output is the output tensor part of the graph output
 * \param [in] alpha parameter that controls the brightness of an image
 * \param [in] beta parameter that helps in tuning the color balance of an image
 * \param [in] hue parameter that adjusts the hue of an image
 * \param [in] sat parameter that controls the intensity of colors
 * \param [in] output_layout the layout of the output tensor
 * \param [in] output_datatype the data type of the output tensor
 * \return RocalTensor
 */
extern "C" RocalTensor ROCAL_API_CALL rocalColorTwist(RocalContext context, RocalTensor input,
                                                      bool is_output,
                                                      RocalFloatParam alpha = NULL,
                                                      RocalFloatParam beta = NULL,
                                                      RocalFloatParam hue = NULL,
                                                      RocalFloatParam sat = NULL,
                                                      RocalTensorLayout output_layout = ROCAL_NONE,
                                                      RocalTensorOutputType output_datatype = ROCAL_UINT8);

/*! \brief Adjusts the brightness, hue and saturation of the images with fixed parameters.
 * \ingroup group_rocal_augmentations
 * \param [in] context Rocal context
 * \param [in] input Input Rocal tensor
 * \param [in] alpha parameter that controls the brightness of an image
 * \param [in] beta parameter that helps in tuning the color balance of an image
 * \param [in] hue parameter that adjusts the hue of an image
 * \param [in] sat parameter that controls the intensity of colors
 * \param [in] output_layout the layout of the output tensor
 * \param [in] output_datatype the data type of the output tensor
 * \param [in] is_output is the output tensor part of the graph output
 * \return RocalTensor
 */
extern "C" RocalTensor ROCAL_API_CALL rocalColorTwistFixed(RocalContext context, RocalTensor input,
                                                           float alpha,
                                                           float beta,
                                                           float hue,
                                                           float sat,
                                                           bool is_output,
                                                           RocalTensorLayout output_layout = ROCAL_NONE,
                                                           RocalTensorOutputType output_datatype = ROCAL_UINT8);

/*! \brief Fused function which performs crop, normalize and flip on images.
 * \ingroup group_rocal_augmentations
 * \param [in] context Rocal context
 * \param [in] input Input Rocal tensor
 * \param [in] crop_height crop width of the tensor
 * \param [in] crop_width crop height of the tensor
 * \param [in] start_x x-coordinate, start of the input tensor to be cropped
 * \param [in] start_y y-coordinate, start of the input tensor to be cropped
 * \param [in] mean mean value (specified for each channel) for tensor normalization
 * \param [in] std_dev standard deviation value (specified for each channel) for tensor normalization
 * \param [in] is_output is the output tensor part of the graph output
 * \param [in] mirror controls horizontal flip of the tensor
 * \param [in] output_layout the layout of the output tensor
 * \param [in] output_datatype the data type of the output tensor
 * \return RocalTensor
 */
extern "C" RocalTensor ROCAL_API_CALL rocalCropMirrorNormalize(RocalContext context, RocalTensor input,
                                                               unsigned crop_height,
                                                               unsigned crop_width,
                                                               float start_x,
                                                               float start_y,
                                                               std::vector<float> &mean,
                                                               std::vector<float> &std_dev,
                                                               bool is_output,
                                                               RocalIntParam mirror = NULL,
                                                               RocalTensorLayout output_layout = ROCAL_NONE,
                                                               RocalTensorOutputType output_datatype = ROCAL_UINT8);

/*! \brief Crops images.
 * \ingroup group_rocal_augmentations
 * \param [in] context Rocal context
 * \param [in] input Input Rocal tensor
 * \param [in] crop_height crop width of the tensor
 * \param [in] crop_width crop height of the tensor
 * \param [in] crop_depth crop depth of the tensor
 * \param [in] crop_pox_x x-coordinate, start of the input tensor to be cropped
 * \param [in] crop_pos_y y-coordinate, start of the input tensor to be cropped
 * \param [in] crop_pos_z z-coordinate, start of the input tensor to be cropped
 * \param [in] is_output is the output tensor part of the graph output
 * \param [in] output_layout the layout of the output tensor
 * \param [in] output_datatype the data type of the output tensor
 * \return RocalTensor
 */
extern "C" RocalTensor ROCAL_API_CALL rocalCrop(RocalContext context, RocalTensor input, bool is_output,
                                                RocalFloatParam crop_width = NULL,
                                                RocalFloatParam crop_height = NULL,
                                                RocalFloatParam crop_depth = NULL,
                                                RocalFloatParam crop_pox_x = NULL,
                                                RocalFloatParam crop_pos_y = NULL,
                                                RocalFloatParam crop_pos_z = NULL,
                                                RocalTensorLayout output_layout = ROCAL_NONE,
                                                RocalTensorOutputType output_datatype = ROCAL_UINT8);

/*! \brief Crops images with fixed coordinates.
 * \ingroup group_rocal_augmentations
 * \param [in] context Rocal context
 * \param [in] input Input Rocal tensor
 * \param [in] crop_height crop width of the tensor
 * \param [in] crop_width crop height of the tensor
 * \param [in] crop_depth crop depth of the tensor
 * \param [in] crop_pox_x x-coordinate, start of the input tensor to be cropped
 * \param [in] crop_pos_y y-coordinate, start of the input tensor to be cropped
 * \param [in] crop_pos_z z-coordinate, start of the input tensor to be cropped
 * \param [in] is_output is the output tensor part of the graph output
 * \param [in] output_layout the layout of the output tensor
 * \param [in] output_datatype the data type of the output tensor
 * \return RocalTensor
 */
extern "C" RocalTensor ROCAL_API_CALL rocalCropFixed(RocalContext context, RocalTensor input,
                                                     unsigned crop_width,
                                                     unsigned crop_height,
                                                     unsigned crop_depth,
                                                     bool is_output,
                                                     float crop_pox_x,
                                                     float crop_pos_y,
                                                     float crop_pos_z,
                                                     RocalTensorLayout output_layout = ROCAL_NONE,
                                                     RocalTensorOutputType output_datatype = ROCAL_UINT8);

/*! \brief Crops images at the center with fixed coordinates.
 * \ingroup group_rocal_augmentations
 * \param [in] context Rocal context
 * \param [in] input Input Rocal tensor
 * \param [in] crop_height crop width of the tensor
 * \param [in] crop_width crop height of the tensor
 * \param [in] crop_depth crop depth of the tensor
 * \param [in] is_output is the output tensor part of the graph output
 * \param [in] output_layout the layout of the output tensor
 * \param [in] output_datatype the data type of the output tensor
 * \return RocalTensor
 */
extern "C" RocalTensor ROCAL_API_CALL rocalCropCenterFixed(RocalContext context, RocalTensor input,
                                                           unsigned crop_width,
                                                           unsigned crop_height,
                                                           unsigned crop_depth,
                                                           bool is_output,
                                                           RocalTensorLayout output_layout = ROCAL_NONE,
                                                           RocalTensorOutputType output_datatype = ROCAL_UINT8);

/*! \brief Fused function which performs resize, crop and flip on images with fixed crop.
 * \ingroup group_rocal_augmentations
 * \param [in] context Rocal context
 * \param [in] input Input Rocal tensor
 * \param [in] dest_height output height
 * \param [in] dest_width output width
 * \param [in] crop_h crop width of the tensor
 * \param [in] crop_w crop height of the tensor
 * \param [in] is_output is the output tensor part of the graph output
 * \param [in] mirror controls horizontal flip of the tensor
 * \param [in] output_layout the layout of the output tensor
 * \param [in] output_datatype the data type of the output tensor
 * \return RocalTensor
 */
extern "C" RocalTensor ROCAL_API_CALL rocalResizeCropMirrorFixed(RocalContext context, RocalTensor input,
                                                                 unsigned dest_width, unsigned dest_height,
                                                                 bool is_output,
                                                                 unsigned crop_h,
                                                                 unsigned crop_w,
                                                                 RocalIntParam mirror,
                                                                 RocalTensorLayout output_layout = ROCAL_NONE,
                                                                 RocalTensorOutputType output_datatype = ROCAL_UINT8);

/*! \brief Fused function which performs resize, crop and flip on images.
 * \ingroup group_rocal_augmentations
 * \param [in] context Rocal context
 * \param [in] input Input Rocal tensor
 * \param [in] dest_height output height
 * \param [in] dest_width output width
 * \param [in] crop_height crop width of the tensor
 * \param [in] crop_width crop height of the tensor
 * \param [in] is_output is the output tensor part of the graph output
 * \param [in] mirror controls horizontal flip of the tensor
 * \param [in] output_layout the layout of the output tensor
 * \param [in] output_datatype the data type of the output tensor
 * \return RocalTensor
 */
extern "C" RocalTensor ROCAL_API_CALL rocalResizeCropMirror(RocalContext context, RocalTensor input,
                                                            unsigned dest_width, unsigned dest_height,
                                                            bool is_output, RocalFloatParam crop_height = NULL,
                                                            RocalFloatParam crop_width = NULL, RocalIntParam mirror = NULL,
                                                            RocalTensorLayout output_layout = ROCAL_NONE,
                                                            RocalTensorOutputType output_datatype = ROCAL_UINT8);

/*! \brief Crops images randomly.
 * \ingroup group_rocal_augmentations
 * \param [in] context Rocal context
 * \param [in] input Input Rocal tensor
 * \param [in] is_output is the output tensor part of the graph output
 * \param [in] num_of_attempts maximum number of attempts the function will make to find a valid crop
 * \param [in] crop_area_factor specifies the proportion of the input image to be included in the cropped region
 * \param [in] crop_aspect_ratio specifies the aspect ratio of the cropped region
 * \param [in] crop_pos_x specifies a specific horizontal position for the crop
 * \param [in] crop_pos_y specifies a specific vertical position for the crop
 * \param [in] output_layout the layout of the output tensor
 * \param [in] output_datatype the data type of the output tensor
 * \return RocalTensor
 */
extern "C" RocalTensor ROCAL_API_CALL rocalRandomCrop(RocalContext context, RocalTensor input,
                                                      bool is_output,
                                                      RocalFloatParam crop_area_factor = NULL,
                                                      RocalFloatParam crop_aspect_ratio = NULL,
                                                      RocalFloatParam crop_pos_x = NULL,
                                                      RocalFloatParam crop_pos_y = NULL,
                                                      int num_of_attempts = 20,
                                                      RocalTensorLayout output_layout = ROCAL_NONE,
                                                      RocalTensorOutputType output_datatype = ROCAL_UINT8);

/*! \brief Crops images randomly used for SSD training.
 * \ingroup group_rocal_augmentations
 * \param [in] context Rocal context
 * \param [in] input Input Rocal tensor
 * \param [in] is_output is the output tensor part of the graph output
 * \param [in] threshold the threshold parameter for crop operation
 * \param [in] crop_area_factor specifies the proportion of the input image to be included in the cropped region
 * \param [in] crop_aspect_ratio specifies the aspect ratio of the cropped region
 * \param [in] crop_pos_x specifies a specific horizontal position for the crop
 * \param [in] crop_pos_y specifies a specific vertical position for the crop
 * \param [in] num_of_attempts he maximum number of attempts the function will make to find a valid crop
 * \param [in] output_layout the layout of the output tensor
 * \param [in] output_datatype the data type of the output tensor
 * \return RocalTensor
 */
extern "C" RocalTensor ROCAL_API_CALL rocalSSDRandomCrop(RocalContext context, RocalTensor input,
                                                         bool is_output,
                                                         RocalFloatParam threshold = NULL,
                                                         RocalFloatParam crop_area_factor = NULL,
                                                         RocalFloatParam crop_aspect_ratio = NULL,
                                                         RocalFloatParam crop_pos_x = NULL,
                                                         RocalFloatParam crop_pos_y = NULL,
                                                         int num_of_attempts = 20,
                                                         RocalTensorLayout output_layout = ROCAL_NONE,
                                                         RocalTensorOutputType output_datatype = ROCAL_UINT8);

/*! \brief Applies preemphasis filter to the input data.
 * \ingroup group_rocal_augmentations
 * \param [in] context Rocal context
 * \param [in] input Input Rocal tensor
 * \param [in] is_output is the output tensor part of the graph output
 * \param [in] preemph_coeff Preemphasis coefficient
 * \param [in] preemph_border_type Border value policy. Possible values are "zero", "clamp", "reflect".
 * \param [in] output_datatype the data type of the output tensor
 * \return RocalTensor
 */
extern "C" RocalTensor ROCAL_API_CALL rocalPreEmphasisFilter(RocalContext context,
                                                             RocalTensor input,
                                                             bool is_output,
                                                             RocalFloatParam preemph_coeff = NULL,
                                                             RocalAudioBorderType preemph_border_type = RocalAudioBorderType::ROCAL_CLAMP,
                                                             RocalTensorOutputType output_datatype = ROCAL_FP32);

/*! \brief Produces a spectrogram from a 1D audio signal.
 * \ingroup group_rocal_augmentations
 * \param [in] context Rocal context
 * \param [in] input Input Rocal tensor
 * \param [in] is_output is the output tensor part of the graph output
 * \param [in] window_fn values of the window function
 * \param [in] center_windows boolean value to specify whether extracted windows should be padded so that the window function is centered at multiples of window_step
 * \param [in] reflect_padding Indicates the padding policy when sampling outside the bounds of the audio data
 * \param [in] spectrogram_layout output spectrogram layout
 * \param [in] power Exponent of the magnitude of the spectrum
 * \param [in] nfft Size of the Fast Fourier transform (FFT)
 * \param [in] window_length Window size in the number of samples
 * \param [in] window_step Step between the Short-time Fourier transform (STFT) windows in number of samples
 * \param [in] output_datatype the data type of the output tensor
 * \return RocalTensor
 */
extern "C" RocalTensor ROCAL_API_CALL rocalSpectrogram(RocalContext context,
                                                       RocalTensor input,
                                                       bool is_output,
                                                       std::vector<float> &window_fn,
                                                       bool center_windows,
                                                       bool reflect_padding,
                                                       RocalSpectrogramLayout spectrogram_layout,
                                                       int power,
                                                       int nfft,
                                                       int window_length = 512,
                                                       int window_step = 256,
                                                       RocalTensorOutputType output_datatype = ROCAL_FP32);

/*! \brief A
 * \ingroup group_rocal_augmentations
 * \param [in] p_context Rocal context
 * \param [in] p_input Input Rocal tensor
 * \param [in] is_output is the output tensor part of the graph output
 * \param[in] cutoff_db minimum or cut-off ratio in dB
 * \param[in] multiplier factor by which the logarithm is multiplied
 * \param[in] reference_magnitude Reference magnitude which if not provided uses maximum value of input as reference
 * \param [in] rocal_tensor_output_type the data type of the output tensor
 * \return RocalTensor
 */
extern "C" RocalTensor ROCAL_API_CALL rocalToDecibels(RocalContext p_context,
                                                      RocalTensor p_input,
                                                      bool is_output,
                                                      float cutoff_db,
                                                      float multiplier,
                                                      float reference_magnitude,
                                                      RocalTensorOutputType rocal_tensor_output_type);

/*! \brief Accepts F32 audio buffers
 * \ingroup group_rocal_augmentations
 * \param [in] p_context Rocal context
 * \param [in] p_input Input Rocal tensor
 * \param [in] p_output_resample_rate the output resample rate for a batch of audio samples
 * \param [in] output_datatype the data type of the output tensor
 * \param [in] is_output is the output tensor part of the graph output
 * \param [in] sample_hint sample_hint value is the value required to allocate the max memory for output tensor wrt resample_rate and the samples
 * \return RocalTensor
 */
extern "C" RocalTensor ROCAL_API_CALL rocalResample(RocalContext p_context,
                                                    RocalTensor p_input,
                                                    RocalTensor p_output_resample_rate,
                                                    RocalTensorOutputType rocal_tensor_output_type,
                                                    bool is_output,
                                                    float sample_hint,
                                                    float quality = 50.0);

/*! \brief Accepts F32 audio buffers
 * \ingroup group_rocal_augmentations
 * \param [in] p_context Rocal context
 * \param [in] p_input Input Rocal tensor
 * \param [in] is_output is the output tensor part of the graph output
 * \param [in] range The range for generating uniform distribution
 * \return RocalTensor
 */
extern "C" RocalTensor ROCAL_API_CALL rocalUniformDistribution(RocalContext p_context,
                                                               RocalTensor p_input,
                                                               bool is_output,
                                                               std::vector<float> &range);

/*! \brief Accepts F32 audio buffers
 * \param [in] p_context Rocal context
 * \param [in] p_input Input Rocal tensor
 * \param [in] is_output is the output tensor part of the graph output
 * \param [in] mean The mean value for generating the normal distribution
 * \param [in] stddev The stddev value for generating the normal distribution
 * \return RocalTensor
 */
extern "C" RocalTensor ROCAL_API_CALL rocalNormalDistribution(RocalContext p_context,
                                                              RocalTensor p_input,
                                                              bool is_output,
                                                              float mean = 0.0,
                                                              float stddev = 0.0);

/*! \brief Accepts F32 audio buffers
 * \param [in] p_context Rocal context
 * \param [in] p_input Input Rocal tensor
 * \param [in] is_output is the output tensor part of the graph output
 * \param [in] output_datatype the data type of the output tensor
 * \param [in] scalar The scalar value to be multiplied with the input tensor
 * \return RocalTensor
 */
extern "C" RocalTensor ROCAL_API_CALL rocalTensorMulScalar(RocalContext p_context,
                                                           RocalTensor p_input,
                                                           bool is_output,
                                                           RocalTensorOutputType rocal_tensor_output_type,
                                                           float scalar = 0.0);

/*! \brief Accepts F32 audio buffers
 * \param [in] p_context Rocal context
 * \param [in] p_input1 Input Rocal tensor1
 * \param [in] p_input2 Input Rocal tensor2
 * \param [in] is_output is the output tensor part of the graph output
 * \param [in] output_datatype the data type of the output tensor
 * \return RocalTensor
 */
extern "C" RocalTensor ROCAL_API_CALL rocalTensorAddTensor(RocalContext p_context,
                                                           RocalTensor p_input1,
                                                           RocalTensor p_input2,
                                                           bool is_output,
                                                           RocalTensorOutputType rocal_tensor_output_type);

<<<<<<< HEAD
/*! \brief A
 * \ingroup group_rocal_augmentations
 * \param [in] p_context Rocal context
 * \param [in] p_input Input Rocal tensor
 * \param [in] is_output is the output tensor part of the graph output
 * \param [in] output_datatype the data type of the output tensor
 * \return RocalTensor
 */
extern "C" RocalTensor ROCAL_API_CALL rocalNormalize(RocalContext p_context,
                                                     RocalTensor p_input,
                                                     bool is_output,
                                                     bool batch,
                                                     std::vector<int> axes,
                                                     float mean, float std_dev,
                                                     float scale, float shift,
                                                     int ddof, float epsilon,
                                                     RocalTensorOutputType rocal_tensor_output_type);

/*! \brief A
 * \ingroup group_rocal_augmentations
 * \param [in] p_context Rocal context
 * \param [in] p_input Input Rocal tensor
 * \param [in] is_output is the output tensor part of the graph output
 * \param [in] freq_high maximum frequency
 * \param [in] freq_low minimum frequency
 * \param [in] mel_formula formula used to convert frequencies from hertz to mel and from mel to hertz
 * \param [in] nfilter number of mel filters
 * \param [in] normalize boolean variable that determine whether to normalize weights / not
 * \param [in] sample_rate sampling rate of the audio data
 * \param [in] output_datatype the data type of the output tensor
 * \return RocalTensor
 */

extern "C" RocalTensor ROCAL_API_CALL rocalMelFilterBank(RocalContext p_context,
                                                         RocalTensor p_input,
                                                         bool is_output,
                                                         float freq_high,
                                                         float freq_low,
                                                         RocalMelScaleFormula mel_formula,
                                                         int nfilter,
                                                         bool normalize,
                                                         float sample_rate,
                                                         RocalTensorOutputType output_datatype);
=======
/*! \brief Performs silence detection in the input audio tensor
 * \ingroup group_rocal_augmentations
 * \param [in] context Rocal context
 * \param [in] input Input Rocal tensor
 * \param [in] is_output is the output tensor part of the graph output
 * \param [in] cutoff_db threshold(dB) below which the signal is considered silent
 * \param [in] reference_power reference power that is used to convert the signal to dB
 * \param [in] reset_interval number of samples after which the moving mean average is recalculated to avoid loss of precision
 * \param [in] window_length size of the sliding window used to calculate of the short-term power of the signal
 * \return std::pair<RocalTensor, RocalTensor>
 */
extern "C" std::pair<RocalTensor, RocalTensor> ROCAL_API_CALL rocalNonSilentRegion(RocalContext context,
                                                                                   RocalTensor input,
                                                                                   bool is_output,
                                                                                   float cutoff_db,
                                                                                   float reference_power,
                                                                                   int reset_interval,
                                                                                   int window_length);

/*! \brief Extracts the sub-tensors from a given input tensor
 * \ingroup group_rocal_augmentations
 * \param [in] context Rocal context
 * \param [in] input Input Rocal tensor
 * \param [in] is_output is the output tensor part of the graph output
 * \param [in] anchor_tensor anchor values used for specifying the starting indices of slice
 * \param [in] shape_tensor shape values used for specifying the length of slice
 * \param [in] fill_values fill values based on out of Bound policy
 * \param [in] axes axes along which slice is needed
 * \param [in] normalized_anchor determines whether the anchor positional input should be interpreted as normalized or as absolute coordinates
 * \param [in] normalized_shape determines whether the shape positional input should be interpreted as normalized or as absolute coordinates
 * \param [in] policy
 * \param [in] output_datatype the data type of the output tensor
 * \return RocalTensor
 */
extern "C" RocalTensor ROCAL_API_CALL rocalSlice(RocalContext context,
                                                 RocalTensor input,
                                                 bool is_output,
                                                 RocalTensor anchor_tensor,
                                                 RocalTensor shape_tensor,
                                                 std::vector<float> fill_values,
                                                 std::vector<unsigned> axes,
                                                 bool normalized_anchor,
                                                 bool normalized_shape,
                                                 RocalOutOfBoundsPolicy policy,
                                                 RocalTensorOutputType output_datatype);
>>>>>>> df40c07d

#endif  // MIVISIONX_ROCAL_API_AUGMENTATION_H<|MERGE_RESOLUTION|>--- conflicted
+++ resolved
@@ -1236,51 +1236,6 @@
                                                            bool is_output,
                                                            RocalTensorOutputType rocal_tensor_output_type);
 
-<<<<<<< HEAD
-/*! \brief A
- * \ingroup group_rocal_augmentations
- * \param [in] p_context Rocal context
- * \param [in] p_input Input Rocal tensor
- * \param [in] is_output is the output tensor part of the graph output
- * \param [in] output_datatype the data type of the output tensor
- * \return RocalTensor
- */
-extern "C" RocalTensor ROCAL_API_CALL rocalNormalize(RocalContext p_context,
-                                                     RocalTensor p_input,
-                                                     bool is_output,
-                                                     bool batch,
-                                                     std::vector<int> axes,
-                                                     float mean, float std_dev,
-                                                     float scale, float shift,
-                                                     int ddof, float epsilon,
-                                                     RocalTensorOutputType rocal_tensor_output_type);
-
-/*! \brief A
- * \ingroup group_rocal_augmentations
- * \param [in] p_context Rocal context
- * \param [in] p_input Input Rocal tensor
- * \param [in] is_output is the output tensor part of the graph output
- * \param [in] freq_high maximum frequency
- * \param [in] freq_low minimum frequency
- * \param [in] mel_formula formula used to convert frequencies from hertz to mel and from mel to hertz
- * \param [in] nfilter number of mel filters
- * \param [in] normalize boolean variable that determine whether to normalize weights / not
- * \param [in] sample_rate sampling rate of the audio data
- * \param [in] output_datatype the data type of the output tensor
- * \return RocalTensor
- */
-
-extern "C" RocalTensor ROCAL_API_CALL rocalMelFilterBank(RocalContext p_context,
-                                                         RocalTensor p_input,
-                                                         bool is_output,
-                                                         float freq_high,
-                                                         float freq_low,
-                                                         RocalMelScaleFormula mel_formula,
-                                                         int nfilter,
-                                                         bool normalize,
-                                                         float sample_rate,
-                                                         RocalTensorOutputType output_datatype);
-=======
 /*! \brief Performs silence detection in the input audio tensor
  * \ingroup group_rocal_augmentations
  * \param [in] context Rocal context
@@ -1326,6 +1281,49 @@
                                                  bool normalized_shape,
                                                  RocalOutOfBoundsPolicy policy,
                                                  RocalTensorOutputType output_datatype);
->>>>>>> df40c07d
+
+/*! \brief A
+ * \ingroup group_rocal_augmentations
+ * \param [in] p_context Rocal context
+ * \param [in] p_input Input Rocal tensor
+ * \param [in] is_output is the output tensor part of the graph output
+ * \param [in] output_datatype the data type of the output tensor
+ * \return RocalTensor
+ */
+extern "C" RocalTensor ROCAL_API_CALL rocalNormalize(RocalContext p_context,
+                                                     RocalTensor p_input,
+                                                     bool is_output,
+                                                     bool batch,
+                                                     std::vector<int> axes,
+                                                     float mean, float std_dev,
+                                                     float scale, float shift,
+                                                     int ddof, float epsilon,
+                                                     RocalTensorOutputType rocal_tensor_output_type);
+
+/*! \brief A
+ * \ingroup group_rocal_augmentations
+ * \param [in] p_context Rocal context
+ * \param [in] p_input Input Rocal tensor
+ * \param [in] is_output is the output tensor part of the graph output
+ * \param [in] freq_high maximum frequency
+ * \param [in] freq_low minimum frequency
+ * \param [in] mel_formula formula used to convert frequencies from hertz to mel and from mel to hertz
+ * \param [in] nfilter number of mel filters
+ * \param [in] normalize boolean variable that determine whether to normalize weights / not
+ * \param [in] sample_rate sampling rate of the audio data
+ * \param [in] output_datatype the data type of the output tensor
+ * \return RocalTensor
+ */
+
+extern "C" RocalTensor ROCAL_API_CALL rocalMelFilterBank(RocalContext p_context,
+                                                         RocalTensor p_input,
+                                                         bool is_output,
+                                                         float freq_high,
+                                                         float freq_low,
+                                                         RocalMelScaleFormula mel_formula,
+                                                         int nfilter,
+                                                         bool normalize,
+                                                         float sample_rate,
+                                                         RocalTensorOutputType output_datatype);
 
 #endif  // MIVISIONX_ROCAL_API_AUGMENTATION_H