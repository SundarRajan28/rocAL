/*
Copyright (c) 2019 - 2023 Advanced Micro Devices, Inc. All rights reserved.

Permission is hereby granted, free of charge, to any person obtaining a copy
of this software and associated documentation files (the "Software"), to deal
in the Software without restriction, including without limitation the rights
to use, copy, modify, merge, publish, distribute, sublicense, and/or sell
copies of the Software, and to permit persons to whom the Software is
furnished to do so, subject to the following conditions:

The above copyright notice and this permission notice shall be included in
all copies or substantial portions of the Software.

THE SOFTWARE IS PROVIDED "AS IS", WITHOUT WARRANTY OF ANY KIND, EXPRESS OR
IMPLIED, INCLUDING BUT NOT LIMITED TO THE WARRANTIES OF MERCHANTABILITY,
FITNESS FOR A PARTICULAR PURPOSE AND NONINFRINGEMENT.  IN NO EVENT SHALL THE
AUTHORS OR COPYRIGHT HOLDERS BE LIABLE FOR ANY CLAIM, DAMAGES OR OTHER
LIABILITY, WHETHER IN AN ACTION OF CONTRACT, TORT OR OTHERWISE, ARISING FROM,
OUT OF OR IN CONNECTION WITH THE SOFTWARE OR THE USE OR OTHER DEALINGS IN
THE SOFTWARE.
*/

#ifndef MIVISIONX_ROCAL_API_AUGMENTATION_H
#define MIVISIONX_ROCAL_API_AUGMENTATION_H
#include "rocal_api_types.h"

/*!
 * \file
 * \brief The AMD rocAL Library - Augmentations.
 *
 * \defgroup group_rocal_augmentations API: AMD rocAL - Augmentation API
 * \brief The AMD rocAL augmentation functions.
 */

/*!
 * \brief Rearranges the order of the frames in the sequences with respect to new_order. new_order can have values in the range [0, sequence_length). Frames can be repeated or dropped in the new_order.
 * \ingroup group_rocal_augmentations
 * \note Accepts U8 and RGB24 input.
 * \param [in] p_context context for the pipeline.
 * \param [in] p_input Input Rocal Tensor
 * \param [in] new_order represents the new order of the frames in the sequence
 * \param [in] is_output True: the output image is needed by user and will be copied to output buffers using the data transfer API calls. False: the output image is just an intermediate image, user is not interested in using it directly. This option allows certain optimizations to be achieved.
 * \return RocalTensor
 */
extern "C" RocalTensor ROCAL_API_CALL rocalSequenceRearrange(RocalContext p_context, RocalTensor p_input,
                                                             std::vector<unsigned int> &new_order,
                                                             bool is_output);

/*! \brief Resize images.
 * \note Accepts U8 and RGB24 input.
 * \ingroup group_rocal_augmentations
 * \note: Accepts U8 and RGB24 input.
 * \param [in] context context for the pipeline.
 * \param [in] input Input Rocal Tensor
 * \param [in] dest_width output width
 * \param [in] dest_height ouput Height
 * \param [in] is_output True: the output image is needed by user and will be copied to output buffers using the data transfer API calls. False: the output image is just an intermediate image, user is not interested in using it directly. This option allows certain optimizations to be achieved.
 * \param [in] scaling_mode The resize scaling_mode to resize the image.
 * \param [in] max_size Limits the size of the resized image.
 * \param [in] resize_shorter The length of the shorter dimension of the image.
 * \param [in] resize_longer The length of the larger dimension of the image.
 * \param [in] interpolation_type The type of interpolation to be used for resize.
 * \param [in] output_layout the layout of the output tensor
 * \param [in] output_datatype the data type of the output tensor
 * \return RocalTensor
 */
extern "C" RocalTensor ROCAL_API_CALL rocalResize(RocalContext context, RocalTensor input,
                                                  unsigned dest_width, unsigned dest_height,
                                                  bool is_output,
                                                  RocalResizeScalingMode scaling_mode = ROCAL_SCALING_MODE_STRETCH,
                                                  std::vector<unsigned> max_size = {},
                                                  unsigned resize_shorter = 0,
                                                  unsigned resize_longer = 0,
                                                  RocalResizeInterpolationType interpolation_type = ROCAL_LINEAR_INTERPOLATION,
                                                  RocalTensorLayout output_layout = ROCAL_NONE,
                                                  RocalTensorOutputType output_datatype = ROCAL_UINT8);

/*! \brief Fused function which performs resize, normalize and flip on images.
 * \ingroup group_rocal_augmentations
 * \note Accepts U8 and RGB24 input.
 * \param [in] p_context Rocal context
 * \param [in] p_input Input Rocal Tensor
 * \param [in] dest_width output width
 * \param [in] dest_height output height
 * \param [in] mean The channel mean values
 * \param [in] std_dev The channel standard deviation values
 * \param [in] is_output True: the output image is needed by user and will be copied to output buffers using the data transfer API calls. False: the output image is just an intermediate image, user is not interested in using it directly. This option allows certain optimizations to be achieved.
 * \param [in] scaling_mode The resize scaling_mode to resize the image.
 * \param [in] max_size Limits the size of the resized image.
 * \param [in] resize_shorter The length of the shorter dimension of the image.
 * \param [in] resize_longer The length of the larger dimension of the image.
 * \param [in] interpolation_type The type of interpolation to be used for resize.
 * \param [in] mirror Parameter to enable horizontal flip for output image.
 * \param [in] output_layout the layout of the output tensor
 * \param [in] output_datatype the data type of the output tensor
 * \return RocalTensor
 */
extern "C" RocalTensor ROCAL_API_CALL rocalResizeMirrorNormalize(RocalContext p_context, RocalTensor p_input, unsigned dest_width,
                                                                 unsigned dest_height, std::vector<float> &mean, std::vector<float> &std_dev,
                                                                 bool is_output,
                                                                 RocalResizeScalingMode scaling_mode = ROCAL_SCALING_MODE_STRETCH,
                                                                 std::vector<unsigned> max_size = {}, unsigned resize_shorter = 0,
                                                                 unsigned resize_longer = 0,
                                                                 RocalResizeInterpolationType interpolation_type = ROCAL_LINEAR_INTERPOLATION,
                                                                 RocalIntParam mirror = NULL,
                                                                 RocalTensorLayout output_layout = ROCAL_NONE,
                                                                 RocalTensorOutputType output_datatype = ROCAL_UINT8);

/*! \brief Fused function which perrforms crop and resize on images.
 * \ingroup group_rocal_augmentations
 * \note Accepts U8 and RGB24 input.
 * \param [in] context Rocal context
 * \param [in] input Input Rocal Tensor
 * \param [in] dest_width output width
 * \param [in] dest_height output height
 * \param [in] is_output True: the output image is needed by user and will be copied to output buffers using the data transfer API calls. False: the output image is just an intermediate image, user is not interested in using it directly. This option allows certain optimizations to be achieved.
 * \param [in] area Target area for the crop
 * \param [in] aspect_ratio specifies the aspect ratio of the cropped region
 * \param [in] x_center_drift Horizontal shift of the crop center from its original position in the input image
 * \param [in] y_center_drift Vertical shift of the crop center from its original position in the input image
 * \param [in] output_layout the layout of the output tensor
 * \param [in] output_datatype the data type of the output tensor
 * \return RocalTensor
 */
extern "C" RocalTensor ROCAL_API_CALL rocalCropResize(RocalContext context, RocalTensor input,
                                                      unsigned dest_width, unsigned dest_height,
                                                      bool is_output,
                                                      RocalFloatParam area = NULL,
                                                      RocalFloatParam aspect_ratio = NULL,
                                                      RocalFloatParam x_center_drift = NULL,
                                                      RocalFloatParam y_center_drift = NULL,
                                                      RocalTensorLayout output_layout = ROCAL_NONE,
                                                      RocalTensorOutputType output_datatype = ROCAL_UINT8);

/*! \brief Fused function which perrforms crop and resize on images with fixed crop coordinates.
 * \ingroup group_rocal_augmentations
 * \note Accepts U8 and RGB24 input.
 * \param [in] context Rocal context
 * \param [in] input Input Rocal tensor
 * \param [in] dest_width output width
 * \param [in] dest_height output height
 * \param [in] is_output True: the output image is needed by user and will be copied to output buffers using the data transfer API calls. False: the output image is just an intermediate image, user is not interested in using it directly. This option allows certain optimizations to be achieved.
 * \param [in] area Target area for the crop
 * \param [in] aspect_ratio specifies the aspect ratio of the cropped region
 * \param [in] x_center_drift Horizontal shift of the crop center from its original position in the input image
 * \param [in] y_center_drift Vertical shift of the crop center from its original position in the input image
 * \param [in] output_layout the layout of the output tensor
 * \param [in] output_datatype the data type of the output tensor
 * \return RocalTensor
 */
extern "C" RocalTensor ROCAL_API_CALL rocalCropResizeFixed(RocalContext context, RocalTensor input,
                                                           unsigned dest_width, unsigned dest_height,
                                                           bool is_output,
                                                           float area, float aspect_ratio,
                                                           float x_center_drift, float y_center_drift,
                                                           RocalTensorLayout output_layout = ROCAL_NONE,
                                                           RocalTensorOutputType output_datatype = ROCAL_UINT8);

/*! \brief Rotates images.
 * \ingroup group_rocal_augmentations
 * \note Accepts U8 and RGB24 input.
 * \param [in] context Rocal context
 * \param [in] input Input Rocal Tensor
 * \param [in] is_output True: the output tensor is needed by user and will be copied to output buffers using the data transfer API calls. False: the output tensor is just an intermediate tensor, user is not interested in using it directly. This option allows certain optimizations to be achieved.
 * \param [in] angle Rocal parameter defining the rotation angle value in degrees.
 * \param [in] dest_width output width
 * \param [in] dest_height output height
 * \param [in] interpolation_type The type of interpolation to be used for rotate.
 * \param [in] output_layout the layout of the output tensor
 * \param [in] output_datatype the data type of the output tensor
 * \return RocalTensor
 */
extern "C" RocalTensor ROCAL_API_CALL rocalRotate(RocalContext context, RocalTensor input, bool is_output,
                                                  RocalFloatParam angle = NULL, unsigned dest_width = 0,
                                                  unsigned dest_height = 0,
                                                  RocalResizeInterpolationType interpolation_type = ROCAL_LINEAR_INTERPOLATION,
                                                  RocalTensorLayout output_layout = ROCAL_NONE,
                                                  RocalTensorOutputType output_datatype = ROCAL_UINT8);

/*! \brief Rotates images with fixed angle value.
 * \ingroup group_rocal_augmentations
 * \param [in] context Rocal context
 * \param [in] input Input Rocal Tensor
 * \param [in] dest_width output width
 * \param [in] dest_height output height
 * \param [in] is_output Is the output tensor part of the graph output
 * \param [in] angle The rotation angle value in degrees.
 * \param [in] interpolation_type The type of interpolation to be used for rotate.
 * \param [in] output_layout the layout of the output tensor
 * \param [in] output_datatype the data type of the output tensor
 * \return RocalTensor
 */
extern "C" RocalTensor ROCAL_API_CALL rocalRotateFixed(RocalContext context, RocalTensor input, float angle,
                                                       bool is_output, unsigned dest_width = 0, unsigned dest_height = 0,
                                                       RocalResizeInterpolationType interpolation_type = ROCAL_LINEAR_INTERPOLATION,
                                                       RocalTensorLayout output_layout = ROCAL_NONE,
                                                       RocalTensorOutputType output_datatype = ROCAL_UINT8);

/*! \brief Adjusts brightness of the image.
 * \ingroup group_rocal_augmentations
 * \param [in] context Rocal context
 * \param [in] input Input Rocal tensor
 * \param [in] is_output is the output tensor part of the graph output
 * \param [in] alpha controls contrast of the image
 * \param [in] beta controls brightness of the image
 * \param [in] output_layout the layout of the output tensor
 * \param [in] output_datatype the data type of the output tensor
 * \return RocalTensor
 */
extern "C" RocalTensor ROCAL_API_CALL rocalBrightness(RocalContext context, RocalTensor input, bool is_output,
                                                      RocalFloatParam alpha = NULL, RocalFloatParam beta = NULL,
                                                      RocalTensorLayout output_layout = ROCAL_NONE,
                                                      RocalTensorOutputType output_datatype = ROCAL_UINT8);

/*! \brief Adjusts brightness of the image with fixed parameters.
 * \ingroup group_rocal_augmentations
 * \param [in] context Rocal context
 * \param [in] input Input Rocal tensor
 * \param [in] is_output is the output tensor part of the graph output
 * \param [in] alpha controls contrast of the image
 * \param [in] beta controls brightness of the image
 * \param [in] output_layout the layout of the output tensor
 * \param [in] output_datatype the data type of the output tensor
 * \return RocalTensor
 */
extern "C" RocalTensor ROCAL_API_CALL rocalBrightnessFixed(RocalContext context, RocalTensor input,
                                                           float alpha, float beta,
                                                           bool is_output,
                                                           RocalTensorLayout output_layout = ROCAL_NONE,
                                                           RocalTensorOutputType output_datatype = ROCAL_UINT8);

/*! \brief Applies gamma correction on image.
 * \ingroup group_rocal_augmentations
 * \param [in] context Rocal context
 * \param [in] input Input Rocal tensor
 * \param [in] is_output is the output tensor part of the graph output
 * \param [in] gamma gamma value for the image.
 * \param [in] output_layout the layout of the output tensor
 * \param [in] output_datatype the data type of the output tensor
 * \return RocalTensor
 */
extern "C" RocalTensor ROCAL_API_CALL rocalGamma(RocalContext context, RocalTensor input,
                                                 bool is_output,
                                                 RocalFloatParam gamma = NULL,
                                                 RocalTensorLayout output_layout = ROCAL_NONE,
                                                 RocalTensorOutputType output_datatype = ROCAL_UINT8);

/*! \brief Applies gamma correction on image with fixed parameters.
 * \ingroup group_rocal_augmentations
 * \param [in] context Rocal context
 * \param [in] input Input Rocal tensor
 * \param [in] is_output is the output tensor part of the graph output
 * \param [in] gamma gamma value for the image.
 * \param [in] output_layout the layout of the output tensor
 * \param [in] output_datatype the data type of the output tensor
 * \return RocalTensor
 */
extern "C" RocalTensor ROCAL_API_CALL rocalGammaFixed(RocalContext context, RocalTensor input,
                                                      float gamma,
                                                      bool is_output,
                                                      RocalTensorLayout output_layout = ROCAL_NONE,
                                                      RocalTensorOutputType output_datatype = ROCAL_UINT8);

/*! \brief Adjusts contrast of the image.
 * \ingroup group_rocal_augmentations
 * \param [in] context Rocal context
 * \param [in] input Input Rocal tensor
 * \param [in] is_output is the output tensor part of the graph output
 * \param [in] contrast_factor parameter representing the contrast factor for the contrast operation
 * \param [in] contrast_center parameter representing the contrast center for the contrast operation
 * \param [in] output_layout the layout of the output tensor
 * \param [in] output_datatype the data type of the output tensor
 * \return RocalTensor
 */
extern "C" RocalTensor ROCAL_API_CALL rocalContrast(RocalContext context, RocalTensor input,
                                                    bool is_output,
                                                    RocalFloatParam contrast_factor = NULL, RocalFloatParam contrast_center = NULL,
                                                    RocalTensorLayout output_layout = ROCAL_NONE,
                                                    RocalTensorOutputType output_datatype = ROCAL_UINT8);

/*! \brief Adjusts contrast of the image with fixed parameters.
 * \ingroup group_rocal_augmentations
 * \param [in] context Rocal context
 * \param [in] input Input Rocal tensor
 * \param [in] is_output is the output tensor part of the graph output
 * \param [in] contrast_factor  parameter representing the contrast factor for the contrast operation
 * \param [in] contrast_center  parameter representing the contrast center for the contrast operation
 * \param [in] output_layout the layout of the output tensor
 * \param [in] output_datatype the data type of the output tensor
 * \return RocalTensor
 */
extern "C" RocalTensor ROCAL_API_CALL rocalContrastFixed(RocalContext context, RocalTensor input,
                                                         float contrast_factor, float contrast_center,
                                                         bool is_output,
                                                         RocalTensorLayout output_layout = ROCAL_NONE,
                                                         RocalTensorOutputType output_datatype = ROCAL_UINT8);

/*! \brief Flip images horizontally and/or vertically based on inputs.
 * \ingroup group_rocal_augmentations
 * \param [in] context Rocal context
 * \param [in] input Input Rocal tensor
 * \param [in] is_output is the output tensor part of the graph output
 * \param [in] horizonal_flag  determines whether the input tensor should be flipped horizontally
 * \param [in] vertical_flag  determines whether the input tensor should be flipped vertically
 * \param [in] output_layout the layout of the output tensor
 * \param [in] output_datatype the data type of the output tensor
 * \return RocalTensor
 */
extern "C" RocalTensor ROCAL_API_CALL rocalFlip(RocalContext context, RocalTensor input, bool is_output,
                                                RocalIntParam horizonal_flag = NULL, RocalIntParam vertical_flag = NULL,
                                                RocalTensorLayout output_layout = ROCAL_NONE,
                                                RocalTensorOutputType output_datatype = ROCAL_UINT8);

/*! \brief Flip images horizontally and/or vertically with fixed parameters.
 * \ingroup group_rocal_augmentations
 * \param [in] context Rocal context
 * \param [in] input Input Rocal tensor
 * \param [in] is_output is the output tensor part of the graph output
 * \param [in] horizonal_flag  determines whether the input tensor should be flipped horizontally
 * \param [in] vertical_flag  determines whether the input tensor should be flipped vertically
 * \param [in] output_layout the layout of the output tensor
 * \param [in] output_datatype the data type of the output tensor
 * \return RocalTensor
 */
extern "C" RocalTensor ROCAL_API_CALL rocalFlipFixed(RocalContext context, RocalTensor input,
                                                     int horizonal_flag, int vertical_flag, bool is_output,
                                                     RocalTensorLayout output_layout = ROCAL_NONE,
                                                     RocalTensorOutputType output_datatype = ROCAL_UINT8);

/*! \brief Applies blur effect to images.
 * \ingroup group_rocal_augmentations
 * \param [in] context Rocal context
 * \param [in] input Input Rocal tensor
 * \param [in] is_output is the output tensor part of the graph output
 * \param [in] kernel_size size ofthr kernel used for blurring
 * \param [in] output_layout the layout of the output tensor
 * \param [in] output_datatype the data type of the output tensor
 * \return RocalTensor
 */
extern "C" RocalTensor ROCAL_API_CALL rocalBlur(RocalContext context, RocalTensor input,
                                                bool is_output,
                                                RocalIntParam kernel_size = NULL,
                                                RocalTensorLayout output_layout = ROCAL_NONE,
                                                RocalTensorOutputType output_datatype = ROCAL_UINT8);

/*! \brief Applies blur effect to images with fixed parameters.
 * \ingroup group_rocal_augmentations
 * \param [in] context Rocal context
 * \param [in] input Input Rocal tensor
 * \param [in] is_output is the output tensor part of the graph output
 * \param [in] kernel_size size of the kernel used for blurring
 * \param [in] output_layout the layout of the output tensor
 * \param [in] output_datatype the data type of the output tensor
 * \return RocalTensor
 */
extern "C" RocalTensor ROCAL_API_CALL rocalBlurFixed(RocalContext context, RocalTensor input,
                                                     int kernel_size, bool is_output,
                                                     RocalTensorLayout output_layout = ROCAL_NONE,
                                                     RocalTensorOutputType output_datatype = ROCAL_UINT8);

/*! \brief Blends two input images given the ratio: output = input1*ratio + input2*(1-ratio)
 * \ingroup group_rocal_augmentations
 * \param [in] context Rocal context
 * \param [in] input1 Input1 Rocal tensor
 * \param [in] input2 Input2 Rocal tensor
 * \param [in] is_output is the output tensor part of the graph output
 * \param [in] ratio Rocal parameter defining the blending ratio, should be between 0.0 and 1.0
 * \param [in] output_layout the layout of the output tensor
 * \param [in] output_datatype the data type of the output tensor
 * \return RocalTensor
 */
extern "C" RocalTensor ROCAL_API_CALL rocalBlend(RocalContext context, RocalTensor input1, RocalTensor input2,
                                                 bool is_output,
                                                 RocalFloatParam ratio = NULL,
                                                 RocalTensorLayout output_layout = ROCAL_NONE,
                                                 RocalTensorOutputType output_datatype = ROCAL_UINT8);

/*! \brief Blends two input images given the fixed ratio: output = input1*ratio + input2*(1-ratio)
 * \ingroup group_rocal_augmentations
 * \param [in] context Rocal context
 * \param [in] input1 Input1 Rocal tensor
 * \param [in] input2 Input2 Rocal tensor
 * \param [in] ratio Float value defining the blending ratio, should be between 0.0 and 1.0.
 * \param [in] is_output is the output tensor part of the graph output
 * \param [in] output_layout the layout of the output tensor
 * \param [in] output_datatype the data type of the output tensor
 * \return RocalTensor
 */
extern "C" RocalTensor ROCAL_API_CALL rocalBlendFixed(RocalContext context, RocalTensor input1, RocalTensor input2,
                                                      float ratio, bool is_output,
                                                      RocalTensorLayout output_layout = ROCAL_NONE,
                                                      RocalTensorOutputType output_datatype = ROCAL_UINT8);

/*! \brief Applies affine transformation to images.
 * \ingroup group_rocal_augmentations
 * \param [in] context Rocal context
 * \param [in] input Input Rocal tensor
 * \param [in] is_output is the output tensor part of the graph output
 * \param [in] x0 float parameter representing the coefficient of affine tensor matrix
 * \param [in] x1 float parameter representing the coefficient of affine tensor matrix
 * \param [in] y0 float parameter representing the coefficient of affine tensor matrix
 * \param [in] y1 float parameter representing the coefficient of affine tensor matrix
 * \param [in] o0 float parameter representing the coefficient of affine tensor matrix
 * \param [in] o1 float parameter representing the coefficient of affine tensor matrix
 * \param [in] dest_height output height
 * \param [in] dest_width output width
 * \param [in] interpolation_type The type of interpolation to be used for warp affine.
 * \param [in] output_layout the layout of the output tensor
 * \param [in] output_datatype the data type of the output tensor
 * \return RocalTensor
 */
extern "C" RocalTensor ROCAL_API_CALL rocalWarpAffine(RocalContext context, RocalTensor input, bool is_output,
                                                      unsigned dest_height = 0, unsigned dest_width = 0,
                                                      RocalFloatParam x0 = NULL, RocalFloatParam x1 = NULL,
                                                      RocalFloatParam y0 = NULL, RocalFloatParam y1 = NULL,
                                                      RocalFloatParam o0 = NULL, RocalFloatParam o1 = NULL,
                                                      RocalResizeInterpolationType interpolation_type = ROCAL_LINEAR_INTERPOLATION,
                                                      RocalTensorLayout output_layout = ROCAL_NONE,
                                                      RocalTensorOutputType output_datatype = ROCAL_UINT8);

/*! \brief Applies affine transformation to images with fixed affine matrix.
 * \ingroup group_rocal_augmentations
 * \param [in] context Rocal context
 * \param [in] input Input Rocal tensor
 * \param [in] is_output is the output tensor part of the graph output
 * \param [in] x0 float parameter representing the coefficient of affine tensor matrix
 * \param [in] x1 float parameter representing the coefficient of affine tensor matrix
 * \param [in] y0 float parameter representing the coefficient of affine tensor matrix
 * \param [in] y1 float parameter representing the coefficient of affine tensor matrix
 * \param [in] o0 float parameter representing the coefficient of affine tensor matrix
 * \param [in] o1 float parameter representing the coefficient of affine tensor matrix
 * \param [in] dest_height output height
 * \param [in] dest_width output width
 * \param [in] interpolation_type The type of interpolation to be used for warp affine.
 * \param [in] output_layout the layout of the output tensor
 * \param [in] output_datatype the data type of the output tensor
 * \return RocalTensor
 */
extern "C" RocalTensor ROCAL_API_CALL rocalWarpAffineFixed(RocalContext context, RocalTensor input, float x0, float x1,
                                                           float y0, float y1, float o0, float o1, bool is_output,
                                                           unsigned int dest_height = 0, unsigned int dest_width = 0,
                                                           RocalResizeInterpolationType interpolation_type = ROCAL_LINEAR_INTERPOLATION,
                                                           RocalTensorLayout output_layout = ROCAL_NONE,
                                                           RocalTensorOutputType output_datatype = ROCAL_UINT8);

/*! \brief Applies fish eye effect on images.
 * \ingroup group_rocal_augmentations
 * \param [in] context Rocal context
 * \param [in] input Input Rocal tensor
 * \param [in] is_output is the output tensor part of the graph output
 * \param [in] output_layout the layout of the output tensor
 * \param [in] output_datatype the data type of the output tensor
 * \return RocalTensor
 */
extern "C" RocalTensor ROCAL_API_CALL rocalFishEye(RocalContext context, RocalTensor input, bool is_output,
                                                   RocalTensorLayout output_layout = ROCAL_NONE,
                                                   RocalTensorOutputType output_datatype = ROCAL_UINT8);

/*! \brief Applies vignette effect on images.
 * \ingroup group_rocal_augmentations
 * \note Accepts U8 and RGB24 input.
 * \param [in] context Rocal context
 * \param [in] input Input Rocal tensor
 * \param [in] is_output is the output tensor part of the graph output
 * \param [in] sdev standard deviation for the vignette effect
 * \param [in] output_layout the layout of the output tensor
 * \param [in] output_datatype the data type of the output tensor
 * \return RocalTensor
 */
extern "C" RocalTensor ROCAL_API_CALL rocalVignette(RocalContext context, RocalTensor input,
                                                    bool is_output, RocalFloatParam sdev = NULL,
                                                    RocalTensorLayout output_layout = ROCAL_NONE,
                                                    RocalTensorOutputType output_datatype = ROCAL_UINT8);

/*! \brief Applies vignette effect on images with fixed parameters.
 * \ingroup group_rocal_augmentations
 * \note Accepts U8 and RGB24 input.
 * \param [in] context Rocal context
 * \param [in] input Input Rocal tensor
 * \param [in] sdev standard deviation for the vignette effect
 * \param [in] is_output is the output tensor part of the graph output
 * \param [in] output_layout the layout of the output tensor
 * \param [in] output_datatype the data type of the output tensor
 * \return RocalTensor
 */
extern "C" RocalTensor ROCAL_API_CALL rocalVignetteFixed(RocalContext context, RocalTensor input,
                                                         float sdev, bool is_output,
                                                         RocalTensorLayout output_layout = ROCAL_NONE,
                                                         RocalTensorOutputType output_datatype = ROCAL_UINT8);

/*! \brief Applies jitter effect on images.
 * \ingroup group_rocal_augmentations
 * \param [in] context Rocal context
 * \param [in] input Input Rocal tensor
 * \param [in] is_output is the output tensor part of the graph output
 * \param [in] kernel_size kernel size used for the jitter effect
 * \param [in] seed seed value for the random number generator
 * \param [in] output_layout the layout of the output tensor
 * \param [in] output_datatype the data type of the output tensor
 * \return RocalTensor
 */
extern "C" RocalTensor ROCAL_API_CALL rocalJitter(RocalContext context, RocalTensor input,
                                                  bool is_output,
                                                  RocalIntParam kernel_size = NULL,
                                                  int seed = 0,
                                                  RocalTensorLayout output_layout = ROCAL_NONE,
                                                  RocalTensorOutputType output_datatype = ROCAL_UINT8);

/*! \brief Applies jitter effect on images with fixed kernel size.
 * \ingroup group_rocal_augmentations
 * \param [in] context Rocal context
 * \param [in] input Input Rocal tensor
 * \param [in] is_output is the output tensor part of the graph output
 * \param [in] kernel_size kernel size used for the jitter effect
 * \param [in] seed seed value for the random number generator
 * \param [in] output_layout the layout of the output tensor
 * \param [in] output_datatype the data type of the output tensor
 * \return RocalTensor
 */
extern "C" RocalTensor ROCAL_API_CALL rocalJitterFixed(RocalContext context, RocalTensor input,
                                                       int kernel_size, bool is_output, int seed = 0,
                                                       RocalTensorLayout output_layout = ROCAL_NONE,
                                                       RocalTensorOutputType output_datatype = ROCAL_UINT8);

/*! \brief Applies salt and pepper noise effect on images.
 * \ingroup group_rocal_augmentations
 * \param [in] context Rocal context
 * \param [in] input Input Rocal tensor
 * \param [in] is_output is the output tensor part of the graph output
 * \param [in] noise_prob probability of applying the Salt and Pepper noise.
 * \param [in] salt_prob probability of applying salt noise
 * \param [in] salt_val specifies the value of the salt noise
 * \param [in] pepper_val specifies the value of the pepper noise
 * \param [in] seed seed value for the random number generator
 * \param [in] output_layout the layout of the output tensor
 * \param [in] output_datatype the data type of the output tensor
 * \return RocalTensor
 */
extern "C" RocalTensor ROCAL_API_CALL rocalSnPNoise(RocalContext context, RocalTensor input,
                                                    bool is_output,
                                                    RocalFloatParam noise_prob = NULL, RocalFloatParam salt_prob = NULL,
                                                    RocalFloatParam salt_val = NULL, RocalFloatParam pepper_val = NULL,
                                                    int seed = 0,
                                                    RocalTensorLayout output_layout = ROCAL_NONE,
                                                    RocalTensorOutputType output_datatype = ROCAL_UINT8);

/*! \brief Applies salt and pepper noise on images with fixed parameters.
 * \ingroup group_rocal_augmentations
 * \param [in] context Rocal context
 * \param [in] input Input Rocal tensor
 * \param [in] is_output is the output tensor part of the graph output
 * \param [in] noise_prob probability of applying the Salt and Pepper noise.
 * \param [in] salt_prob probability of applying salt noise
 * \param [in] salt_val specifies the value of the salt noise
 * \param [in] pepper_val specifies the value of the pepper noise
 * \param [in] seed seed value for the random number generator
 * \param [in] output_layout the layout of the output tensor
 * \param [in] output_datatype the data type of the output tensor
 * \return RocalTensor
 */
extern "C" RocalTensor ROCAL_API_CALL rocalSnPNoiseFixed(RocalContext context, RocalTensor input,
                                                         float noise_prob, float salt_prob,
                                                         float salt_val, float pepper_val,
                                                         bool is_output, int seed = 0,
                                                         RocalTensorLayout output_layout = ROCAL_NONE,
                                                         RocalTensorOutputType output_datatype = ROCAL_UINT8);

/*! \brief Applies snow effect on images.
 * \ingroup group_rocal_augmentations
 * \param [in] context Rocal context
 * \param [in] input Input Rocal tensor
 * \param [in] is_output is the output tensor part of the graph output
 * \param [in] snow Float param representing the intensity of snow effect
 * \param [in] output_layout the layout of the output tensor
 * \param [in] output_datatype the data type of the output tensor
 * \return RocalTensor
 */
extern "C" RocalTensor ROCAL_API_CALL rocalSnow(RocalContext context, RocalTensor input,
                                                bool is_output,
                                                RocalFloatParam snow = NULL,
                                                RocalTensorLayout output_layout = ROCAL_NONE,
                                                RocalTensorOutputType output_datatype = ROCAL_UINT8);

/*! \brief Applies snow effect on images with fixed parameter.
 * \ingroup group_rocal_augmentations
 * \param [in] context Rocal context
 * \param [in] input Input Rocal tensor
 * \param [in] snow Float param representing the intensity of snow effect
 * \param [in] is_output is the output tensor part of the graph output
 * \param [in] output_layout the layout of the output tensor
 * \param [in] output_datatype the data type of the output tensor
 * \return RocalTensor
 */
extern "C" RocalTensor ROCAL_API_CALL rocalSnowFixed(RocalContext context, RocalTensor input,
                                                     float snow, bool is_output,
                                                     RocalTensorLayout output_layout = ROCAL_NONE,
                                                     RocalTensorOutputType output_datatype = ROCAL_UINT8);

/*! \brief Applies rain effect on images.
 * \ingroup group_rocal_augmentations
 * \param [in] context Rocal context
 * \param [in] input Input Rocal tensor
 * \param [in] is_output is the output tensor part of the graph output
 * \param [in] rain_value parameter represents the intensity of rain effect
 * \param [in] rain_width parameter represents the width of the rain effect
 * \param [in] rain_height parameter represents the width of the rain effect
 * \param [in] rain_transparency parameter represents the transperancy of the rain effect
 * \param [in] output_layout the layout of the output tensor
 * \param [in] output_datatype the data type of the output tensor
 * \return RocalTensor
 */
extern "C" RocalTensor ROCAL_API_CALL rocalRain(RocalContext context, RocalTensor input,
                                                bool is_output,
                                                RocalFloatParam rain_value = NULL,
                                                RocalIntParam rain_width = NULL,
                                                RocalIntParam rain_height = NULL,
                                                RocalFloatParam rain_transparency = NULL,
                                                RocalTensorLayout output_layout = ROCAL_NONE,
                                                RocalTensorOutputType output_datatype = ROCAL_UINT8);

/*! \brief Applies rain effect on images with fixed parameter.
 * \ingroup group_rocal_augmentations
 * \param [in] context Rocal context
 * \param [in] input Input Rocal tensor
 * \param [in] is_output is the output tensor part of the graph output
 * \param [in] rain_value parameter represents the intensity of rain effect
 * \param [in] rain_width parameter represents the width of the rain effect
 * \param [in] rain_height parameter represents the width of the rain effect
 * \param [in] rain_transparency parameter represents the transperancy of the rain effect
 * \param [in] output_layout the layout of the output tensor
 * \param [in] output_datatype the data type of the output tensor
 * \return RocalTensor
 */
extern "C" RocalTensor ROCAL_API_CALL rocalRainFixed(RocalContext context, RocalTensor input,
                                                     float rain_value,
                                                     int rain_width,
                                                     int rain_height,
                                                     float rain_transparency,
                                                     bool is_output,
                                                     RocalTensorLayout output_layout = ROCAL_NONE,
                                                     RocalTensorOutputType output_datatype = ROCAL_UINT8);

/*! \brief Adjusts the color temperature in images.
 * \ingroup group_rocal_augmentations
 * \param [in] context Rocal context
 * \param [in] input Input Rocal tensor
 * \param [in] is_output is the output tensor part of the graph output
 * \param [in] adjustment color temperature adjustment value
 * \param [in] output_layout the layout of the output tensor
 * \param [in] output_datatype the data type of the output tensor
 * \return RocalTensor
 */
extern "C" RocalTensor ROCAL_API_CALL rocalColorTemp(RocalContext context, RocalTensor input,
                                                     bool is_output,
                                                     RocalIntParam adjustment = NULL,
                                                     RocalTensorLayout output_layout = ROCAL_NONE,
                                                     RocalTensorOutputType output_datatype = ROCAL_UINT8);

/*! \brief Adjusts the color temperature in images with fixed value.
 * \ingroup group_rocal_augmentations
 * \param [in] context Rocal context
 * \param [in] input Input Rocal tensor
 * \param [in] adjustment color temperature adjustment value
 * \param [in] output_layout the layout of the output tensor
 * \param [in] output_datatype the data type of the output tensor
 * \param [in] is_output is the output tensor part of the graph output
 * \return RocalTensor
 */
extern "C" RocalTensor ROCAL_API_CALL rocalColorTempFixed(RocalContext context, RocalTensor input,
                                                          int adjustment, bool is_output,
                                                          RocalTensorLayout output_layout = ROCAL_NONE,
                                                          RocalTensorOutputType output_datatype = ROCAL_UINT8);

/*! \brief Applies fog effect on images.
 * \ingroup group_rocal_augmentations
 * \param [in] context Rocal context
 * \param [in] input Input Rocal tensor
 * \param [in] is_output is the output tensor part of the graph output
 * \param [in] fog_value parameter representing the intensity of fog effect
 * \param [in] output_layout the layout of the output tensor
 * \param [in] output_datatype the data type of the output tensor
 * \return RocalTensor
 */
extern "C" RocalTensor ROCAL_API_CALL rocalFog(RocalContext context, RocalTensor input,
                                               bool is_output,
                                               RocalFloatParam fog_value = NULL,
                                               RocalTensorLayout output_layout = ROCAL_NONE,
                                               RocalTensorOutputType output_datatype = ROCAL_UINT8);

/*! \brief Applies fog effect on images with fixed parameter.
 * \ingroup group_rocal_augmentations
 * \param [in] context Rocal context
 * \param [in] input Input Rocal tensor
 * \param [in] fog_value parameter representing the intensity of fog effect
 * \param [in] is_output is the output tensor part of the graph output
 * \param [in] output_layout the layout of the output tensor
 * \param [in] output_datatype the data type of the output tensor
 * \return RocalTensor
 */
extern "C" RocalTensor ROCAL_API_CALL rocalFogFixed(RocalContext context, RocalTensor input,
                                                    float fog_value, bool is_output,
                                                    RocalTensorLayout output_layout = ROCAL_NONE,
                                                    RocalTensorOutputType output_datatype = ROCAL_UINT8);

/*! \brief Applies lens correction effect on images.
 * \ingroup group_rocal_augmentations
 * \param [in] context Rocal context
 * \param [in] input Input Rocal tensor
 * \param [in] is_output is the output tensor part of the graph output
 * \param [in] strength parameter representing the strength of the lens correction.
 * \param [in] zoom parameter representing the zoom factor of the lens correction.
 * \param [in] output_layout the layout of the output tensor
 * \param [in] output_datatype the data type of the output tensor
 * \return RocalTensor
 */
extern "C" RocalTensor ROCAL_API_CALL rocalLensCorrection(RocalContext context, RocalTensor input, bool is_output,
                                                          RocalFloatParam strength = NULL,
                                                          RocalFloatParam zoom = NULL,
                                                          RocalTensorLayout output_layout = ROCAL_NONE,
                                                          RocalTensorOutputType output_datatype = ROCAL_UINT8);

/*! \brief Applies lens correction effect on images with fixed parameters.
 * \ingroup group_rocal_augmentations
 * \param [in] context Rocal context
 * \param [in] input Input Rocal tensor
 * \param [in] strength parameter representing the strength of the lens correction.
 * \param [in] zoom parameter representing the zoom factor of the lens correction.
 * \param [in] is_output is the output tensor part of the graph output
 * \param [in] output_layout the layout of the output tensor
 * \param [in] output_datatype the data type of the output tensor
 * \return RocalTensor
 */
extern "C" RocalTensor ROCAL_API_CALL rocalLensCorrectionFixed(RocalContext context, RocalTensor input,
                                                               float strength, float zoom, bool is_output,
                                                               RocalTensorLayout output_layout = ROCAL_NONE,
                                                               RocalTensorOutputType output_datatype = ROCAL_UINT8);

/*! \brief Applies pixelate effect on images.
 * \ingroup group_rocal_augmentations
 * \param [in] context Rocal context
 * \param [in] input Input Rocal tensor
 * \param [in] is_output is the output tensor part of the graph output
 * \param [in] output_layout the layout of the output tensor
 * \param [in] output_datatype the data type of the output tensor
 * \return RocalTensor
 */
extern "C" RocalTensor ROCAL_API_CALL rocalPixelate(RocalContext context, RocalTensor input,
                                                    bool is_output,
                                                    RocalTensorLayout output_layout = ROCAL_NONE,
                                                    RocalTensorOutputType output_datatype = ROCAL_UINT8);

/*! \brief Adjusts the exposure in images.
 * \ingroup group_rocal_augmentations
 * \param [in] context Rocal context
 * \param [in] input Input Rocal tensor
 * \param [in] is_output is the output tensor part of the graph output
 * \param [in] exposure_factor exposure adjustment factor
 * \param [in] output_layout the layout of the output tensor
 * \param [in] output_datatype the data type of the output tensor
 * \return RocalTensor
 */
extern "C" RocalTensor ROCAL_API_CALL rocalExposure(RocalContext context, RocalTensor input,
                                                    bool is_output,
                                                    RocalFloatParam exposure_factor = NULL,
                                                    RocalTensorLayout output_layout = ROCAL_NONE,
                                                    RocalTensorOutputType output_datatype = ROCAL_UINT8);

/*! \brief Adjusts the exposure in images with fixed parameters.
 * \ingroup group_rocal_augmentations
 * \param [in] context Rocal context
 * \param [in] input Input Rocal tensor
 * \param [in] is_output is the output tensor part of the graph output
 * \param [in] exposure_factor exposure adjustment factor
 * \param [in] output_layout the layout of the output tensor
 * \param [in] output_datatype the data type of the output tensor
 * \return RocalTensor
 */
extern "C" RocalTensor ROCAL_API_CALL rocalExposureFixed(RocalContext context, RocalTensor input,
                                                         float exposure_factor, bool is_output,
                                                         RocalTensorLayout output_layout = ROCAL_NONE,
                                                         RocalTensorOutputType output_datatype = ROCAL_UINT8);

/*! \brief Adjusts the hue in images.
 * \ingroup group_rocal_augmentations
 * \param [in] context Rocal context
 * \param [in] input Input Rocal tensor
 * \param [in] is_output is the output tensor part of the graph output
 * \param [in] hue hue adjustment value in degrees
 * \param [in] output_layout the layout of the output tensor
 * \param [in] output_datatype the data type of the output tensor
 * \return RocalTensor
 */
extern "C" RocalTensor ROCAL_API_CALL rocalHue(RocalContext context, RocalTensor input,
                                               bool is_output,
                                               RocalFloatParam hue = NULL,
                                               RocalTensorLayout output_layout = ROCAL_NONE,
                                               RocalTensorOutputType output_datatype = ROCAL_UINT8);

/*! \brief Adjusts the hue in images with fixed parameters.
 * \ingroup group_rocal_augmentations
 * \param [in] context Rocal context
 * \param [in] input Input Rocal tensor
 * \param [in] is_output is the output tensor part of the graph output
 * \param [in] hue hue adjustment value in degrees
 * \param [in] output_layout the layout of the output tensor
 * \param [in] output_datatype the data type of the output tensor
 * \return RocalTensor
 */
extern "C" RocalTensor ROCAL_API_CALL rocalHueFixed(RocalContext context, RocalTensor input,
                                                    float hue,
                                                    bool is_output,
                                                    RocalTensorLayout output_layout = ROCAL_NONE,
                                                    RocalTensorOutputType output_datatype = ROCAL_UINT8);

/*! \brief Adjusts the saturation in images.
 * \ingroup group_rocal_augmentations
 * \param [in] context Rocal context
 * \param [in] input Input Rocal tensor
 * \param [in] is_output is the output tensor part of the graph output
 * \param [in] saturation saturation adjustment value
 * \param [in] output_layout the layout of the output tensor
 * \param [in] output_datatype the data type of the output tensor
 * \return RocalTensor
 */
extern "C" RocalTensor ROCAL_API_CALL rocalSaturation(RocalContext context, RocalTensor input,
                                                      bool is_output,
                                                      RocalFloatParam saturation = NULL,
                                                      RocalTensorLayout output_layout = ROCAL_NONE,
                                                      RocalTensorOutputType output_datatype = ROCAL_UINT8);

/*! \brief Adjusts the saturation in images with fixed parameters.
 * \ingroup group_rocal_augmentations
 * \param [in] context Rocal context
 * \param [in] input Input Rocal tensor
 * \param [in] is_output is the output tensor part of the graph output
 * \param [in] saturation saturation adjustment value
 * \param [in] output_layout the layout of the output tensor
 * \param [in] output_datatype the data type of the output tensor
 * \return RocalTensor
 */
extern "C" RocalTensor ROCAL_API_CALL rocalSaturationFixed(RocalContext context, RocalTensor input,
                                                           float saturation, bool is_output,
                                                           RocalTensorLayout output_layout = ROCAL_NONE,
                                                           RocalTensorOutputType output_datatype = ROCAL_UINT8);

/*! \brief Copies input tensor to output tensor.
 * \ingroup group_rocal_augmentations
 * \param [in] context Rocal context
 * \param [in] input Input Rocal tensor
 * \param [in] is_output is the output tensor part of the graph output
 * \return RocalTensor
 */
extern "C" RocalTensor ROCAL_API_CALL rocalCopy(RocalContext context, RocalTensor input, bool is_output);

/*! \brief Performs no operation.
 * \ingroup group_rocal_augmentations
 * \param [in] context Rocal context
 * \param [in] input Input Rocal tensor
 * \param [in] is_output is the output tensor part of the graph output
 * \return RocalTensor
 */
extern "C" RocalTensor ROCAL_API_CALL rocalNop(RocalContext context, RocalTensor input, bool is_output);

/*! \brief Adjusts the brightness, hue and saturation of the images.
 * \ingroup group_rocal_augmentations
 * \param [in] context Rocal context
 * \param [in] input Input Rocal tensor
 * \param [in] is_output is the output tensor part of the graph output
 * \param [in] alpha parameter that controls the brightness of an image
 * \param [in] beta parameter that helps in tuning the color balance of an image
 * \param [in] hue parameter that adjusts the hue of an image
 * \param [in] sat parameter that controls the intensity of colors
 * \param [in] output_layout the layout of the output tensor
 * \param [in] output_datatype the data type of the output tensor
 * \return RocalTensor
 */
extern "C" RocalTensor ROCAL_API_CALL rocalColorTwist(RocalContext context, RocalTensor input,
                                                      bool is_output,
                                                      RocalFloatParam alpha = NULL,
                                                      RocalFloatParam beta = NULL,
                                                      RocalFloatParam hue = NULL,
                                                      RocalFloatParam sat = NULL,
                                                      RocalTensorLayout output_layout = ROCAL_NONE,
                                                      RocalTensorOutputType output_datatype = ROCAL_UINT8);

/*! \brief Adjusts the brightness, hue and saturation of the images with fixed parameters.
 * \ingroup group_rocal_augmentations
 * \param [in] context Rocal context
 * \param [in] input Input Rocal tensor
 * \param [in] alpha parameter that controls the brightness of an image
 * \param [in] beta parameter that helps in tuning the color balance of an image
 * \param [in] hue parameter that adjusts the hue of an image
 * \param [in] sat parameter that controls the intensity of colors
 * \param [in] output_layout the layout of the output tensor
 * \param [in] output_datatype the data type of the output tensor
 * \param [in] is_output is the output tensor part of the graph output
 * \return RocalTensor
 */
extern "C" RocalTensor ROCAL_API_CALL rocalColorTwistFixed(RocalContext context, RocalTensor input,
                                                           float alpha,
                                                           float beta,
                                                           float hue,
                                                           float sat,
                                                           bool is_output,
                                                           RocalTensorLayout output_layout = ROCAL_NONE,
                                                           RocalTensorOutputType output_datatype = ROCAL_UINT8);

/*! \brief Fused function which performs crop, normalize and flip on images.
 * \ingroup group_rocal_augmentations
 * \param [in] context Rocal context
 * \param [in] input Input Rocal tensor
 * \param [in] crop_height crop width of the tensor
 * \param [in] crop_width crop height of the tensor
 * \param [in] start_x x-coordinate, start of the input tensor to be cropped
 * \param [in] start_y y-coordinate, start of the input tensor to be cropped
 * \param [in] mean mean value (specified for each channel) for tensor normalization
 * \param [in] std_dev standard deviation value (specified for each channel) for tensor normalization
 * \param [in] is_output is the output tensor part of the graph output
 * \param [in] mirror controls horizontal flip of the tensor
 * \param [in] output_layout the layout of the output tensor
 * \param [in] output_datatype the data type of the output tensor
 * \return RocalTensor
 */
extern "C" RocalTensor ROCAL_API_CALL rocalCropMirrorNormalize(RocalContext context, RocalTensor input,
                                                               unsigned crop_height,
                                                               unsigned crop_width,
                                                               float start_x,
                                                               float start_y,
                                                               std::vector<float> &mean,
                                                               std::vector<float> &std_dev,
                                                               bool is_output,
                                                               RocalIntParam mirror = NULL,
                                                               RocalTensorLayout output_layout = ROCAL_NONE,
                                                               RocalTensorOutputType output_datatype = ROCAL_UINT8);

/*! \brief Crops images.
 * \ingroup group_rocal_augmentations
 * \param [in] context Rocal context
 * \param [in] input Input Rocal tensor
 * \param [in] crop_height crop width of the tensor
 * \param [in] crop_width crop height of the tensor
 * \param [in] crop_depth crop depth of the tensor
 * \param [in] crop_pox_x x-coordinate, start of the input tensor to be cropped
 * \param [in] crop_pos_y y-coordinate, start of the input tensor to be cropped
 * \param [in] crop_pos_z z-coordinate, start of the input tensor to be cropped
 * \param [in] is_output is the output tensor part of the graph output
 * \param [in] output_layout the layout of the output tensor
 * \param [in] output_datatype the data type of the output tensor
 * \return RocalTensor
 */
extern "C" RocalTensor ROCAL_API_CALL rocalCrop(RocalContext context, RocalTensor input, bool is_output,
                                                RocalFloatParam crop_width = NULL,
                                                RocalFloatParam crop_height = NULL,
                                                RocalFloatParam crop_depth = NULL,
                                                RocalFloatParam crop_pox_x = NULL,
                                                RocalFloatParam crop_pos_y = NULL,
                                                RocalFloatParam crop_pos_z = NULL,
                                                RocalTensorLayout output_layout = ROCAL_NONE,
                                                RocalTensorOutputType output_datatype = ROCAL_UINT8);

/*! \brief Crops images with fixed coordinates.
 * \ingroup group_rocal_augmentations
 * \param [in] context Rocal context
 * \param [in] input Input Rocal tensor
 * \param [in] crop_height crop width of the tensor
 * \param [in] crop_width crop height of the tensor
 * \param [in] crop_depth crop depth of the tensor
 * \param [in] crop_pox_x x-coordinate, start of the input tensor to be cropped
 * \param [in] crop_pos_y y-coordinate, start of the input tensor to be cropped
 * \param [in] crop_pos_z z-coordinate, start of the input tensor to be cropped
 * \param [in] is_output is the output tensor part of the graph output
 * \param [in] output_layout the layout of the output tensor
 * \param [in] output_datatype the data type of the output tensor
 * \return RocalTensor
 */
extern "C" RocalTensor ROCAL_API_CALL rocalCropFixed(RocalContext context, RocalTensor input,
                                                     unsigned crop_width,
                                                     unsigned crop_height,
                                                     unsigned crop_depth,
                                                     bool is_output,
                                                     float crop_pox_x,
                                                     float crop_pos_y,
                                                     float crop_pos_z,
                                                     RocalTensorLayout output_layout = ROCAL_NONE,
                                                     RocalTensorOutputType output_datatype = ROCAL_UINT8);

/*! \brief Crops images at the center with fixed coordinates.
 * \ingroup group_rocal_augmentations
 * \param [in] context Rocal context
 * \param [in] input Input Rocal tensor
 * \param [in] crop_height crop width of the tensor
 * \param [in] crop_width crop height of the tensor
 * \param [in] crop_depth crop depth of the tensor
 * \param [in] is_output is the output tensor part of the graph output
 * \param [in] output_layout the layout of the output tensor
 * \param [in] output_datatype the data type of the output tensor
 * \return RocalTensor
 */
extern "C" RocalTensor ROCAL_API_CALL rocalCropCenterFixed(RocalContext context, RocalTensor input,
                                                           unsigned crop_width,
                                                           unsigned crop_height,
                                                           unsigned crop_depth,
                                                           bool is_output,
                                                           RocalTensorLayout output_layout = ROCAL_NONE,
                                                           RocalTensorOutputType output_datatype = ROCAL_UINT8);

/*! \brief Fused function which performs resize, crop and flip on images with fixed crop.
 * \ingroup group_rocal_augmentations
 * \param [in] context Rocal context
 * \param [in] input Input Rocal tensor
 * \param [in] dest_height output height
 * \param [in] dest_width output width
 * \param [in] crop_h crop width of the tensor
 * \param [in] crop_w crop height of the tensor
 * \param [in] is_output is the output tensor part of the graph output
 * \param [in] mirror controls horizontal flip of the tensor
 * \param [in] output_layout the layout of the output tensor
 * \param [in] output_datatype the data type of the output tensor
 * \return RocalTensor
 */
extern "C" RocalTensor ROCAL_API_CALL rocalResizeCropMirrorFixed(RocalContext context, RocalTensor input,
                                                                 unsigned dest_width, unsigned dest_height,
                                                                 bool is_output,
                                                                 unsigned crop_h,
                                                                 unsigned crop_w,
                                                                 RocalIntParam mirror,
                                                                 RocalTensorLayout output_layout = ROCAL_NONE,
                                                                 RocalTensorOutputType output_datatype = ROCAL_UINT8);

/*! \brief Fused function which performs resize, crop and flip on images.
 * \ingroup group_rocal_augmentations
 * \param [in] context Rocal context
 * \param [in] input Input Rocal tensor
 * \param [in] dest_height output height
 * \param [in] dest_width output width
 * \param [in] crop_height crop width of the tensor
 * \param [in] crop_width crop height of the tensor
 * \param [in] is_output is the output tensor part of the graph output
 * \param [in] mirror controls horizontal flip of the tensor
 * \param [in] output_layout the layout of the output tensor
 * \param [in] output_datatype the data type of the output tensor
 * \return RocalTensor
 */
extern "C" RocalTensor ROCAL_API_CALL rocalResizeCropMirror(RocalContext context, RocalTensor input,
                                                            unsigned dest_width, unsigned dest_height,
                                                            bool is_output, RocalFloatParam crop_height = NULL,
                                                            RocalFloatParam crop_width = NULL, RocalIntParam mirror = NULL,
                                                            RocalTensorLayout output_layout = ROCAL_NONE,
                                                            RocalTensorOutputType output_datatype = ROCAL_UINT8);

/*! \brief Crops images randomly.
 * \ingroup group_rocal_augmentations
 * \param [in] context Rocal context
 * \param [in] input Input Rocal tensor
 * \param [in] is_output is the output tensor part of the graph output
 * \param [in] num_of_attempts maximum number of attempts the function will make to find a valid crop
 * \param [in] crop_area_factor specifies the proportion of the input image to be included in the cropped region
 * \param [in] crop_aspect_ratio specifies the aspect ratio of the cropped region
 * \param [in] crop_pos_x specifies a specific horizontal position for the crop
 * \param [in] crop_pos_y specifies a specific vertical position for the crop
 * \param [in] output_layout the layout of the output tensor
 * \param [in] output_datatype the data type of the output tensor
 * \return RocalTensor
 */
extern "C" RocalTensor ROCAL_API_CALL rocalRandomCrop(RocalContext context, RocalTensor input,
                                                      bool is_output,
                                                      RocalFloatParam crop_area_factor = NULL,
                                                      RocalFloatParam crop_aspect_ratio = NULL,
                                                      RocalFloatParam crop_pos_x = NULL,
                                                      RocalFloatParam crop_pos_y = NULL,
                                                      int num_of_attempts = 20,
                                                      RocalTensorLayout output_layout = ROCAL_NONE,
                                                      RocalTensorOutputType output_datatype = ROCAL_UINT8);

/*! \brief Crops images randomly used for SSD training.
 * \ingroup group_rocal_augmentations
 * \param [in] context Rocal context
 * \param [in] input Input Rocal tensor
 * \param [in] is_output is the output tensor part of the graph output
 * \param [in] threshold the threshold parameter for crop operation
 * \param [in] crop_area_factor specifies the proportion of the input image to be included in the cropped region
 * \param [in] crop_aspect_ratio specifies the aspect ratio of the cropped region
 * \param [in] crop_pos_x specifies a specific horizontal position for the crop
 * \param [in] crop_pos_y specifies a specific vertical position for the crop
 * \param [in] num_of_attempts he maximum number of attempts the function will make to find a valid crop
 * \param [in] output_layout the layout of the output tensor
 * \param [in] output_datatype the data type of the output tensor
 * \return RocalTensor
 */
extern "C" RocalTensor ROCAL_API_CALL rocalSSDRandomCrop(RocalContext context, RocalTensor input,
                                                         bool is_output,
                                                         RocalFloatParam threshold = NULL,
                                                         RocalFloatParam crop_area_factor = NULL,
                                                         RocalFloatParam crop_aspect_ratio = NULL,
                                                         RocalFloatParam crop_pos_x = NULL,
                                                         RocalFloatParam crop_pos_y = NULL,
                                                         int num_of_attempts = 20,
                                                         RocalTensorLayout output_layout = ROCAL_NONE,
                                                         RocalTensorOutputType output_datatype = ROCAL_UINT8);

/*! \brief Applies preemphasis filter to the input data.
 * \ingroup group_rocal_augmentations
 * \param [in] context Rocal context
 * \param [in] input Input Rocal tensor
 * \param [in] is_output is the output tensor part of the graph output
 * \param [in] preemph_coeff Preemphasis coefficient
 * \param [in] preemph_border_type Border value policy. Possible values are "zero", "clamp", "reflect".
 * \param [in] output_datatype the data type of the output tensor
 * \return RocalTensor
 */
extern "C" RocalTensor ROCAL_API_CALL rocalPreEmphasisFilter(RocalContext context,
                                                             RocalTensor input,
                                                             bool is_output,
                                                             RocalFloatParam preemph_coeff = NULL,
                                                             RocalAudioBorderType preemph_border_type = RocalAudioBorderType::ROCAL_CLAMP,
                                                             RocalTensorOutputType output_datatype = ROCAL_FP32);

<<<<<<< HEAD
/*! \brief Produces a spectrogram from a 1D signal (for example, audio).
 * \ingroup group_rocal_augmentations
 * \param [in] p_context Rocal context
 * \param [in] p_input Input Rocal tensor
=======
/*! \brief Produces a spectrogram from a 1D audio signal.
 * \ingroup group_rocal_augmentations
 * \param [in] context Rocal context
 * \param [in] input Input Rocal tensor
>>>>>>> 4128bf88
 * \param [in] is_output is the output tensor part of the graph output
 * \param [in] window_fn values of the window function
 * \param [in] center_windows boolean value to specify whether extracted windows should be padded so that the window function is centered at multiples of window_step
 * \param [in] reflect_padding Indicates the padding policy when sampling outside the bounds of the audio data
 * \param [in] spectrogram_layout output spectrogram layout
 * \param [in] power Exponent of the magnitude of the spectrum
 * \param [in] nfft Size of the Fast Fourier transform (FFT)
 * \param [in] window_length Window size in the number of samples
 * \param [in] window_step Step between the Short-time Fourier transform (STFT) windows in number of samples
 * \param [in] output_datatype the data type of the output tensor
 * \return RocalTensor
 */
<<<<<<< HEAD
extern "C" RocalTensor ROCAL_API_CALL rocalSpectrogram(RocalContext p_context,
                                                       RocalTensor p_input,
=======
extern "C" RocalTensor ROCAL_API_CALL rocalSpectrogram(RocalContext context,
                                                       RocalTensor input,
>>>>>>> 4128bf88
                                                       bool is_output,
                                                       std::vector<float> &window_fn,
                                                       bool center_windows,
                                                       bool reflect_padding,
                                                       RocalSpectrogramLayout spectrogram_layout,
                                                       int power,
                                                       int nfft,
                                                       int window_length = 512,
                                                       int window_step = 256,
                                                       RocalTensorOutputType output_datatype = ROCAL_FP32);

<<<<<<< HEAD
/*! \brief A
 * \ingroup group_rocal_augmentations
 * \param [in] p_context Rocal context
 * \param [in] p_input Input Rocal tensor
 * \param [in] is_output is the output tensor part of the graph output
 * \param [in] output_datatype the data type of the output tensor
 * \return RocalTensor
 */
extern "C" RocalTensor ROCAL_API_CALL rocalToDecibels(RocalContext p_context,
                                                      RocalTensor p_input,
                                                      bool is_output,
                                                      float cutoff_db,
                                                      float multiplier,
                                                      float reference_magnitude,
                                                      RocalTensorOutputType rocal_tensor_output_type);

=======
>>>>>>> 4128bf88
#endif  // MIVISIONX_ROCAL_API_AUGMENTATION_H<|MERGE_RESOLUTION|>--- conflicted
+++ resolved
@@ -1115,17 +1115,10 @@
                                                              RocalAudioBorderType preemph_border_type = RocalAudioBorderType::ROCAL_CLAMP,
                                                              RocalTensorOutputType output_datatype = ROCAL_FP32);
 
-<<<<<<< HEAD
-/*! \brief Produces a spectrogram from a 1D signal (for example, audio).
- * \ingroup group_rocal_augmentations
- * \param [in] p_context Rocal context
- * \param [in] p_input Input Rocal tensor
-=======
 /*! \brief Produces a spectrogram from a 1D audio signal.
  * \ingroup group_rocal_augmentations
  * \param [in] context Rocal context
  * \param [in] input Input Rocal tensor
->>>>>>> 4128bf88
  * \param [in] is_output is the output tensor part of the graph output
  * \param [in] window_fn values of the window function
  * \param [in] center_windows boolean value to specify whether extracted windows should be padded so that the window function is centered at multiples of window_step
@@ -1138,13 +1131,8 @@
  * \param [in] output_datatype the data type of the output tensor
  * \return RocalTensor
  */
-<<<<<<< HEAD
-extern "C" RocalTensor ROCAL_API_CALL rocalSpectrogram(RocalContext p_context,
-                                                       RocalTensor p_input,
-=======
 extern "C" RocalTensor ROCAL_API_CALL rocalSpectrogram(RocalContext context,
                                                        RocalTensor input,
->>>>>>> 4128bf88
                                                        bool is_output,
                                                        std::vector<float> &window_fn,
                                                        bool center_windows,
@@ -1156,7 +1144,6 @@
                                                        int window_step = 256,
                                                        RocalTensorOutputType output_datatype = ROCAL_FP32);
 
-<<<<<<< HEAD
 /*! \brief A
  * \ingroup group_rocal_augmentations
  * \param [in] p_context Rocal context
@@ -1173,6 +1160,4 @@
                                                       float reference_magnitude,
                                                       RocalTensorOutputType rocal_tensor_output_type);
 
-=======
->>>>>>> 4128bf88
 #endif  // MIVISIONX_ROCAL_API_AUGMENTATION_H