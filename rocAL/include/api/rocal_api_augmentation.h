--- conflicted
+++ resolved
@@ -1101,30 +1101,17 @@
 /*! \brief Applies preemphasis filter to the input data.
  * \ingroup group_rocal_augmentations
  * \param [in] context Rocal context
-<<<<<<< HEAD
- * \param [in] p_input Input Rocal tensor
- * \param [in] is_output is the output tensor part of the graph output
- * \param [in] p_preemph_coeff Preemphasis coefficient coeff.
-=======
  * \param [in] input Input Rocal tensor
  * \param [in] is_output is the output tensor part of the graph output
  * \param [in] preemph_coeff Preemphasis coefficient
->>>>>>> 46b0bcc1
  * \param [in] preemph_border_type Border value policy. Possible values are "zero", "clamp", "reflect".
  * \param [in] output_datatype the data type of the output tensor
  * \return RocalTensor
  */
-<<<<<<< HEAD
-extern "C" RocalTensor ROCAL_API_CALL rocalPreEmphasisFilter(RocalContext p_context,
-                                                             RocalTensor p_input,
-                                                             bool is_output,
-                                                             RocalFloatParam p_preemph_coeff = NULL,
-=======
 extern "C" RocalTensor ROCAL_API_CALL rocalPreEmphasisFilter(RocalContext context,
                                                              RocalTensor input,
                                                              bool is_output,
                                                              RocalFloatParam preemph_coeff = NULL,
->>>>>>> 46b0bcc1
                                                              RocalAudioBorderType preemph_border_type = RocalAudioBorderType::CLAMP,
                                                              RocalTensorOutputType output_datatype = ROCAL_FP32);
 
