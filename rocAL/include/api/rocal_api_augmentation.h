--- conflicted
+++ resolved
@@ -1249,7 +1249,7 @@
                                                            RocalTensor p_input,
                                                            bool is_output,
                                                            float scalar = 0.0,
-                                                           RocalTensorOutputType output_datatype = ROCAL_FP32);                                                           
+                                                           RocalTensorOutputType output_datatype = ROCAL_FP32);
 
 /*! \brief Adds two tensors and returns the output.
  * \param [in] p_context Rocal context
@@ -1352,11 +1352,6 @@
                                                          float sample_rate,
                                                          RocalTensorOutputType output_datatype);
 
-<<<<<<< HEAD
-extern "C" RocalTensor ROCAL_API_CALL rocalSetLayout(RocalContext context, RocalTensor input,
-                                                     RocalTensorLayout output_layout = ROCAL_NONE);
-
-=======
 /*! \brief Computes natural logarithm (base-e) of values in input and returns the output
  * \param [in] p_context Rocal context
  * \param [in] p_input Input Rocal tensor
@@ -1377,5 +1372,4 @@
 extern "C" RocalTensor ROCAL_API_CALL rocalCast(RocalContext context, RocalTensor input,
                                                 bool is_output,
                                                 RocalTensorOutputType output_datatype = ROCAL_UINT8);
->>>>>>> d71ac5fb
 #endif  // MIVISIONX_ROCAL_API_AUGMENTATION_H