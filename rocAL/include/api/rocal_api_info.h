--- conflicted
+++ resolved
@@ -133,14 +133,8 @@
  * \brief Retrieves the information about the size of the last batch.
  * \ingroup group_rocal_info
  * \param rocal_context
-<<<<<<< HEAD
- * \return The number of samples that were padded in adherence with last_batch_policy and last_batch_padded
- */
-extern "C"  size_t  ROCAL_API_CALL rocalGetLastBatchPaddedSize(RocalContext rocal_context);
-=======
  * \return The number of samples that were padded in the last batch in adherence with last_batch_policy and last_batch_padded
  */
 extern "C" size_t ROCAL_API_CALL rocalGetLastBatchPaddedSize(RocalContext rocal_context);
->>>>>>> 5276ec23
 
 #endif  // MIVISIONX_ROCAL_API_INFO_H