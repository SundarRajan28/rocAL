--- conflicted
+++ resolved
@@ -377,7 +377,6 @@
     ROCAL_EXTSOURCE_RAW_UNCOMPRESSED = 2,
 };
 
-<<<<<<< HEAD
 /*! \brief rocAL Audio Border Type enum
  * \ingroup group_rocal_types
  */
@@ -391,7 +390,8 @@
     /*! \brief AMD ROCAL_REFLECT
      */
     ROCAL_REFLECT = 2
-=======
+};
+
 /*! \brief Tensor Last Batch Policies
  *  \ingroup group_rocal_types
  */
@@ -405,7 +405,6 @@
     /*! \brief ROCAL_LAST_BATCH_PARTIAL - The last batch is partially filled with the remaining data from the current epoch, keeping the rest of the samples empty. (currently this policy works similar to FILL in rocAL, PARTIAL policy needs to be handled from python end)
      */
     ROCAL_LAST_BATCH_PARTIAL = 2
->>>>>>> 037e3083
 };
 
 #endif  // MIVISIONX_ROCAL_API_TYPES_H