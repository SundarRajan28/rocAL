--- conflicted
+++ resolved
@@ -218,17 +218,6 @@
     /*! \brief AMD ROCAL_NFCHW
      */
     ROCAL_NFCHW = 3,
-<<<<<<< HEAD
-    /*! \brief AMD ROCAL_NDHWC
-     */
-    ROCAL_NDHWC = 4,
-    /*! \brief AMD ROCAL_NCDHW
-     */
-    ROCAL_NCDHW = 5,
-    /*! \brief AMD ROCAL_NONE
-     */
-    ROCAL_NONE = 6  // Layout for generic tensors (Non-Image or Non-Video)
-=======
     /*! \brief AMD ROCAL_NHW
      */
     ROCAL_NHW = 4,
@@ -243,7 +232,6 @@
     /*! \brief AMD ROCAL_NONE
      */
     ROCAL_NONE = 7  // Layout for generic tensors (Non-Image or Non-Video)
->>>>>>> 5276ec23
 };
 
 /*! \brief rocAL Tensor Output Type enum
@@ -464,16 +452,4 @@
     ROCAL_LAST_BATCH_PARTIAL = 2
 };
 
-/*! \brief Tensor padding types
- * \ingroup group_rocal_types
- */
-enum RocalOutOfBoundsPolicy {
-    /*! \brief TRIM_TO_SHAPE
-     */
-    TRIMTOSHAPE = 0,
-    /*! \brief PAD
-     */
-    PAD,
-};
-
 #endif  // MIVISIONX_ROCAL_API_TYPES_H