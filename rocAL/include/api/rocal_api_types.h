/*
Copyright (c) 2019 - 2023 Advanced Micro Devices, Inc. All rights reserved.

Permission is hereby granted, free of charge, to any person obtaining a copy
of this software and associated documentation files (the "Software"), to deal
in the Software without restriction, including without limitation the rights
to use, copy, modify, merge, publish, distribute, sublicense, and/or sell
copies of the Software, and to permit persons to whom the Software is
furnished to do so, subject to the following conditions:

The above copyright notice and this permission notice shall be included in
all copies or substantial portions of the Software.

THE SOFTWARE IS PROVIDED "AS IS", WITHOUT WARRANTY OF ANY KIND, EXPRESS OR
IMPLIED, INCLUDING BUT NOT LIMITED TO THE WARRANTIES OF MERCHANTABILITY,
FITNESS FOR A PARTICULAR PURPOSE AND NONINFRINGEMENT.  IN NO EVENT SHALL THE
AUTHORS OR COPYRIGHT HOLDERS BE LIABLE FOR ANY CLAIM, DAMAGES OR OTHER
LIABILITY, WHETHER IN AN ACTION OF CONTRACT, TORT OR OTHERWISE, ARISING FROM,
OUT OF OR IN CONNECTION WITH THE SOFTWARE OR THE USE OR OTHER DEALINGS IN
THE SOFTWARE.
*/

#ifndef MIVISIONX_ROCAL_API_TYPES_H
#define MIVISIONX_ROCAL_API_TYPES_H

#include <cstdlib>

#ifndef ROCAL_API_CALL
#if defined(_WIN32)
#define ROCAL_API_CALL __stdcall
#else
/*!
 * rocAL API Call macro.
 */
#define ROCAL_API_CALL
#endif
#endif

/*!
 * \file
 * \brief The AMD rocAL Library - Types
 *
 * \defgroup group_rocal_types API: AMD rocAL - Types
 * \brief The AMD rocAL Types.
 */

#include <half/half.hpp>
using half_float::half;

/*! \brief typedef void* Float Param
 * \ingroup group_rocal_types
 */
typedef void* RocalFloatParam;

/*! \brief typedef void* rocAL Int Param
 * \ingroup group_rocal_types
 */
typedef void* RocalIntParam;

/*! \brief typedef void* rocAL Context
 * \ingroup group_rocal_types
 */
typedef void* RocalContext;

/*! \brief typedef std::vectors
 * \ingroup group_rocal_types
 */
///@{
typedef std::vector<int> ImageIDBatch, AnnotationIDBatch;
typedef std::vector<std::string> ImagePathBatch;
typedef std::vector<float> ScoreBatch, RotationBatch;
typedef std::vector<std::vector<float>> CenterBatch, ScaleBatch;
typedef std::vector<std::vector<std::vector<float>>> JointsBatch, JointsVisibilityBatch;
///@}

/*! \brief Timing Info struct
 * \ingroup group_rocal_types
 */
struct TimingInfo {
    long long unsigned load_time;
    long long unsigned decode_time;
    long long unsigned process_time;
    long long unsigned transfer_time;
};

// HRNet training expects meta data (joints_data) in below format, so added here as a type for exposing to user
/*! \brief rocAL Joints Data struct - HRNet training expects meta data (joints_data) in below format, so added here as a type for exposing to user
 * \ingroup group_rocal_types
 */
struct RocalJointsData {
    ImageIDBatch image_id_batch;
    AnnotationIDBatch annotation_id_batch;
    ImagePathBatch image_path_batch;
    CenterBatch center_batch;
    ScaleBatch scale_batch;
    JointsBatch joints_batch;
    JointsVisibilityBatch joints_visibility_batch;
    ScoreBatch score_batch;
    RotationBatch rotation_batch;
};

struct ROIxywh {
    unsigned x;
    unsigned y;
    unsigned w;
    unsigned h;
};

/*! \brief  rocAL Status enum
 * \ingroup group_rocal_types
 */
enum RocalStatus {
    /*! \brief AMD ROCAL_OK
     */
    ROCAL_OK = 0,
    /*! \brief AMD ROCAL_CONTEXT_INVALID
     */
    ROCAL_CONTEXT_INVALID,
    /*! \brief AMD ROCAL_RUNTIME_ERROR
     */
    ROCAL_RUNTIME_ERROR,
    /*! \brief AMD ROCAL_UPDATE_PARAMETER_FAILED
     */
    ROCAL_UPDATE_PARAMETER_FAILED,
    /*! \brief AMD ROCAL_INVALID_PARAMETER_TYPE
     */
    ROCAL_INVALID_PARAMETER_TYPE
};

/*! \brief rocAL Image Color enum
 * \ingroup group_rocal_types
 */
enum RocalImageColor {
    /*! \brief AMD ROCAL_COLOR_RGB24
     */
    ROCAL_COLOR_RGB24 = 0,
    /*! \brief AMD ROCAL_COLOR_BGR24
     */
    ROCAL_COLOR_BGR24 = 1,
    /*! \brief AMD ROCAL_COLOR_U8
     */
    ROCAL_COLOR_U8 = 2,
    /*! \brief AMD ROCAL_COLOR_RGB_PLANAR
     */
    ROCAL_COLOR_RGB_PLANAR = 3,
};

/*! \brief rocAL Process Mode enum
 * \ingroup group_rocal_types
 */
enum RocalProcessMode {
    /*! \brief AMD ROCAL_PROCESS_GPU
     */
    ROCAL_PROCESS_GPU = 0,
    /*! \brief AMD ROCAL_PROCESS_CPU
     */
    ROCAL_PROCESS_CPU = 1
};

/*! \brief rocAL Flip Axis enum
 * \ingroup group_rocal_types
 */
enum RocalFlipAxis {
    /*! \brief AMD ROCAL_FLIP_HORIZONTAL
     */
    ROCAL_FLIP_HORIZONTAL = 0,
    /*! \brief AMD ROCAL_FLIP_VERTICAL
     */
    ROCAL_FLIP_VERTICAL = 1
};

/*! \brief rocAL Image Size Evaluation Policy enum
 * \ingroup group_rocal_types
 */
enum RocalImageSizeEvaluationPolicy {
    /*! \brief AMD ROCAL_USE_MAX_SIZE
     */
    ROCAL_USE_MAX_SIZE = 0,
    /*! \brief AMD ROCAL_USE_USER_GIVEN_SIZE
     */
    ROCAL_USE_USER_GIVEN_SIZE = 1,
    /*! \brief AMD ROCAL_USE_MOST_FREQUENT_SIZE
     */
    ROCAL_USE_MOST_FREQUENT_SIZE = 2,
    /*! \brief Use the given size only if the actual decoded size is greater than the given size
     */
    ROCAL_USE_USER_GIVEN_SIZE_RESTRICTED = 3,  // use the given size only if the actual decoded size is greater than the given size
    /*! \brief Use max size if the actual decoded size is greater than max
     */
    ROCAL_USE_MAX_SIZE_RESTRICTED = 4,         // use max size if the actual decoded size is greater than max
};

/*! \brief rocAL Decode Device enum
 * \ingroup group_rocal_types
 */
enum RocalDecodeDevice {
    /*! \brief AMD ROCAL_HW_DECODE
     */
    ROCAL_HW_DECODE = 0,
    /*! \brief AMD ROCAL_SW_DECODE
     */
    ROCAL_SW_DECODE = 1
};

/*! \brief rocAL Tensor Layout enum
 * \ingroup group_rocal_types
 */
enum RocalTensorLayout {
    /*! \brief AMD ROCAL_NHWC
     */
    ROCAL_NHWC = 0,
    /*! \brief AMD ROCAL_NCHW
     */
    ROCAL_NCHW = 1,
    /*! \brief AMD ROCAL_NFHWc
     */
    ROCAL_NFHWC = 2,
    /*! \brief AMD ROCAL_NFCHW
     */
    ROCAL_NFCHW = 3,
    /*! \brief AMD ROCAL_NONE
     */
    ROCAL_NONE = 4  // Layout for generic tensors (Non-Image or Non-Video)
};

/*! \brief rocAL Tensor Output Type enum
 * \ingroup group_rocal_types
 */
enum RocalTensorOutputType {
    /*! \brief AMD ROCAL_FP32
     */
    ROCAL_FP32 = 0,
    /*! \brief AMD ROCAL_FP16
     */
    ROCAL_FP16 = 1,
    /*! \brief AMD ROCAL_UINT8
     */
    ROCAL_UINT8 = 2,
    /*! \brief AMD ROCAL_INT8
     */
    ROCAL_INT8 = 3
};

/*! \brief rocAL Decoder Type enum
 * \ingroup group_rocal_types
 */
enum RocalDecoderType {
    /*! \brief AMD ROCAL_DECODER_TJPEG
     */
    ROCAL_DECODER_TJPEG = 0,
    /*! \brief AMD ROCAL_DECODER_OPENCV
     */
    ROCAL_DECODER_OPENCV = 1,
    /*! \brief AMD ROCAL_DECODER_HW_JPEG
     */
    ROCAL_DECODER_HW_JPEG = 2,
    /*! \brief AMD ROCAL_DECODER_VIDEO_FFMPEG_SW
     */
    ROCAL_DECODER_VIDEO_FFMPEG_SW = 3,
    /*! \brief AMD ROCAL_DECODER_VIDEO_FFMPEG_HW
     */
    ROCAL_DECODER_VIDEO_FFMPEG_HW = 4,
    /*! \brief AMD ROCAL_DECODER_AUDIO_SNDFILE
     */
    ROCAL_DECODER_AUDIO_SNDFILE = 5
};

enum RocalOutputMemType {
    /*! \brief AMD ROCAL_MEMCPY_HOST
     */
    ROCAL_MEMCPY_HOST = 0,
    /*! \brief AMD ROCAL_MEMCPY_GPU
     */
    ROCAL_MEMCPY_GPU = 1,
    /*! \brief AMD ROCAL_MEMCPY_PINNED
     */
    ROCAL_MEMCPY_PINNED = 2
};

// rocal external memcpy flags
/*! \brief AMD rocAL external memcpy flags - force copy to user provided host memory
 * \ingroup group_rocal_types
 */
#define ROCAL_MEMCPY_TO_HOST 1    // force copy to user provided host memory
/*! \brief AMD rocAL external memcpy flags - force copy to user provided device memory (gpu)
 * \ingroup group_rocal_types
 */
#define ROCAL_MEMCPY_TO_DEVICE 2  // force copy to user provided device memory (gpu)
/*! \brief AMD rocAL external memcpy flags - for future use
 * \ingroup group_rocal_types
 */
#define ROCAL_MEMCPY_IS_PINNED 4  // for future use

/*! \brief rocAL Resize Scaling Mode enum
 * \ingroup group_rocal_types
 */
enum RocalResizeScalingMode {
    /*! \brief scales wrt specified size, if only resize width/height is provided the other dimension is scaled according to aspect ratio
     */
    ROCAL_SCALING_MODE_DEFAULT = 0,
    /*! \brief scales wrt specified size, if only resize width/height is provided the other dimension is not scaled
     */
    ROCAL_SCALING_MODE_STRETCH = 1,
    /*! \brief scales wrt to aspect ratio, so that resize width/height is not lesser than the specified size
     */
    ROCAL_SCALING_MODE_NOT_SMALLER = 2,
    /*! \brief scales wrt to aspect ratio, so that resize width/height does not exceed specified size
     */
    ROCAL_SCALING_MODE_NOT_LARGER = 3,
    /*! \brief scales wrt to aspect ratio, so that resize width/height does not exceed specified min and max size
     */
    ROCAL_SCALING_MODE_MIN_MAX = 4
};

/*! \brief rocAL Resize Interpolation Type enum
 * \ingroup group_rocal_types
 */
enum RocalResizeInterpolationType
{
    /*! \brief AMD ROCAL_NEAREST_NEIGHBOR_INTERPOLATION
     */
    ROCAL_NEAREST_NEIGHBOR_INTERPOLATION = 0,
    /*! \brief AMD ROCAL_LINEAR_INTERPOLATION
     */
    ROCAL_LINEAR_INTERPOLATION = 1,
    /*! \brief AMD ROCAL_CUBIC_INTERPOLATION
     */
    ROCAL_CUBIC_INTERPOLATION = 2,
    /*! \brief AMD ROCAL_LANCZOS_INTERPOLATION
     */
    ROCAL_LANCZOS_INTERPOLATION = 3,
    /*! \brief AMD ROCAL_GAUSSIAN_INTERPOLATION
     */
    ROCAL_GAUSSIAN_INTERPOLATION = 4,
    /*! \brief AMD ROCAL_TRIANGULAR_INTERPOLATION
     */
    ROCAL_TRIANGULAR_INTERPOLATION = 5
};

/*! \brief Tensor Backend
 * \ingroup group_rocal_types
 */
enum RocalTensorBackend {
    /*! \brief ROCAL_CPU
     */
    ROCAL_CPU = 0,
    /*! \brief ROCAL_GPU
     */
    ROCAL_GPU = 1
};

/*! \brief Tensor ROI type
 * \ingroup group_rocal_types
 */
enum class RocalROICordsType {
    /*! \brief ROCAL_LTRB
     */
    ROCAL_LTRB = 0,
    /*! \brief ROCAL_XYWH
     */
    ROCAL_XYWH = 1
};

/*! \brief RocalExternalSourceMode struct
 * \ingroup group_rocal_types
 */
enum RocalExternalSourceMode {
    /*! \brief list of filename passed as input
     */
    ROCAL_EXTSOURCE_FNAME = 0,
    /*! \brief compressed raw buffer passed as input
     */
    ROCAL_EXTSOURCE_RAW_COMPRESSED = 1,
    /*! \brief uncompressed raw buffer passed as input
     */
    ROCAL_EXTSOURCE_RAW_UNCOMPRESSED = 2,
};

/*! \brief rocAL Audio Border Type enum
 * \ingroup group_rocal_types
 */
enum RocalAudioBorderType {
    /*! \brief AMD ROCAL_ZERO
     */
    ROCAL_ZERO = 0,
    /*! \brief AMD ROCAL_CLAMP
     */
    ROCAL_CLAMP = 1,
    /*! \brief AMD ROCAL_REFLECT
     */
    ROCAL_REFLECT = 2
};

<<<<<<< HEAD
enum RocalSpectrogramLayout {
    /*! \brief Frequency Major
     */
    FT = 0,
    /*! \brief Time Major
     */
    TF
=======
/*! \brief rocAL Spectrogram Layout Type enum
 * \ingroup group_rocal_types
 */
enum RocalSpectrogramLayout {
    /*! \brief Frequency Major
     */
    ROCAL_FT = 0,
    /*! \brief Time Major
     */
    ROCAL_TF
>>>>>>> 4128bf88
};

#endif  // MIVISIONX_ROCAL_API_TYPES_H<|MERGE_RESOLUTION|>--- conflicted
+++ resolved
@@ -391,26 +391,16 @@
     ROCAL_REFLECT = 2
 };
 
-<<<<<<< HEAD
+/*! \brief rocAL Spectrogram Layout Type enum
+ * \ingroup group_rocal_types
+ */
 enum RocalSpectrogramLayout {
     /*! \brief Frequency Major
      */
-    FT = 0,
-    /*! \brief Time Major
-     */
-    TF
-=======
-/*! \brief rocAL Spectrogram Layout Type enum
- * \ingroup group_rocal_types
- */
-enum RocalSpectrogramLayout {
-    /*! \brief Frequency Major
-     */
     ROCAL_FT = 0,
     /*! \brief Time Major
      */
     ROCAL_TF
->>>>>>> 4128bf88
 };
 
 #endif  // MIVISIONX_ROCAL_API_TYPES_H