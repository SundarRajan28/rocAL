--- conflicted
+++ resolved
@@ -431,16 +431,6 @@
     /*! \brief Slaney
      * Follows Slaney’s MATLAB Auditory Modelling Work behavior
      */
-<<<<<<< HEAD
-    ROCAL_SLANEY = 0,
-    /*! \brief HTK
-     * Follows O’Shaughnessy’s book formula, consistent with Hidden Markov Toolkit(HTK), m = 2595 * log10(1 + (f/700))
-     */
-    ROCAL_HTK
-};
-
-/*! \brief Tensor Last Batch Policy Type enum
-=======
     ROCAL_MELSCALE_SLANEY = 0,
     /*! \brief HTK
      * Follows O’Shaughnessy’s book formula, consistent with Hidden Markov Toolkit(HTK), m = 2595 * log10(1 + (f/700))
@@ -448,8 +438,7 @@
     ROCAL_MELSCALE_HTK
 };
 
-/*! \brief Tensor Last Batch Policies
->>>>>>> 704badd0
+/*! \brief Tensor Last Batch Policy Type enum
  *  \ingroup group_rocal_types
  */
 enum RocalLastBatchPolicy {
