--- conflicted
+++ resolved
@@ -218,17 +218,6 @@
     /*! \brief AMD ROCAL_NFCHW
      */
     ROCAL_NFCHW = 3,
-<<<<<<< HEAD
-    /*! \brief AMD ROCAL_NDHWC
-     */
-    ROCAL_NDHWC = 4,
-    /*! \brief AMD ROCAL_NCDHW
-     */
-    ROCAL_NCDHW = 5,
-    /*! \brief AMD ROCAL_NONE
-     */
-    ROCAL_NONE = 6  // Layout for generic tensors (Non-Image or Non-Video)
-=======
     /*! \brief AMD ROCAL_NHW
      */
     ROCAL_NHW = 4,
@@ -240,10 +229,15 @@
      * Spectrogram Layout TF
      */
     ROCAL_NTF = 6,
+    /*! \brief AMD ROCAL_NDHWC
+     */
+    ROCAL_NDHWC = 7,
+    /*! \brief AMD ROCAL_NCDHW
+     */
+    ROCAL_NCDHW = 8,
     /*! \brief AMD ROCAL_NONE
      */
-    ROCAL_NONE = 7  // Layout for generic tensors (Non-Image or Non-Video)
->>>>>>> cc531798
+    ROCAL_NONE = 9  // Layout for generic tensors (Non-Image or Non-Video)
 };
 
 /*! \brief rocAL Tensor Output Type enum
@@ -345,7 +339,8 @@
 /*! \brief rocAL Resize Interpolation Type enum
  * \ingroup group_rocal_types
  */
-enum RocalResizeInterpolationType {
+enum RocalResizeInterpolationType
+{
     /*! \brief AMD ROCAL_NEAREST_NEIGHBOR_INTERPOLATION
      */
     ROCAL_NEAREST_NEIGHBOR_INTERPOLATION = 0,
@@ -390,18 +385,6 @@
     ROCAL_XYWH = 1
 };
 
-<<<<<<< HEAD
-/*! \brief Tensor padding types
- * \ingroup group_rocal_types
- */
-enum RocalOutOfBoundsPolicy {
-    /*! \brief TRIM_TO_SHAPE
-     */
-    TRIMTOSHAPE = 0,
-    /*! \brief PAD
-     */
-    PAD,
-=======
 /*! \brief RocalExternalSourceMode struct
  * \ingroup group_rocal_types
  */
@@ -492,7 +475,6 @@
           stick_to_shard(true),
           shard_size(-1)
     {}
->>>>>>> cc531798
 };
 
 #endif  // MIVISIONX_ROCAL_API_TYPES_H