--- conflicted
+++ resolved
@@ -409,19 +409,6 @@
     ROCAL_REFLECT = 2
 };
 
-<<<<<<< HEAD
-/*! \brief rocAL Spectrogram Layout Type enum
- * \ingroup group_rocal_types
- */
-enum RocalSpectrogramLayout {
-    /*! \brief Frequency Major
-     */
-    ROCAL_FT = 0,
-    /*! \brief Time Major
-     */
-    ROCAL_TF
-};
-
 /*! \brief rocAL Out Of Bounds Policy Type enum
  * \ingroup group_rocal_types
  */
@@ -437,6 +424,4 @@
     ROCAL_ERROR
 };
 
-=======
->>>>>>> b2c40eb9
 #endif  // MIVISIONX_ROCAL_API_TYPES_H