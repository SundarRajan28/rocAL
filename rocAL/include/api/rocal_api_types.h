/*
Copyright (c) 2019 - 2023 Advanced Micro Devices, Inc. All rights reserved.

Permission is hereby granted, free of charge, to any person obtaining a copy
of this software and associated documentation files (the "Software"), to deal
in the Software without restriction, including without limitation the rights
to use, copy, modify, merge, publish, distribute, sublicense, and/or sell
copies of the Software, and to permit persons to whom the Software is
furnished to do so, subject to the following conditions:

The above copyright notice and this permission notice shall be included in
all copies or substantial portions of the Software.

THE SOFTWARE IS PROVIDED "AS IS", WITHOUT WARRANTY OF ANY KIND, EXPRESS OR
IMPLIED, INCLUDING BUT NOT LIMITED TO THE WARRANTIES OF MERCHANTABILITY,
FITNESS FOR A PARTICULAR PURPOSE AND NONINFRINGEMENT.  IN NO EVENT SHALL THE
AUTHORS OR COPYRIGHT HOLDERS BE LIABLE FOR ANY CLAIM, DAMAGES OR OTHER
LIABILITY, WHETHER IN AN ACTION OF CONTRACT, TORT OR OTHERWISE, ARISING FROM,
OUT OF OR IN CONNECTION WITH THE SOFTWARE OR THE USE OR OTHER DEALINGS IN
THE SOFTWARE.
*/

#ifndef MIVISIONX_ROCAL_API_TYPES_H
#define MIVISIONX_ROCAL_API_TYPES_H

#include <cstdlib>

#ifndef ROCAL_API_CALL
#if defined(_WIN32)
#define ROCAL_API_CALL __stdcall
#else
/*!
 * rocAL API Call macro.
 */
#define ROCAL_API_CALL
#endif
#endif

/*!
 * \file
 * \brief The AMD rocAL Library - Types
 *
 * \defgroup group_rocal_types API: AMD rocAL - Types
 * \brief The AMD rocAL Types.
 */

#include <half/half.hpp>
using half_float::half;

/*! \brief typedef void* Float Param
 * \ingroup group_rocal_types
 */
typedef void* RocalFloatParam;

/*! \brief typedef void* rocAL Int Param
 * \ingroup group_rocal_types
 */
typedef void* RocalIntParam;

/*! \brief typedef void* rocAL Context
 * \ingroup group_rocal_types
 */
typedef void* RocalContext;

/*! \brief typedef std::vectors
 * \ingroup group_rocal_types
 */
///@{
typedef std::vector<int> ImageIDBatch, AnnotationIDBatch;
typedef std::vector<std::string> ImagePathBatch;
typedef std::vector<float> ScoreBatch, RotationBatch;
typedef std::vector<std::vector<float>> CenterBatch, ScaleBatch;
typedef std::vector<std::vector<std::vector<float>>> JointsBatch, JointsVisibilityBatch;
///@}

/*! \brief Timing Info struct
 * \ingroup group_rocal_types
 */
struct TimingInfo {
    long long unsigned load_time;
    long long unsigned decode_time;
    long long unsigned process_time;
    long long unsigned transfer_time;
};

// HRNet training expects meta data (joints_data) in below format, so added here as a type for exposing to user
/*! \brief rocAL Joints Data struct - HRNet training expects meta data (joints_data) in below format, so added here as a type for exposing to user
 * \ingroup group_rocal_types
 */
struct RocalJointsData {
    ImageIDBatch image_id_batch;
    AnnotationIDBatch annotation_id_batch;
    ImagePathBatch image_path_batch;
    CenterBatch center_batch;
    ScaleBatch scale_batch;
    JointsBatch joints_batch;
    JointsVisibilityBatch joints_visibility_batch;
    ScoreBatch score_batch;
    RotationBatch rotation_batch;
};

/*! \brief  rocAL Status enum
 * \ingroup group_rocal_types
 */
enum RocalStatus {
    /*! \brief AMD ROCAL_OK
     */
    ROCAL_OK = 0,
    /*! \brief AMD ROCAL_CONTEXT_INVALID
     */
    ROCAL_CONTEXT_INVALID,
    /*! \brief AMD ROCAL_RUNTIME_ERROR
     */
    ROCAL_RUNTIME_ERROR,
    /*! \brief AMD ROCAL_UPDATE_PARAMETER_FAILED
     */
    ROCAL_UPDATE_PARAMETER_FAILED,
    /*! \brief AMD ROCAL_INVALID_PARAMETER_TYPE
     */
    ROCAL_INVALID_PARAMETER_TYPE
};

/*! \brief rocAL Image Color enum
 * \ingroup group_rocal_types
 */
enum RocalImageColor {
    /*! \brief AMD ROCAL_COLOR_RGB24
     */
    ROCAL_COLOR_RGB24 = 0,
    /*! \brief AMD ROCAL_COLOR_BGR24
     */
    ROCAL_COLOR_BGR24 = 1,
    /*! \brief AMD ROCAL_COLOR_U8
     */
    ROCAL_COLOR_U8 = 2,
    /*! \brief AMD ROCAL_COLOR_RGB_PLANAR
     */
    ROCAL_COLOR_RGB_PLANAR = 3,
};

/*! \brief rocAL Process Mode enum
 * \ingroup group_rocal_types
 */
enum RocalProcessMode {
    /*! \brief AMD ROCAL_PROCESS_GPU
     */
    ROCAL_PROCESS_GPU = 0,
    /*! \brief AMD ROCAL_PROCESS_CPU
     */
    ROCAL_PROCESS_CPU = 1
};

/*! \brief rocAL Flip Axis enum
 * \ingroup group_rocal_types
 */
enum RocalFlipAxis {
    /*! \brief AMD ROCAL_FLIP_HORIZONTAL
     */
    ROCAL_FLIP_HORIZONTAL = 0,
    /*! \brief AMD ROCAL_FLIP_VERTICAL
     */
    ROCAL_FLIP_VERTICAL = 1
};

/*! \brief rocAL Image Size Evaluation Policy enum
 * \ingroup group_rocal_types
 */
enum RocalImageSizeEvaluationPolicy {
    /*! \brief AMD ROCAL_USE_MAX_SIZE
     */
    ROCAL_USE_MAX_SIZE = 0,
    /*! \brief AMD ROCAL_USE_USER_GIVEN_SIZE
     */
    ROCAL_USE_USER_GIVEN_SIZE = 1,
    /*! \brief AMD ROCAL_USE_MOST_FREQUENT_SIZE
     */
    ROCAL_USE_MOST_FREQUENT_SIZE = 2,
    /*! \brief Use the given size only if the actual decoded size is greater than the given size
     */
    ROCAL_USE_USER_GIVEN_SIZE_RESTRICTED = 3,  // use the given size only if the actual decoded size is greater than the given size
    /*! \brief Use max size if the actual decoded size is greater than max
     */
    ROCAL_USE_MAX_SIZE_RESTRICTED = 4,         // use max size if the actual decoded size is greater than max
};

/*! \brief rocAL Decode Device enum
 * \ingroup group_rocal_types
 */
enum RocalDecodeDevice {
    /*! \brief AMD ROCAL_HW_DECODE
     */
    ROCAL_HW_DECODE = 0,
    /*! \brief AMD ROCAL_SW_DECODE
     */
    ROCAL_SW_DECODE = 1
};

/*! \brief rocAL Tensor Layout enum
 * \ingroup group_rocal_types
 */
enum RocalTensorLayout {
    /*! \brief AMD ROCAL_NHWC
     */
    ROCAL_NHWC = 0,
    /*! \brief AMD ROCAL_NCHW
     */
    ROCAL_NCHW = 1,
    /*! \brief AMD ROCAL_NFHWc
     */
    ROCAL_NFHWC = 2,
    /*! \brief AMD ROCAL_NFCHW
     */
    ROCAL_NFCHW = 3,
    /*! \brief AMD ROCAL_NONE
     */
    ROCAL_NONE = 4  // Layout for generic tensors (Non-Image or Non-Video)
};

/*! \brief rocAL Tensor Output Type enum
 * \ingroup group_rocal_types
 */
enum RocalTensorOutputType {
    /*! \brief AMD ROCAL_FP32
     */
    ROCAL_FP32 = 0,
    /*! \brief AMD ROCAL_FP16
     */
    ROCAL_FP16 = 1,
    /*! \brief AMD ROCAL_UINT8
     */
    ROCAL_UINT8 = 2,
    /*! \brief AMD ROCAL_INT8
     */
    ROCAL_INT8 = 3
};

/*! \brief rocAL Decoder Type enum
 * \ingroup group_rocal_types
 */
enum RocalDecoderType {
    /*! \brief AMD ROCAL_DECODER_TJPEG
     */
    ROCAL_DECODER_TJPEG = 0,
    /*! \brief AMD ROCAL_DECODER_OPENCV
     */
    ROCAL_DECODER_OPENCV = 1,
    /*! \brief AMD ROCAL_DECODER_HW_JPEG
     */
    ROCAL_DECODER_HW_JPEG = 2,
    /*! \brief AMD ROCAL_DECODER_VIDEO_FFMPEG_SW
     */
    ROCAL_DECODER_VIDEO_FFMPEG_SW = 3,
    /*! \brief AMD ROCAL_DECODER_VIDEO_FFMPEG_HW
     */
    ROCAL_DECODER_VIDEO_FFMPEG_HW = 4
};

enum RocalOutputMemType {
    /*! \brief AMD ROCAL_MEMCPY_HOST
     */
    ROCAL_MEMCPY_HOST = 0,
    /*! \brief AMD ROCAL_MEMCPY_GPU
     */
    ROCAL_MEMCPY_GPU = 1,
    /*! \brief AMD ROCAL_MEMCPY_PINNED
     */
    ROCAL_MEMCPY_PINNED = 2
};

// rocal external memcpy flags
/*! \brief AMD rocAL external memcpy flags - force copy to user provided host memory
 * \ingroup group_rocal_types
 */
#define ROCAL_MEMCPY_TO_HOST 1    // force copy to user provided host memory
/*! \brief AMD rocAL external memcpy flags - force copy to user provided device memory (gpu)
 * \ingroup group_rocal_types
 */
#define ROCAL_MEMCPY_TO_DEVICE 2  // force copy to user provided device memory (gpu)
/*! \brief AMD rocAL external memcpy flags - for future use
 * \ingroup group_rocal_types
 */
#define ROCAL_MEMCPY_IS_PINNED 4  // for future use

/*! \brief rocAL Resize Scaling Mode enum
 * \ingroup group_rocal_types
 */
enum RocalResizeScalingMode {
    /*! \brief scales wrt specified size, if only resize width/height is provided the other dimension is scaled according to aspect ratio
     */
    ROCAL_SCALING_MODE_DEFAULT = 0,
    /*! \brief scales wrt specified size, if only resize width/height is provided the other dimension is not scaled
     */
    ROCAL_SCALING_MODE_STRETCH = 1,
    /*! \brief scales wrt to aspect ratio, so that resize width/height is not lesser than the specified size
     */
    ROCAL_SCALING_MODE_NOT_SMALLER = 2,
    /*! \brief scales wrt to aspect ratio, so that resize width/height does not exceed specified size
     */
    ROCAL_SCALING_MODE_NOT_LARGER = 3,
    /*! \brief scales wrt to aspect ratio, so that resize width/height does not exceed specified min and max size
     */
    ROCAL_SCALING_MODE_MIN_MAX = 4
};

/*! \brief rocAL Resize Interpolation Type enum
 * \ingroup group_rocal_types
 */
enum RocalResizeInterpolationType
{
    /*! \brief AMD ROCAL_NEAREST_NEIGHBOR_INTERPOLATION
     */
    ROCAL_NEAREST_NEIGHBOR_INTERPOLATION = 0,
    /*! \brief AMD ROCAL_LINEAR_INTERPOLATION
     */
    ROCAL_LINEAR_INTERPOLATION = 1,
    /*! \brief AMD ROCAL_CUBIC_INTERPOLATION
     */
    ROCAL_CUBIC_INTERPOLATION = 2,
    /*! \brief AMD ROCAL_LANCZOS_INTERPOLATION
     */
    ROCAL_LANCZOS_INTERPOLATION = 3,
    /*! \brief AMD ROCAL_GAUSSIAN_INTERPOLATION
     */
    ROCAL_GAUSSIAN_INTERPOLATION = 4,
    /*! \brief AMD ROCAL_TRIANGULAR_INTERPOLATION
     */
    ROCAL_TRIANGULAR_INTERPOLATION = 5
};

/*! \brief Tensor Backend
 * \ingroup group_rocal_types
 */
enum RocalTensorBackend {
    /*! \brief ROCAL_CPU
     */
    ROCAL_CPU = 0,
    /*! \brief ROCAL_GPU
     */
    ROCAL_GPU = 1
};

/*! \brief Tensor ROI type
 * \ingroup group_rocal_types
 */
enum class RocalROICordsType {
    /*! \brief ROCAL_LTRB
     */
    ROCAL_LTRB = 0,
    /*! \brief ROCAL_XYWH
     */
    ROCAL_XYWH = 1
};

<<<<<<< HEAD
/*! \brief RocalROICords struct
 * \ingroup group_rocal_types
 */
typedef struct {
    unsigned x1, y1, x2, y2;
} RocalROICords;

/*! \brief RocalExternalSourceMode struct
 * \ingroup group_rocal_types
 */
enum RocalExternalSourceMode {
    /*! \brief list of filename passed as input
     */
    ROCAL_EXTSOURCE_FNAME = 0,
    /*! \brief compressed raw buffer passed as input
     */
    ROCAL_EXTSOURCE_RAW_COMPRESSED = 1,
    /*! \brief uncompressed raw buffer passed as input
     */
    ROCAL_EXTSOURCE_RAW_UNCOMPRESSED = 2,
};

=======
>>>>>>> 88143534
#endif  // MIVISIONX_ROCAL_API_TYPES_H<|MERGE_RESOLUTION|>--- conflicted
+++ resolved
@@ -351,14 +351,6 @@
     ROCAL_XYWH = 1
 };
 
-<<<<<<< HEAD
-/*! \brief RocalROICords struct
- * \ingroup group_rocal_types
- */
-typedef struct {
-    unsigned x1, y1, x2, y2;
-} RocalROICords;
-
 /*! \brief RocalExternalSourceMode struct
  * \ingroup group_rocal_types
  */
@@ -374,6 +366,4 @@
     ROCAL_EXTSOURCE_RAW_UNCOMPRESSED = 2,
 };
 
-=======
->>>>>>> 88143534
 #endif  // MIVISIONX_ROCAL_API_TYPES_H