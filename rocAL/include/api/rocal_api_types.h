--- conflicted
+++ resolved
@@ -440,16 +440,6 @@
 
 /*! \brief Tensor Last Batch Policies
  *  \ingroup group_rocal_types
-<<<<<<< HEAD
- The last batch policies determine the behavior when there are not enough samples in the epoch to fill the last batch
-        FILL - The last batch is filled by either repeating the last sample or by wrapping up the data set.
-        DROP - The last batch is dropped if when there are not enough samples from the current epoch.
-        PARTIAL - The last batch is partially filled with the remaining data from the current epoch, keeping the rest of the samples empty. (currently this policy works similar to FILL in rocAL, PARTIAL policy needs to handled from python end)
- */
-enum RocalLastBatchPolicy {
-    ROCAL_LAST_BATCH_FILL = 0,
-    ROCAL_LAST_BATCH_DROP = 1,
-=======
  */
 enum RocalLastBatchPolicy {
     /*! \brief ROCAL_LAST_BATCH_FILL - The last batch is filled by either repeating the last sample or by wrapping up the data set.
@@ -460,7 +450,6 @@
     ROCAL_LAST_BATCH_DROP = 1,
     /*! \brief ROCAL_LAST_BATCH_PARTIAL - The last batch is partially filled with the remaining data from the current epoch, keeping the rest of the samples empty. (currently this policy works similar to FILL in rocAL, PARTIAL policy needs to be handled from python end)
      */
->>>>>>> 5276ec23
     ROCAL_LAST_BATCH_PARTIAL = 2
 };
 
