--- conflicted
+++ resolved
@@ -418,7 +418,6 @@
     ROCAL_ERROR
 };
 
-<<<<<<< HEAD
 /*! \brief Tensor Last Batch Policies
  *  \ingroup group_rocal_types
  These policies the last batch policies determine the behavior when there are not enough samples in the epoch to fill the last batch
@@ -431,6 +430,4 @@
     ROCAL_LAST_BATCH_DROP = 1,
     ROCAL_LAST_BATCH_PARTIAL = 2
 };
-=======
->>>>>>> d9503788
 #endif  // MIVISIONX_ROCAL_API_TYPES_H