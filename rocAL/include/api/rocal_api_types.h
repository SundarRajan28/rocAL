--- conflicted
+++ resolved
@@ -380,10 +380,6 @@
  * \ingroup group_rocal_types
  */
 enum RocalAudioBorderType {
-<<<<<<< HEAD
-    ZERO = 0,
-    CLAMP,
-=======
     /*! \brief ZERO
      */
     ZERO = 0,
@@ -392,7 +388,6 @@
     CLAMP,
     /*! \brief REFLECT
      */
->>>>>>> 46b0bcc1
     REFLECT
 };
 
