--- conflicted
+++ resolved
@@ -227,17 +227,10 @@
      */
     ROCAL_FP16 = 1,
     /*! \brief AMD ROCAL_UINT8
-<<<<<<< HEAD
      */
     ROCAL_UINT8 = 2,
     /*! \brief AMD ROCAL_INT8
      */
-=======
-     */
-    ROCAL_UINT8 = 2,
-    /*! \brief AMD ROCAL_INT8
-     */
->>>>>>> 0b6fc582
     ROCAL_INT8 = 3
 };
 
@@ -358,13 +351,4 @@
     ROCAL_XYWH = 1
 };
 
-<<<<<<< HEAD
-/*! \brief RocalROICords struct
- * \ingroup group_rocal_types
- */
-typedef struct {
-    unsigned x1, y1, x2, y2;
-} RocalROICords;
-=======
->>>>>>> 0b6fc582
 #endif  // MIVISIONX_ROCAL_API_TYPES_H