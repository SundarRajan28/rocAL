/*
Copyright (c) 2019 - 2023 Advanced Micro Devices, Inc. All rights reserved.

Permission is hereby granted, free of charge, to any person obtaining a copy
of this software and associated documentation files (the "Software"), to deal
in the Software without restriction, including without limitation the rights
to use, copy, modify, merge, publish, distribute, sublicense, and/or sell
copies of the Software, and to permit persons to whom the Software is
furnished to do so, subject to the following conditions:

The above copyright notice and this permission notice shall be included in
all copies or substantial portions of the Software.

THE SOFTWARE IS PROVIDED "AS IS", WITHOUT WARRANTY OF ANY KIND, EXPRESS OR
IMPLIED, INCLUDING BUT NOT LIMITED TO THE WARRANTIES OF MERCHANTABILITY,
FITNESS FOR A PARTICULAR PURPOSE AND NONINFRINGEMENT.  IN NO EVENT SHALL THE
AUTHORS OR COPYRIGHT HOLDERS BE LIABLE FOR ANY CLAIM, DAMAGES OR OTHER
LIABILITY, WHETHER IN AN ACTION OF CONTRACT, TORT OR OTHERWISE, ARISING FROM,
OUT OF OR IN CONNECTION WITH THE SOFTWARE OR THE USE OR OTHER DEALINGS IN
THE SOFTWARE.
*/

#ifndef MIVISIONX_ROCAL_API_DATA_LOADERS_H
#define MIVISIONX_ROCAL_API_DATA_LOADERS_H
#include "rocal_api_types.h"

/*!
 * \file
 * \brief The AMD rocAL Library - Data Loaders
 *
 * \defgroup group_rocal_data_loaders API: AMD rocAL - Data Loaders API
 * \brief The AMD rocAL data loader functions.
 */

/*! \brief Creates JPEG image reader and decoder. It allocates the resources and objects required to read and decode Jpeg images stored on the file systems. It has internal sharding capability to load/decode in parallel is user wants. If images are not Jpeg compressed they will be ignored.
 * \ingroup group_rocal_data_loaders
 * \param [in] context Rocal context
 * \param [in] source_path A NULL terminated char string pointing to the location on the disk
 * \param [in] rocal_color_format The color format the images will be decoded to.
 * \param [in] shard_count Defines the parallelism level by internally sharding the input dataset and load/decode using multiple decoder/loader instances. Using shard counts bigger than 1 improves the load/decode performance if compute resources (CPU cores) are available.
 * \param [in] is_output Determines if the user wants the loaded tensors to be part of the output or not.
 * \param [in] shuffle Determines if the user wants to shuffle the dataset or not.
 * \param [in] loop Determines if the user wants to indefinitely loops through images or not.
 * \param [in] decode_size_policy
 * \param [in] max_width The maximum width of the decoded images, larger or smaller will be resized to closest
 * \param [in] max_height The maximum height of the decoded images, larger or smaller will be resized to closest
 * \param [in] rocal_decoder_type Determines the decoder_type, tjpeg or hwdec
 * \param [in] rocal_sharding_info The members of RocalShardingInfo determines how the data is distributed among the shards and how the last batch is processed by the pipeline.
 * \return Reference to the output tensor
 */
extern "C" RocalTensor ROCAL_API_CALL rocalJpegFileSource(RocalContext context,
                                                          const char* source_path,
                                                          RocalImageColor rocal_color_format,
                                                          unsigned internal_shard_count,
                                                          bool is_output,
                                                          bool shuffle = false,
                                                          bool loop = false,
                                                          RocalImageSizeEvaluationPolicy decode_size_policy = ROCAL_USE_MOST_FREQUENT_SIZE,
                                                          unsigned max_width = 0, unsigned max_height = 0, RocalDecoderType rocal_decoder_type = RocalDecoderType::ROCAL_DECODER_TJPEG,
                                                          RocalShardingInfo rocal_sharding_info = RocalShardingInfo());

/*! \brief Creates JPEG image reader and decoder. It allocates the resources and objects required to read and decode Jpeg images stored on the file systems. It accepts external sharding information to load a singe shard. only
 * \ingroup group_rocal_data_loaders
 * \param [in] context Rocal context
 * \param [in] source_path A NULL terminated char string pointing to the location on the disk
 * \param [in] rocal_color_format The color format the images will be decoded to.
 * \param [in] shard_id Shard id for this loader
 * \param [in] shard_count Total shard count
 * \param [in] is_output Determines if the user wants the loaded tensor to be part of the output or not.
 * \param [in] shuffle Determines if the user wants to shuffle the dataset or not.
 * \param [in] loop Determines if the user wants to indefinitely loops through images or not.
 * \param [in] decode_size_policy
 * \param [in] max_width The maximum width of the decoded images, larger or smaller will be resized to closest
 * \param [in] max_height The maximum height of the decoded images, larger or smaller will be resized to closest
 * \param [in] rocal_decoder_type Determines the decoder_type, tjpeg or hwdec
 * \param [in] rocal_sharding_info The members of RocalShardingInfo determines how the data is distributed among the shards and how the last batch is processed by the pipeline.

 * \return Reference to the output tensor
 */
extern "C" RocalTensor ROCAL_API_CALL rocalJpegFileSourceSingleShard(RocalContext context,
                                                                     const char* source_path,
                                                                     RocalImageColor rocal_color_format,
                                                                     unsigned shard_id,
                                                                     unsigned shard_count,
                                                                     bool is_output,
                                                                     bool shuffle = false,
                                                                     bool loop = false,
                                                                     RocalImageSizeEvaluationPolicy decode_size_policy = ROCAL_USE_MOST_FREQUENT_SIZE,
                                                                     unsigned max_width = 0, unsigned max_height = 0, RocalDecoderType rocal_decoder_type = RocalDecoderType::ROCAL_DECODER_TJPEG,
                                                                     RocalShardingInfo rocal_sharding_info = RocalShardingInfo());

/*! \brief Creates JPEG image reader and decoder. Reads [Frames] sequences from a directory representing a collection of streams.
 * \ingroup group_rocal_data_loaders
 * \param [in] context Rocal context
 * \param [in] source_path A NULL terminated char string pointing to the location on the disk
 * \param [in] rocal_color_format The color format the images in a sequence will be decoded to.
 * \param [in] internal_shard_count Defines the parallelism level by internally sharding the input dataset and load/decode using multiple decoder/loader instances.
 * \param [in] sequence_length: The number of frames in a sequence.
 * \param [in] is_output Determines if the user wants the loaded sequences to be part of the output or not.
 * \param [in] shuffle Determines if the user wants to shuffle the sequences or not.
 * \param [in] loop Determines if the user wants to indefinitely loops through images or not.
 * \param [in] step: Frame interval between each sequence.
 * \param [in] stride: Frame interval between frames in a sequence.
 * \param [in] rocal_sharding_info The members of RocalShardingInfo determines how the data is distributed among the shards and how the last batch is processed by the pipeline.
 * \return Reference to the output tensor.
 */
extern "C" RocalTensor ROCAL_API_CALL rocalSequenceReader(RocalContext context,
                                                          const char* source_path,
                                                          RocalImageColor rocal_color_format,
                                                          unsigned internal_shard_count,
                                                          unsigned sequence_length,
                                                          bool is_output,
                                                          bool shuffle = false,
                                                          bool loop = false,
                                                          unsigned step = 0,
                                                          unsigned stride = 0,
                                                          RocalShardingInfo rocal_sharding_info = RocalShardingInfo());

/*! \brief Creates JPEG image reader and decoder. Reads [Frames] sequences from a directory representing a collection of streams. It accepts external sharding information to load a singe shard only.
 * \ingroup group_rocal_data_loaders
 * \param [in] context Rocal context
 * \param [in] source_path A NULL terminated char string pointing to the location on the disk
 * \param [in] rocal_color_format The color format the images in a sequence will be decoded to.
 * \param [in] shard_id Shard id for this loader
 * \param [in] shard_count Total shard count
 * \param [in] sequence_length: The number of frames in a sequence.
 * \param [in] is_output Determines if the user wants the loaded sequences to be part of the output or not.
 * \param [in] shuffle Determines if the user wants to shuffle the dataset or not.
 * \param [in] loop Determines if the user wants to indefinitely loops through images or not.
 * \param [in] step: Frame interval between each sequence.
 * \param [in] stride: Frame interval between frames in a sequence.
 * \param [in] rocal_sharding_info The members of RocalShardingInfo determines how the data is distributed among the shards and how the last batch is processed by the pipeline.
 * \return Reference to the output tensor
 */
extern "C" RocalTensor ROCAL_API_CALL rocalSequenceReaderSingleShard(RocalContext context,
                                                                     const char* source_path,
                                                                     RocalImageColor rocal_color_format,
                                                                     unsigned shard_id,
                                                                     unsigned shard_count,
                                                                     unsigned sequence_length,
                                                                     bool is_output,
                                                                     bool shuffle = false,
                                                                     bool loop = false,
                                                                     unsigned step = 0,
                                                                     unsigned stride = 0,
                                                                     RocalShardingInfo rocal_sharding_info = RocalShardingInfo());

/*! \brief JPEG image reader and decoder. It allocates the resources and objects required to read and decode COCO Jpeg images stored on the file systems. It has internal sharding capability to load/decode in parallel is user wants. If images are not Jpeg compressed they will be ignored.
 * \ingroup group_rocal_data_loaders
 * \param [in] rocal_context Rocal context
 * \param [in] source_path A NULL terminated char string pointing to the location on the disk
 * \param [in] json_path Path to the COCO Json File
 * \param [in] rocal_color_format The color format the images will be decoded to.
 * \param [in] shard_count Defines the parallelism level by internally sharding the input dataset and load/decode using multiple decoder/loader instances. Using shard counts bigger than 1 improves the load/decode performance if compute resources (CPU cores) are available.
 * \param [in] is_output Determines if the user wants the loaded images to be part of the output or not.
 * \param [in] decode_size_policy
 * \param [in] max_width The maximum width of the decoded images, larger or smaller will be resized to closest
 * \param [in] max_height The maximum height of the decoded images, larger or smaller will be resized to closest
 * \param [in] rocal_decoder_type Determines the decoder_type, tjpeg or hwdec
 * \param [in] rocal_sharding_info The members of RocalShardingInfo determines how the data is distributed among the shards and how the last batch is processed by the pipeline.
 * \return Reference to the output tensor
 */
extern "C" RocalTensor ROCAL_API_CALL rocalJpegCOCOFileSource(RocalContext context,
                                                              const char* source_path,
                                                              const char* json_path,
                                                              RocalImageColor color_format,
                                                              unsigned internal_shard_count,
                                                              bool is_output,
                                                              bool shuffle = false,
                                                              bool loop = false,
                                                              RocalImageSizeEvaluationPolicy decode_size_policy = ROCAL_USE_MOST_FREQUENT_SIZE,
                                                              unsigned max_width = 0, unsigned max_height = 0,
                                                              RocalDecoderType rocal_decoder_type = RocalDecoderType::ROCAL_DECODER_TJPEG,
                                                              RocalShardingInfo rocal_sharding_info = RocalShardingInfo());

/*! \brief JPEG image reader and partial decoder. It allocates the resources and objects required to read and decode COCO Jpeg images stored on the file systems. It has internal sharding capability to load/decode in parallel is user wants. If images are not Jpeg compressed they will be ignored.
 * \ingroup group_rocal_data_loaders
 * \param [in] rocal_context Rocal context
 * \param [in] source_path A NULL terminated char string pointing to the location on the disk
 * \param [in] json_path Path to the COCO Json File
 * \param [in] rocal_color_format The color format the images will be decoded to.
 * \param [in] shard_count Defines the parallelism level by internally sharding the input dataset and load/decode using multiple decoder/loader instances. Using shard counts bigger than 1 improves the load/decode performance if compute resources (CPU cores) are available.
 * \param [in] is_output Determines if the user wants the loaded images to be part of the output or not.
 * \param [in] area_factor Determines how much area to be cropped. Ranges from from 0.08 - 1.
 * \param [in] aspect_ratio Determines the aspect ration of crop. Ranges from 0.75 to 1.33.
 * \param [in] num_attempts Maximum number of attempts to generate crop. Default 10
 * \param [in] decode_size_policy
 * \param [in] max_width The maximum width of the decoded images, larger or smaller will be resized to closest
 * \param [in] max_height The maximum height of the decoded images, larger or smaller will be resized to closest
 * \param [in] rocal_sharding_info The members of RocalShardingInfo determines how the data is distributed among the shards and how the last batch is processed by the pipeline.
 * \return Reference to the output tensor
 */
extern "C" RocalTensor ROCAL_API_CALL rocalJpegCOCOFileSourcePartial(RocalContext p_context,
                                                                     const char* source_path,
                                                                     const char* json_path,
                                                                     RocalImageColor rocal_color_format,
                                                                     unsigned internal_shard_count,
                                                                     bool is_output,
                                                                     std::vector<float>& area_factor,
                                                                     std::vector<float>& aspect_ratio,
                                                                     unsigned num_attempts,
                                                                     bool shuffle = false,
                                                                     bool loop = false,
                                                                     RocalImageSizeEvaluationPolicy decode_size_policy = ROCAL_USE_MOST_FREQUENT_SIZE,
                                                                     unsigned max_width = 0, unsigned max_height = 0,
                                                                     RocalShardingInfo rocal_sharding_info = RocalShardingInfo());

/*! \brief Creates JPEG image reader and partial decoder. It allocates the resources and objects required to read and decode COCO Jpeg images stored on the file systems. It has internal sharding capability to load/decode in parallel is user wants. If images are not Jpeg compressed they will be ignored.
 * \ingroup group_rocal_data_loaders
 * \param [in] rocal_context Rocal context
 * \param [in] source_path A NULL terminated char string pointing to the location on the disk
 * \param [in] json_path Path to the COCO Json File
 * \param [in] rocal_color_format The color format the images will be decoded to.
 * \param [in] shard_id Shard id for this loader
 * \param [in] shard_count Defines the parallelism level by internally sharding the input dataset and load/decode using multiple decoder/loader instances. Using shard counts bigger than 1 improves the load/decode performance if compute resources (CPU cores) are available.
 * \param [in] is_output Determines if the user wants the loaded images to be part of the output or not.
 * \param [in] decode_size_policy
 * \param [in] max_width The maximum width of the decoded images, larger or smaller will be resized to closest
 * \param [in] max_height The maximum height of the decoded images, larger or smaller will be resized to closest
 * \param [in] area_factor Determines how much area to be cropped. Ranges from from 0.08 - 1.
 * \param [in] aspect_ratio Determines the aspect ration of crop. Ranges from 0.75 to 1.33.
 * \param [in] rocal_sharding_info The members of RocalShardingInfo determines how the data is distributed among the shards and how the last batch is processed by the pipeline.
 * \return Reference to the output tensor
 */
extern "C" RocalTensor ROCAL_API_CALL rocalJpegCOCOFileSourcePartialSingleShard(RocalContext p_context,
                                                                                const char* source_path,
                                                                                const char* json_path,
                                                                                RocalImageColor rocal_color_format,
                                                                                unsigned shard_id,
                                                                                unsigned shard_count,
                                                                                bool is_output,
                                                                                std::vector<float>& area_factor,
                                                                                std::vector<float>& aspect_ratio,
                                                                                unsigned num_attempts,
                                                                                bool shuffle = false,
                                                                                bool loop = false,
                                                                                RocalImageSizeEvaluationPolicy decode_size_policy = ROCAL_USE_MOST_FREQUENT_SIZE,
                                                                                unsigned max_width = 0, unsigned max_height = 0,
                                                                                RocalShardingInfo rocal_sharding_info = RocalShardingInfo());

/*! \brief Creates JPEG image reader. It allocates the resources and objects required to read and decode COCO Jpeg images stored on the file systems. It has internal sharding capability to load/decode in parallel is user wants. If images are not Jpeg compressed they will be ignored.
 * \ingroup group_rocal_data_loaders
 * \param [in] rocal_context Rocal context
 * \param [in] source_path A NULL terminated char string pointing to the location on the disk
 * \param [in] json_path Path to the COCO Json File
 * \param [in] rocal_color_format The color format the images will be decoded to.
 * \param [in] shard_id Shard id for this loader
 * \param [in] shard_count Total shard count
 * \param [in] is_output Determines if the user wants the loaded images to be part of the output or not.
 * \param [in] decode_size_policy
 * \param [in] max_width The maximum width of the decoded images, larger or smaller will be resized to closest
 * \param [in] max_height The maximum height of the decoded images, larger or smaller will be resized to closest
 * \param [in] rocal_decoder_type Determines the decoder_type, tjpeg or hwdec
 * \param [in] rocal_sharding_info The members of RocalShardingInfo determines how the data is distributed among the shards and how the last batch is processed by the pipeline.
 * \return Reference to the output tensor
 */
extern "C" RocalTensor ROCAL_API_CALL rocalJpegCOCOFileSourceSingleShard(RocalContext context,
                                                                         const char* source_path,
                                                                         const char* json_path,
                                                                         RocalImageColor color_format,
                                                                         unsigned shard_id,
                                                                         unsigned shard_count,
                                                                         bool is_output,
                                                                         bool shuffle = false,
                                                                         bool loop = false,
                                                                         RocalImageSizeEvaluationPolicy decode_size_policy = ROCAL_USE_MOST_FREQUENT_SIZE,
                                                                         unsigned max_width = 0, unsigned max_height = 0,
                                                                         RocalDecoderType rocal_decoder_type = RocalDecoderType::ROCAL_DECODER_TJPEG,
                                                                         RocalShardingInfo rocal_sharding_info = RocalShardingInfo());

/*! \brief Creates JPEG image reader and decoder for Caffe LMDB records. It allocates the resources and objects required to read and decode Jpeg images stored in Caffe LMDB Records. It has internal sharding capability to load/decode in parallel is user wants. If images are not Jpeg compressed they will be ignored.
 * \ingroup group_rocal_data_loaders
 * \param [in] context Rocal context
 * \param [in] source_path A NULL terminated char string pointing to the location on the disk
 * \param [in] rocal_color_format The color format the images will be decoded to.
 * \param [in] internal_shard_count Defines the parallelism level by internally sharding the input dataset and load/decode using multiple decoder/loader instances. Using shard counts bigger than 1 improves the load/decode performance if compute resources (CPU cores) are available.
 * \param [in] is_output Determines if the user wants the loaded images to be part of the output or not.
 * \param [in] shuffle Determines if the user wants to shuffle the dataset or not.
 * \param [in] loop Determines if the user wants to indefinitely loops through images or not.
 * \param [in] decode_size_policy
 * \param [in] max_width The maximum width of the decoded images, larger or smaller will be resized to closest
 * \param [in] max_height The maximum height of the decoded images, larger or smaller will be resized to closest
 * \param [in] rocal_sharding_info The members of RocalShardingInfo determines how the data is distributed among the shards and how the last batch is processed by the pipeline.
 * \return Reference to the output tensor
 */
extern "C" RocalTensor ROCAL_API_CALL rocalJpegCaffeLMDBRecordSource(RocalContext context,
                                                                     const char* source_path,
                                                                     RocalImageColor rocal_color_format,
                                                                     unsigned internal_shard_count,
                                                                     bool is_output,
                                                                     bool shuffle = false,
                                                                     bool loop = false,
                                                                     RocalImageSizeEvaluationPolicy decode_size_policy = ROCAL_USE_MOST_FREQUENT_SIZE,
                                                                     unsigned max_width = 0, unsigned max_height = 0,
                                                                     RocalDecoderType rocal_decoder_type = RocalDecoderType::ROCAL_DECODER_TJPEG,
                                                                     RocalShardingInfo rocal_sharding_info = RocalShardingInfo());

/*! \brief Creates JPEG image reader and decoder for Caffe LMDB records. It allocates the resources and objects required to read and decode Jpeg images stored in Caffe2 LMDB Records. It has internal sharding capability to load/decode in parallel is user wants.
 * \ingroup group_rocal_data_loaders
 * \param [in] rocal_context Rocal context
 * \param [in] source_path A NULL terminated char string pointing to the location on the disk
 * \param [in] rocal_color_format The color format the images will be decoded to.
 * \param [in] shard_id Shard id for this loader
 * \param [in] shard_count Total shard count
 * \param [in] is_output Determines if the user wants the loaded images to be part of the output or not.
 * \param [in] shuffle Determines if the user wants to shuffle the dataset or not.
 * \param [in] loop Determines if the user wants to indefinitely loops through images or not.
 * \param [in] decode_size_policy
 * \param [in] max_width The maximum width of the decoded images, larger or smaller will be resized to closest
 * \param [in] max_height The maximum height of the decoded images, larger or smaller will be resized to closest
 * \param [in] rocal_decoder_type Determines the decoder_type, tjpeg or hwdec
 * \param [in] rocal_sharding_info The members of RocalShardingInfo determines how the data is distributed among the shards and how the last batch is processed by the pipeline.
 * \return Reference to the output tensor
 */
extern "C" RocalTensor ROCAL_API_CALL rocalJpegCaffeLMDBRecordSourceSingleShard(RocalContext p_context,
                                                                                const char* source_path,
                                                                                RocalImageColor rocal_color_format,
                                                                                unsigned shard_id,
                                                                                unsigned shard_count,
                                                                                bool is_output,
                                                                                bool shuffle = false,
                                                                                bool loop = false,
                                                                                RocalImageSizeEvaluationPolicy decode_size_policy = ROCAL_USE_MOST_FREQUENT_SIZE,
                                                                                unsigned max_width = 0, unsigned max_height = 0,
                                                                                RocalDecoderType rocal_decoder_type = RocalDecoderType::ROCAL_DECODER_TJPEG,
                                                                                RocalShardingInfo rocal_sharding_info = RocalShardingInfo());

/*! \brief Creates JPEG image reader and decoder for Caffe2 LMDB records. It allocates the resources and objects required to read and decode Jpeg images stored in Caffe2 LMDB Records. It has internal sharding capability to load/decode in parallel is user wants. If images are not Jpeg compressed they will be ignored.
 * \ingroup group_rocal_data_loaders
 * \param [in] context Rocal context
 * \param [in] source_path A NULL terminated char string pointing to the location on the disk
 * \param [in] rocal_color_format The color format the images will be decoded to.
 * \param [in] internal_shard_count Defines the parallelism level by internally sharding the input dataset and load/decode using multiple decoder/loader instances. Using shard counts bigger than 1 improves the load/decode performance if compute resources (CPU cores) are available.
 * \param [in] is_output Determines if the user wants the loaded images to be part of the output or not.
 * \param [in] shuffle Determines if the user wants to shuffle the dataset or not.
 * \param [in] loop Determines if the user wants to indefinitely loops through images or not.
 * \param [in] decode_size_policy
 * \param [in] max_width The maximum width of the decoded images, larger or smaller will be resized to closest
 * \param [in] max_height The maximum height of the decoded images, larger or smaller will be resized to closest
 * \param [in] rocal_decoder_type Determines the decoder_type, tjpeg or hwdec
 * \param [in] rocal_sharding_info The members of RocalShardingInfo determines how the data is distributed among the shards and how the last batch is processed by the pipeline.
 * \return Reference to the output tensor
 */
extern "C" RocalTensor ROCAL_API_CALL rocalJpegCaffe2LMDBRecordSource(RocalContext context,
                                                                      const char* source_path,
                                                                      RocalImageColor rocal_color_format,
                                                                      unsigned internal_shard_count,
                                                                      bool is_output,
                                                                      bool shuffle = false,
                                                                      bool loop = false,
                                                                      RocalImageSizeEvaluationPolicy decode_size_policy = ROCAL_USE_MOST_FREQUENT_SIZE,
                                                                      unsigned max_width = 0, unsigned max_height = 0,
                                                                      RocalDecoderType rocal_decoder_type = RocalDecoderType::ROCAL_DECODER_TJPEG,
                                                                      RocalShardingInfo rocal_sharding_info = RocalShardingInfo());

/*! \brief Creates JPEG image reader and decoder for Caffe2 LMDB records. It allocates the resources and objects required to read and decode Jpeg images stored on the Caffe2 LMDB Records. It accepts external sharding information to load a singe shard. only
 * \ingroup group_rocal_data_loaders
 * \param [in] p_context Rocal context
 * \param [in] source_path A NULL terminated char string pointing to the location on the disk
 * \param [in] rocal_color_format The color format the images will be decoded to.
 * \param [in] shard_id Shard id for this loader
 * \param [in] shard_count Total shard count
 * \param [in] is_output Determines if the user wants the loaded images to be part of the output or not.
 * \param [in] shuffle Determines if the user wants to shuffle the dataset or not.
 * \param [in] loop Determines if the user wants to indefinitely loops through images or not.
 * \param [in] decode_size_policy
 * \param [in] max_width The maximum width of the decoded images, larger or smaller will be resized to closest
 * \param [in] max_height The maximum height of the decoded images, larger or smaller will be resized to closest
 * \param [in] rocal_decoder_type Determines the decoder_type, tjpeg or hwdec
 * \param [in] rocal_sharding_info The members of RocalShardingInfo determines how the data is distributed among the shards and how the last batch is processed by the pipeline.
 * \return Reference to the output tensor
 */
extern "C" RocalTensor ROCAL_API_CALL rocalJpegCaffe2LMDBRecordSourceSingleShard(RocalContext p_context,
                                                                                 const char* source_path,
                                                                                 RocalImageColor rocal_color_format,
                                                                                 unsigned shard_id,
                                                                                 unsigned shard_count,
                                                                                 bool is_output,
                                                                                 bool shuffle = false,
                                                                                 bool loop = false,
                                                                                 RocalImageSizeEvaluationPolicy decode_size_policy = ROCAL_USE_MOST_FREQUENT_SIZE,
                                                                                 unsigned max_width = 0, unsigned max_height = 0,
                                                                                 RocalDecoderType rocal_decoder_type = RocalDecoderType::ROCAL_DECODER_TJPEG,
                                                                                 RocalShardingInfo rocal_sharding_info = RocalShardingInfo());

/*! \brief Creates JPEG image reader and decoder for MXNet records. It allocates the resources and objects required to read and decode Jpeg images stored in MXNet Records. It has internal sharding capability to load/decode in parallel is user wants. If images are not Jpeg compressed they will be ignored.
 * \ingroup group_rocal_data_loaders
 * \param [in] context Rocal context
 * \param [in] source_path A NULL terminated char string pointing to the location on the disk
 * \param [in] rocal_color_format The color format the images will be decoded to.
 * \param [in] internal_shard_count Defines the parallelism level by internally sharding the input dataset and load/decode using multiple decoder/loader instances. Using shard counts bigger than 1 improves the load/decode performance if compute resources (CPU cores) are available.
 * \param [in] is_output Determines if the user wants the loaded images to be part of the output or not.
 * \param [in] shuffle Determines if the user wants to shuffle the dataset or not.
 * \param [in] loop Determines if the user wants to indefinitely loops through images or not.
 * \param [in] decode_size_policy
 * \param [in] max_width The maximum width of the decoded images, larger or smaller will be resized to closest
 * \param [in] max_height The maximum height of the decoded images, larger or smaller will be resized to closest
 * \param [in] rocal_decoder_type Determines the decoder_type, tjpeg or hwdec
 * \param [in] rocal_sharding_info The members of RocalShardingInfo determines how the data is distributed among the shards and how the last batch is processed by the pipeline.
 * \return Reference to the output tensor
 */
extern "C" RocalTensor ROCAL_API_CALL rocalMXNetRecordSource(RocalContext context,
                                                             const char* source_path,
                                                             RocalImageColor rocal_color_format,
                                                             unsigned internal_shard_count,
                                                             bool is_output,
                                                             bool shuffle = false,
                                                             bool loop = false,
                                                             RocalImageSizeEvaluationPolicy decode_size_policy = ROCAL_USE_MOST_FREQUENT_SIZE,
                                                             unsigned max_width = 0, unsigned max_height = 0,
                                                             RocalDecoderType rocal_decoder_type = RocalDecoderType::ROCAL_DECODER_TJPEG,
                                                             RocalShardingInfo rocal_sharding_info = RocalShardingInfo());

/*! \brief Creates JPEG image reader and decoder for MXNet records. It allocates the resources and objects required to read and decode Jpeg images stored on the MXNet records. It accepts external sharding information to load a singe shard. only
 * \ingroup group_rocal_data_loaders
 * \param [in] p_context Rocal context
 * \param [in] source_path A NULL terminated char string pointing to the location on the disk
 * \param [in] rocal_color_format The color format the images will be decoded to.
 * \param [in] shard_id Shard id for this loader
 * \param [in] shard_count Total shard count
 * \param [in] is_output Determines if the user wants the loaded images to be part of the output or not.
 * \param [in] shuffle Determines if the user wants to shuffle the dataset or not.
 * \param [in] loop Determines if the user wants to indefinitely loops through images or not.
 * \param [in] decode_size_policy
 * \param [in] max_width The maximum width of the decoded images, larger or smaller will be resized to closest
 * \param [in] max_height The maximum height of the decoded images, larger or smaller will be resized to closest
 * \param [in] rocal_decoder_type Determines the decoder_type, tjpeg or hwdec
 * \param [in] rocal_sharding_info The members of RocalShardingInfo determines how the data is distributed among the shards and how the last batch is processed by the pipeline.
 * \return Reference to the output tensor
 */
extern "C" RocalTensor ROCAL_API_CALL rocalMXNetRecordSourceSingleShard(RocalContext p_context,
                                                                        const char* source_path,
                                                                        RocalImageColor rocal_color_format,
                                                                        unsigned shard_id,
                                                                        unsigned shard_count,
                                                                        bool is_output,
                                                                        bool shuffle = false,
                                                                        bool loop = false,
                                                                        RocalImageSizeEvaluationPolicy decode_size_policy = ROCAL_USE_MOST_FREQUENT_SIZE,
                                                                        unsigned max_width = 0, unsigned max_height = 0,
                                                                        RocalDecoderType rocal_decoder_type = RocalDecoderType::ROCAL_DECODER_TJPEG,
                                                                        RocalShardingInfo rocal_sharding_info = RocalShardingInfo());

/*! \brief Creates JPEG image reader and partial decoder. It allocates the resources and objects required to read and decode Jpeg images stored on the file systems. It has internal sharding capability to load/decode in parallel is user wants. If images are not Jpeg compressed they will be ignored and Crops t
 * \ingroup group_rocal_data_loaders
 * \param [in] context Rocal context
 * \param [in] source_path A NULL terminated char string pointing to the location on the disk
 * \param [in] rocal_color_format The color format the images will be decoded to.
 * \param [in] num_threads Defines the parallelism level by internally sharding the input dataset and load/decode using multiple decoder/loader instances. Using shard counts bigger than 1 improves the load/decode performance if compute resources (CPU cores) are available.
 * \param [in] is_output Determines if the user wants the loaded images to be part of the output or not.
 * \param [in] area_factor Determines how much area to be cropped. Ranges from from 0.08 - 1.
 * \param [in] aspect_ratio Determines the aspect ration of crop. Ranges from 0.75 to 1.33.
 * \param [in] num_attempts Maximum number of attempts to generate crop. Default 10
 * \param [in] shuffle Determines if the user wants to shuffle the dataset or not.
 * \param [in] loop Determines if the user wants to indefinitely loops through images or not.
 * \param [in] decode_size_policy
 * \param [in] max_width The maximum width of the decoded images, larger or smaller will be resized to closest
 * \param [in] max_height The maximum height of the decoded images, larger or smaller will be resized to closest
 * \param [in] rocal_sharding_info The members of RocalShardingInfo determines how the data is distributed among the shards and how the last batch is processed by the pipeline.
 * \return Reference to the output tensor
 */
extern "C" RocalTensor ROCAL_API_CALL rocalFusedJpegCrop(RocalContext context,
                                                         const char* source_path,
                                                         RocalImageColor rocal_color_format,
                                                         unsigned num_threads,
                                                         bool is_output,
                                                         std::vector<float>& area_factor,
                                                         std::vector<float>& aspect_ratio,
                                                         unsigned num_attempts,
                                                         bool shuffle = false,
                                                         bool loop = false,
                                                         RocalImageSizeEvaluationPolicy decode_size_policy = ROCAL_USE_MOST_FREQUENT_SIZE,
                                                         unsigned max_width = 0, unsigned max_height = 0,
                                                         RocalShardingInfo rocal_sharding_info = RocalShardingInfo());

/*! \brief Creates JPEG image reader and partial decoder. It allocates the resources and objects required to read and decode Jpeg images stored on the file systems. It accepts external sharding information to load a singe shard. only
 * \ingroup group_rocal_data_loaders
 * \param [in] context Rocal context
 * \param [in] source_path A NULL terminated char string pointing to the location on the disk
 * \param [in] rocal_color_format The color format the images will be decoded to.
 * \param [in] shard_id Shard id for this loader
 * \param [in] shard_count Total shard count
 * \param [in] is_output Determines if the user wants the loaded images to be part of the output or not.
 * \param [in] area_factor Determines how much area to be cropped. Ranges from from 0.08 - 1.
 * \param [in] aspect_ratio Determines the aspect ration of crop. Ranges from 0.75 to 1.33.
 * \param [in] num_attempts Maximum number of attempts to generate crop. Default 10
 * \param [in] decode_size_policy
 * \param [in] max_width The maximum width of the decoded images, larger or smaller will be resized to closest
 * \param [in] max_height The maximum height of the decoded images, larger or smaller will be resized to closest
 * \param [in] rocal_sharding_info The members of RocalShardingInfo determines how the data is distributed among the shards and how the last batch is processed by the pipeline.
 * \return Reference to the output tensor
 */
extern "C" RocalTensor ROCAL_API_CALL rocalFusedJpegCropSingleShard(RocalContext context,
                                                                    const char* source_path,
                                                                    RocalImageColor color_format,
                                                                    unsigned shard_id,
                                                                    unsigned shard_count,
                                                                    bool is_output,
                                                                    std::vector<float>& area_factor,
                                                                    std::vector<float>& aspect_ratio,
                                                                    unsigned num_attempts,
                                                                    bool shuffle = false,
                                                                    bool loop = false,
                                                                    RocalImageSizeEvaluationPolicy decode_size_policy = ROCAL_USE_MOST_FREQUENT_SIZE,
                                                                    unsigned max_width = 0, unsigned max_height = 0,
                                                                    RocalShardingInfo rocal_sharding_info = RocalShardingInfo());

/*! \brief Creates TensorFlow records JPEG image reader and decoder. It allocates the resources and objects required to read and decode Jpeg images stored on the file systems. It has internal sharding capability to load/decode in parallel is user wants. If images are not Jpeg compressed they will be ignored.
 * \ingroup group_rocal_data_loaders
 * \param [in] context Rocal context
 * \param [in] source_path A NULL terminated char string pointing to the location of the TF records on the disk
 * \param [in] rocal_color_format The color format the images will be decoded to.
 * \param [in] internal_shard_count Defines the parallelism level by internally sharding the input dataset and load/decode using multiple decoder/loader instances. Using shard counts bigger than 1 improves the load/decode performance if compute resources (CPU cores) are available.
 * \param [in] is_output Determines if the user wants the loaded images to be part of the output or not.
 * \param [in] shuffle Determines if the user wants to shuffle the dataset or not.
 * \param [in] loop Determines if the user wants to indefinitely loops through images or not.
 * \param [in] decode_size_policy
 * \param [in] max_width The maximum width of the decoded images, larger or smaller will be resized to closest
 * \param [in] max_height The maximum height of the decoded images, larger or smaller will be resized to closest
 * \param [in] rocal_decoder_type Determines the decoder_type, tjpeg or hwdec
 * \param [in] rocal_sharding_info The members of RocalShardingInfo determines how the data is distributed among the shards and how the last batch is processed by the pipeline.
 * \return Reference to the output image
 */
extern "C" RocalTensor ROCAL_API_CALL rocalJpegTFRecordSource(RocalContext context,
                                                              const char* source_path,
                                                              RocalImageColor rocal_color_format,
                                                              unsigned internal_shard_count,
                                                              bool is_output,
                                                              const char* user_key_for_encoded,
                                                              const char* user_key_for_filename,
                                                              bool shuffle = false,
                                                              bool loop = false,
                                                              RocalImageSizeEvaluationPolicy decode_size_policy = ROCAL_USE_MOST_FREQUENT_SIZE,
                                                              unsigned max_width = 0, unsigned max_height = 0,
                                                              RocalDecoderType rocal_decoder_type = RocalDecoderType::ROCAL_DECODER_TJPEG,
                                                              RocalShardingInfo rocal_sharding_info = RocalShardingInfo());

/*! \brief Creates TensorFlow records JPEG image reader and decoder. It allocates the resources and objects required to read and decode Jpeg images stored on the file systems. It accepts external sharding information to load a singe shard. only
 * \ingroup group_rocal_data_loaders
 * \param [in] context Rocal context
 * \param [in] source_path A NULL terminated char string pointing to the location of the TF records on the disk
 * \param [in] rocal_color_format The color format the images will be decoded to.
 * \param [in] shard_id Shard id for this loader
 * \param [in] shard_count Total shard count
 * \param [in] is_output Determines if the user wants the loaded images to be part of the output or not.
 * \param [in] shuffle Determines if the user wants to shuffle the dataset or not.
 * \param [in] loop Determines if the user wants to indefinitely loops through images or not.
 * \param [in] decode_size_policy
 * \param [in] max_width The maximum width of the decoded images, larger or smaller will be resized to closest
 * \param [in] max_height The maximum height of the decoded images, larger or smaller will be resized to closest
 * \param [in] rocal_decoder_type Determines the decoder_type, tjpeg or hwdec
 * \param [in] rocal_sharding_info The members of RocalShardingInfo determines how the data is distributed among the shards and how the last batch is processed by the pipeline.
 * \return Reference to the output tensor
 */
extern "C" RocalTensor ROCAL_API_CALL rocalJpegTFRecordSourceSingleShard(RocalContext context,
                                                                         const char* source_path,
                                                                         RocalImageColor rocal_color_format,
                                                                         unsigned shard_id,
                                                                         unsigned shard_count,
                                                                         bool is_output,
                                                                         bool shuffle = false,
                                                                         bool loop = false,
                                                                         RocalImageSizeEvaluationPolicy decode_size_policy = ROCAL_USE_MOST_FREQUENT_SIZE,
                                                                         unsigned max_width = 0, unsigned max_height = 0,
                                                                         RocalDecoderType rocal_decoder_type = RocalDecoderType::ROCAL_DECODER_TJPEG,
                                                                         RocalShardingInfo rocal_sharding_info = RocalShardingInfo());

/*! \brief Creates Raw image loader. It allocates the resources and objects required to load images stored on the file systems.
 * \ingroup group_rocal_data_loaders
 * \param [in] rocal_context Rocal context
 * \param [in] source_path A NULL terminated char string pointing to the location on the disk
 * \param [in] rocal_color_format The color format the images will be decoded to.
 * \param [in] is_output Determines if the user wants the loaded images to be part of the output or not.
 * \param [in] shuffle: to shuffle dataset
 * \param [in] loop: repeat data loading
 * \param [in] out_width The output_width of raw image
 * \param [in] out_height The output height of raw image
 * \param [in] rocal_sharding_info The members of RocalShardingInfo determines how the data is distributed among the shards and how the last batch is processed by the pipeline.
 * \return Reference to the output tensor
 */
extern "C" RocalTensor ROCAL_API_CALL rocalRawTFRecordSource(RocalContext p_context,
                                                             const char* source_path,
                                                             const char* user_key_for_raw,
                                                             const char* user_key_for_filename,
                                                             RocalImageColor rocal_color_format,
                                                             bool is_output,
                                                             bool shuffle = false,
                                                             bool loop = false,
                                                             unsigned out_width = 0, unsigned out_height = 0,
                                                             const char* record_name_prefix = "",
                                                             RocalShardingInfo rocal_sharding_info = RocalShardingInfo());

/*! \brief Creates Raw image loader. It allocates the resources and objects required to load images stored on the file systems.
 * \ingroup group_rocal_data_loaders
 * \param [in] rocal_context Rocal context
 * \param [in] source_path A NULL terminated char string pointing to the location on the disk
 * \param [in] rocal_color_format The color format the images will be decoded to.
 * \param [in] shard_id Shard id for this loader
 * \param [in] shard_count Total shard count
 * \param [in] shuffle: to shuffle dataset
 * \param [in] loop: repeat data loading
 * \param [in] out_width The output_width of raw image
 * \param [in] out_height The output height of raw image
 * \param [in] record_name_prefix : if nonempty reader will only read records with certain prefix
 * \param [in] rocal_sharding_info The members of RocalShardingInfo determines how the data is distributed among the shards and how the last batch is processed by the pipeline.
 * \return Reference to the output tensor
 */
extern "C" RocalTensor ROCAL_API_CALL rocalRawTFRecordSourceSingleShard(RocalContext p_context,
                                                                        const char* source_path,
                                                                        RocalImageColor rocal_color_format,
                                                                        unsigned shard_id,
                                                                        unsigned shard_count,
                                                                        bool is_output,
                                                                        bool shuffle = false,
                                                                        bool loop = false,
                                                                        unsigned out_width = 0, unsigned out_height = 0,
                                                                        const char* record_name_prefix = "",
                                                                        RocalShardingInfo rocal_sharding_info = RocalShardingInfo());

/*! \brief Creates Numpy raw data reader and loader. It allocates the resources and objects required to read raw data stored on the numpy arrays.
 * \ingroup group_rocal_data_loaders
 * \param [in] context Rocal context
 * \param [in] source_path A NULL terminated char string pointing to the location on the disk
<<<<<<< HEAD
 * \param [in] internal_shard_count Defines the parallelism level by internally sharding the input dataset and load/decode using multiple decoder/loader instances. Using shard counts bigger than 1 improves the load/decode performance if compute resources (CPU cores) are available.
 * \param [in] is_output Determines if the user wants the loaded images to be part of the output or not.
 * \param [in] shuffle Determines if the user wants to shuffle the dataset or not.
 * \param [in] loop Determines if the user wants to indefinitely loops through images or not.
=======
 * \param [in] internal_shard_count Defines the parallelism level by internally sharding the input dataset and load using multiple loader instances. Using shard counts bigger than 1 improves the load performance if compute resources (CPU cores) are available.
 * \param [in] output_layout the layout to be set for the input tensor
 * \param [in] files Contains a list of file paths to read the data from.
 * \param [in] is_output Determines if the user wants the loaded images to be part of the output or not.
 * \param [in] shuffle Determines if the user wants to shuffle the dataset or not.
 * \param [in] loop Determines if the user wants to indefinitely loops through images or not.
 * \param [in] seed Determines the seed used by RNG for shuffling data between shards.
>>>>>>> 33f94704
 * \param [in] rocal_sharding_info The members of RocalShardingInfo determines how the data is distributed among the shards and how the last batch is processed by the pipeline.
 * \return Reference to the output tensor
 */
extern "C" RocalTensor ROCAL_API_CALL rocalNumpyFileSource(RocalContext p_context,
                                                           const char* source_path,
                                                           unsigned internal_shard_count,
<<<<<<< HEAD
=======
                                                           RocalTensorLayout output_layout = RocalTensorLayout::ROCAL_NONE,
>>>>>>> 33f94704
                                                           std::vector<std::string> files = {},
                                                           bool is_output = false,
                                                           bool shuffle = false,
                                                           bool loop = false,
                                                           unsigned seed = 0,
                                                           RocalShardingInfo rocal_sharding_info = RocalShardingInfo());

/*! \brief Creates Numpy raw data reader and loader. It allocates the resources and objects required to read raw data stored on the numpy arrays.
 * \ingroup group_rocal_data_loaders
 * \param [in] context Rocal context
 * \param [in] source_path A NULL terminated char string pointing to the location on the disk
<<<<<<< HEAD
=======
 * \param [in] output_layout the layout to be set for the input tensor
 * \param [in] files Contains a list of file paths to read the data from.
>>>>>>> 33f94704
 * \param [in] is_output Determines if the user wants the loaded images to be part of the output or not.
 * \param [in] shuffle Determines if the user wants to shuffle the dataset or not.
 * \param [in] loop Determines if the user wants to indefinitely loops through images or not.
 * \param [in] shard_id Shard id for this loader
 * \param [in] shard_count Total shard count
<<<<<<< HEAD
=======
 * \param [in] seed Determines the seed used by RNG for shuffling data between shards.
>>>>>>> 33f94704
 * \param [in] rocal_sharding_info The members of RocalShardingInfo determines how the data is distributed among the shards and how the last batch is processed by the pipeline.
 * \return Reference to the output tensor
 */
extern "C" RocalTensor rocalNumpyFileSourceSingleShard(RocalContext p_context,
                                                       const char* source_path,
<<<<<<< HEAD
=======
                                                       RocalTensorLayout output_layout = RocalTensorLayout::ROCAL_NONE,
>>>>>>> 33f94704
                                                       std::vector<std::string> files = {},
                                                       bool is_output = false,
                                                       bool shuffle = false,
                                                       bool loop = false,
                                                       unsigned shard_id = 0,
                                                       unsigned shard_count = 1,
                                                       unsigned seed = 0,
                                                       RocalShardingInfo rocal_sharding_info = RocalShardingInfo());

/*!
 * \brief Creates a video reader and decoder as a source. It allocates the resources and objects required to read and decode mp4 videos stored on the file systems.
 * \ingroup group_rocal_data_loaders
 * \param [in] context Rocal context
 * \param [in] source_path A NULL terminated char string pointing to the location on the disk. source_path can be a video file, folder containing videos or a text file
 * \param [in] color_format The color format the frames will be decoded to.
 * \param [in] rocal_decode_device Enables software decoding(using FFmpeg) or hardware decoding(using FFmepg/rocDecode hardware decoder).
 * \param [in] internal_shard_count Defines the parallelism level by internally sharding the input dataset and load/decode using multiple decoder/loader instances.
 * \param [in] sequence_length: The number of frames in a sequence.
 * \param [in] shuffle: to shuffle sequences.
 * \param [in] is_output Determines if the user wants the loaded sequence of frames to be part of the output or not.
 * \param [in] loop: repeat data loading.
 * \param [in] rocal_decoder_type Determines the decoder_type, FFmepg or rocDecode
 * \param [in] step: Frame interval between each sequence.
 * \param [in] stride: Frame interval between frames in a sequence.
 * \param [in] file_list_frame_num: Determines if the user wants to read frame number or timestamps if a text file is passed in the source_path.
 * \param [in] rocal_sharding_info The members of RocalShardingInfo determines how the data is distributed among the shards and how the last batch is processed by the pipeline.
 * \return Reference to the output tensor
 */
extern "C" RocalTensor ROCAL_API_CALL rocalVideoFileSource(RocalContext context,
                                                           const char* source_path,
                                                           RocalImageColor color_format,
                                                           RocalDecodeDevice rocal_decode_device,
                                                           unsigned internal_shard_count,
                                                           unsigned sequence_length,
                                                           bool is_output = false,
                                                           bool shuffle = false,
                                                           bool loop = false,
                                                           RocalDecoderType rocal_decoder_type = RocalDecoderType::ROCAL_DECODER_VIDEO_FFMPEG_SW,
                                                           unsigned step = 0,
                                                           unsigned stride = 0,
                                                           bool file_list_frame_num = true,
                                                           RocalShardingInfo rocal_sharding_info = RocalShardingInfo());

/*! \brief Creates a video reader and decoder as a source. It allocates the resources and objects required to read and decode mp4 videos stored on the file systems. It accepts external sharding information to load a singe shard only.
 * \ingroup group_rocal_data_loaders
 * \param [in] context Rocal context
 * \param [in] source_path A NULL terminated char string pointing to the location on the disk. source_path can be a video file, folder containing videos or a text file
 * \param [in] color_format The color format the frames will be decoded to.
 * \param [in] rocal_decode_device Enables software decoding(using FFmpeg) or hardware decoding(using FFmepg/rocDecode hardware decoder).
 * \param [in] shard_id Shard id for this loader.
 * \param [in] shard_count Total shard count.
 * \param [in] sequence_length: The number of frames in a sequence.
 * \param [in] shuffle: to shuffle sequences.
 * \param [in] is_output Determines if the user wants the loaded sequence of frames to be part of the output or not.
 * \param [in] loop: repeat data loading.
 * \param [in] rocal_decoder_type Determines the decoder_type, FFmepg or rocDecode
 * \param [in] step: Frame interval between each sequence.
 * \param [in] stride: Frame interval between frames in a sequence.
 * \param [in] file_list_frame_num: Determines if the user wants to read frame number or timestamps if a text file is passed in the source_path.
 * \param [in] rocal_sharding_info The members of RocalShardingInfo determines how the data is distributed among the shards and how the last batch is processed by the pipeline.
 * \return Reference to the output tensor
 */
extern "C" RocalTensor ROCAL_API_CALL rocalVideoFileSourceSingleShard(RocalContext context,
                                                                      const char* source_path,
                                                                      RocalImageColor color_format,
                                                                      RocalDecodeDevice rocal_decode_device,
                                                                      unsigned shard_id,
                                                                      unsigned shard_count,
                                                                      unsigned sequence_length,
                                                                      bool shuffle = false,
                                                                      bool is_output = false,
                                                                      bool loop = false,
                                                                      RocalDecoderType rocal_decoder_type = RocalDecoderType::ROCAL_DECODER_VIDEO_FFMPEG_SW,
                                                                      unsigned step = 0,
                                                                      unsigned stride = 0,
                                                                      bool file_list_frame_num = true,
                                                                      RocalShardingInfo rocal_sharding_info = RocalShardingInfo());

/*! \brief Creates a video reader and decoder as a source. It allocates the resources and objects required to read and decode mp4 videos stored on the file systems. Resizes the decoded frames to the dest width and height.
 * \ingroup group_rocal_data_loaders
 * \param [in] context Rocal context
 * \param [in] source_path A NULL terminated char string pointing to the location on the disk. source_path can be a video file, folder containing videos or a text file
 * \param [in] color_format The color format the frames will be decoded to.
 * \param [in] rocal_decode_device Enables software decoding(using FFmpeg) or hardware decoding(using FFmepg/rocDecode hardware decoder).
 * \param [in] internal_shard_count Defines the parallelism level by internally sharding the input dataset and load/decode using multiple decoder/loader instances.
 * \param [in] sequence_length: The number of frames in a sequence.
 * \param [in] dest_width The output width of frames.
 * \param [in] dest_height The output height of frames.
 * \param [in] shuffle: to shuffle sequences.
 * \param [in] is_output Determines if the user wants the loaded sequence of frames to be part of the output or not.
 * \param [in] loop: repeat data loading.
 * \param [in] rocal_decoder_type Determines the decoder_type, FFmepg or rocDecode
 * \param [in] step: Frame interval between each sequence.
 * \param [in] stride: Frame interval between frames in a sequence.
 * \param [in] file_list_frame_num: Determines if the user wants to read frame number or timestamps if a text file is passed in the source_path.
 * \param [in] rocal_sharding_info The members of RocalShardingInfo determines how the data is distributed among the shards and how the last batch is processed by the pipeline.
 * \return Reference to the output tensor
 */
extern "C" RocalTensor ROCAL_API_CALL rocalVideoFileResize(RocalContext context,
                                                           const char* source_path,
                                                           RocalImageColor color_format,
                                                           RocalDecodeDevice rocal_decode_device,
                                                           unsigned internal_shard_count,
                                                           unsigned sequence_length,
                                                           unsigned dest_width,
                                                           unsigned dest_height,
                                                           bool shuffle = false,
                                                           bool is_output = false,
                                                           bool loop = false,
                                                           RocalDecoderType rocal_decoder_type = RocalDecoderType::ROCAL_DECODER_VIDEO_FFMPEG_SW,
                                                           unsigned step = 0,
                                                           unsigned stride = 0,
                                                           bool file_list_frame_num = true,
                                                           RocalResizeScalingMode scaling_mode = ROCAL_SCALING_MODE_DEFAULT,
                                                           std::vector<unsigned> max_size = {},
                                                           unsigned resize_shorter = 0,
                                                           unsigned resize_longer = 0,
                                                           RocalResizeInterpolationType interpolation_type = ROCAL_LINEAR_INTERPOLATION,
                                                           RocalShardingInfo rocal_sharding_info = RocalShardingInfo());

/*! \brief Creates a video reader and decoder as a source. It allocates the resources and objects required to read and decode mp4 videos stored on the file systems. Resizes the decoded frames to the dest width and height. It accepts external sharding information to load a singe shard only.
 * \ingroup group_rocal_data_loaders
 * \param [in] context Rocal context
 * \param [in] source_path A NULL terminated char string pointing to the location on the disk. source_path can be a video file, folder containing videos or a text file
 * \param [in] color_format The color format the frames will be decoded to.
 * \param [in] rocal_decode_device Enables software decoding(using FFmpeg) or hardware decoding(using FFmepg/rocDecode hardware decoder).
 * \param [in] shard_id Shard id for this loader.
 * \param [in] shard_count Total shard count.
 * \param [in] sequence_length: The number of frames in a sequence.
 * \param [in] dest_width The output width of frames.
 * \param [in] dest_height The output height of frames.
 * \param [in] shuffle: to shuffle sequences.
 * \param [in] is_output Determines if the user wants the loaded sequence of frames to be part of the output or not.
 * \param [in] loop: repeat data loading.
 * \param [in] rocal_decoder_type Determines the decoder_type, FFmepg or rocDecode
 * \param [in] step: Frame interval between each sequence.
 * \param [in] stride: Frame interval between frames in a sequence.
 * \param [in] file_list_frame_num: Determines if the user wants to read frame number or timestamps if a text file is passed in the source_path.
 * \param [in] rocal_sharding_info The members of RocalShardingInfo determines how the data is distributed among the shards and how the last batch is processed by the pipeline.
 * \return Reference to the output tensor
 */
extern "C" RocalTensor ROCAL_API_CALL rocalVideoFileResizeSingleShard(RocalContext context,
                                                                      const char* source_path,
                                                                      RocalImageColor color_format,
                                                                      RocalDecodeDevice rocal_decode_device,
                                                                      unsigned shard_id,
                                                                      unsigned shard_count,
                                                                      unsigned sequence_length,
                                                                      unsigned dest_width,
                                                                      unsigned dest_height,
                                                                      bool shuffle = false,
                                                                      bool is_output = false,
                                                                      bool loop = false,
                                                                      RocalDecoderType rocal_decoder_type = RocalDecoderType::ROCAL_DECODER_VIDEO_FFMPEG_SW,
                                                                      unsigned step = 0,
                                                                      unsigned stride = 0,
                                                                      bool file_list_frame_num = true,
                                                                      RocalResizeScalingMode scaling_mode = ROCAL_SCALING_MODE_DEFAULT,
                                                                      std::vector<unsigned> max_size = {},
                                                                      unsigned resize_shorter = 0,
                                                                      unsigned resize_longer = 0,
                                                                      RocalResizeInterpolationType interpolation_type = ROCAL_LINEAR_INTERPOLATION,
                                                                      RocalShardingInfo rocal_sharding_info = RocalShardingInfo());

/*! \brief Creates CIFAR10 raw data reader and loader. It allocates the resources and objects required to read raw data stored on the file systems.
 * \ingroup group_rocal_data_loaders
 * \param [in] context Rocal context
 * \param [in] source_path A NULL terminated char string pointing to the location on the disk
 * \param [in] rocal_color_format The color format the images will be decoded to.
 * \param [in] is_output Determines if the user wants the loaded images to be part of the output or not.
 * \param [in] out_width output width
 * \param [in] out_height output_height
 * \param [in] filename_prefix if set loader will only load files with the given prefix name
 * \param [in] rocal_sharding_info The members of RocalShardingInfo determines how the data is distributed among the shards and how the last batch is processed by the pipeline.
 * \return Reference to the output tensor
 */
extern "C" RocalTensor ROCAL_API_CALL rocalRawCIFAR10Source(RocalContext context,
                                                            const char* source_path,
                                                            RocalImageColor color_format,
                                                            bool is_output,
                                                            unsigned out_width, unsigned out_height, const char* filename_prefix = "",
                                                            bool loop = false);

/*! \brief reset Loaders
 * \ingroup group_rocal_data_loaders
 * \param [in] context Rocal Context
 * \return Rocal status value
 */
extern "C" RocalStatus ROCAL_API_CALL rocalResetLoaders(RocalContext context);

/*! \brief Creates JPEG image reader and partial decoder for Caffe LMDB records. It allocates the resources and objects required to read and decode Jpeg images stored in Caffe2 LMDB Records. It has internal sharding capability to load/decode in parallel is user wants.
 * \ingroup group_rocal_data_loaders
 * \param [in] rocal_context Rocal context
 * \param [in] source_path A NULL terminated char string pointing to the location on the disk
 * \param [in] rocal_color_format The color format the images will be decoded to.
 * \param [in] shard_id Shard id for this loader
 * \param [in] shard_count Total shard count
 * \param [in] is_output Determines if the user wants the loaded images to be part of the output or not.
 * \param [in] area_factor Determines how much area to be cropped. Ranges from from 0.08 - 1.
 * \param [in] aspect_ratio Determines the aspect ration of crop. Ranges from 0.75 to 1.33.
 * \param [in] num_attempts Maximum number of attempts to generate crop. Default 10
 * \param [in] shuffle Determines if the user wants to shuffle the dataset or not.
 * \param [in] loop Determines if the user wants to indefinitely loops through images or not.
 * \param [in] decode_size_policy
 * \param [in] max_width The maximum width of the decoded images, larger or smaller will be resized to closest
 * \param [in] max_height The maximum height of the decoded images, larger or smaller will be resized to closest
 * \param [in] rocal_sharding_info The members of RocalShardingInfo determines how the data is distributed among the shards and how the last batch is processed by the pipeline.
 * \return Reference to the output tensor
 */
extern "C" RocalTensor ROCAL_API_CALL rocalJpegCaffeLMDBRecordSourcePartialSingleShard(RocalContext p_context,
                                                                                       const char* source_path,
                                                                                       RocalImageColor rocal_color_format,
                                                                                       unsigned shard_id,
                                                                                       unsigned shard_count,
                                                                                       bool is_output,
                                                                                       std::vector<float>& area_factor,
                                                                                       std::vector<float>& aspect_ratio,
                                                                                       unsigned num_attempts,
                                                                                       bool shuffle = false,
                                                                                       bool loop = false,
                                                                                       RocalImageSizeEvaluationPolicy decode_size_policy = ROCAL_USE_MOST_FREQUENT_SIZE,
                                                                                       unsigned max_width = 0, unsigned max_height = 0,
                                                                                       RocalShardingInfo rocal_sharding_info = RocalShardingInfo());

/*! \brief Creates JPEG image reader and partial decoder for Caffe2 LMDB records. It allocates the resources and objects required to read and decode Jpeg images stored in Caffe22 LMDB Records. It has internal sharding capability to load/decode in parallel is user wants.
 * \ingroup group_rocal_data_loaders
 * \param [in] rocal_context Rocal context
 * \param [in] source_path A NULL terminated char string pointing to the location on the disk
 * \param [in] rocal_color_format The color format the images will be decoded to.
 * \param [in] shard_id Shard id for this loader
 * \param [in] shard_count Total shard count
 * \param [in] is_output Determines if the user wants the loaded images to be part of the output or not.
 * \param [in] shuffle Determines if the user wants to shuffle the dataset or not.
 * \param [in] loop Determines if the user wants to indefinitely loops through images or not.
 * \param [in] decode_size_policy
 * \param [in] max_width The maximum width of the decoded images, larger or smaller will be resized to closest
 * \param [in] max_height The maximum height of the decoded images, larger or smaller will be resized to closest
 * \param [in] rocal_sharding_info The members of RocalShardingInfo determines how the data is distributed among the shards and how the last batch is processed by the pipeline.
 * \return Reference to the output tensor
 */
extern "C" RocalTensor ROCAL_API_CALL rocalJpegCaffe2LMDBRecordSourcePartialSingleShard(RocalContext p_context,
                                                                                        const char* source_path,
                                                                                        RocalImageColor rocal_color_format,
                                                                                        unsigned shard_id,
                                                                                        unsigned shard_count,
                                                                                        bool is_output,
                                                                                        std::vector<float>& area_factor,
                                                                                        std::vector<float>& aspect_ratio,
                                                                                        unsigned num_attempts,
                                                                                        bool shuffle = false,
                                                                                        bool loop = false,
                                                                                        RocalImageSizeEvaluationPolicy decode_size_policy = ROCAL_USE_MOST_FREQUENT_SIZE,
                                                                                        unsigned max_width = 0, unsigned max_height = 0,
                                                                                        RocalShardingInfo rocal_sharding_info = RocalShardingInfo());
/*! \brief Creates JPEG external source image reader.
 * \ingroup group_rocal_data_loaders
 * \param [in] rocal_context Rocal context
 * \param [in] rocal_color_format The color format the images will be decoded to.
 * \param [in] is_output Determines if the user wants the loaded images to be part of the output or not.
 * \param [in] shuffle Determines if the user wants to shuffle the dataset or not.
 * \param [in] loop Determines if the user wants to indefinitely loops through images or not.
 * \param [in] decode_size_policy is the RocalImageSizeEvaluationPolicy for decoding
 * \param [in] max_width The maximum width of the decoded images, larger or smaller will be resized to closest
 * \param [in] max_height The maximum height of the decoded images, larger or smaller will be resized to closest
 * \param [in] rocal_decoder_type Determines the decoder_type, tjpeg or hwdec
 * \param [in] external_source_mode Determines the mode of the source passed from the user - file_names / uncompressed data / compressed data
 * \param [in] rocal_sharding_info The members of RocalShardingInfo determines how the data is distributed among the shards and how the last batch is processed by the pipeline.
 * \return Reference to the output tensor
 */
extern "C" RocalTensor ROCAL_API_CALL rocalJpegExternalFileSource(RocalContext p_context,
                                                                  RocalImageColor rocal_color_format,
                                                                  bool is_output = false,
                                                                  bool shuffle = false,
                                                                  bool loop = false,
                                                                  RocalImageSizeEvaluationPolicy decode_size_policy = ROCAL_USE_MOST_FREQUENT_SIZE,
                                                                  unsigned max_width = 0, unsigned max_height = 0,
                                                                  RocalDecoderType rocal_decoder_type = RocalDecoderType::ROCAL_DECODER_TJPEG,
                                                                  RocalExternalSourceMode external_source_mode = RocalExternalSourceMode::ROCAL_EXTSOURCE_FNAME,
                                                                  RocalShardingInfo rocal_sharding_info = RocalShardingInfo());

/*! Creates Audio file reader and decoder. It allocates the resources and objects required to read and decode audio files stored on the file systems. It has internal sharding capability to load/decode in parallel if user wants.
 * If the files are not in standard audio compression formats they will be ignored, Currently wav format is supported
 * \param [in] context Rocal context
 * \param [in] source_path A NULL terminated char string pointing to the location on the disk
 * \param [in] source_file_list_path A char string pointing to the file list location on the disk
 * \param [in] shard_count Defines the parallelism level by internally sharding the input dataset and load/decode using multiple decoder/loader instances. Using shard counts bigger than 1 improves the load/decode performance if compute resources (CPU cores) are available.
 * \param [in] is_output Boolean variable to enable the audio to be part of the output.
 * \param [in] shuffle Boolean variable to shuffle the dataset.
 * \param [in] loop Boolean variable to indefinitely loop through audio.
 * \param [in] downmix Boolean variable to downmix all input channels to mono. If downmixing is turned on, the decoder output is 1D. If downmixing is turned off, it produces 2D output with interleaved channels incase of multichannel audio.
 * \param [in] decode_size_policy is the RocalImageSizeEvaluationPolicy for decoding.
 * \param [in] max_decoded_samples The maximum samples of the decoded audio data.
 * \param [in] max_decoded_channels The maximum channels of the decoded audio data.
 * \param [in] rocal_sharding_info The members of RocalShardingInfo determines how the data is distributed among the shards and how the last batch is processed by the pipeline.
 * \return Reference to the output audio
 */
extern "C" RocalTensor ROCAL_API_CALL rocalAudioFileSource(RocalContext context,
                                                           const char* source_path,
                                                           const char* source_file_list_path,
                                                           unsigned shard_count,
                                                           bool is_output,
                                                           bool shuffle = false,
                                                           bool loop = false,
                                                           bool downmix = false,
                                                           RocalImageSizeEvaluationPolicy decode_size_policy = ROCAL_USE_MAX_SIZE,
                                                           unsigned max_decoded_samples = 0,
                                                           unsigned max_decoded_channels = 0,
                                                           RocalShardingInfo rocal_sharding_info = RocalShardingInfo());

/*! Creates Audio file reader and decoder. It allocates the resources and objects required to read and decode audio files stored on the file systems. It has internal sharding capability to load/decode in parallel is user wants.
 * If the files are not in standard audio compression formats they will be ignored.
 * \param [in] context Rocal context
 * \param [in] source_path A NULL terminated char string pointing to the location on the disk
 * \param [in] source_file_list_path A char string pointing to the file list location on the disk
 * \param [in] shard_id Shard id for this loader
 * \param [in] shard_count Defines the parallelism level by internally sharding the input dataset and load/decode using multiple decoder/loader instances. Using shard counts bigger than 1 improves the load/decode performance if compute resources (CPU cores) are available.
 * \param [in] is_output Boolean variable to enable the audio to be part of the output.
 * \param [in] shuffle Boolean variable to shuffle the dataset.
 * \param [in] loop Boolean variable to indefinitely loop through audio.
 * \param [in] downmix Boolean variable to downmix all input channels to mono. If downmixing is turned on, the decoder output is 1D. If downmixing is turned off, it produces 2D output with interleaved channels incase of multichannel audio.
 * \param [in] decode_size_policy is the RocalImageSizeEvaluationPolicy for decoding.
 * \param [in] max_decoded_samples The maximum samples of the decoded audio data.
 * \param [in] max_decoded_channels The maximum channels of the decoded audio data.
 * \param [in] rocal_sharding_info The members of RocalShardingInfo determines how the data is distributed among the shards and how the last batch is processed by the pipeline.
 * \return Reference to the output audio
 */
extern "C" RocalTensor ROCAL_API_CALL rocalAudioFileSourceSingleShard(RocalContext p_context,
                                                                      const char* source_path,
                                                                      const char* source_file_list_path,
                                                                      unsigned shard_id,
                                                                      unsigned shard_count,
                                                                      bool is_output,
                                                                      bool shuffle = false,
                                                                      bool loop = false,
                                                                      bool downmix = false,
                                                                      RocalImageSizeEvaluationPolicy decode_size_policy = ROCAL_USE_MAX_SIZE,
                                                                      unsigned max_decoded_samples = 0,
                                                                      unsigned max_decoded_channels = 0,
                                                                      RocalShardingInfo rocal_sharding_info = RocalShardingInfo());

<<<<<<< HEAD
/*! Sets input layout for the input tensor. Used for readers like numpy where layout is passed from user and not known during reading.
 * \param [in] context Rocal context
 * \param [in] p_input Input Rocal tensor
 * \param [in] output_layout the layout to be set for the input tensor
 */
extern "C" RocalTensor ROCAL_API_CALL rocalSetLayout(RocalContext p_context,
                                                     RocalTensor p_input,
                                                     RocalTensorLayout output_layout);
=======
/*! Creates WebDataset tar files reader and decoder. It allocates the resources and objects required to read and decode files in webdataset format stored on the file systems. It has internal sharding capability to load/decode in parallel is user wants.
 * \param [in] context Rocal context
 * \param [in] source_path A NULL terminated char string pointing to the location of files on the disk
 * \param [in] index_path A NULL terminated char string pointing to the location of index files on the disk
 * \param [in] rocal_color_format The color format the images will be decoded to.
 * \param [in] shard_id Shard id for this loader.
 * \param [in] shard_count Defines the parallelism level by internally sharding the input dataset and load/decode using multiple decoder/loader instances. Using shard counts bigger than 1 improves the load/decode performance if compute resources (CPU cores) are available.
 * \param [in] is_output Boolean variable to enable the audio to be part of the output.
 * \param [in] shuffle Boolean variable to shuffle the dataset.
 * \param [in] loop Boolean variable to indefinitely loop through audio.
 * \param [in] decode_size_policy is the RocalImageSizeEvaluationPolicy for decoding
 * \param [in] max_width The maximum width of the decoded image files, larger or smaller will be resized to closest
 * \param [in] max_height The maximum height of the decoded image files, larger or smaller will be resized to closest
 * \param [in] rocal_decoder_type Determines the decoder_type - image / video / audio
 * \param [in] rocal_sharding_info The members of RocalShardingInfo determines how the data is distributed among the shards and how the last batch is processed by the pipeline.
 * \return Reference to the output tensor
 */
extern "C" RocalTensor ROCAL_API_CALL rocalWebDatasetSourceSingleShard(RocalContext p_context,
                                                                        const char* source_path,
                                                                        const char* index_path,
                                                                        RocalImageColor rocal_color_format,
                                                                        unsigned shard_id,
                                                                        unsigned shard_count,
                                                                        bool is_output,
                                                                        bool shuffle = false,
                                                                        bool loop = false,
                                                                        RocalImageSizeEvaluationPolicy decode_size_policy = ROCAL_USE_MAX_SIZE,
                                                                        unsigned max_width = 0,
                                                                        unsigned max_height = 0,
                                                                        RocalDecoderType dec_type = RocalDecoderType::ROCAL_DECODER_TJPEG,
                                                                        RocalShardingInfo rocal_sharding_info = RocalShardingInfo());
                                                 
>>>>>>> 33f94704
#endif  // MIVISIONX_ROCAL_API_DATA_LOADERS_H<|MERGE_RESOLUTION|>--- conflicted
+++ resolved
@@ -621,12 +621,6 @@
  * \ingroup group_rocal_data_loaders
  * \param [in] context Rocal context
  * \param [in] source_path A NULL terminated char string pointing to the location on the disk
-<<<<<<< HEAD
- * \param [in] internal_shard_count Defines the parallelism level by internally sharding the input dataset and load/decode using multiple decoder/loader instances. Using shard counts bigger than 1 improves the load/decode performance if compute resources (CPU cores) are available.
- * \param [in] is_output Determines if the user wants the loaded images to be part of the output or not.
- * \param [in] shuffle Determines if the user wants to shuffle the dataset or not.
- * \param [in] loop Determines if the user wants to indefinitely loops through images or not.
-=======
  * \param [in] internal_shard_count Defines the parallelism level by internally sharding the input dataset and load using multiple loader instances. Using shard counts bigger than 1 improves the load performance if compute resources (CPU cores) are available.
  * \param [in] output_layout the layout to be set for the input tensor
  * \param [in] files Contains a list of file paths to read the data from.
@@ -634,17 +628,13 @@
  * \param [in] shuffle Determines if the user wants to shuffle the dataset or not.
  * \param [in] loop Determines if the user wants to indefinitely loops through images or not.
  * \param [in] seed Determines the seed used by RNG for shuffling data between shards.
->>>>>>> 33f94704
  * \param [in] rocal_sharding_info The members of RocalShardingInfo determines how the data is distributed among the shards and how the last batch is processed by the pipeline.
  * \return Reference to the output tensor
  */
 extern "C" RocalTensor ROCAL_API_CALL rocalNumpyFileSource(RocalContext p_context,
                                                            const char* source_path,
                                                            unsigned internal_shard_count,
-<<<<<<< HEAD
-=======
                                                            RocalTensorLayout output_layout = RocalTensorLayout::ROCAL_NONE,
->>>>>>> 33f94704
                                                            std::vector<std::string> files = {},
                                                            bool is_output = false,
                                                            bool shuffle = false,
@@ -656,29 +646,20 @@
  * \ingroup group_rocal_data_loaders
  * \param [in] context Rocal context
  * \param [in] source_path A NULL terminated char string pointing to the location on the disk
-<<<<<<< HEAD
-=======
  * \param [in] output_layout the layout to be set for the input tensor
  * \param [in] files Contains a list of file paths to read the data from.
->>>>>>> 33f94704
- * \param [in] is_output Determines if the user wants the loaded images to be part of the output or not.
- * \param [in] shuffle Determines if the user wants to shuffle the dataset or not.
- * \param [in] loop Determines if the user wants to indefinitely loops through images or not.
- * \param [in] shard_id Shard id for this loader
- * \param [in] shard_count Total shard count
-<<<<<<< HEAD
-=======
+ * \param [in] is_output Determines if the user wants the loaded images to be part of the output or not.
+ * \param [in] shuffle Determines if the user wants to shuffle the dataset or not.
+ * \param [in] loop Determines if the user wants to indefinitely loops through images or not.
+ * \param [in] shard_id Shard id for this loader
+ * \param [in] shard_count Total shard count
  * \param [in] seed Determines the seed used by RNG for shuffling data between shards.
->>>>>>> 33f94704
  * \param [in] rocal_sharding_info The members of RocalShardingInfo determines how the data is distributed among the shards and how the last batch is processed by the pipeline.
  * \return Reference to the output tensor
  */
 extern "C" RocalTensor rocalNumpyFileSourceSingleShard(RocalContext p_context,
                                                        const char* source_path,
-<<<<<<< HEAD
-=======
                                                        RocalTensorLayout output_layout = RocalTensorLayout::ROCAL_NONE,
->>>>>>> 33f94704
                                                        std::vector<std::string> files = {},
                                                        bool is_output = false,
                                                        bool shuffle = false,
@@ -1019,16 +1000,6 @@
                                                                       unsigned max_decoded_channels = 0,
                                                                       RocalShardingInfo rocal_sharding_info = RocalShardingInfo());
 
-<<<<<<< HEAD
-/*! Sets input layout for the input tensor. Used for readers like numpy where layout is passed from user and not known during reading.
- * \param [in] context Rocal context
- * \param [in] p_input Input Rocal tensor
- * \param [in] output_layout the layout to be set for the input tensor
- */
-extern "C" RocalTensor ROCAL_API_CALL rocalSetLayout(RocalContext p_context,
-                                                     RocalTensor p_input,
-                                                     RocalTensorLayout output_layout);
-=======
 /*! Creates WebDataset tar files reader and decoder. It allocates the resources and objects required to read and decode files in webdataset format stored on the file systems. It has internal sharding capability to load/decode in parallel is user wants.
  * \param [in] context Rocal context
  * \param [in] source_path A NULL terminated char string pointing to the location of files on the disk
@@ -1061,5 +1032,4 @@
                                                                         RocalDecoderType dec_type = RocalDecoderType::ROCAL_DECODER_TJPEG,
                                                                         RocalShardingInfo rocal_sharding_info = RocalShardingInfo());
                                                  
->>>>>>> 33f94704
 #endif  // MIVISIONX_ROCAL_API_DATA_LOADERS_H