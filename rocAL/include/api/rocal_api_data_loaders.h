--- conflicted
+++ resolved
@@ -830,19 +830,12 @@
  * \param [in] source_path A NULL terminated char string pointing to the location on the disk
  * \param [in] source_file_list_path A char string pointing to the file list location on the disk
  * \param [in] shard_count Defines the parallelism level by internally sharding the input dataset and load/decode using multiple decoder/loader instances. Using shard counts bigger than 1 improves the load/decode performance if compute resources (CPU cores) are available.
-<<<<<<< HEAD
- * \param [in] is_output Determines if the user wants the loaded audio to be part of the output or not.
- * \param [in] shuffle Determines if the user wants to shuffle the dataset or not.
- * \param [in] loop Determines if the user wants to indefinitely loop through audio or not.
- * \param [in] downmix If set to True, downmix all input channels to mono. If downmixing is turned on, the decoder output is 1D. If downmixing is turned off, it produces 2D output with interleaved channels incase of multichannel audio.
- * \param [in] stick_to_shard Determines weather or not the dataset when sharding is done should stick to a single shards dataset or to be considered in a round robin fashion.
- * \param [in] shard_size Provides the data-size of the shard for an iterator.
-=======
  * \param [in] is_output Boolean variable to enable the audio to be part of the output.
  * \param [in] shuffle Boolean variable to shuffle the dataset.
  * \param [in] loop Boolean variable to indefinitely loop through audio.
  * \param [in] downmix Boolean variable to downmix all input channels to mono. If downmixing is turned on, the decoder output is 1D. If downmixing is turned off, it produces 2D output with interleaved channels incase of multichannel audio.
->>>>>>> 23dad87d
+ * \param [in] stick_to_shard Determines weather or not the dataset when sharding is done should stick to a single shards dataset or to be considered in a round robin fashion.
+ * \param [in] shard_size Provides the data-size of the shard for an iterator.
  * \return Reference to the output audio
  */
 extern "C" RocalTensor ROCAL_API_CALL rocalAudioFileSource(RocalContext context,
@@ -863,19 +856,12 @@
  * \param [in] source_file_list_path A char string pointing to the file list location on the disk
  * \param [in] shard_id Shard id for this loader
  * \param [in] shard_count Defines the parallelism level by internally sharding the input dataset and load/decode using multiple decoder/loader instances. Using shard counts bigger than 1 improves the load/decode performance if compute resources (CPU cores) are available.
-<<<<<<< HEAD
- * \param [in] is_output Determines if the user wants the loaded audio to be part of the output or not.
- * \param [in] shuffle Determines if the user wants to shuffle the dataset or not.
- * \param [in] loop Determines if the user wants to indefinitely loops through audio or not.
- * \param [in] downmix If set to True, downmix all input channels to mono. If downmixing is turned on, the decoder output is 1D. If downmixing is turned off, it produces 2D output with interleaved channels incase of multichannel audio.
- * \param [in] stick_to_shard Determines weather or not the dataset when sharding is done should stick to a single shards dataset or to be considered in a round robin fashion.
- * \param [in] shard_size Provides the data-size of the shard for an iterator.
-=======
  * \param [in] is_output Boolean variable to enable the audio to be part of the output.
  * \param [in] shuffle Boolean variable to shuffle the dataset.
  * \param [in] loop Boolean variable to indefinitely loop through audio.
  * \param [in] downmix Boolean variable to downmix all input channels to mono. If downmixing is turned on, the decoder output is 1D. If downmixing is turned off, it produces 2D output with interleaved channels incase of multichannel audio.
->>>>>>> 23dad87d
+ * \param [in] stick_to_shard Determines weather or not the dataset when sharding is done should stick to a single shards dataset or to be considered in a round robin fashion.
+ * \param [in] shard_size Provides the data-size of the shard for an iterator.
  * \return Reference to the output audio
  */
 extern "C" RocalTensor ROCAL_API_CALL rocalAudioFileSourceSingleShard(RocalContext p_context,
