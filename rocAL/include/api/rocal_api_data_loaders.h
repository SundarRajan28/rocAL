--- conflicted
+++ resolved
@@ -827,12 +827,8 @@
 /*! Creates Audio file reader and decoder. It allocates the resources and objects required to read and decode audio files stored on the file systems. It has internal sharding capability to load/decode in parallel if user wants.
  * If the files are not in standard audio compression formats they will be ignored, Currently wav format is supported
  * \param [in] context Rocal context
-<<<<<<< HEAD
  * \param [in] source_path A NULL terminated char string pointing to the location on the disk
  * \param [in] source_file_list_path A char string pointing to the file list location on the disk
-=======
- * \param [in] source_path A NULL terminated char string pointing to the location of files on the disk
->>>>>>> d894aba6
  * \param [in] shard_count Defines the parallelism level by internally sharding the input dataset and load/decode using multiple decoder/loader instances. Using shard counts bigger than 1 improves the load/decode performance if compute resources (CPU cores) are available.
  * \param [in] is_output Boolean variable to enable the audio to be part of the output.
  * \param [in] shuffle Boolean variable to shuffle the dataset.
@@ -852,12 +848,8 @@
 /*! Creates Audio file reader and decoder. It allocates the resources and objects required to read and decode audio files stored on the file systems. It has internal sharding capability to load/decode in parallel is user wants.
  * If the files are not in standard audio compression formats they will be ignored.
  * \param [in] context Rocal context
-<<<<<<< HEAD
  * \param [in] source_path A NULL terminated char string pointing to the location on the disk
  * \param [in] source_file_list_path A char string pointing to the file list location on the disk
-=======
- * \param [in] source_path A NULL terminated char string pointing to the location of files on the disk
->>>>>>> d894aba6
  * \param [in] shard_id Shard id for this loader
  * \param [in] shard_count Defines the parallelism level by internally sharding the input dataset and load/decode using multiple decoder/loader instances. Using shard counts bigger than 1 improves the load/decode performance if compute resources (CPU cores) are available.
  * \param [in] is_output Boolean variable to enable the audio to be part of the output.
