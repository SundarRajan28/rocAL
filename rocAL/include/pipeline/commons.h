--- conflicted
+++ resolved
@@ -104,12 +104,6 @@
     XYWH
 };
 
-<<<<<<< HEAD
-typedef struct
-{
-    unsigned x1, y1, x2, y2;
-} RocalROI;
-=======
 typedef struct {
     unsigned l, t, r, b;
 } RoiLtrb;
@@ -127,7 +121,6 @@
     unsigned *begin;
     unsigned *shape;
 } ROICords;
->>>>>>> efb3f45a
 
 struct Timing {
     // The following timings are accumulated timing not just the most recent activity
