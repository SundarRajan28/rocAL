--- conflicted
+++ resolved
@@ -161,13 +161,8 @@
 /*! \brief Tensor Last Batch Policies
  These policies the last batch policies determine the behavior when there are not enough samples in the epoch to fill the last batch
         FILL - The last batch is filled by either repeating the last sample or by wrapping up the data set.
-<<<<<<< HEAD
-        DROP - The last batch is dropped if when there are not enough samples from the current epoch.
-        PARTIAL - The last batch is partially filled with the remaining data from the current epoch, keeping the rest of the samples empty. (currently this policy works similar to FILL in rocAL, PARTIAL policy needs to handled from python end)
-=======
         DROP - The last batch is dropped if it cannot be fully filled with data from the current epoch.
         PARTIAL - The last batch is partially filled with the remaining data from the current epoch, and padding the remaining samples with either last image or wrapping up the dataset - the padded images are removed in the python end
->>>>>>> 5276ec23
  */
 enum RocalBatchPolicy {
     FILL = 0,
