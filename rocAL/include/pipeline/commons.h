--- conflicted
+++ resolved
@@ -150,10 +150,7 @@
     long long unsigned label_load_time = 0;
     long long unsigned bb_load_time = 0;
     long long unsigned mask_load_time = 0;
-<<<<<<< HEAD
     long long unsigned video_read_time= 0;
     long long unsigned video_decode_time= 0;
     long long unsigned video_process_time= 0;
-=======
->>>>>>> f9bd63ec
 };