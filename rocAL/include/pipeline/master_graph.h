/*
Copyright (c) 2019 - 2023 Advanced Micro Devices, Inc. All rights reserved.

Permission is hereby granted, free of charge, to any person obtaining a copy
of this software and associated documentation files (the "Software"), to deal
in the Software without restriction, including without limitation the rights
to use, copy, modify, merge, publish, distribute, sublicense, and/or sell
copies of the Software, and to permit persons to whom the Software is
furnished to do so, subject to the following conditions:

The above copyright notice and this permission notice shall be included in
all copies or substantial portions of the Software.

THE SOFTWARE IS PROVIDED "AS IS", WITHOUT WARRANTY OF ANY KIND, EXPRESS OR
IMPLIED, INCLUDING BUT NOT LIMITED TO THE WARRANTIES OF MERCHANTABILITY,
FITNESS FOR A PARTICULAR PURPOSE AND NONINFRINGEMENT.  IN NO EVENT SHALL THE
AUTHORS OR COPYRIGHT HOLDERS BE LIABLE FOR ANY CLAIM, DAMAGES OR OTHER
LIABILITY, WHETHER IN AN ACTION OF CONTRACT, TORT OR OTHERWISE, ARISING FROM,
OUT OF OR IN CONNECTION WITH THE SOFTWARE OR THE USE OR OTHER DEALINGS IN
THE SOFTWARE.
*/

#pragma once
#include <list>
#include <map>
#include <memory>
#include <variant>

#include "pipeline/graph.h"
#include "meta_data/meta_data_graph.h"
#include "meta_data/meta_data_reader.h"
#include "pipeline/node.h"
#include "loaders/image/node_cifar10_loader.h"
#include "loaders/image/node_cifar10_loader_single_shard.h"
#include "loaders/image/node_fused_jpeg_crop.h"
#include "loaders/image/node_fused_jpeg_crop_single_shard.h"
#include "loaders/image/node_image_loader.h"
#include "loaders/image/node_image_loader_single_shard.h"
#include "loaders/video/node_video_loader.h"
#include "loaders/video/node_video_loader_single_shard.h"
#include "loaders/image/node_numpy_loader.h"
#include "loaders/image/node_numpy_loader_single_shard.h"
#ifdef ROCAL_AUDIO
#include "loaders/audio/node_audio_loader.h"
#include "loaders/audio/node_audio_loader_single_shard.h"
#endif
#include "pipeline/ring_buffer.h"
#include "pipeline/timing_debug.h"
#if ENABLE_HIP
#include "box_encoder_hip.h"
#include "device/device_manager_hip.h"
#endif
#include "meta_data/randombboxcrop_meta_data_reader.h"
#include "rocal_api_types.h"
#define MAX_STRING_LENGTH 100
#define MAX_OBJECTS 50                // Setting an arbitrary value 50.(Max number of objects/image in COCO dataset is 93)
#define BBOX_COUNT 4
#define MAX_SSD_ANCHORS 8732          // Num of bbox achors used in SSD training
#define MAX_MASK_BUFFER 10000
#define MAX_RETINANET_ANCHORS 120087  // Num of bbox achors used in Retinanet training
#define MAX_ASCII_BUFFER 200        // Max Number of ASCII characters that can be present in any particular extension file for webdataset reader

#if ENABLE_SIMD
#if _WIN32
#include <intrin.h>
#else
#include <immintrin.h>
#include <smmintrin.h>
#include <x86intrin.h>
#endif
#endif

#if (ENABLE_SIMD && __AVX2__)
const __m256i avx_pkdMaskR = _mm256_setr_epi32(0x80808000, 0x80808003, 0x80808006, 0x80808009, 0x80808000,
                                               0x80808003, 0x80808006, 0x80808009);
const __m256i avx_pkdMaskG = _mm256_setr_epi32(0x80808001, 0x80808004, 0x80808007, 0x8080800A, 0x80808001,
                                               0x80808004, 0x80808007, 0x8080800A);
const __m256i avx_pkdMaskB = _mm256_setr_epi32(0x80808002, 0x80808005, 0x80808008, 0x8080800B, 0x80808002,
                                               0x80808005, 0x80808008, 0x8080800B);
#endif

class MasterGraph {
   public:
    enum class Status { OK = 0,
                        NOT_RUNNING = 1,
                        NO_MORE_DATA = 2,
                        NOT_IMPLEMENTED = 3,
                        INVALID_ARGUMENTS };
    MasterGraph(size_t batch_size, RocalAffinity affinity, size_t cpu_thread_count, int gpu_id, size_t prefetch_queue_depth, RocalTensorDataType output_tensor_data_type);
    ~MasterGraph();
    Status reset();
    size_t remaining_count();
    MasterGraph::Status to_tensor(void *out_ptr, RocalTensorlayout format, float multiplier0, float multiplier1, float multiplier2,
                                  float offset0, float offset1, float offset2, bool reverse_channels, RocalTensorDataType output_data_type, RocalOutputMemType output_mem_type, uint max_roi_height = 0, uint max_roi_width = 0);
    Status copy_output(unsigned char *out_ptr, size_t out_size_in_bytes);
    Status copy_out_tensor_planar(void *out_ptr, RocalTensorlayout format, float multiplier0, float multiplier1, float multiplier2,
                                  float offset0, float offset1, float offset2, bool reverse_channels, RocalTensorDataType output_data_type);
    TensorList *get_output_tensors();
    size_t output_width();
    size_t output_height();
    void sequence_start_frame_number(std::vector<size_t> &sequence_start_framenum);             // Returns the starting frame number of the sequences
    void sequence_frame_timestamps(std::vector<std::vector<float>> &sequence_frame_timestamp);  // Returns the timestamps of the frames in the sequences
    size_t augmentation_branch_count();                                                         // Returns the number of output tensors from the pipeline
    RocalColorFormat output_color_format();
    Status build();
    Status run();
    Timing timing();
    RocalMemType mem_type();
    size_t last_batch_padded_size();
    void release();
    vx_context get_vx_context() { return _context; }
    template <typename T>
    std::shared_ptr<T> add_node(const std::vector<Tensor *> &inputs, const std::vector<Tensor *> &outputs);
    template <typename T, typename M>
    std::shared_ptr<T> meta_add_node(std::shared_ptr<M> node);
    Tensor *create_tensor(const TensorInfo &info, bool is_output);
    Tensor *create_loader_output_tensor(const TensorInfo &info);
    TensorListVector * create_label_reader(const char *source_path, MetaDataReaderType reader_type);
    TensorListVector * create_video_label_reader(const char *source_path, MetaDataReaderType reader_type, unsigned sequence_length, unsigned frame_step, unsigned frame_stride, bool file_list_frame_num = true);
    TensorListVector * create_coco_meta_data_reader(const char *source_path, bool is_output, MetaDataReaderType reader_type, MetaDataType label_type, bool ltrb_bbox = true, bool is_box_encoder = false,
                                                    bool avoid_class_remapping = false, bool aspect_ratio_grouping = false, bool is_box_iou_matcher = false, float sigma = 0.0, unsigned pose_output_width = 0, unsigned pose_output_height = 0);
    TensorListVector * create_tf_record_meta_data_reader(const char *source_path, MetaDataReaderType reader_type, MetaDataType label_type, const std::map<std::string, std::string> feature_key_map);
    TensorListVector * create_caffe_lmdb_record_meta_data_reader(const char *source_path, MetaDataReaderType reader_type, MetaDataType label_type);
    TensorListVector * create_caffe2_lmdb_record_meta_data_reader(const char *source_path, MetaDataReaderType reader_type, MetaDataType label_type);
    TensorListVector * create_cifar10_label_reader(const char *source_path, const char *file_prefix);
    TensorListVector * create_mxnet_label_reader(const char *source_path, bool is_output);
    TensorListVector * create_webdataset_reader(const char *source_path, const char* index_path, std::vector<std::set<std::string>> extensions , MetaDataReaderType reader_type, MissingComponentsBehaviour missing_component_behaviour);
    void box_encoder(std::vector<float> &anchors, float criteria, const std::vector<float> &means, const std::vector<float> &stds, bool offset, float scale);
    void box_iou_matcher(std::vector<float> &anchors, float high_threshold, float low_threshold, bool allow_low_quality_matches);
    void create_randombboxcrop_reader(RandomBBoxCrop_MetaDataReaderType reader_type, RandomBBoxCrop_MetaDataType label_type, bool all_boxes_overlap, bool no_crop, FloatParam *aspect_ratio, bool has_shape, int crop_width, int crop_height, int num_attempts, FloatParam *scaling, int total_num_attempts, int64_t seed = 0);
    const std::pair<ImageNameBatch, pMetaDataBatch> &meta_data();
    TensorList *labels_meta_data();
    TensorList *bbox_meta_data();
    TensorList *mask_meta_data();
    TensorList *matched_index_meta_data();
    TensorListVector * ascii_values_meta_data(); // Gets the pointer to a batch of ASCII values of all samples in the batch
    void set_loop(bool val) { _loop = val; }
    void set_output(Tensor *output_tensor);
    size_t calculate_cpu_num_threads(size_t shard_count);
    bool empty() { return (remaining_count() < (_is_sequence_reader_output ? _sequence_batch_size : _user_batch_size)); }
    size_t sequence_batch_size() { return _sequence_batch_size; }
    std::shared_ptr<MetaDataGraph> meta_data_graph() { return _meta_data_graph; }
    std::shared_ptr<MetaDataReader> meta_data_reader() { return _meta_data_reader; }
    bool is_random_bbox_crop() { return _is_random_bbox_crop; }
    bool is_sequence_reader_output() { return _is_sequence_reader_output; }
    void set_sequence_reader_output() { _is_sequence_reader_output = true; }
    void set_sequence_batch_size(size_t sequence_length) { _sequence_batch_size = _user_batch_size * sequence_length; }
    TensorListVector * get_bbox_encoded_buffers(size_t num_encoded_boxes);
    void feed_external_input(const std::vector<std::string>& input_images_names, bool labels, const std::vector<unsigned char *>& input_buffer,
                             const std::vector<ROIxywh>& roi_xywh, unsigned int max_width, unsigned int max_height, unsigned int channels, ExternalSourceFileMode mode,
                             RocalTensorlayout layout, bool eos);
    void set_external_source_reader_flag() { _external_source_reader = true; }
    size_t bounding_box_batch_count(pMetaDataBatch meta_data_batch);
#if ENABLE_OPENCL
    cl_command_queue get_ocl_cmd_q() { return _device.resources()->cmd_queue; }
#endif
   private:
    Status update_node_parameters();
    void create_single_graph();
    void start_processing();
    void stop_processing();
    void output_routine();
    void decrease_image_count();
    /// notify_user_thread() is called when the internal processing thread is done with processing all available tensors
    void notify_user_thread();
    /// no_more_processed_data() is logically linked to the notify_user_thread() and is used to tell the user they've already consumed all the processed tensors
    bool no_more_processed_data();
    RingBuffer _ring_buffer;                                                      //!< The queue that keeps the tensors that have benn processed by the internal thread (_output_thread) asynchronous to the user's thread
    pMetaDataBatch _augmented_meta_data = nullptr;                                //!< The output of the meta_data_graph,
    std::shared_ptr<CropCordBatch> _random_bbox_crop_cords_data = nullptr;
    std::thread _output_thread;
    TensorList _internal_tensor_list;                                             //!< Keeps a list of ovx tensors that are used to store the augmented outputs (there is an augmentation output batch per element in the list)
    TensorList _output_tensor_list;                                               //!< Keeps a list of ovx tensors(augmented outputs) that are to be passed to the user (there is an augmentation output batch per element in the list)
    std::list<Tensor *> _internal_tensors;                                        //!< Keeps all the ovx tensors (virtual/non-virtual) either intermediate tensors, or input tensors that feed the graph
    std::list<std::shared_ptr<Node>> _nodes;                                      //!< List of all the nodes
    std::list<std::shared_ptr<Node>> _root_nodes;                                 //!< List of all root nodes (image/video loaders)
    std::list<std::shared_ptr<Node>> _meta_data_nodes;                            //!< List of nodes where meta data has to be updated after augmentation
    std::map<Tensor *, std::shared_ptr<Node>> _tensor_map;                        //!< key: tensor, value : Parent node
    void *_output_tensor_buffer = nullptr;                                        //!< In the GPU processing case , is used to convert the U8 samples to float32 before they are being transfered back to host
    TensorListVector _metadata_output_tensor_list;                                //!< Keeps a list of all the Metadata output TensorList
    TensorListVector _bbox_encoded_output;                                        //!< Keeps a list of label and bounding box metadata TensorList for box encoder
    TensorListVector _webdataset_output_tensor_list;                              //!< Keeps a list of ascii metadata TensorList for the Webdataset reader
    TensorList _labels_tensor_list;
    std::vector<TensorList> _ascii_tensor_list; // TensorList to store the ASCII values of all samples in a batch
    TensorList _bbox_tensor_list;
    TensorList _mask_tensor_list;
    TensorList _matches_tensor_list;                                                  //!< The count of total number of extensions used in the webdataset reader
    std::vector<size_t> _meta_data_buffer_size;
#if ENABLE_HIP
    DeviceManagerHip _device;                                                     //!< Keeps the device related constructs needed for running on GPU
#elif ENABLE_OPENCL
    DeviceManager _device;                                                        //!< Keeps the device related constructs needed for running on GPU
#endif
    std::shared_ptr<Graph> _graph = nullptr;
    RocalAffinity _affinity;
    size_t _cpu_num_threads;                                                      //!< Defines the number of CPU threads used for processing
    const int _gpu_id;                                                            //!< Defines the device id used for processing
    pLoaderModule _loader_module;                                                 //!< Keeps the loader module used to feed the input the tensors of the graph
    TimingDbg _convert_time, _process_time, _bencode_time;
    const size_t _user_batch_size;                                                //!< Batch size provided by the user
    vx_context _context;
    const RocalMemType _mem_type;                                                 //!< Is set according to the _affinity, if GPU, is set to CL, otherwise host
    std::shared_ptr<MetaDataReader> _meta_data_reader = nullptr;
    std::shared_ptr<MetaDataGraph> _meta_data_graph = nullptr;
    std::shared_ptr<RandomBBoxCrop_MetaDataReader> _randombboxcrop_meta_data_reader = nullptr;
    bool _first_run = true;
    bool _processing;                                                             //!< Indicates if internal processing thread should keep processing or not
    const static unsigned SAMPLE_SIZE = sizeof(unsigned char);
    int _remaining_count;                                                         //!< Keeps the count of remaining tensors yet to be processed for the user,
    bool _loop;                                                                   //!< Indicates if user wants to indefinitely loops through tensors or not
    size_t _prefetch_queue_depth;
    bool _output_routine_finished_processing = false;
    bool _is_random_bbox_crop = false;
    std::vector<std::vector<size_t>> _sequence_start_framenum_vec;                //!< Stores the starting frame number of the sequences.
    std::vector<std::vector<std::vector<float>>> _sequence_frame_timestamps_vec;  //!< Stores the timestamps of the frames in a sequences.
    size_t _sequence_batch_size = 0;                                              //!< Indicates the _user_batch_size when sequence reader outputs are required
    bool _is_sequence_reader_output = false;                                      //!< Set to true if Sequence Reader is invoked.
    // box encoder variables
    bool _is_box_encoder = false;                                                 // bool variable to set the box encoder
    std::vector<float> _anchors;                                                  // Anchors to be used for encoding, as the array of floats is in the ltrb format of size 8732x4
    size_t _num_anchors;                                                          // number of bbox anchors
    float _criteria = 0.5;                                                        // Threshold IoU for matching bounding boxes with anchors. The value needs to be between 0 and 1.
    float _scale;                                                                 // Rescales the box and anchor values before the offset is calculated (for example, to return to the absolute values).
    bool _offset;                                                                 // Returns normalized offsets ((encoded_bboxes*scale - anchors*scale) - mean) / stds in EncodedBBoxes that use std and the mean and scale arguments if offset="True"
    std::vector<float> _means, _stds;                                             //_means:  [x y w h] mean values for normalization _stds: [x y w h] standard deviations for offset normalization.
    bool _augmentation_metanode = false;
    bool _external_source_eos = false;     // If last batch, _external_source_eos will true
    bool _external_source_reader = false;  // Set to true if external source reader on
    // box IoU matcher variables
    bool _is_box_iou_matcher = false;                                             // bool variable to set the box iou matcher
    BoxIouMatcherInfo _iou_matcher_info;
#if ENABLE_HIP
    BoxEncoderGpu *_box_encoder_gpu = nullptr;
#endif
    TimingDbg _rb_block_if_empty_time, _rb_block_if_full_time;
};

template <typename T>
std::shared_ptr<T> MasterGraph::add_node(const std::vector<Tensor *> &inputs, const std::vector<Tensor *> &outputs) {
    auto node = std::make_shared<T>(inputs, outputs);
    _nodes.push_back(node);

    for (auto &input : inputs) {
        if (_tensor_map.find(input) == _tensor_map.end())
            THROW("Input tensor is invalid, cannot be found among output of previously created nodes")

        auto parent_node = _tensor_map.find(input)->second;
        parent_node->add_next(node);
        node->add_previous(parent_node);
    }

    for (auto &output : outputs)
        _tensor_map.insert(std::make_pair(output, node));

    return node;
}

template <typename T, typename M>
std::shared_ptr<T> MasterGraph::meta_add_node(std::shared_ptr<M> node) {
    auto meta_node = std::make_shared<T>();
    _meta_data_graph->_meta_nodes.push_back(meta_node);
    meta_node->_node = node;
    meta_node->_batch_size = _user_batch_size;
    _augmentation_metanode = true;
    return meta_node;
}

/*
 * Explicit specialization for ImageLoaderNode
 */
template <>
inline std::shared_ptr<ImageLoaderNode> MasterGraph::add_node(const std::vector<Tensor *> &inputs, const std::vector<Tensor *> &outputs) {
    if (_loader_module)
        THROW("A loader already exists, cannot have more than one loader")
#if ENABLE_HIP || ENABLE_OPENCL
    auto node = std::make_shared<ImageLoaderNode>(outputs[0], (void *)_device.resources());
#else
    auto node = std::make_shared<ImageLoaderNode>(outputs[0], nullptr);
#endif
    _loader_module = node->get_loader_module();
    _loader_module->set_prefetch_queue_depth(_prefetch_queue_depth);
    _root_nodes.push_back(node);
    for (auto &output : outputs)
        _tensor_map.insert(std::make_pair(output, node));

    return node;
}

template <>
inline std::shared_ptr<ImageLoaderSingleShardNode> MasterGraph::add_node(const std::vector<Tensor *> &inputs, const std::vector<Tensor *> &outputs) {
    if (_loader_module)
        THROW("A loader already exists, cannot have more than one loader")
#if ENABLE_HIP || ENABLE_OPENCL
    auto node = std::make_shared<ImageLoaderSingleShardNode>(outputs[0], (void *)_device.resources());
#else
    auto node = std::make_shared<ImageLoaderSingleShardNode>(outputs[0], nullptr);
#endif
    _loader_module = node->get_loader_module();
    _loader_module->set_prefetch_queue_depth(_prefetch_queue_depth);
    _root_nodes.push_back(node);
    for (auto &output : outputs)
        _tensor_map.insert(std::make_pair(output, node));

    return node;
}

template <>
inline std::shared_ptr<FusedJpegCropNode> MasterGraph::add_node(const std::vector<Tensor *> &inputs, const std::vector<Tensor *> &outputs) {
    if (_loader_module)
        THROW("A loader already exists, cannot have more than one loader")
#if ENABLE_HIP || ENABLE_OPENCL
    auto node = std::make_shared<FusedJpegCropNode>(outputs[0], (void *)_device.resources());
#else
    auto node = std::make_shared<FusedJpegCropNode>(outputs[0], nullptr);
#endif
    _loader_module = node->get_loader_module();
    _loader_module->set_prefetch_queue_depth(_prefetch_queue_depth);
    _loader_module->set_random_bbox_data_reader(_randombboxcrop_meta_data_reader);
    _root_nodes.push_back(node);
    for (auto &output : outputs)
        _tensor_map.insert(std::make_pair(output, node));

    return node;
}

template <>
inline std::shared_ptr<FusedJpegCropSingleShardNode> MasterGraph::add_node(const std::vector<Tensor *> &inputs, const std::vector<Tensor *> &outputs) {
    if (_loader_module)
        THROW("A loader already exists, cannot have more than one loader")
#if ENABLE_HIP || ENABLE_OPENCL
    auto node = std::make_shared<FusedJpegCropSingleShardNode>(outputs[0], (void *)_device.resources());
#else
    auto node = std::make_shared<FusedJpegCropSingleShardNode>(outputs[0], nullptr);
#endif
    _loader_module = node->get_loader_module();
    _loader_module->set_prefetch_queue_depth(_prefetch_queue_depth);
    _loader_module->set_random_bbox_data_reader(_randombboxcrop_meta_data_reader);
    _root_nodes.push_back(node);
    for (auto &output : outputs)
        _tensor_map.insert(std::make_pair(output, node));

    return node;
}

/*
 * Explicit specialization for Cifar10LoaderNode
 */
template <>
inline std::shared_ptr<Cifar10LoaderNode> MasterGraph::add_node(const std::vector<Tensor *> &inputs, const std::vector<Tensor *> &outputs) {
    if (_loader_module)
        THROW("A loader already exists, cannot have more than one loader")
#if ENABLE_HIP || ENABLE_OPENCL
    auto node = std::make_shared<Cifar10LoaderNode>(outputs[0], (void *)_device.resources());
#else
    auto node = std::make_shared<Cifar10LoaderNode>(outputs[0], nullptr);
#endif
    _loader_module = node->get_loader_module();
    _loader_module->set_prefetch_queue_depth(_prefetch_queue_depth);
    _root_nodes.push_back(node);
    for (auto &output : outputs)
        _tensor_map.insert(std::make_pair(output, node));

    return node;
}

#ifdef ROCAL_VIDEO
/*
 * Explicit specialization for VideoLoaderNode
 */
template <>
inline std::shared_ptr<VideoLoaderNode> MasterGraph::add_node(const std::vector<Tensor *> &inputs, const std::vector<Tensor *> &outputs) {
    if (_loader_module)
        THROW("A loader already exists, cannot have more than one loader")
#if ENABLE_HIP || ENABLE_OPENCL
    auto node = std::make_shared<VideoLoaderNode>(outputs[0], (void *)_device.resources());
#else
    auto node = std::make_shared<VideoLoaderNode>(outputs[0], nullptr);
#endif
    _loader_module = node->get_loader_module();
    _loader_module->set_prefetch_queue_depth(_prefetch_queue_depth);
    _root_nodes.push_back(node);
    for (auto &output : outputs)
        _tensor_map.insert(std::make_pair(output, node));

    return node;
}

template <>
inline std::shared_ptr<VideoLoaderSingleShardNode> MasterGraph::add_node(const std::vector<Tensor *> &inputs, const std::vector<Tensor *> &outputs) {
    if (_loader_module)
        THROW("A loader already exists, cannot have more than one loader")
#if ENABLE_HIP || ENABLE_OPENCL
    auto node = std::make_shared<VideoLoaderSingleShardNode>(outputs[0], (void *)_device.resources());
#else
    auto node = std::make_shared<VideoLoaderSingleShardNode>(outputs[0], nullptr);
#endif
    _loader_module = node->get_loader_module();
    _loader_module->set_prefetch_queue_depth(_prefetch_queue_depth);
    _root_nodes.push_back(node);
    for (auto &output : outputs)
        _tensor_map.insert(std::make_pair(output, node));

    return node;
}
#endif

#ifdef ROCAL_AUDIO
/*
 * Explicit specialization for AudioLoaderNode
 */
template<> inline std::shared_ptr<AudioLoaderNode> MasterGraph::add_node(const std::vector<Tensor*>& inputs, const std::vector<Tensor*>& outputs) {
    if(_loader_module)
        THROW("A loader already exists, cannot have more than one loader")
#if ENABLE_HIP || ENABLE_OPENCL
    auto node = std::make_shared<AudioLoaderNode>(outputs[0], (void *)_device.resources());
#else
    auto node = std::make_shared<AudioLoaderNode>(outputs[0], nullptr);
#endif
    _loader_module = node->GetLoaderModule();
    _loader_module->set_prefetch_queue_depth(_prefetch_queue_depth);
    _root_nodes.push_back(node);
    for(auto& output: outputs)
        _tensor_map.insert(make_pair(output, node));

    return node;
}

template<> inline std::shared_ptr<AudioLoaderSingleShardNode> MasterGraph::add_node(const std::vector<Tensor*>& inputs, const std::vector<Tensor*>& outputs) {
    if(_loader_module)
        THROW("A loader already exists, cannot have more than one loader")
#if ENABLE_HIP || ENABLE_OPENCL
    auto node = std::make_shared<AudioLoaderSingleShardNode>(outputs[0], (void *)_device.resources());
#else
    auto node = std::make_shared<AudioLoaderSingleShardNode>(outputs[0], nullptr);
#endif
    _loader_module = node->GetLoaderModule();
    _loader_module->set_prefetch_queue_depth(_prefetch_queue_depth);
    _root_nodes.push_back(node);
    for(auto& output: outputs)
        _tensor_map.insert(make_pair(output, node));

    return node;
}
#endif

<<<<<<< HEAD
template<> inline std::shared_ptr<CIFAR10LoaderSingleShardNode> MasterGraph::add_node(const std::vector<Tensor*>& inputs, const std::vector<Tensor*>& outputs) {
    if(_loader_module)
        THROW("A loader already exists, cannot have more than one loader")
#if ENABLE_HIP || ENABLE_OPENCL
    auto node = std::make_shared<CIFAR10LoaderSingleShardNode>(outputs[0], (void *)_device.resources());
#else
    auto node = std::make_shared<CIFAR10LoaderSingleShardNode>(outputs[0], nullptr);
=======
/*
 * Explicit specialization for NumpyLoaderNode
 */
template <>
inline std::shared_ptr<NumpyLoaderNode> MasterGraph::add_node(const std::vector<Tensor *> &inputs, const std::vector<Tensor *> &outputs) {
    if (_loader_module)
        THROW("A loader already exists, cannot have more than one loader")
#if ENABLE_HIP || ENABLE_OPENCL
    auto node = std::make_shared<NumpyLoaderNode>(outputs[0], (void *)_device.resources());
#else
    auto node = std::make_shared<NumpyLoaderNode>(outputs[0], nullptr);
>>>>>>> f115f451
#endif
    _loader_module = node->get_loader_module();
    _loader_module->set_prefetch_queue_depth(_prefetch_queue_depth);
    _root_nodes.push_back(node);
<<<<<<< HEAD
    for(auto& output: outputs)
        _tensor_map.insert(make_pair(output, node));
=======
    for (auto &output : outputs)
        _tensor_map.insert(std::make_pair(output, node));

    return node;
}

template <>
inline std::shared_ptr<NumpyLoaderSingleShardNode> MasterGraph::add_node(const std::vector<Tensor *> &inputs, const std::vector<Tensor *> &outputs) {
    if (_loader_module)
        THROW("A loader already exists, cannot have more than one loader")
#if ENABLE_HIP || ENABLE_OPENCL
    auto node = std::make_shared<NumpyLoaderSingleShardNode>(outputs[0], (void *)_device.resources());
#else
    auto node = std::make_shared<NumpyLoaderSingleShardNode>(outputs[0], nullptr);
#endif
    _loader_module = node->get_loader_module();
    _loader_module->set_prefetch_queue_depth(_prefetch_queue_depth);
    _root_nodes.push_back(node);
    for (auto &output : outputs)
        _tensor_map.insert(std::make_pair(output, node));
>>>>>>> f115f451

    return node;
}<|MERGE_RESOLUTION|>--- conflicted
+++ resolved
@@ -363,6 +363,23 @@
     return node;
 }
 
+template<> inline std::shared_ptr<CIFAR10LoaderSingleShardNode> MasterGraph::add_node(const std::vector<Tensor*>& inputs, const std::vector<Tensor*>& outputs) {
+    if(_loader_module)
+        THROW("A loader already exists, cannot have more than one loader")
+#if ENABLE_HIP || ENABLE_OPENCL
+    auto node = std::make_shared<CIFAR10LoaderSingleShardNode>(outputs[0], (void *)_device.resources());
+#else
+    auto node = std::make_shared<CIFAR10LoaderSingleShardNode>(outputs[0], nullptr);
+#endif
+    _loader_module = node->get_loader_module();
+    _loader_module->set_prefetch_queue_depth(_prefetch_queue_depth);
+    _root_nodes.push_back(node);
+    for(auto& output: outputs)
+        _tensor_map.insert(make_pair(output, node));
+
+    return node;
+}
+
 #ifdef ROCAL_VIDEO
 /*
  * Explicit specialization for VideoLoaderNode
@@ -443,15 +460,6 @@
 }
 #endif
 
-<<<<<<< HEAD
-template<> inline std::shared_ptr<CIFAR10LoaderSingleShardNode> MasterGraph::add_node(const std::vector<Tensor*>& inputs, const std::vector<Tensor*>& outputs) {
-    if(_loader_module)
-        THROW("A loader already exists, cannot have more than one loader")
-#if ENABLE_HIP || ENABLE_OPENCL
-    auto node = std::make_shared<CIFAR10LoaderSingleShardNode>(outputs[0], (void *)_device.resources());
-#else
-    auto node = std::make_shared<CIFAR10LoaderSingleShardNode>(outputs[0], nullptr);
-=======
 /*
  * Explicit specialization for NumpyLoaderNode
  */
@@ -463,15 +471,10 @@
     auto node = std::make_shared<NumpyLoaderNode>(outputs[0], (void *)_device.resources());
 #else
     auto node = std::make_shared<NumpyLoaderNode>(outputs[0], nullptr);
->>>>>>> f115f451
-#endif
-    _loader_module = node->get_loader_module();
-    _loader_module->set_prefetch_queue_depth(_prefetch_queue_depth);
-    _root_nodes.push_back(node);
-<<<<<<< HEAD
-    for(auto& output: outputs)
-        _tensor_map.insert(make_pair(output, node));
-=======
+#endif
+    _loader_module = node->get_loader_module();
+    _loader_module->set_prefetch_queue_depth(_prefetch_queue_depth);
+    _root_nodes.push_back(node);
     for (auto &output : outputs)
         _tensor_map.insert(std::make_pair(output, node));
 
@@ -492,7 +495,6 @@
     _root_nodes.push_back(node);
     for (auto &output : outputs)
         _tensor_map.insert(std::make_pair(output, node));
->>>>>>> f115f451
 
     return node;
 }