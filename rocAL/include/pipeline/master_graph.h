/*
Copyright (c) 2019 - 2023 Advanced Micro Devices, Inc. All rights reserved.

Permission is hereby granted, free of charge, to any person obtaining a copy
of this software and associated documentation files (the "Software"), to deal
in the Software without restriction, including without limitation the rights
to use, copy, modify, merge, publish, distribute, sublicense, and/or sell
copies of the Software, and to permit persons to whom the Software is
furnished to do so, subject to the following conditions:

The above copyright notice and this permission notice shall be included in
all copies or substantial portions of the Software.

THE SOFTWARE IS PROVIDED "AS IS", WITHOUT WARRANTY OF ANY KIND, EXPRESS OR
IMPLIED, INCLUDING BUT NOT LIMITED TO THE WARRANTIES OF MERCHANTABILITY,
FITNESS FOR A PARTICULAR PURPOSE AND NONINFRINGEMENT.  IN NO EVENT SHALL THE
AUTHORS OR COPYRIGHT HOLDERS BE LIABLE FOR ANY CLAIM, DAMAGES OR OTHER
LIABILITY, WHETHER IN AN ACTION OF CONTRACT, TORT OR OTHERWISE, ARISING FROM,
OUT OF OR IN CONNECTION WITH THE SOFTWARE OR THE USE OR OTHER DEALINGS IN
THE SOFTWARE.
*/

#pragma once
#include <list>
#include <map>
#include <memory>
#include <variant>

#include "graph.h"
#include "meta_data_graph.h"
#include "meta_data_reader.h"
#include "node.h"
#include "node_cifar10_loader.h"
#include "node_fused_jpeg_crop.h"
#include "node_fused_jpeg_crop_single_shard.h"
#include "node_image_loader.h"
#include "node_image_loader_single_shard.h"
#include "node_video_loader.h"
#include "node_video_loader_single_shard.h"
#include "ring_buffer.h"
#include "timing_debug.h"
#if ENABLE_HIP
#include "box_encoder_hip.h"
#include "device_manager_hip.h"
#endif
#include "randombboxcrop_meta_data_reader.h"
#include "rocal_api_types.h"
#define MAX_STRING_LENGTH 100
#define MAX_OBJECTS 50        // Setting an arbitrary value 50.(Max number of objects/image in COCO dataset is 93)
#define BBOX_COUNT 4
#define MAX_NUM_ANCHORS 8732  // Num of bbox achors used in SSD training
#define MAX_MASK_BUFFER 10000

#if ENABLE_SIMD
#if _WIN32
#include <intrin.h>
#else
#include <immintrin.h>
#include <smmintrin.h>
#include <x86intrin.h>
#endif
#endif

#if (ENABLE_SIMD && __AVX2__)
const __m256i avx_pkdMaskR = _mm256_setr_epi32(0x80808000, 0x80808003, 0x80808006, 0x80808009, 0x80808000,
                                               0x80808003, 0x80808006, 0x80808009);
const __m256i avx_pkdMaskG = _mm256_setr_epi32(0x80808001, 0x80808004, 0x80808007, 0x8080800A, 0x80808001,
                                               0x80808004, 0x80808007, 0x8080800A);
const __m256i avx_pkdMaskB = _mm256_setr_epi32(0x80808002, 0x80808005, 0x80808008, 0x8080800B, 0x80808002,
                                               0x80808005, 0x80808008, 0x8080800B);
#endif

class MasterGraph {
   public:
    enum class Status { OK = 0,
                        NOT_RUNNING = 1,
                        NO_MORE_DATA = 2,
                        NOT_IMPLEMENTED = 3,
                        INVALID_ARGUMENTS };
    MasterGraph(size_t batch_size, RocalAffinity affinity, size_t cpu_thread_count, int gpu_id, size_t prefetch_queue_depth, RocalTensorDataType output_tensor_data_type);
    ~MasterGraph();
    Status reset();
    size_t remaining_count();
    MasterGraph::Status to_tensor(void *out_ptr, RocalTensorlayout format, float multiplier0, float multiplier1, float multiplier2,
                                  float offset0, float offset1, float offset2, bool reverse_channels, RocalTensorDataType output_data_type, RocalOutputMemType output_mem_type, uint max_roi_height = 0, uint max_roi_width = 0);
    Status copy_output(unsigned char *out_ptr, size_t out_size_in_bytes);
    Status copy_out_tensor_planar(void *out_ptr, RocalTensorlayout format, float multiplier0, float multiplier1, float multiplier2,
                                  float offset0, float offset1, float offset2, bool reverse_channels, RocalTensorDataType output_data_type);
    TensorList *get_output_tensors();
    size_t output_width();
    size_t output_height();
    void sequence_start_frame_number(std::vector<size_t> &sequence_start_framenum);             // Returns the starting frame number of the sequences
    void sequence_frame_timestamps(std::vector<std::vector<float>> &sequence_frame_timestamp);  // Returns the timestamps of the frames in the sequences
    size_t augmentation_branch_count();                                                         // Returns the number of output tensors from the pipeline
    RocalColorFormat output_color_format();
    Status build();
    Status run();
    Timing timing();
    RocalMemType mem_type();
    void release();
    template <typename T>
    std::shared_ptr<T> add_node(const std::vector<Tensor *> &inputs, const std::vector<Tensor *> &outputs);
    template <typename T, typename M>
    std::shared_ptr<T> meta_add_node(std::shared_ptr<M> node);
    Tensor *create_tensor(const TensorInfo &info, bool is_output);
    Tensor *create_loader_output_tensor(const TensorInfo &info);
    std::vector<rocalTensorList *> create_label_reader(const char *source_path, MetaDataReaderType reader_type);
    std::vector<rocalTensorList *> create_video_label_reader(const char *source_path, MetaDataReaderType reader_type, unsigned sequence_length, unsigned frame_step, unsigned frame_stride, bool file_list_frame_num = true);
    std::vector<rocalTensorList *> create_coco_meta_data_reader(const char *source_path, bool is_output, MetaDataReaderType reader_type, MetaDataType label_type, bool ltrb_bbox = true, bool is_box_encoder = false,
                                                                bool avoid_class_remapping = false, bool aspect_ratio_grouping = false, float sigma = 0.0, unsigned pose_output_width = 0, unsigned pose_output_height = 0);
    std::vector<rocalTensorList *> create_tf_record_meta_data_reader(const char *source_path, MetaDataReaderType reader_type, MetaDataType label_type, const std::map<std::string, std::string> feature_key_map);
    std::vector<rocalTensorList *> create_caffe_lmdb_record_meta_data_reader(const char *source_path, MetaDataReaderType reader_type, MetaDataType label_type);
    std::vector<rocalTensorList *> create_caffe2_lmdb_record_meta_data_reader(const char *source_path, MetaDataReaderType reader_type, MetaDataType label_type);
    std::vector<rocalTensorList *> create_cifar10_label_reader(const char *source_path, const char *file_prefix);
    std::vector<rocalTensorList *> create_mxnet_label_reader(const char *source_path, bool is_output);
    void box_encoder(std::vector<float> &anchors, float criteria, const std::vector<float> &means, const std::vector<float> &stds, bool offset, float scale);
    void create_randombboxcrop_reader(RandomBBoxCrop_MetaDataReaderType reader_type, RandomBBoxCrop_MetaDataType label_type, bool all_boxes_overlap, bool no_crop, FloatParam *aspect_ratio, bool has_shape, int crop_width, int crop_height, int num_attempts, FloatParam *scaling, int total_num_attempts, int64_t seed = 0);
    const std::pair<ImageNameBatch, pMetaDataBatch> &meta_data();
    TensorList *labels_meta_data();
    TensorList *bbox_meta_data();
    TensorList *mask_meta_data();
    void set_loop(bool val) { _loop = val; }
    void set_output(Tensor *output_tensor);
    size_t calculate_cpu_num_threads(size_t shard_count);
    bool empty() { return (remaining_count() < (_is_sequence_reader_output ? _sequence_batch_size : _user_batch_size)); }
    size_t sequence_batch_size() { return _sequence_batch_size; }
    std::shared_ptr<MetaDataGraph> meta_data_graph() { return _meta_data_graph; }
    std::shared_ptr<MetaDataReader> meta_data_reader() { return _meta_data_reader; }
    bool is_random_bbox_crop() { return _is_random_bbox_crop; }
    bool is_sequence_reader_output() { return _is_sequence_reader_output; }
    void set_sequence_reader_output() { _is_sequence_reader_output = true; }
    void set_sequence_batch_size(size_t sequence_length) { _sequence_batch_size = _user_batch_size * sequence_length; }
    std::vector<rocalTensorList *> get_bbox_encoded_buffers(size_t num_encoded_boxes);
    void feed_external_input(std::vector<std::string> input_images_names, bool labels, std::vector<unsigned char *> input_buffer,
<<<<<<< HEAD
                             ROIxywh roi_xywh, unsigned int max_width,
                             unsigned int max_height, int channels, ExternalFileMode mode, RocalTensorlayout layout, bool eos);
=======
                             std::vector<unsigned> roi_width, std::vector<unsigned> roi_height, unsigned int max_width,
                             unsigned int max_height, int channels, ExternalSourceFileMode mode, RocalTensorlayout layout, bool eos);
>>>>>>> f1cb0d55
    void set_external_source_reader_flag() { _external_source_reader = true; }
    size_t bounding_box_batch_count(pMetaDataBatch meta_data_batch);
#if ENABLE_OPENCL
    cl_command_queue get_ocl_cmd_q() { return _device.resources()->cmd_queue; }
#endif
   private:
    Status update_node_parameters();
    void create_single_graph();
    void start_processing();
    void stop_processing();
    void output_routine();
    void decrease_image_count();
    /// notify_user_thread() is called when the internal processing thread is done with processing all available tensors
    void notify_user_thread();
    /// no_more_processed_data() is logically linked to the notify_user_thread() and is used to tell the user they've already consumed all the processed tensors
    bool no_more_processed_data();
    RingBuffer _ring_buffer;                                                      //!< The queue that keeps the tensors that have benn processed by the internal thread (_output_thread) asynchronous to the user's thread
    pMetaDataBatch _augmented_meta_data = nullptr;                                //!< The output of the meta_data_graph,
    std::shared_ptr<CropCordBatch> _random_bbox_crop_cords_data = nullptr;
    std::thread _output_thread;
    TensorList _internal_tensor_list;                                             //!< Keeps a list of ovx tensors that are used to store the augmented outputs (there is an augmentation output batch per element in the list)
    TensorList _output_tensor_list;                                               //!< Keeps a list of ovx tensors(augmented outputs) that are to be passed to the user (there is an augmentation output batch per element in the list)
    std::list<Tensor *> _internal_tensors;                                        //!< Keeps all the ovx tensors (virtual/non-virtual) either intermediate tensors, or input tensors that feed the graph
    std::list<std::shared_ptr<Node>> _nodes;                                      //!< List of all the nodes
    std::list<std::shared_ptr<Node>> _root_nodes;                                 //!< List of all root nodes (image/video loaders)
    std::list<std::shared_ptr<Node>> _meta_data_nodes;                            //!< List of nodes where meta data has to be updated after augmentation
    std::map<Tensor *, std::shared_ptr<Node>> _tensor_map;                        //!< key: tensor, value : Parent node
    void *_output_tensor_buffer = nullptr;                                        //!< In the GPU processing case , is used to convert the U8 samples to float32 before they are being transfered back to host

    // Output tensorList for metadata
    std::vector<rocalTensorList *> _metadata_output_tensor_list;
    TensorList _labels_tensor_list;
    TensorList _bbox_tensor_list;
    TensorList _mask_tensor_list;
    std::vector<size_t> _meta_data_buffer_size;
#if ENABLE_HIP
    DeviceManagerHip _device;                                                     //!< Keeps the device related constructs needed for running on GPU
#elif ENABLE_OPENCL
    DeviceManager _device;                                                        //!< Keeps the device related constructs needed for running on GPU
#endif
    std::shared_ptr<Graph> _graph = nullptr;
    RocalAffinity _affinity;
    size_t _cpu_num_threads;                                                      //!< Defines the number of CPU threads used for processing
    const int _gpu_id;                                                            //!< Defines the device id used for processing
    pLoaderModule _loader_module;                                                 //!< Keeps the loader module used to feed the input the tensors of the graph
    TimingDBG _convert_time, _process_time, _bencode_time;
    const size_t _user_batch_size;                                                //!< Batch size provided by the user
    vx_context _context;
    const RocalMemType _mem_type;                                                 //!< Is set according to the _affinity, if GPU, is set to CL, otherwise host
    std::shared_ptr<MetaDataReader> _meta_data_reader = nullptr;
    std::shared_ptr<MetaDataGraph> _meta_data_graph = nullptr;
    std::shared_ptr<RandomBBoxCrop_MetaDataReader> _randombboxcrop_meta_data_reader = nullptr;
    bool _first_run = true;
    bool _processing;                                                             //!< Indicates if internal processing thread should keep processing or not
    const static unsigned SAMPLE_SIZE = sizeof(unsigned char);
    int _remaining_count;                                                         //!< Keeps the count of remaining tensors yet to be processed for the user,
    bool _loop;                                                                   //!< Indicates if user wants to indefinitely loops through tensors or not
    size_t _prefetch_queue_depth;
    bool _output_routine_finished_processing = false;
    const RocalTensorDataType _out_data_type;
    bool _is_random_bbox_crop = false;
    std::vector<std::vector<size_t>> _sequence_start_framenum_vec;                //!< Stores the starting frame number of the sequences.
    std::vector<std::vector<std::vector<float>>> _sequence_frame_timestamps_vec;  //!< Stores the timestamps of the frames in a sequences.
    size_t _sequence_batch_size = 0;                                              //!< Indicates the _user_batch_size when sequence reader outputs are required
    bool _is_sequence_reader_output = false;                                      //!< Set to true if Sequence Reader is invoked.
    // box encoder variables
    bool _is_box_encoder = false;                                                 // bool variable to set the box encoder
    std::vector<float> _anchors;                                                  // Anchors to be used for encoding, as the array of floats is in the ltrb format of size 8732x4
    size_t _num_anchors;                                                          // number of bbox anchors
    float _criteria = 0.5;                                                        // Threshold IoU for matching bounding boxes with anchors. The value needs to be between 0 and 1.
    float _scale;                                                                 // Rescales the box and anchor values before the offset is calculated (for example, to return to the absolute values).
    bool _offset;                                                                 // Returns normalized offsets ((encoded_bboxes*scale - anchors*scale) - mean) / stds in EncodedBBoxes that use std and the mean and scale arguments if offset="True"
    std::vector<float> _means, _stds;                                             //_means:  [x y w h] mean values for normalization _stds: [x y w h] standard deviations for offset normalization.
    bool _augmentation_metanode = false;
    bool _external_source_eos = false;     // If last batch, _external_source_eos will true
    bool _external_source_reader = false;  // Set to true if external source reader on
#if ENABLE_HIP
    BoxEncoderGpu *_box_encoder_gpu = nullptr;
#endif
    TimingDBG _rb_block_if_empty_time, _rb_block_if_full_time;
};

template <typename T>
std::shared_ptr<T> MasterGraph::add_node(const std::vector<Tensor *> &inputs, const std::vector<Tensor *> &outputs) {
    auto node = std::make_shared<T>(inputs, outputs);
    _nodes.push_back(node);

    for (auto &input : inputs) {
        if (_tensor_map.find(input) == _tensor_map.end())
            THROW("Input tensor is invalid, cannot be found among output of previously created nodes")

        auto parent_node = _tensor_map.find(input)->second;
        parent_node->add_next(node);
        node->add_previous(parent_node);
    }

    for (auto &output : outputs)
        _tensor_map.insert(std::make_pair(output, node));

    return node;
}

template <typename T, typename M>
std::shared_ptr<T> MasterGraph::meta_add_node(std::shared_ptr<M> node) {
    auto meta_node = std::make_shared<T>();
    _meta_data_graph->_meta_nodes.push_back(meta_node);
    meta_node->_node = node;
    meta_node->_batch_size = _user_batch_size;
    _augmentation_metanode = true;
    return meta_node;
}

/*
 * Explicit specialization for ImageLoaderNode
 */
template <>
inline std::shared_ptr<ImageLoaderNode> MasterGraph::add_node(const std::vector<Tensor *> &inputs, const std::vector<Tensor *> &outputs) {
    if (_loader_module)
        THROW("A loader already exists, cannot have more than one loader")
#if ENABLE_HIP || ENABLE_OPENCL
    auto node = std::make_shared<ImageLoaderNode>(outputs[0], (void *)_device.resources());
#else
    auto node = std::make_shared<ImageLoaderNode>(outputs[0], nullptr);
#endif
    _loader_module = node->get_loader_module();
    _loader_module->set_prefetch_queue_depth(_prefetch_queue_depth);
    _root_nodes.push_back(node);
    for (auto &output : outputs)
        _tensor_map.insert(std::make_pair(output, node));

    return node;
}

template <>
inline std::shared_ptr<ImageLoaderSingleShardNode> MasterGraph::add_node(const std::vector<Tensor *> &inputs, const std::vector<Tensor *> &outputs) {
    if (_loader_module)
        THROW("A loader already exists, cannot have more than one loader")
#if ENABLE_HIP || ENABLE_OPENCL
    auto node = std::make_shared<ImageLoaderSingleShardNode>(outputs[0], (void *)_device.resources());
#else
    auto node = std::make_shared<ImageLoaderSingleShardNode>(outputs[0], nullptr);
#endif
    _loader_module = node->get_loader_module();
    _loader_module->set_prefetch_queue_depth(_prefetch_queue_depth);
    _root_nodes.push_back(node);
    for (auto &output : outputs)
        _tensor_map.insert(std::make_pair(output, node));

    return node;
}

template <>
inline std::shared_ptr<FusedJpegCropNode> MasterGraph::add_node(const std::vector<Tensor *> &inputs, const std::vector<Tensor *> &outputs) {
    if (_loader_module)
        THROW("A loader already exists, cannot have more than one loader")
#if ENABLE_HIP || ENABLE_OPENCL
    auto node = std::make_shared<FusedJpegCropNode>(outputs[0], (void *)_device.resources());
#else
    auto node = std::make_shared<FusedJpegCropNode>(outputs[0], nullptr);
#endif
    _loader_module = node->get_loader_module();
    _loader_module->set_prefetch_queue_depth(_prefetch_queue_depth);
    _loader_module->set_random_bbox_data_reader(_randombboxcrop_meta_data_reader);
    _root_nodes.push_back(node);
    for (auto &output : outputs)
        _tensor_map.insert(std::make_pair(output, node));

    return node;
}

template <>
inline std::shared_ptr<FusedJpegCropSingleShardNode> MasterGraph::add_node(const std::vector<Tensor *> &inputs, const std::vector<Tensor *> &outputs) {
    if (_loader_module)
        THROW("A loader already exists, cannot have more than one loader")
#if ENABLE_HIP || ENABLE_OPENCL
    auto node = std::make_shared<FusedJpegCropSingleShardNode>(outputs[0], (void *)_device.resources());
#else
    auto node = std::make_shared<FusedJpegCropSingleShardNode>(outputs[0], nullptr);
#endif
    _loader_module = node->get_loader_module();
    _loader_module->set_prefetch_queue_depth(_prefetch_queue_depth);
    _loader_module->set_random_bbox_data_reader(_randombboxcrop_meta_data_reader);
    _root_nodes.push_back(node);
    for (auto &output : outputs)
        _tensor_map.insert(std::make_pair(output, node));

    return node;
}

/*
 * Explicit specialization for Cifar10LoaderNode
 */
template <>
inline std::shared_ptr<Cifar10LoaderNode> MasterGraph::add_node(const std::vector<Tensor *> &inputs, const std::vector<Tensor *> &outputs) {
    if (_loader_module)
        THROW("A loader already exists, cannot have more than one loader")
#if ENABLE_HIP || ENABLE_OPENCL
    auto node = std::make_shared<Cifar10LoaderNode>(outputs[0], (void *)_device.resources());
#else
    auto node = std::make_shared<Cifar10LoaderNode>(outputs[0], nullptr);
#endif
    _loader_module = node->get_loader_module();
    _loader_module->set_prefetch_queue_depth(_prefetch_queue_depth);
    _root_nodes.push_back(node);
    for (auto &output : outputs)
        _tensor_map.insert(std::make_pair(output, node));

    return node;
}

/*
 * Explicit specialization for VideoLoaderNode
 */
template <>
inline std::shared_ptr<VideoLoaderNode> MasterGraph::add_node(const std::vector<Tensor *> &inputs, const std::vector<Tensor *> &outputs) {
    if (_loader_module)
        THROW("A loader already exists, cannot have more than one loader")
#if ENABLE_HIP || ENABLE_OPENCL
    auto node = std::make_shared<VideoLoaderNode>(outputs[0], (void *)_device.resources());
#else
    auto node = std::make_shared<VideoLoaderNode>(outputs[0], nullptr);
#endif
    _loader_module = node->get_loader_module();
    _loader_module->set_prefetch_queue_depth(_prefetch_queue_depth);
    _root_nodes.push_back(node);
    for (auto &output : outputs)
        _tensor_map.insert(std::make_pair(output, node));

    return node;
}

template <>
inline std::shared_ptr<VideoLoaderSingleShardNode> MasterGraph::add_node(const std::vector<Tensor *> &inputs, const std::vector<Tensor *> &outputs) {
    if (_loader_module)
        THROW("A loader already exists, cannot have more than one loader")
#if ENABLE_HIP || ENABLE_OPENCL
    auto node = std::make_shared<VideoLoaderSingleShardNode>(outputs[0], (void *)_device.resources());
#else
    auto node = std::make_shared<VideoLoaderSingleShardNode>(outputs[0], nullptr);
#endif
    _loader_module = node->get_loader_module();
    _loader_module->set_prefetch_queue_depth(_prefetch_queue_depth);
    _root_nodes.push_back(node);
    for (auto &output : outputs)
        _tensor_map.insert(std::make_pair(output, node));

    return node;
}<|MERGE_RESOLUTION|>--- conflicted
+++ resolved
@@ -132,13 +132,8 @@
     void set_sequence_batch_size(size_t sequence_length) { _sequence_batch_size = _user_batch_size * sequence_length; }
     std::vector<rocalTensorList *> get_bbox_encoded_buffers(size_t num_encoded_boxes);
     void feed_external_input(std::vector<std::string> input_images_names, bool labels, std::vector<unsigned char *> input_buffer,
-<<<<<<< HEAD
-                             ROIxywh roi_xywh, unsigned int max_width,
-                             unsigned int max_height, int channels, ExternalFileMode mode, RocalTensorlayout layout, bool eos);
-=======
-                             std::vector<unsigned> roi_width, std::vector<unsigned> roi_height, unsigned int max_width,
-                             unsigned int max_height, int channels, ExternalSourceFileMode mode, RocalTensorlayout layout, bool eos);
->>>>>>> f1cb0d55
+                             ROIxywh roi_xywh, unsigned int max_width, unsigned int max_height, int channels, ExternalSourceFileMode mode,
+                             RocalTensorlayout layout, bool eos);
     void set_external_source_reader_flag() { _external_source_reader = true; }
     size_t bounding_box_batch_count(pMetaDataBatch meta_data_batch);
 #if ENABLE_OPENCL
