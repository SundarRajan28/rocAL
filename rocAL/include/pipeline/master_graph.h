--- conflicted
+++ resolved
@@ -470,27 +470,17 @@
  */
 template <>
 inline std::shared_ptr<NumpyLoaderNode> MasterGraph::add_node(const std::vector<Tensor *> &inputs, const std::vector<Tensor *> &outputs) {
-<<<<<<< HEAD
-    // if (_loader_module)
-    //     THROW("A loader already exists, cannot have more than one loader")
-=======
-    if (_loader_module)
-        THROW("A loader already exists, cannot have more than one loader")
->>>>>>> 33f94704
+    // if (_loader_module)
+    //     THROW("A loader already exists, cannot have more than one loader")
 #if ENABLE_HIP || ENABLE_OPENCL
     auto node = std::make_shared<NumpyLoaderNode>(outputs[0], (void *)_device.resources());
 #else
     auto node = std::make_shared<NumpyLoaderNode>(outputs[0], nullptr);
 #endif
-<<<<<<< HEAD
-    auto loader_module = node->get_loader_module();
-    loader_module->set_prefetch_queue_depth(_prefetch_queue_depth);
-    _loader_modules.emplace_back(loader_module);
-    node->set_id(_loader_modules.size() - 1);
-=======
-    _loader_module = node->get_loader_module();
-    _loader_module->set_prefetch_queue_depth(_prefetch_queue_depth);
->>>>>>> 33f94704
+    auto loader_module = node->get_loader_module();
+    loader_module->set_prefetch_queue_depth(_prefetch_queue_depth);
+    _loader_modules.emplace_back(loader_module);
+    node->set_id(_loader_modules.size() - 1);
     _root_nodes.push_back(node);
     for (auto &output : outputs)
         _tensor_map.insert(std::make_pair(output, node));
@@ -500,27 +490,17 @@
 
 template <>
 inline std::shared_ptr<NumpyLoaderSingleShardNode> MasterGraph::add_node(const std::vector<Tensor *> &inputs, const std::vector<Tensor *> &outputs) {
-<<<<<<< HEAD
-    // if (_loader_module)
-    //     THROW("A loader already exists, cannot have more than one loader")
-=======
-    if (_loader_module)
-        THROW("A loader already exists, cannot have more than one loader")
->>>>>>> 33f94704
+    // if (_loader_module)
+    //     THROW("A loader already exists, cannot have more than one loader")
 #if ENABLE_HIP || ENABLE_OPENCL
     auto node = std::make_shared<NumpyLoaderSingleShardNode>(outputs[0], (void *)_device.resources());
 #else
     auto node = std::make_shared<NumpyLoaderSingleShardNode>(outputs[0], nullptr);
 #endif
-<<<<<<< HEAD
-    auto loader_module = node->get_loader_module();
-    loader_module->set_prefetch_queue_depth(_prefetch_queue_depth);
-    _loader_modules.emplace_back(loader_module);
-    node->set_id(_loader_modules.size() - 1);
-=======
-    _loader_module = node->get_loader_module();
-    _loader_module->set_prefetch_queue_depth(_prefetch_queue_depth);
->>>>>>> 33f94704
+    auto loader_module = node->get_loader_module();
+    loader_module->set_prefetch_queue_depth(_prefetch_queue_depth);
+    _loader_modules.emplace_back(loader_module);
+    node->set_id(_loader_modules.size() - 1);
     _root_nodes.push_back(node);
     for (auto &output : outputs)
         _tensor_map.insert(std::make_pair(output, node));
