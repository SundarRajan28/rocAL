--- conflicted
+++ resolved
@@ -83,11 +83,7 @@
     Status reset();
     size_t remaining_count();
     MasterGraph::Status to_tensor(void *out_ptr, RocalTensorlayout format, float multiplier0, float multiplier1, float multiplier2,
-<<<<<<< HEAD
-                                  float offset0, float offset1, float offset2, bool reverse_channels, RocalTensorDataType output_data_type, RocalOutputMemType output_mem_type, int max_height = 0, int max_width = 0);
-=======
                                   float offset0, float offset1, float offset2, bool reverse_channels, RocalTensorDataType output_data_type, RocalOutputMemType output_mem_type, uint max_height = 0, uint max_width = 0);
->>>>>>> d4e939f1
     Status copy_output(unsigned char *out_ptr, size_t out_size_in_bytes);
     Status copy_out_tensor_planar(void *out_ptr, RocalTensorlayout format, float multiplier0, float multiplier1, float multiplier2,
                                   float offset0, float offset1, float offset2, bool reverse_channels, RocalTensorDataType output_data_type);
@@ -112,11 +108,7 @@
     std::vector<rocalTensorList *> create_label_reader(const char *source_path, MetaDataReaderType reader_type);
     std::vector<rocalTensorList *> create_video_label_reader(const char *source_path, MetaDataReaderType reader_type, unsigned sequence_length, unsigned frame_step, unsigned frame_stride, bool file_list_frame_num = true);
     std::vector<rocalTensorList *> create_coco_meta_data_reader(const char *source_path, bool is_output, MetaDataReaderType reader_type, MetaDataType label_type, bool ltrb_bbox = true, bool is_box_encoder = false,
-<<<<<<< HEAD
                                                                 bool avoid_class_remapping = false, bool aspect_ratio_grouping = false, bool is_box_iou_matcher = false, float sigma = 0.0, unsigned pose_output_width = 0, unsigned pose_output_height = 0);
-=======
-                                                                bool avoid_class_remapping = false, bool aspect_ratio_grouping = false, float sigma = 0.0, unsigned pose_output_width = 0, unsigned pose_output_height = 0);
->>>>>>> d4e939f1
     std::vector<rocalTensorList *> create_tf_record_meta_data_reader(const char *source_path, MetaDataReaderType reader_type, MetaDataType label_type, const std::map<std::string, std::string> feature_key_map);
     std::vector<rocalTensorList *> create_caffe_lmdb_record_meta_data_reader(const char *source_path, MetaDataReaderType reader_type, MetaDataType label_type);
     std::vector<rocalTensorList *> create_caffe2_lmdb_record_meta_data_reader(const char *source_path, MetaDataReaderType reader_type, MetaDataType label_type);
