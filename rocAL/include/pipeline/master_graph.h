/*
Copyright (c) 2019 - 2023 Advanced Micro Devices, Inc. All rights reserved.

Permission is hereby granted, free of charge, to any person obtaining a copy
of this software and associated documentation files (the "Software"), to deal
in the Software without restriction, including without limitation the rights
to use, copy, modify, merge, publish, distribute, sublicense, and/or sell
copies of the Software, and to permit persons to whom the Software is
furnished to do so, subject to the following conditions:

The above copyright notice and this permission notice shall be included in
all copies or substantial portions of the Software.

THE SOFTWARE IS PROVIDED "AS IS", WITHOUT WARRANTY OF ANY KIND, EXPRESS OR
IMPLIED, INCLUDING BUT NOT LIMITED TO THE WARRANTIES OF MERCHANTABILITY,
FITNESS FOR A PARTICULAR PURPOSE AND NONINFRINGEMENT.  IN NO EVENT SHALL THE
AUTHORS OR COPYRIGHT HOLDERS BE LIABLE FOR ANY CLAIM, DAMAGES OR OTHER
LIABILITY, WHETHER IN AN ACTION OF CONTRACT, TORT OR OTHERWISE, ARISING FROM,
OUT OF OR IN CONNECTION WITH THE SOFTWARE OR THE USE OR OTHER DEALINGS IN
THE SOFTWARE.
*/

#pragma once
#include <list>
#include <map>
#include <memory>
#include <variant>

#include "pipeline/graph.h"
#include "meta_data/meta_data_graph.h"
#include "meta_data/meta_data_reader.h"
#include "pipeline/node.h"
#include "loaders/image/node_cifar10_loader.h"
#include "loaders/image/node_fused_jpeg_crop.h"
#include "loaders/image/node_fused_jpeg_crop_single_shard.h"
#include "loaders/image/node_image_loader.h"
#include "loaders/image/node_image_loader_single_shard.h"
#include "loaders/video/node_video_loader.h"
#include "loaders/video/node_video_loader_single_shard.h"
<<<<<<< HEAD
#include "loaders/image/node_numpy_loader.h"
#include "loaders/image/node_numpy_loader_single_shard.h"
=======
#ifdef ROCAL_AUDIO
#include "loaders/audio/node_audio_loader.h"
#include "loaders/audio/node_audio_loader_single_shard.h"
#endif
>>>>>>> f38aa8d3
#include "pipeline/ring_buffer.h"
#include "pipeline/timing_debug.h"
#if ENABLE_HIP
#include "box_encoder_hip.h"
#include "device/device_manager_hip.h"
#endif
#include "meta_data/randombboxcrop_meta_data_reader.h"
#include "rocal_api_types.h"
#define MAX_STRING_LENGTH 100
#define MAX_OBJECTS 50                // Setting an arbitrary value 50.(Max number of objects/image in COCO dataset is 93)
#define BBOX_COUNT 4
#define MAX_SSD_ANCHORS 8732          // Num of bbox achors used in SSD training
#define MAX_MASK_BUFFER 10000
#define MAX_RETINANET_ANCHORS 120087  // Num of bbox achors used in Retinanet training

#if ENABLE_SIMD
#if _WIN32
#include <intrin.h>
#else
#include <immintrin.h>
#include <smmintrin.h>
#include <x86intrin.h>
#endif
#endif

#if (ENABLE_SIMD && __AVX2__)
const __m256i avx_pkdMaskR = _mm256_setr_epi32(0x80808000, 0x80808003, 0x80808006, 0x80808009, 0x80808000,
                                               0x80808003, 0x80808006, 0x80808009);
const __m256i avx_pkdMaskG = _mm256_setr_epi32(0x80808001, 0x80808004, 0x80808007, 0x8080800A, 0x80808001,
                                               0x80808004, 0x80808007, 0x8080800A);
const __m256i avx_pkdMaskB = _mm256_setr_epi32(0x80808002, 0x80808005, 0x80808008, 0x8080800B, 0x80808002,
                                               0x80808005, 0x80808008, 0x8080800B);
#endif

class MasterGraph {
   public:
    enum class Status { OK = 0,
                        NOT_RUNNING = 1,
                        NO_MORE_DATA = 2,
                        NOT_IMPLEMENTED = 3,
                        INVALID_ARGUMENTS };
    MasterGraph(size_t batch_size, RocalAffinity affinity, size_t cpu_thread_count, int gpu_id, size_t prefetch_queue_depth, RocalTensorDataType output_tensor_data_type);
    ~MasterGraph();
    Status reset();
    size_t remaining_count();
    MasterGraph::Status to_tensor(void *out_ptr, RocalTensorlayout format, float multiplier0, float multiplier1, float multiplier2,
                                  float offset0, float offset1, float offset2, bool reverse_channels, RocalTensorDataType output_data_type, RocalOutputMemType output_mem_type, uint max_roi_height = 0, uint max_roi_width = 0);
    Status copy_output(unsigned char *out_ptr, size_t out_size_in_bytes);
    Status copy_out_tensor_planar(void *out_ptr, RocalTensorlayout format, float multiplier0, float multiplier1, float multiplier2,
                                  float offset0, float offset1, float offset2, bool reverse_channels, RocalTensorDataType output_data_type);
    TensorList *get_output_tensors();
    size_t output_width();
    size_t output_height();
    void sequence_start_frame_number(std::vector<size_t> &sequence_start_framenum);             // Returns the starting frame number of the sequences
    void sequence_frame_timestamps(std::vector<std::vector<float>> &sequence_frame_timestamp);  // Returns the timestamps of the frames in the sequences
    size_t augmentation_branch_count();                                                         // Returns the number of output tensors from the pipeline
    RocalColorFormat output_color_format();
    Status build();
    Status run();
    Timing timing();
    RocalMemType mem_type();
    void release();
    template <typename T>
    std::shared_ptr<T> add_node(const std::vector<Tensor *> &inputs, const std::vector<Tensor *> &outputs);
    template <typename T, typename M>
    std::shared_ptr<T> meta_add_node(std::shared_ptr<M> node);
    Tensor *create_tensor(const TensorInfo &info, bool is_output);
    Tensor *create_loader_output_tensor(const TensorInfo &info);
    std::vector<rocalTensorList *> create_label_reader(const char *source_path, MetaDataReaderType reader_type);
    std::vector<rocalTensorList *> create_video_label_reader(const char *source_path, MetaDataReaderType reader_type, unsigned sequence_length, unsigned frame_step, unsigned frame_stride, bool file_list_frame_num = true);
    std::vector<rocalTensorList *> create_coco_meta_data_reader(const char *source_path, bool is_output, MetaDataReaderType reader_type, MetaDataType label_type, bool ltrb_bbox = true, bool is_box_encoder = false,
                                                                bool avoid_class_remapping = false, bool aspect_ratio_grouping = false, bool is_box_iou_matcher = false, float sigma = 0.0, unsigned pose_output_width = 0, unsigned pose_output_height = 0);
    std::vector<rocalTensorList *> create_tf_record_meta_data_reader(const char *source_path, MetaDataReaderType reader_type, MetaDataType label_type, const std::map<std::string, std::string> feature_key_map);
    std::vector<rocalTensorList *> create_caffe_lmdb_record_meta_data_reader(const char *source_path, MetaDataReaderType reader_type, MetaDataType label_type);
    std::vector<rocalTensorList *> create_caffe2_lmdb_record_meta_data_reader(const char *source_path, MetaDataReaderType reader_type, MetaDataType label_type);
    std::vector<rocalTensorList *> create_cifar10_label_reader(const char *source_path, const char *file_prefix);
    std::vector<rocalTensorList *> create_mxnet_label_reader(const char *source_path, bool is_output);
    void box_encoder(std::vector<float> &anchors, float criteria, const std::vector<float> &means, const std::vector<float> &stds, bool offset, float scale);
    void box_iou_matcher(std::vector<float> &anchors, float high_threshold, float low_threshold, bool allow_low_quality_matches);
    void create_randombboxcrop_reader(RandomBBoxCrop_MetaDataReaderType reader_type, RandomBBoxCrop_MetaDataType label_type, bool all_boxes_overlap, bool no_crop, FloatParam *aspect_ratio, bool has_shape, int crop_width, int crop_height, int num_attempts, FloatParam *scaling, int total_num_attempts, int64_t seed = 0);
    const std::pair<ImageNameBatch, pMetaDataBatch> &meta_data();
    TensorList *labels_meta_data();
    TensorList *bbox_meta_data();
    TensorList *mask_meta_data();
    TensorList *matched_index_meta_data();
    void set_loop(bool val) { _loop = val; }
    void set_output(Tensor *output_tensor);
    size_t calculate_cpu_num_threads(size_t shard_count);
    bool empty() { return (remaining_count() < (_is_sequence_reader_output ? _sequence_batch_size : _user_batch_size)); }
    size_t sequence_batch_size() { return _sequence_batch_size; }
    std::shared_ptr<MetaDataGraph> meta_data_graph() { return _meta_data_graph; }
    std::shared_ptr<MetaDataReader> meta_data_reader() { return _meta_data_reader; }
    bool is_random_bbox_crop() { return _is_random_bbox_crop; }
    bool is_sequence_reader_output() { return _is_sequence_reader_output; }
    void set_sequence_reader_output() { _is_sequence_reader_output = true; }
    void set_sequence_batch_size(size_t sequence_length) { _sequence_batch_size = _user_batch_size * sequence_length; }
    std::vector<rocalTensorList *> get_bbox_encoded_buffers(size_t num_encoded_boxes);
    void feed_external_input(const std::vector<std::string>& input_images_names, bool labels, const std::vector<unsigned char *>& input_buffer,
                             const std::vector<ROIxywh>& roi_xywh, unsigned int max_width, unsigned int max_height, unsigned int channels, ExternalSourceFileMode mode,
                             RocalTensorlayout layout, bool eos);
    void set_external_source_reader_flag() { _external_source_reader = true; }
    size_t bounding_box_batch_count(pMetaDataBatch meta_data_batch);
    Tensor* roi_random_crop(Tensor *input, Tensor *roi_start, Tensor *roi_end, int *crop_shape);
    TensorList* random_object_bbox(Tensor *input, std::string output_format, int k_largest = -1, float foreground_prob=1.0);
    void update_roi_random_crop();
    void update_random_object_bbox();
    void findLabels(const u_int8_t *input, std::set<int> &labels, std::vector<int> roi_size, std::vector<size_t> max_size);
    void filterByLabel(const u_int8_t *input, std::vector<int> &output, std::vector<int> roi_size, std::vector<size_t> max_size, int label);
    void labelRow(const int *label_base, const int *in_row, int *out_row, unsigned length);
    int disjointGetGroup(const int &x) { return x; }
    int disjointSetGroup(int &x, int new_id);
    int disjointFind(int *items, int x);
    int disjointMerge(int *items, int x, int y);
    void mergeRow(int *label_base, const int *in1, const int *in2, int *out1, int *out2, unsigned n);
    int labelMergeFunc(const u_int8_t *input, std::vector<int> &size, std::vector<size_t> &max_size, std::vector<int> &output_compact, std::mt19937 &rng);
    bool hit(std::vector<unsigned>& hits, unsigned idx);
    void get_label_boundingboxes(std::vector<std::vector<std::vector<unsigned>>> &boxes, std::vector<std::pair<unsigned, unsigned>> ranges, std::vector<unsigned> hits, int *in, std::vector<int> origin, unsigned width);
    int pick_box(std::vector<std::vector<std::vector<unsigned>>> boxes, std::mt19937 &rng, int k_largest = -1);
#if ENABLE_OPENCL
        cl_command_queue get_ocl_cmd_q() {
        return _device.resources()->cmd_queue;
    }
#endif
   private:
    Status update_node_parameters();
    void create_single_graph();
    void create_multiple_graphs();
    void start_processing();
    void stop_processing();
    void output_routine();
    void output_routine_multiple_loaders();
    void decrease_image_count();
    /// notify_user_thread() is called when the internal processing thread is done with processing all available tensors
    void notify_user_thread();
    /// no_more_processed_data() is logically linked to the notify_user_thread() and is used to tell the user they've already consumed all the processed tensors
    bool no_more_processed_data();
    bool is_out_of_data();
    RingBuffer _ring_buffer;                                                      //!< The queue that keeps the tensors that have benn processed by the internal thread (_output_thread) asynchronous to the user's thread
    pMetaDataBatch _augmented_meta_data = nullptr;                                //!< The output of the meta_data_graph,
    std::shared_ptr<CropCordBatch> _random_bbox_crop_cords_data = nullptr;
    std::thread _output_thread;
    TensorList _internal_tensor_list;                                             //!< Keeps a list of ovx tensors that are used to store the augmented outputs (there is an augmentation output batch per element in the list)
    TensorList _output_tensor_list;                                               //!< Keeps a list of ovx tensors(augmented outputs) that are to be passed to the user (there is an augmentation output batch per element in the list)
    std::list<Tensor *> _internal_tensors;                                        //!< Keeps all the ovx tensors (virtual/non-virtual) either intermediate tensors, or input tensors that feed the graph
    std::list<std::shared_ptr<Node>> _nodes;                                      //!< List of all the nodes
    std::list<std::shared_ptr<Node>> _root_nodes;                                 //!< List of all root nodes (image/video loaders)
    std::list<std::shared_ptr<Node>> _meta_data_nodes;                            //!< List of nodes where meta data has to be updated after augmentation
    std::map<Tensor *, std::shared_ptr<Node>> _tensor_map;                        //!< key: tensor, value : Parent node
    void *_output_tensor_buffer = nullptr;                                        //!< In the GPU processing case , is used to convert the U8 samples to float32 before they are being transfered back to host

    // Output tensorList for metadata
    std::vector<rocalTensorList *> _metadata_output_tensor_list;
    TensorList _labels_tensor_list;
    TensorList _bbox_tensor_list;
    TensorList _mask_tensor_list;
    TensorList _matches_tensor_list;
    std::vector<size_t> _meta_data_buffer_size;
#if ENABLE_HIP
    DeviceManagerHip _device;                                                     //!< Keeps the device related constructs needed for running on GPU
#elif ENABLE_OPENCL
    DeviceManager _device;                                                        //!< Keeps the device related constructs needed for running on GPU
#endif
    std::shared_ptr<Graph> _graph = nullptr;
    std::vector<std::shared_ptr<Graph>> _graphs;
    RocalAffinity _affinity;
    size_t _cpu_num_threads;                                                      //!< Defines the number of CPU threads used for processing
    const int _gpu_id;                                                            //!< Defines the device id used for processing
    pLoaderModule _loader_module;                                                 //!< Keeps the loader module used to feed the input the tensors of the graph
<<<<<<< HEAD
    std::vector<pLoaderModule> _loader_modules;                                   //!< Keeps the list of loader modules used to feed the input the tensors of the graph
=======
>>>>>>> f38aa8d3
    TimingDbg _convert_time, _process_time, _bencode_time;
    const size_t _user_batch_size;                                                //!< Batch size provided by the user
    vx_context _context;
    const RocalMemType _mem_type;                                                 //!< Is set according to the _affinity, if GPU, is set to CL, otherwise host
    std::shared_ptr<MetaDataReader> _meta_data_reader = nullptr;
    std::shared_ptr<MetaDataGraph> _meta_data_graph = nullptr;
    std::shared_ptr<RandomBBoxCrop_MetaDataReader> _randombboxcrop_meta_data_reader = nullptr;
    bool _first_run = true;
    bool _processing;                                                             //!< Indicates if internal processing thread should keep processing or not
    const static unsigned SAMPLE_SIZE = sizeof(unsigned char);
    int _remaining_count = INT_MAX;                                                         //!< Keeps the count of remaining tensors yet to be processed for the user,
    bool _loop;                                                                   //!< Indicates if user wants to indefinitely loops through tensors or not
    size_t _prefetch_queue_depth;
    bool _output_routine_finished_processing = false;
    const RocalTensorDataType _out_data_type;
    bool _is_random_bbox_crop = false;
    std::vector<std::vector<size_t>> _sequence_start_framenum_vec;                //!< Stores the starting frame number of the sequences.
    std::vector<std::vector<std::vector<float>>> _sequence_frame_timestamps_vec;  //!< Stores the timestamps of the frames in a sequences.
    size_t _sequence_batch_size = 0;                                              //!< Indicates the _user_batch_size when sequence reader outputs are required
    bool _is_sequence_reader_output = false;                                      //!< Set to true if Sequence Reader is invoked.
    // box encoder variables
    bool _is_box_encoder = false;                                                 // bool variable to set the box encoder
    std::vector<float> _anchors;                                                  // Anchors to be used for encoding, as the array of floats is in the ltrb format of size 8732x4
    size_t _num_anchors;                                                          // number of bbox anchors
    float _criteria = 0.5;                                                        // Threshold IoU for matching bounding boxes with anchors. The value needs to be between 0 and 1.
    float _scale;                                                                 // Rescales the box and anchor values before the offset is calculated (for example, to return to the absolute values).
    bool _offset;                                                                 // Returns normalized offsets ((encoded_bboxes*scale - anchors*scale) - mean) / stds in EncodedBBoxes that use std and the mean and scale arguments if offset="True"
    std::vector<float> _means, _stds;                                             //_means:  [x y w h] mean values for normalization _stds: [x y w h] standard deviations for offset normalization.
    bool _augmentation_metanode = false;
    bool _external_source_eos = false;     // If last batch, _external_source_eos will true
    bool _external_source_reader = false;  // Set to true if external source reader on
    // box IoU matcher variables
    bool _is_box_iou_matcher = false;                                             // bool variable to set the box iou matcher
    BoxIouMatcherInfo _iou_matcher_info;
<<<<<<< HEAD
    bool _is_roi_random_crop = false;
    bool _is_random_object_bbox = false;
    int *_crop_shape_batch = nullptr;
    int *_roi_batch = nullptr;
    Tensor *_roi_random_crop_tensor = nullptr;
    Tensor *_roi_start_tensor = nullptr;
    Tensor *_roi_end_tensor = nullptr;
    Tensor *_random_object_bbox_label_tensor = nullptr;
    Tensor *_random_object_bbox_box1_tensor = nullptr;
    Tensor *_random_object_bbox_box2_tensor = nullptr;
    void *_roi_random_crop_buf = nullptr;
    void *_random_object_bbox_box1_buf = nullptr;
    void *_random_object_bbox_box2_buf = nullptr;
    TensorList _random_object_bbox_tensor_list;
    std::string _random_object_bbox_output_format;
    int _k_largest;
    float _foreground_prob;
=======
>>>>>>> f38aa8d3
#if ENABLE_HIP
    BoxEncoderGpu *_box_encoder_gpu = nullptr;
#endif
    TimingDbg _rb_block_if_empty_time, _rb_block_if_full_time;
};

template <typename T>
std::shared_ptr<T> MasterGraph::add_node(const std::vector<Tensor *> &inputs, const std::vector<Tensor *> &outputs) {
    auto node = std::make_shared<T>(inputs, outputs);
    _nodes.push_back(node);

    for (auto &input : inputs) {
        if (_tensor_map.find(input) == _tensor_map.end())
            THROW("Input tensor is invalid, cannot be found among output of previously created nodes")

        auto parent_node = _tensor_map.find(input)->second;
        parent_node->add_next(node);
        node->add_previous(parent_node);
    }

    for (auto &output : outputs)
        _tensor_map.insert(std::make_pair(output, node));

    return node;
}

template <typename T, typename M>
std::shared_ptr<T> MasterGraph::meta_add_node(std::shared_ptr<M> node) {
    auto meta_node = std::make_shared<T>();
    _meta_data_graph->_meta_nodes.push_back(meta_node);
    meta_node->_node = node;
    meta_node->_batch_size = _user_batch_size;
    _augmentation_metanode = true;
    return meta_node;
}

/*
 * Explicit specialization for ImageLoaderNode
 */
template <>
inline std::shared_ptr<ImageLoaderNode> MasterGraph::add_node(const std::vector<Tensor *> &inputs, const std::vector<Tensor *> &outputs) {
    // if (_loader_module)
    //     THROW("A loader already exists, cannot have more than one loader")
#if ENABLE_HIP || ENABLE_OPENCL
    auto node = std::make_shared<ImageLoaderNode>(outputs[0], (void *)_device.resources());
#else
    auto node = std::make_shared<ImageLoaderNode>(outputs[0], nullptr);
#endif
    auto loader_module = node->get_loader_module();
    loader_module->set_prefetch_queue_depth(_prefetch_queue_depth);
    _loader_modules.emplace_back(loader_module);
    node->set_id(_loader_modules.size() - 1);
    _root_nodes.push_back(node);
    for (auto &output : outputs)
        _tensor_map.insert(std::make_pair(output, node));

    return node;
}

template <>
inline std::shared_ptr<ImageLoaderSingleShardNode> MasterGraph::add_node(const std::vector<Tensor *> &inputs, const std::vector<Tensor *> &outputs) {
    // if (_loader_module)
    //     THROW("A loader already exists, cannot have more than one loader")
#if ENABLE_HIP || ENABLE_OPENCL
    auto node = std::make_shared<ImageLoaderSingleShardNode>(outputs[0], (void *)_device.resources());
#else
    auto node = std::make_shared<ImageLoaderSingleShardNode>(outputs[0], nullptr);
#endif
    auto loader_module = node->get_loader_module();
    loader_module->set_prefetch_queue_depth(_prefetch_queue_depth);
    _loader_modules.emplace_back(loader_module);
    node->set_id(_loader_modules.size() - 1);
    _root_nodes.push_back(node);
    for (auto &output : outputs)
        _tensor_map.insert(std::make_pair(output, node));

    return node;
}

template <>
inline std::shared_ptr<FusedJpegCropNode> MasterGraph::add_node(const std::vector<Tensor *> &inputs, const std::vector<Tensor *> &outputs) {
    // if (_loader_module)
    //     THROW("A loader already exists, cannot have more than one loader")
#if ENABLE_HIP || ENABLE_OPENCL
    auto node = std::make_shared<FusedJpegCropNode>(outputs[0], (void *)_device.resources());
#else
    auto node = std::make_shared<FusedJpegCropNode>(outputs[0], nullptr);
#endif
    auto loader_module = node->get_loader_module();
    loader_module->set_prefetch_queue_depth(_prefetch_queue_depth);
    loader_module->set_random_bbox_data_reader(_randombboxcrop_meta_data_reader);
    _loader_modules.emplace_back(loader_module);
    node->set_id(_loader_modules.size() - 1);
    _root_nodes.push_back(node);
    for (auto &output : outputs)
        _tensor_map.insert(std::make_pair(output, node));

    return node;
}

template <>
inline std::shared_ptr<FusedJpegCropSingleShardNode> MasterGraph::add_node(const std::vector<Tensor *> &inputs, const std::vector<Tensor *> &outputs) {
    // if (_loader_module)
    //     THROW("A loader already exists, cannot have more than one loader")
#if ENABLE_HIP || ENABLE_OPENCL
    auto node = std::make_shared<FusedJpegCropSingleShardNode>(outputs[0], (void *)_device.resources());
#else
    auto node = std::make_shared<FusedJpegCropSingleShardNode>(outputs[0], nullptr);
#endif
    auto loader_module = node->get_loader_module();
    loader_module->set_prefetch_queue_depth(_prefetch_queue_depth);
    loader_module->set_random_bbox_data_reader(_randombboxcrop_meta_data_reader);
    _loader_modules.emplace_back(loader_module);
    node->set_id(_loader_modules.size() - 1);
    _root_nodes.push_back(node);
    for (auto &output : outputs)
        _tensor_map.insert(std::make_pair(output, node));

    return node;
}

/*
 * Explicit specialization for Cifar10LoaderNode
 */
template <>
inline std::shared_ptr<Cifar10LoaderNode> MasterGraph::add_node(const std::vector<Tensor *> &inputs, const std::vector<Tensor *> &outputs) {
    // if (_loader_module)
    //     THROW("A loader already exists, cannot have more than one loader")
#if ENABLE_HIP || ENABLE_OPENCL
    auto node = std::make_shared<Cifar10LoaderNode>(outputs[0], (void *)_device.resources());
#else
    auto node = std::make_shared<Cifar10LoaderNode>(outputs[0], nullptr);
#endif
    auto loader_module = node->get_loader_module();
    loader_module->set_prefetch_queue_depth(_prefetch_queue_depth);
    _loader_modules.emplace_back(loader_module);
    node->set_id(_loader_modules.size() - 1);
    _root_nodes.push_back(node);
    for (auto &output : outputs)
        _tensor_map.insert(std::make_pair(output, node));

    return node;
}

#ifdef ROCAL_VIDEO
/*
 * Explicit specialization for VideoLoaderNode
 */
template <>
inline std::shared_ptr<VideoLoaderNode> MasterGraph::add_node(const std::vector<Tensor *> &inputs, const std::vector<Tensor *> &outputs) {
    // if (_loader_module)
    //     THROW("A loader already exists, cannot have more than one loader")
#if ENABLE_HIP || ENABLE_OPENCL
    auto node = std::make_shared<VideoLoaderNode>(outputs[0], (void *)_device.resources());
#else
    auto node = std::make_shared<VideoLoaderNode>(outputs[0], nullptr);
#endif
    auto loader_module = node->get_loader_module();
    loader_module->set_prefetch_queue_depth(_prefetch_queue_depth);
    _loader_modules.emplace_back(loader_module);
    node->set_id(_loader_modules.size() - 1);
    _root_nodes.push_back(node);
    for (auto &output : outputs)
        _tensor_map.insert(std::make_pair(output, node));

    return node;
}

template <>
inline std::shared_ptr<VideoLoaderSingleShardNode> MasterGraph::add_node(const std::vector<Tensor *> &inputs, const std::vector<Tensor *> &outputs) {
    // if (_loader_module)
    //     THROW("A loader already exists, cannot have more than one loader")
#if ENABLE_HIP || ENABLE_OPENCL
    auto node = std::make_shared<VideoLoaderSingleShardNode>(outputs[0], (void *)_device.resources());
#else
    auto node = std::make_shared<VideoLoaderSingleShardNode>(outputs[0], nullptr);
#endif
    auto loader_module = node->get_loader_module();
    loader_module->set_prefetch_queue_depth(_prefetch_queue_depth);
    _loader_modules.emplace_back(loader_module);
    node->set_id(_loader_modules.size() - 1);
    _root_nodes.push_back(node);
    for (auto &output : outputs)
        _tensor_map.insert(std::make_pair(output, node));

    return node;
}
#endif

template <>
inline std::shared_ptr<NumpyLoaderNode> MasterGraph::add_node(const std::vector<Tensor *> &inputs, const std::vector<Tensor *> &outputs) {
    // if (_loader_module)
    //     THROW("A loader already exists, cannot have more than one loader")
#if ENABLE_HIP || ENABLE_OPENCL
    auto node = std::make_shared<NumpyLoaderNode>(outputs[0], (void *)_device.resources());
#else
    auto node = std::make_shared<NumpyLoaderNode>(outputs[0], nullptr);
#endif
    auto loader_module = node->get_loader_module();
    loader_module->set_prefetch_queue_depth(_prefetch_queue_depth);
    _loader_modules.emplace_back(loader_module);
    node->set_id(_loader_modules.size() - 1);
    _root_nodes.push_back(node);
    for (auto &output : outputs)
        _tensor_map.insert(std::make_pair(output, node));

    return node;
}

template <>
inline std::shared_ptr<NumpyLoaderSingleShardNode> MasterGraph::add_node(const std::vector<Tensor *> &inputs, const std::vector<Tensor *> &outputs) {
    // if (_loader_module)
    //     THROW("A loader already exists, cannot have more than one loader")
#if ENABLE_HIP || ENABLE_OPENCL
    auto node = std::make_shared<NumpyLoaderSingleShardNode>(outputs[0], (void *)_device.resources());
#else
    auto node = std::make_shared<NumpyLoaderSingleShardNode>(outputs[0], nullptr);
#endif
    auto loader_module = node->get_loader_module();
    loader_module->set_prefetch_queue_depth(_prefetch_queue_depth);
    _loader_modules.emplace_back(loader_module);
    node->set_id(_loader_modules.size() - 1);
    _root_nodes.push_back(node);
    for (auto &output : outputs)
        _tensor_map.insert(std::make_pair(output, node));

    return node;
}
#endif

#ifdef ROCAL_AUDIO
/*
 * Explicit specialization for AudioLoaderNode
 */
template<> inline std::shared_ptr<AudioLoaderNode> MasterGraph::add_node(const std::vector<Tensor*>& inputs, const std::vector<Tensor*>& outputs) {
    if(_loader_module)
        THROW("A loader already exists, cannot have more than one loader")
#if ENABLE_HIP || ENABLE_OPENCL
    auto node = std::make_shared<AudioLoaderNode>(outputs[0], (void *)_device.resources());
#else
    auto node = std::make_shared<AudioLoaderNode>(outputs[0], nullptr);
#endif
    _loader_module = node->GetLoaderModule();
    _loader_module->set_prefetch_queue_depth(_prefetch_queue_depth);
    _root_nodes.push_back(node);
    for(auto& output: outputs)
        _tensor_map.insert(make_pair(output, node));

    return node;
}

template<> inline std::shared_ptr<AudioLoaderSingleShardNode> MasterGraph::add_node(const std::vector<Tensor*>& inputs, const std::vector<Tensor*>& outputs) {
    if(_loader_module)
        THROW("A loader already exists, cannot have more than one loader")
#if ENABLE_HIP || ENABLE_OPENCL
    auto node = std::make_shared<AudioLoaderSingleShardNode>(outputs[0], (void *)_device.resources());
#else
    auto node = std::make_shared<AudioLoaderSingleShardNode>(outputs[0], nullptr);
#endif
    _loader_module = node->GetLoaderModule();
    _loader_module->set_prefetch_queue_depth(_prefetch_queue_depth);
    _root_nodes.push_back(node);
    for(auto& output: outputs)
        _tensor_map.insert(make_pair(output, node));

    return node;
}
#endif<|MERGE_RESOLUTION|>--- conflicted
+++ resolved
@@ -37,15 +37,12 @@
 #include "loaders/image/node_image_loader_single_shard.h"
 #include "loaders/video/node_video_loader.h"
 #include "loaders/video/node_video_loader_single_shard.h"
-<<<<<<< HEAD
-#include "loaders/image/node_numpy_loader.h"
-#include "loaders/image/node_numpy_loader_single_shard.h"
-=======
 #ifdef ROCAL_AUDIO
 #include "loaders/audio/node_audio_loader.h"
 #include "loaders/audio/node_audio_loader_single_shard.h"
 #endif
->>>>>>> f38aa8d3
+#include "loaders/image/node_numpy_loader.h"
+#include "loaders/image/node_numpy_loader_single_shard.h"
 #include "pipeline/ring_buffer.h"
 #include "pipeline/timing_debug.h"
 #if ENABLE_HIP
@@ -214,10 +211,7 @@
     size_t _cpu_num_threads;                                                      //!< Defines the number of CPU threads used for processing
     const int _gpu_id;                                                            //!< Defines the device id used for processing
     pLoaderModule _loader_module;                                                 //!< Keeps the loader module used to feed the input the tensors of the graph
-<<<<<<< HEAD
     std::vector<pLoaderModule> _loader_modules;                                   //!< Keeps the list of loader modules used to feed the input the tensors of the graph
-=======
->>>>>>> f38aa8d3
     TimingDbg _convert_time, _process_time, _bencode_time;
     const size_t _user_batch_size;                                                //!< Batch size provided by the user
     vx_context _context;
@@ -252,7 +246,6 @@
     // box IoU matcher variables
     bool _is_box_iou_matcher = false;                                             // bool variable to set the box iou matcher
     BoxIouMatcherInfo _iou_matcher_info;
-<<<<<<< HEAD
     bool _is_roi_random_crop = false;
     bool _is_random_object_bbox = false;
     int *_crop_shape_batch = nullptr;
@@ -270,8 +263,6 @@
     std::string _random_object_bbox_output_format;
     int _k_largest;
     float _foreground_prob;
-=======
->>>>>>> f38aa8d3
 #if ENABLE_HIP
     BoxEncoderGpu *_box_encoder_gpu = nullptr;
 #endif
@@ -480,26 +471,6 @@
 
     return node;
 }
-
-template <>
-inline std::shared_ptr<NumpyLoaderSingleShardNode> MasterGraph::add_node(const std::vector<Tensor *> &inputs, const std::vector<Tensor *> &outputs) {
-    // if (_loader_module)
-    //     THROW("A loader already exists, cannot have more than one loader")
-#if ENABLE_HIP || ENABLE_OPENCL
-    auto node = std::make_shared<NumpyLoaderSingleShardNode>(outputs[0], (void *)_device.resources());
-#else
-    auto node = std::make_shared<NumpyLoaderSingleShardNode>(outputs[0], nullptr);
-#endif
-    auto loader_module = node->get_loader_module();
-    loader_module->set_prefetch_queue_depth(_prefetch_queue_depth);
-    _loader_modules.emplace_back(loader_module);
-    node->set_id(_loader_modules.size() - 1);
-    _root_nodes.push_back(node);
-    for (auto &output : outputs)
-        _tensor_map.insert(std::make_pair(output, node));
-
-    return node;
-}
 #endif
 
 #ifdef ROCAL_AUDIO
@@ -539,4 +510,84 @@
 
     return node;
 }
-#endif+#endif
+
+template <>
+inline std::shared_ptr<NumpyLoaderSingleShardNode> MasterGraph::add_node(const std::vector<Tensor *> &inputs, const std::vector<Tensor *> &outputs) {
+    // if (_loader_module)
+    //     THROW("A loader already exists, cannot have more than one loader")
+#if ENABLE_HIP || ENABLE_OPENCL
+    auto node = std::make_shared<NumpyLoaderSingleShardNode>(outputs[0], (void *)_device.resources());
+#else
+    auto node = std::make_shared<NumpyLoaderSingleShardNode>(outputs[0], nullptr);
+#endif
+    auto loader_module = node->get_loader_module();
+    loader_module->set_prefetch_queue_depth(_prefetch_queue_depth);
+    _loader_modules.emplace_back(loader_module);
+    node->set_id(_loader_modules.size() - 1);
+    _root_nodes.push_back(node);
+    for (auto &output : outputs)
+        _tensor_map.insert(std::make_pair(output, node));
+
+    return node;
+}
+#endif
+
+#ifdef ROCAL_AUDIO
+/*
+ * Explicit specialization for AudioLoaderNode
+ */
+template<> inline std::shared_ptr<AudioLoaderNode> MasterGraph::add_node(const std::vector<Tensor*>& inputs, const std::vector<Tensor*>& outputs) {
+    if(_loader_module)
+        THROW("A loader already exists, cannot have more than one loader")
+#if ENABLE_HIP || ENABLE_OPENCL
+    auto node = std::make_shared<AudioLoaderNode>(outputs[0], (void *)_device.resources());
+#else
+    auto node = std::make_shared<AudioLoaderNode>(outputs[0], nullptr);
+#endif
+    _loader_module = node->GetLoaderModule();
+    _loader_module->set_prefetch_queue_depth(_prefetch_queue_depth);
+    _root_nodes.push_back(node);
+    for(auto& output: outputs)
+        _tensor_map.insert(make_pair(output, node));
+
+    return node;
+}
+
+template<> inline std::shared_ptr<AudioLoaderSingleShardNode> MasterGraph::add_node(const std::vector<Tensor*>& inputs, const std::vector<Tensor*>& outputs) {
+    if(_loader_module)
+        THROW("A loader already exists, cannot have more than one loader")
+#if ENABLE_HIP || ENABLE_OPENCL
+    auto node = std::make_shared<AudioLoaderSingleShardNode>(outputs[0], (void *)_device.resources());
+#else
+    auto node = std::make_shared<AudioLoaderSingleShardNode>(outputs[0], nullptr);
+#endif
+    _loader_module = node->GetLoaderModule();
+    _loader_module->set_prefetch_queue_depth(_prefetch_queue_depth);
+    _root_nodes.push_back(node);
+    for(auto& output: outputs)
+        _tensor_map.insert(make_pair(output, node));
+
+    return node;
+}
+#endif
+
+template <>
+inline std::shared_ptr<NumpyLoaderSingleShardNode> MasterGraph::add_node(const std::vector<Tensor *> &inputs, const std::vector<Tensor *> &outputs) {
+    // if (_loader_module)
+    //     THROW("A loader already exists, cannot have more than one loader")
+#if ENABLE_HIP || ENABLE_OPENCL
+    auto node = std::make_shared<NumpyLoaderSingleShardNode>(outputs[0], (void *)_device.resources());
+#else
+    auto node = std::make_shared<NumpyLoaderSingleShardNode>(outputs[0], nullptr);
+#endif
+    auto loader_module = node->get_loader_module();
+    loader_module->set_prefetch_queue_depth(_prefetch_queue_depth);
+    _loader_modules.emplace_back(loader_module);
+    node->set_id(_loader_modules.size() - 1);
+    _root_nodes.push_back(node);
+    for (auto &output : outputs)
+        _tensor_map.insert(std::make_pair(output, node));
+
+    return node;
+}