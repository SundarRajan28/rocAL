/*
Copyright (c) 2019 - 2023 Advanced Micro Devices, Inc. All rights reserved.

Permission is hereby granted, free of charge, to any person obtaining a copy
of this software and associated documentation files (the "Software"), to deal
in the Software without restriction, including without limitation the rights
to use, copy, modify, merge, publish, distribute, sublicense, and/or sell
copies of the Software, and to permit persons to whom the Software is
furnished to do so, subject to the following conditions:

The above copyright notice and this permission notice shall be included in
all copies or substantial portions of the Software.

THE SOFTWARE IS PROVIDED "AS IS", WITHOUT WARRANTY OF ANY KIND, EXPRESS OR
IMPLIED, INCLUDING BUT NOT LIMITED TO THE WARRANTIES OF MERCHANTABILITY,
FITNESS FOR A PARTICULAR PURPOSE AND NONINFRINGEMENT.  IN NO EVENT SHALL THE
AUTHORS OR COPYRIGHT HOLDERS BE LIABLE FOR ANY CLAIM, DAMAGES OR OTHER
LIABILITY, WHETHER IN AN ACTION OF CONTRACT, TORT OR OTHERWISE, ARISING FROM,
OUT OF OR IN CONNECTION WITH THE SOFTWARE OR THE USE OR OTHER DEALINGS IN
THE SOFTWARE.
*/

#pragma once
#include <list>
#include <map>
#include <memory>
#include <variant>

#include "graph.h"
#include "meta_data_graph.h"
#include "meta_data_reader.h"
#include "node.h"
#include "node_cifar10_loader.h"
#include "node_fused_jpeg_crop.h"
#include "node_fused_jpeg_crop_single_shard.h"
#include "node_image_loader.h"
#include "node_image_loader_single_shard.h"
#include "node_video_loader.h"
#include "node_video_loader_single_shard.h"
#include "ring_buffer.h"
#include "timing_debug.h"
#if ENABLE_HIP
#include "box_encoder_hip.h"
#include "device_manager_hip.h"
#endif
#include "randombboxcrop_meta_data_reader.h"
#include "rocal_api_types.h"
#define MAX_STRING_LENGTH 100
#define MAX_OBJECTS 50                // Setting an arbitrary value 50.(Max number of objects/image in COCO dataset is 93)
#define BBOX_COUNT 4
#define MAX_SSD_ANCHORS 8732          // Num of bbox achors used in SSD training
#define MAX_MASK_BUFFER 10000
#define MAX_RETINANET_ANCHORS 120087  // Num of bbox achors used in Retinanet training

#if ENABLE_SIMD
#if _WIN32
#include <intrin.h>
#else
#include <immintrin.h>
#include <smmintrin.h>
#include <x86intrin.h>
#endif
#endif

#if (ENABLE_SIMD && __AVX2__)
const __m256i avx_pkdMaskR = _mm256_setr_epi32(0x80808000, 0x80808003, 0x80808006, 0x80808009, 0x80808000,
                                               0x80808003, 0x80808006, 0x80808009);
const __m256i avx_pkdMaskG = _mm256_setr_epi32(0x80808001, 0x80808004, 0x80808007, 0x8080800A, 0x80808001,
                                               0x80808004, 0x80808007, 0x8080800A);
const __m256i avx_pkdMaskB = _mm256_setr_epi32(0x80808002, 0x80808005, 0x80808008, 0x8080800B, 0x80808002,
                                               0x80808005, 0x80808008, 0x8080800B);
#endif

class MasterGraph {
   public:
    enum class Status { OK = 0,
                        NOT_RUNNING = 1,
                        NO_MORE_DATA = 2,
                        NOT_IMPLEMENTED = 3,
                        INVALID_ARGUMENTS };
    MasterGraph(size_t batch_size, RocalAffinity affinity, size_t cpu_thread_count, int gpu_id, size_t prefetch_queue_depth, RocalTensorDataType output_tensor_data_type);
    ~MasterGraph();
    Status reset();
    size_t remaining_count();
    MasterGraph::Status to_tensor(void *out_ptr, RocalTensorlayout format, float multiplier0, float multiplier1, float multiplier2,
                                  float offset0, float offset1, float offset2, bool reverse_channels, RocalTensorDataType output_data_type, RocalOutputMemType output_mem_type, uint max_roi_height = 0, uint max_roi_width = 0);
    Status copy_output(unsigned char *out_ptr, size_t out_size_in_bytes);
    Status copy_out_tensor_planar(void *out_ptr, RocalTensorlayout format, float multiplier0, float multiplier1, float multiplier2,
                                  float offset0, float offset1, float offset2, bool reverse_channels, RocalTensorDataType output_data_type);
    TensorList *get_output_tensors();
    size_t output_width();
    size_t output_height();
    void sequence_start_frame_number(std::vector<size_t> &sequence_start_framenum);             // Returns the starting frame number of the sequences
    void sequence_frame_timestamps(std::vector<std::vector<float>> &sequence_frame_timestamp);  // Returns the timestamps of the frames in the sequences
    size_t augmentation_branch_count();                                                         // Returns the number of output tensors from the pipeline
    RocalColorFormat output_color_format();
    Status build();
    Status run();
    Timing timing();
    RocalMemType mem_type();
    void release();
    template <typename T>
    std::shared_ptr<T> add_node(const std::vector<Tensor *> &inputs, const std::vector<Tensor *> &outputs);
    template <typename T, typename M>
    std::shared_ptr<T> meta_add_node(std::shared_ptr<M> node);
    Tensor *create_tensor(const TensorInfo &info, bool is_output);
    Tensor *create_loader_output_tensor(const TensorInfo &info);
    std::vector<rocalTensorList *> create_label_reader(const char *source_path, MetaDataReaderType reader_type);
    std::vector<rocalTensorList *> create_video_label_reader(const char *source_path, MetaDataReaderType reader_type, unsigned sequence_length, unsigned frame_step, unsigned frame_stride, bool file_list_frame_num = true);
    std::vector<rocalTensorList *> create_coco_meta_data_reader(const char *source_path, bool is_output, MetaDataReaderType reader_type, MetaDataType label_type, bool ltrb_bbox = true, bool is_box_encoder = false,
                                                                bool avoid_class_remapping = false, bool aspect_ratio_grouping = false, bool is_box_iou_matcher = false, float sigma = 0.0, unsigned pose_output_width = 0, unsigned pose_output_height = 0);
    std::vector<rocalTensorList *> create_tf_record_meta_data_reader(const char *source_path, MetaDataReaderType reader_type, MetaDataType label_type, const std::map<std::string, std::string> feature_key_map);
    std::vector<rocalTensorList *> create_caffe_lmdb_record_meta_data_reader(const char *source_path, MetaDataReaderType reader_type, MetaDataType label_type);
    std::vector<rocalTensorList *> create_caffe2_lmdb_record_meta_data_reader(const char *source_path, MetaDataReaderType reader_type, MetaDataType label_type);
    std::vector<rocalTensorList *> create_cifar10_label_reader(const char *source_path, const char *file_prefix);
    std::vector<rocalTensorList *> create_mxnet_label_reader(const char *source_path, bool is_output);
    void box_encoder(std::vector<float> &anchors, float criteria, const std::vector<float> &means, const std::vector<float> &stds, bool offset, float scale);
    void box_iou_matcher(std::vector<float> &anchors, float high_threshold, float low_threshold, bool allow_low_quality_matches);
    void create_randombboxcrop_reader(RandomBBoxCrop_MetaDataReaderType reader_type, RandomBBoxCrop_MetaDataType label_type, bool all_boxes_overlap, bool no_crop, FloatParam *aspect_ratio, bool has_shape, int crop_width, int crop_height, int num_attempts, FloatParam *scaling, int total_num_attempts, int64_t seed = 0);
    const std::pair<ImageNameBatch, pMetaDataBatch> &meta_data();
    TensorList *labels_meta_data();
    TensorList *bbox_meta_data();
    TensorList *mask_meta_data();
    TensorList *matched_index_meta_data();
    void set_loop(bool val) { _loop = val; }
    void set_output(Tensor *output_tensor);
    size_t calculate_cpu_num_threads(size_t shard_count);
    bool empty() { return (remaining_count() < (_is_sequence_reader_output ? _sequence_batch_size : _user_batch_size)); }
    size_t sequence_batch_size() { return _sequence_batch_size; }
    std::shared_ptr<MetaDataGraph> meta_data_graph() { return _meta_data_graph; }
    std::shared_ptr<MetaDataReader> meta_data_reader() { return _meta_data_reader; }
    bool is_random_bbox_crop() { return _is_random_bbox_crop; }
    bool is_sequence_reader_output() { return _is_sequence_reader_output; }
    void set_sequence_reader_output() { _is_sequence_reader_output = true; }
    void set_sequence_batch_size(size_t sequence_length) { _sequence_batch_size = _user_batch_size * sequence_length; }
    std::vector<rocalTensorList *> get_bbox_encoded_buffers(size_t num_encoded_boxes);
    void feed_external_input(const std::vector<std::string>& input_images_names, bool labels, const std::vector<unsigned char *>& input_buffer,
                             const std::vector<ROIxywh>& roi_xywh, unsigned int max_width, unsigned int max_height, int channels, ExternalSourceFileMode mode,
                             RocalTensorlayout layout, bool eos);
    void set_external_source_reader_flag() { _external_source_reader = true; }
    size_t bounding_box_batch_count(pMetaDataBatch meta_data_batch);
#if ENABLE_OPENCL
    cl_command_queue get_ocl_cmd_q() { return _device.resources()->cmd_queue; }
#endif
   private:
    Status update_node_parameters();
    void create_single_graph();
    void start_processing();
    void stop_processing();
    void output_routine();
    void decrease_image_count();
    /// notify_user_thread() is called when the internal processing thread is done with processing all available tensors
    void notify_user_thread();
    /// no_more_processed_data() is logically linked to the notify_user_thread() and is used to tell the user they've already consumed all the processed tensors
    bool no_more_processed_data();
    RingBuffer _ring_buffer;                                                      //!< The queue that keeps the tensors that have benn processed by the internal thread (_output_thread) asynchronous to the user's thread
    pMetaDataBatch _augmented_meta_data = nullptr;                                //!< The output of the meta_data_graph,
    std::shared_ptr<CropCordBatch> _random_bbox_crop_cords_data = nullptr;
    std::thread _output_thread;
    TensorList _internal_tensor_list;                                             //!< Keeps a list of ovx tensors that are used to store the augmented outputs (there is an augmentation output batch per element in the list)
    TensorList _output_tensor_list;                                               //!< Keeps a list of ovx tensors(augmented outputs) that are to be passed to the user (there is an augmentation output batch per element in the list)
    std::list<Tensor *> _internal_tensors;                                        //!< Keeps all the ovx tensors (virtual/non-virtual) either intermediate tensors, or input tensors that feed the graph
    std::list<std::shared_ptr<Node>> _nodes;                                      //!< List of all the nodes
    std::list<std::shared_ptr<Node>> _root_nodes;                                 //!< List of all root nodes (image/video loaders)
    std::list<std::shared_ptr<Node>> _meta_data_nodes;                            //!< List of nodes where meta data has to be updated after augmentation
    std::map<Tensor *, std::shared_ptr<Node>> _tensor_map;                        //!< key: tensor, value : Parent node
    void *_output_tensor_buffer = nullptr;                                        //!< In the GPU processing case , is used to convert the U8 samples to float32 before they are being transfered back to host

    // Output tensorList for metadata
    std::vector<rocalTensorList *> _metadata_output_tensor_list;
    TensorList _labels_tensor_list;
    TensorList _bbox_tensor_list;
    TensorList _mask_tensor_list;
    TensorList _matches_tensor_list;
    std::vector<size_t> _meta_data_buffer_size;
#if ENABLE_HIP
    DeviceManagerHip _device;                                                     //!< Keeps the device related constructs needed for running on GPU
#elif ENABLE_OPENCL
    DeviceManager _device;                                                        //!< Keeps the device related constructs needed for running on GPU
#endif
    std::shared_ptr<Graph> _graph = nullptr;
    RocalAffinity _affinity;
    size_t _cpu_num_threads;                                                      //!< Defines the number of CPU threads used for processing
    const int _gpu_id;                                                            //!< Defines the device id used for processing
    pLoaderModule _loader_module;                                                 //!< Keeps the loader module used to feed the input the tensors of the graph
    TimingDBG _convert_time, _process_time, _bencode_time;
    const size_t _user_batch_size;                                                //!< Batch size provided by the user
    vx_context _context;
    const RocalMemType _mem_type;                                                 //!< Is set according to the _affinity, if GPU, is set to CL, otherwise host
    std::shared_ptr<MetaDataReader> _meta_data_reader = nullptr;
    std::shared_ptr<MetaDataGraph> _meta_data_graph = nullptr;
    std::shared_ptr<RandomBBoxCrop_MetaDataReader> _randombboxcrop_meta_data_reader = nullptr;
    bool _first_run = true;
    bool _processing;                                                             //!< Indicates if internal processing thread should keep processing or not
    const static unsigned SAMPLE_SIZE = sizeof(unsigned char);
    int _remaining_count;                                                         //!< Keeps the count of remaining tensors yet to be processed for the user,
    bool _loop;                                                                   //!< Indicates if user wants to indefinitely loops through tensors or not
    size_t _prefetch_queue_depth;
    bool _output_routine_finished_processing = false;
    const RocalTensorDataType _out_data_type;
    bool _is_random_bbox_crop = false;
    std::vector<std::vector<size_t>> _sequence_start_framenum_vec;                //!< Stores the starting frame number of the sequences.
    std::vector<std::vector<std::vector<float>>> _sequence_frame_timestamps_vec;  //!< Stores the timestamps of the frames in a sequences.
    size_t _sequence_batch_size = 0;                                              //!< Indicates the _user_batch_size when sequence reader outputs are required
    bool _is_sequence_reader_output = false;                                      //!< Set to true if Sequence Reader is invoked.
    // box encoder variables
    bool _is_box_encoder = false;                                                 // bool variable to set the box encoder
    std::vector<float> _anchors;                                                  // Anchors to be used for encoding, as the array of floats is in the ltrb format of size 8732x4
    size_t _num_anchors;                                                          // number of bbox anchors
    float _criteria = 0.5;                                                        // Threshold IoU for matching bounding boxes with anchors. The value needs to be between 0 and 1.
    float _scale;                                                                 // Rescales the box and anchor values before the offset is calculated (for example, to return to the absolute values).
    bool _offset;                                                                 // Returns normalized offsets ((encoded_bboxes*scale - anchors*scale) - mean) / stds in EncodedBBoxes that use std and the mean and scale arguments if offset="True"
    std::vector<float> _means, _stds;                                             //_means:  [x y w h] mean values for normalization _stds: [x y w h] standard deviations for offset normalization.
    bool _augmentation_metanode = false;
<<<<<<< HEAD
    bool _external_source_eos = false;     // If last batch, _external_source_eos will true
    bool _external_source_reader = false;  // Set to true if external source reader on
=======
    // box IoU matcher variables
    bool _is_box_iou_matcher = false;                                             // bool variable to set the box iou matcher
    BoxIouMatcherInfo _iou_matcher_info;
>>>>>>> f9bd63ec
#if ENABLE_HIP
    BoxEncoderGpu *_box_encoder_gpu = nullptr;
#endif
    TimingDBG _rb_block_if_empty_time, _rb_block_if_full_time;
};

template <typename T>
std::shared_ptr<T> MasterGraph::add_node(const std::vector<Tensor *> &inputs, const std::vector<Tensor *> &outputs) {
    auto node = std::make_shared<T>(inputs, outputs);
    _nodes.push_back(node);

    for (auto &input : inputs) {
        if (_tensor_map.find(input) == _tensor_map.end())
            THROW("Input tensor is invalid, cannot be found among output of previously created nodes")

        auto parent_node = _tensor_map.find(input)->second;
        parent_node->add_next(node);
        node->add_previous(parent_node);
    }

    for (auto &output : outputs)
        _tensor_map.insert(std::make_pair(output, node));

    return node;
}

template <typename T, typename M>
std::shared_ptr<T> MasterGraph::meta_add_node(std::shared_ptr<M> node) {
    auto meta_node = std::make_shared<T>();
    _meta_data_graph->_meta_nodes.push_back(meta_node);
    meta_node->_node = node;
    meta_node->_batch_size = _user_batch_size;
    _augmentation_metanode = true;
    return meta_node;
}

/*
 * Explicit specialization for ImageLoaderNode
 */
template <>
inline std::shared_ptr<ImageLoaderNode> MasterGraph::add_node(const std::vector<Tensor *> &inputs, const std::vector<Tensor *> &outputs) {
    if (_loader_module)
        THROW("A loader already exists, cannot have more than one loader")
#if ENABLE_HIP || ENABLE_OPENCL
    auto node = std::make_shared<ImageLoaderNode>(outputs[0], (void *)_device.resources());
#else
    auto node = std::make_shared<ImageLoaderNode>(outputs[0], nullptr);
#endif
    _loader_module = node->get_loader_module();
    _loader_module->set_prefetch_queue_depth(_prefetch_queue_depth);
    _root_nodes.push_back(node);
    for (auto &output : outputs)
        _tensor_map.insert(std::make_pair(output, node));

    return node;
}

template <>
inline std::shared_ptr<ImageLoaderSingleShardNode> MasterGraph::add_node(const std::vector<Tensor *> &inputs, const std::vector<Tensor *> &outputs) {
    if (_loader_module)
        THROW("A loader already exists, cannot have more than one loader")
#if ENABLE_HIP || ENABLE_OPENCL
    auto node = std::make_shared<ImageLoaderSingleShardNode>(outputs[0], (void *)_device.resources());
#else
    auto node = std::make_shared<ImageLoaderSingleShardNode>(outputs[0], nullptr);
#endif
    _loader_module = node->get_loader_module();
    _loader_module->set_prefetch_queue_depth(_prefetch_queue_depth);
    _root_nodes.push_back(node);
    for (auto &output : outputs)
        _tensor_map.insert(std::make_pair(output, node));

    return node;
}

template <>
inline std::shared_ptr<FusedJpegCropNode> MasterGraph::add_node(const std::vector<Tensor *> &inputs, const std::vector<Tensor *> &outputs) {
    if (_loader_module)
        THROW("A loader already exists, cannot have more than one loader")
#if ENABLE_HIP || ENABLE_OPENCL
    auto node = std::make_shared<FusedJpegCropNode>(outputs[0], (void *)_device.resources());
#else
    auto node = std::make_shared<FusedJpegCropNode>(outputs[0], nullptr);
#endif
    _loader_module = node->get_loader_module();
    _loader_module->set_prefetch_queue_depth(_prefetch_queue_depth);
    _loader_module->set_random_bbox_data_reader(_randombboxcrop_meta_data_reader);
    _root_nodes.push_back(node);
    for (auto &output : outputs)
        _tensor_map.insert(std::make_pair(output, node));

    return node;
}

template <>
inline std::shared_ptr<FusedJpegCropSingleShardNode> MasterGraph::add_node(const std::vector<Tensor *> &inputs, const std::vector<Tensor *> &outputs) {
    if (_loader_module)
        THROW("A loader already exists, cannot have more than one loader")
#if ENABLE_HIP || ENABLE_OPENCL
    auto node = std::make_shared<FusedJpegCropSingleShardNode>(outputs[0], (void *)_device.resources());
#else
    auto node = std::make_shared<FusedJpegCropSingleShardNode>(outputs[0], nullptr);
#endif
    _loader_module = node->get_loader_module();
    _loader_module->set_prefetch_queue_depth(_prefetch_queue_depth);
    _loader_module->set_random_bbox_data_reader(_randombboxcrop_meta_data_reader);
    _root_nodes.push_back(node);
    for (auto &output : outputs)
        _tensor_map.insert(std::make_pair(output, node));

    return node;
}

/*
 * Explicit specialization for Cifar10LoaderNode
 */
template <>
inline std::shared_ptr<Cifar10LoaderNode> MasterGraph::add_node(const std::vector<Tensor *> &inputs, const std::vector<Tensor *> &outputs) {
    if (_loader_module)
        THROW("A loader already exists, cannot have more than one loader")
#if ENABLE_HIP || ENABLE_OPENCL
    auto node = std::make_shared<Cifar10LoaderNode>(outputs[0], (void *)_device.resources());
#else
    auto node = std::make_shared<Cifar10LoaderNode>(outputs[0], nullptr);
#endif
    _loader_module = node->get_loader_module();
    _loader_module->set_prefetch_queue_depth(_prefetch_queue_depth);
    _root_nodes.push_back(node);
    for (auto &output : outputs)
        _tensor_map.insert(std::make_pair(output, node));

    return node;
}

/*
 * Explicit specialization for VideoLoaderNode
 */
template <>
inline std::shared_ptr<VideoLoaderNode> MasterGraph::add_node(const std::vector<Tensor *> &inputs, const std::vector<Tensor *> &outputs) {
    if (_loader_module)
        THROW("A loader already exists, cannot have more than one loader")
#if ENABLE_HIP || ENABLE_OPENCL
    auto node = std::make_shared<VideoLoaderNode>(outputs[0], (void *)_device.resources());
#else
    auto node = std::make_shared<VideoLoaderNode>(outputs[0], nullptr);
#endif
    _loader_module = node->get_loader_module();
    _loader_module->set_prefetch_queue_depth(_prefetch_queue_depth);
    _root_nodes.push_back(node);
    for (auto &output : outputs)
        _tensor_map.insert(std::make_pair(output, node));

    return node;
}

template <>
inline std::shared_ptr<VideoLoaderSingleShardNode> MasterGraph::add_node(const std::vector<Tensor *> &inputs, const std::vector<Tensor *> &outputs) {
    if (_loader_module)
        THROW("A loader already exists, cannot have more than one loader")
#if ENABLE_HIP || ENABLE_OPENCL
    auto node = std::make_shared<VideoLoaderSingleShardNode>(outputs[0], (void *)_device.resources());
#else
    auto node = std::make_shared<VideoLoaderSingleShardNode>(outputs[0], nullptr);
#endif
    _loader_module = node->get_loader_module();
    _loader_module->set_prefetch_queue_depth(_prefetch_queue_depth);
    _root_nodes.push_back(node);
    for (auto &output : outputs)
        _tensor_map.insert(std::make_pair(output, node));

    return node;
}<|MERGE_RESOLUTION|>--- conflicted
+++ resolved
@@ -212,14 +212,11 @@
     bool _offset;                                                                 // Returns normalized offsets ((encoded_bboxes*scale - anchors*scale) - mean) / stds in EncodedBBoxes that use std and the mean and scale arguments if offset="True"
     std::vector<float> _means, _stds;                                             //_means:  [x y w h] mean values for normalization _stds: [x y w h] standard deviations for offset normalization.
     bool _augmentation_metanode = false;
-<<<<<<< HEAD
     bool _external_source_eos = false;     // If last batch, _external_source_eos will true
     bool _external_source_reader = false;  // Set to true if external source reader on
-=======
     // box IoU matcher variables
     bool _is_box_iou_matcher = false;                                             // bool variable to set the box iou matcher
     BoxIouMatcherInfo _iou_matcher_info;
->>>>>>> f9bd63ec
 #if ENABLE_HIP
     BoxEncoderGpu *_box_encoder_gpu = nullptr;
 #endif
