/*
Copyright (c) 2019 - 2023 Advanced Micro Devices, Inc. All rights reserved.

Permission is hereby granted, free of charge, to any person obtaining a copy
of this software and associated documentation files (the "Software"), to deal
in the Software without restriction, including without limitation the rights
to use, copy, modify, merge, publish, distribute, sublicense, and/or sell
copies of the Software, and to permit persons to whom the Software is
furnished to do so, subject to the following conditions:

The above copyright notice and this permission notice shall be included in
all copies or substantial portions of the Software.

THE SOFTWARE IS PROVIDED "AS IS", WITHOUT WARRANTY OF ANY KIND, EXPRESS OR
IMPLIED, INCLUDING BUT NOT LIMITED TO THE WARRANTIES OF MERCHANTABILITY,
FITNESS FOR A PARTICULAR PURPOSE AND NONINFRINGEMENT.  IN NO EVENT SHALL THE
AUTHORS OR COPYRIGHT HOLDERS BE LIABLE FOR ANY CLAIM, DAMAGES OR OTHER
LIABILITY, WHETHER IN AN ACTION OF CONTRACT, TORT OR OTHERWISE, ARISING FROM,
OUT OF OR IN CONNECTION WITH THE SOFTWARE OR THE USE OR OTHER DEALINGS IN
THE SOFTWARE.
*/

#pragma once
#include <list>
#include <map>
#include <memory>
#include <variant>

<<<<<<< HEAD
#include "graph.h"
#include "meta_data_graph.h"
#include "meta_data_reader.h"
#include "node.h"
#include "node_cifar10_loader.h"
#include "node_fused_jpeg_crop.h"
#include "node_fused_jpeg_crop_single_shard.h"
#include "node_image_loader.h"
#include "node_image_loader_single_shard.h"
#include "node_video_loader.h"
#include "node_video_loader_single_shard.h"
#include "node_numpy_loader.h"
#include "node_numpy_loader_single_shard.h"
#include "ring_buffer.h"
#include "timing_debug.h"
=======
#include "pipeline/graph.h"
#include "meta_data/meta_data_graph.h"
#include "meta_data/meta_data_reader.h"
#include "pipeline/node.h"
#include "loaders/image/node_cifar10_loader.h"
#include "loaders/image/node_fused_jpeg_crop.h"
#include "loaders/image/node_fused_jpeg_crop_single_shard.h"
#include "loaders/image/node_image_loader.h"
#include "loaders/image/node_image_loader_single_shard.h"
#include "loaders/video/node_video_loader.h"
#include "loaders/video/node_video_loader_single_shard.h"
#ifdef ROCAL_AUDIO
#include "loaders/audio/node_audio_loader.h"
#include "loaders/audio/node_audio_loader_single_shard.h"
#endif
#include "pipeline/ring_buffer.h"
#include "pipeline/timing_debug.h"
>>>>>>> a5c8daef
#if ENABLE_HIP
#include "box_encoder_hip.h"
#include "device/device_manager_hip.h"
#endif
#include "meta_data/randombboxcrop_meta_data_reader.h"
#include "rocal_api_types.h"
#define MAX_STRING_LENGTH 100
#define MAX_OBJECTS 50                // Setting an arbitrary value 50.(Max number of objects/image in COCO dataset is 93)
#define BBOX_COUNT 4
#define MAX_SSD_ANCHORS 8732          // Num of bbox achors used in SSD training
#define MAX_MASK_BUFFER 10000
#define MAX_RETINANET_ANCHORS 120087  // Num of bbox achors used in Retinanet training

#if ENABLE_SIMD
#if _WIN32
#include <intrin.h>
#else
#include <immintrin.h>
#include <smmintrin.h>
#include <x86intrin.h>
#endif
#endif

#if (ENABLE_SIMD && __AVX2__)
const __m256i avx_pkdMaskR = _mm256_setr_epi32(0x80808000, 0x80808003, 0x80808006, 0x80808009, 0x80808000,
                                               0x80808003, 0x80808006, 0x80808009);
const __m256i avx_pkdMaskG = _mm256_setr_epi32(0x80808001, 0x80808004, 0x80808007, 0x8080800A, 0x80808001,
                                               0x80808004, 0x80808007, 0x8080800A);
const __m256i avx_pkdMaskB = _mm256_setr_epi32(0x80808002, 0x80808005, 0x80808008, 0x8080800B, 0x80808002,
                                               0x80808005, 0x80808008, 0x8080800B);
#endif

class MasterGraph {
   public:
    enum class Status { OK = 0,
                        NOT_RUNNING = 1,
                        NO_MORE_DATA = 2,
                        NOT_IMPLEMENTED = 3,
                        INVALID_ARGUMENTS };
    MasterGraph(size_t batch_size, RocalAffinity affinity, size_t cpu_thread_count, int gpu_id, size_t prefetch_queue_depth, RocalTensorDataType output_tensor_data_type);
    ~MasterGraph();
    Status reset();
    size_t remaining_count();
    MasterGraph::Status to_tensor(void *out_ptr, RocalTensorlayout format, float multiplier0, float multiplier1, float multiplier2,
                                  float offset0, float offset1, float offset2, bool reverse_channels, RocalTensorDataType output_data_type, RocalOutputMemType output_mem_type, uint max_roi_height = 0, uint max_roi_width = 0);
    Status copy_output(unsigned char *out_ptr, size_t out_size_in_bytes);
    Status copy_out_tensor_planar(void *out_ptr, RocalTensorlayout format, float multiplier0, float multiplier1, float multiplier2,
                                  float offset0, float offset1, float offset2, bool reverse_channels, RocalTensorDataType output_data_type);
    TensorList *get_output_tensors();
    size_t output_width();
    size_t output_height();
    void sequence_start_frame_number(std::vector<size_t> &sequence_start_framenum);             // Returns the starting frame number of the sequences
    void sequence_frame_timestamps(std::vector<std::vector<float>> &sequence_frame_timestamp);  // Returns the timestamps of the frames in the sequences
    size_t augmentation_branch_count();                                                         // Returns the number of output tensors from the pipeline
    RocalColorFormat output_color_format();
    Status build();
    Status run();
    Timing timing();
    RocalMemType mem_type();
    size_t last_batch_padded_size();
    void release();
    template <typename T>
    std::shared_ptr<T> add_node(const std::vector<Tensor *> &inputs, const std::vector<Tensor *> &outputs);
    template <typename T, typename M>
    std::shared_ptr<T> meta_add_node(std::shared_ptr<M> node);
    Tensor *create_tensor(const TensorInfo &info, bool is_output);
    Tensor *create_loader_output_tensor(const TensorInfo &info);
    std::vector<rocalTensorList *> create_label_reader(const char *source_path, MetaDataReaderType reader_type);
    std::vector<rocalTensorList *> create_video_label_reader(const char *source_path, MetaDataReaderType reader_type, unsigned sequence_length, unsigned frame_step, unsigned frame_stride, bool file_list_frame_num = true);
    std::vector<rocalTensorList *> create_coco_meta_data_reader(const char *source_path, bool is_output, MetaDataReaderType reader_type, MetaDataType label_type, bool ltrb_bbox = true, bool is_box_encoder = false,
                                                                bool avoid_class_remapping = false, bool aspect_ratio_grouping = false, bool is_box_iou_matcher = false, float sigma = 0.0, unsigned pose_output_width = 0, unsigned pose_output_height = 0);
    std::vector<rocalTensorList *> create_tf_record_meta_data_reader(const char *source_path, MetaDataReaderType reader_type, MetaDataType label_type, const std::map<std::string, std::string> feature_key_map);
    std::vector<rocalTensorList *> create_caffe_lmdb_record_meta_data_reader(const char *source_path, MetaDataReaderType reader_type, MetaDataType label_type);
    std::vector<rocalTensorList *> create_caffe2_lmdb_record_meta_data_reader(const char *source_path, MetaDataReaderType reader_type, MetaDataType label_type);
    std::vector<rocalTensorList *> create_cifar10_label_reader(const char *source_path, const char *file_prefix);
    std::vector<rocalTensorList *> create_mxnet_label_reader(const char *source_path, bool is_output);
    void box_encoder(std::vector<float> &anchors, float criteria, const std::vector<float> &means, const std::vector<float> &stds, bool offset, float scale);
    void box_iou_matcher(std::vector<float> &anchors, float high_threshold, float low_threshold, bool allow_low_quality_matches);
    void create_randombboxcrop_reader(RandomBBoxCrop_MetaDataReaderType reader_type, RandomBBoxCrop_MetaDataType label_type, bool all_boxes_overlap, bool no_crop, FloatParam *aspect_ratio, bool has_shape, int crop_width, int crop_height, int num_attempts, FloatParam *scaling, int total_num_attempts, int64_t seed = 0);
    const std::pair<ImageNameBatch, pMetaDataBatch> &meta_data();
    TensorList *labels_meta_data();
    TensorList *bbox_meta_data();
    TensorList *mask_meta_data();
    TensorList *matched_index_meta_data();
    void set_loop(bool val) { _loop = val; }
    void set_output(Tensor *output_tensor);
    size_t calculate_cpu_num_threads(size_t shard_count);
    bool empty() { return (remaining_count() < (_is_sequence_reader_output ? _sequence_batch_size : _user_batch_size)); }
    size_t sequence_batch_size() { return _sequence_batch_size; }
    std::shared_ptr<MetaDataGraph> meta_data_graph() { return _meta_data_graph; }
    std::shared_ptr<MetaDataReader> meta_data_reader() { return _meta_data_reader; }
    bool is_random_bbox_crop() { return _is_random_bbox_crop; }
    bool is_sequence_reader_output() { return _is_sequence_reader_output; }
    void set_sequence_reader_output() { _is_sequence_reader_output = true; }
    void set_sequence_batch_size(size_t sequence_length) { _sequence_batch_size = _user_batch_size * sequence_length; }
    std::vector<rocalTensorList *> get_bbox_encoded_buffers(size_t num_encoded_boxes);
    void feed_external_input(const std::vector<std::string>& input_images_names, bool labels, const std::vector<unsigned char *>& input_buffer,
                             const std::vector<ROIxywh>& roi_xywh, unsigned int max_width, unsigned int max_height, unsigned int channels, ExternalSourceFileMode mode,
                             RocalTensorlayout layout, bool eos);
    void set_external_source_reader_flag() { _external_source_reader = true; }
    size_t bounding_box_batch_count(pMetaDataBatch meta_data_batch);
    Tensor* roi_random_crop(Tensor *input, Tensor *roi_start, Tensor *roi_end, int *crop_shape);
    TensorList* random_object_bbox(Tensor *input, std::string output_format, int k_largest = -1, float foreground_prob=1.0);
    void update_roi_random_crop();
    void update_random_object_bbox();
    void findLabels(const u_int8_t *input, std::set<int> &labels, std::vector<int> roi_size, std::vector<size_t> max_size);
    void filterByLabel(const u_int8_t *input, std::vector<int> &output, std::vector<int> roi_size, std::vector<size_t> max_size, int label);
    void labelRow(const int *label_base, const int *in_row, int *out_row, unsigned length);
    int disjointGetGroup(const int &x) { return x; }
    int disjointSetGroup(int &x, int new_id);
    int disjointFind(int *items, int x);
    int disjointMerge(int *items, int x, int y);
    void mergeRow(int *label_base, const int *in1, const int *in2, int *out1, int *out2, unsigned n);
    int labelMergeFunc(const u_int8_t *input, std::vector<int> &size, std::vector<size_t> &max_size, std::vector<int> &output_compact, std::mt19937 &rng);
    bool hit(std::vector<unsigned>& hits, unsigned idx);
    void get_label_boundingboxes(std::vector<std::vector<std::vector<unsigned>>> &boxes, std::vector<std::pair<unsigned, unsigned>> ranges, std::vector<unsigned> hits, int *in, std::vector<int> origin, unsigned width);
    int pick_box(std::vector<std::vector<std::vector<unsigned>>> boxes, std::mt19937 &rng, int k_largest = -1);
#if ENABLE_OPENCL
        cl_command_queue get_ocl_cmd_q() {
        return _device.resources()->cmd_queue;
    }
#endif
   private:
    Status update_node_parameters();
    void create_single_graph();
    void create_multiple_graphs();
    void start_processing();
    void stop_processing();
    void output_routine();
    void output_routine_multiple_loaders();
    void decrease_image_count();
    /// notify_user_thread() is called when the internal processing thread is done with processing all available tensors
    void notify_user_thread();
    /// no_more_processed_data() is logically linked to the notify_user_thread() and is used to tell the user they've already consumed all the processed tensors
    bool no_more_processed_data();
    bool is_out_of_data();
    RingBuffer _ring_buffer;                                                      //!< The queue that keeps the tensors that have benn processed by the internal thread (_output_thread) asynchronous to the user's thread
    pMetaDataBatch _augmented_meta_data = nullptr;                                //!< The output of the meta_data_graph,
    std::shared_ptr<CropCordBatch> _random_bbox_crop_cords_data = nullptr;
    std::thread _output_thread;
    TensorList _internal_tensor_list;                                             //!< Keeps a list of ovx tensors that are used to store the augmented outputs (there is an augmentation output batch per element in the list)
    TensorList _output_tensor_list;                                               //!< Keeps a list of ovx tensors(augmented outputs) that are to be passed to the user (there is an augmentation output batch per element in the list)
    std::list<Tensor *> _internal_tensors;                                        //!< Keeps all the ovx tensors (virtual/non-virtual) either intermediate tensors, or input tensors that feed the graph
    std::list<std::shared_ptr<Node>> _nodes;                                      //!< List of all the nodes
    std::list<std::shared_ptr<Node>> _root_nodes;                                 //!< List of all root nodes (image/video loaders)
    std::list<std::shared_ptr<Node>> _meta_data_nodes;                            //!< List of nodes where meta data has to be updated after augmentation
    std::map<Tensor *, std::shared_ptr<Node>> _tensor_map;                        //!< key: tensor, value : Parent node
    void *_output_tensor_buffer = nullptr;                                        //!< In the GPU processing case , is used to convert the U8 samples to float32 before they are being transfered back to host

    // Output tensorList for metadata
    std::vector<rocalTensorList *> _metadata_output_tensor_list;
    TensorList _labels_tensor_list;
    TensorList _bbox_tensor_list;
    TensorList _mask_tensor_list;
    TensorList _matches_tensor_list;
    std::vector<size_t> _meta_data_buffer_size;
#if ENABLE_HIP
    DeviceManagerHip _device;                                                     //!< Keeps the device related constructs needed for running on GPU
#elif ENABLE_OPENCL
    DeviceManager _device;                                                        //!< Keeps the device related constructs needed for running on GPU
#endif
    std::shared_ptr<Graph> _graph = nullptr;
    std::vector<std::shared_ptr<Graph>> _graphs;
    RocalAffinity _affinity;
    size_t _cpu_num_threads;                                                      //!< Defines the number of CPU threads used for processing
    const int _gpu_id;                                                            //!< Defines the device id used for processing
    pLoaderModule _loader_module;                                                 //!< Keeps the loader module used to feed the input the tensors of the graph
<<<<<<< HEAD
    std::vector<pLoaderModule> _loader_modules;                                   //!< Keeps the list of loader modules used to feed the input the tensors of the graph
    TimingDBG _convert_time, _process_time, _bencode_time;
=======
    TimingDbg _convert_time, _process_time, _bencode_time;
>>>>>>> a5c8daef
    const size_t _user_batch_size;                                                //!< Batch size provided by the user
    vx_context _context;
    const RocalMemType _mem_type;                                                 //!< Is set according to the _affinity, if GPU, is set to CL, otherwise host
    std::shared_ptr<MetaDataReader> _meta_data_reader = nullptr;
    std::shared_ptr<MetaDataGraph> _meta_data_graph = nullptr;
    std::shared_ptr<RandomBBoxCrop_MetaDataReader> _randombboxcrop_meta_data_reader = nullptr;
    bool _first_run = true;
    bool _processing;                                                             //!< Indicates if internal processing thread should keep processing or not
    const static unsigned SAMPLE_SIZE = sizeof(unsigned char);
    int _remaining_count = INT_MAX;                                                         //!< Keeps the count of remaining tensors yet to be processed for the user,
    bool _loop;                                                                   //!< Indicates if user wants to indefinitely loops through tensors or not
    size_t _prefetch_queue_depth;
    bool _output_routine_finished_processing = false;
    const RocalTensorDataType _out_data_type;
    bool _is_random_bbox_crop = false;
    std::vector<std::vector<size_t>> _sequence_start_framenum_vec;                //!< Stores the starting frame number of the sequences.
    std::vector<std::vector<std::vector<float>>> _sequence_frame_timestamps_vec;  //!< Stores the timestamps of the frames in a sequences.
    size_t _sequence_batch_size = 0;                                              //!< Indicates the _user_batch_size when sequence reader outputs are required
    bool _is_sequence_reader_output = false;                                      //!< Set to true if Sequence Reader is invoked.
    // box encoder variables
    bool _is_box_encoder = false;                                                 // bool variable to set the box encoder
    std::vector<float> _anchors;                                                  // Anchors to be used for encoding, as the array of floats is in the ltrb format of size 8732x4
    size_t _num_anchors;                                                          // number of bbox anchors
    float _criteria = 0.5;                                                        // Threshold IoU for matching bounding boxes with anchors. The value needs to be between 0 and 1.
    float _scale;                                                                 // Rescales the box and anchor values before the offset is calculated (for example, to return to the absolute values).
    bool _offset;                                                                 // Returns normalized offsets ((encoded_bboxes*scale - anchors*scale) - mean) / stds in EncodedBBoxes that use std and the mean and scale arguments if offset="True"
    std::vector<float> _means, _stds;                                             //_means:  [x y w h] mean values for normalization _stds: [x y w h] standard deviations for offset normalization.
    bool _augmentation_metanode = false;
<<<<<<< HEAD
    bool _is_roi_random_crop = false;
    bool _is_random_object_bbox = false;
    int *_crop_shape_batch = nullptr;
    int *_roi_batch = nullptr;
    Tensor *_roi_random_crop_tensor = nullptr;
    Tensor *_roi_start_tensor = nullptr;
    Tensor *_roi_end_tensor = nullptr;
    Tensor *_random_object_bbox_label_tensor = nullptr;
    Tensor *_random_object_bbox_box1_tensor = nullptr;
    Tensor *_random_object_bbox_box2_tensor = nullptr;
    void *_roi_random_crop_buf = nullptr;
    void *_random_object_bbox_box1_buf = nullptr;
    void *_random_object_bbox_box2_buf = nullptr;
    TensorList _random_object_bbox_tensor_list;
    std::string _random_object_bbox_output_format;
    int _k_largest;
    float _foreground_prob;
=======
    bool _external_source_eos = false;     // If last batch, _external_source_eos will true
    bool _external_source_reader = false;  // Set to true if external source reader on
    // box IoU matcher variables
    bool _is_box_iou_matcher = false;                                             // bool variable to set the box iou matcher
    BoxIouMatcherInfo _iou_matcher_info;
>>>>>>> a5c8daef
#if ENABLE_HIP
    BoxEncoderGpu *_box_encoder_gpu = nullptr;
#endif
    TimingDbg _rb_block_if_empty_time, _rb_block_if_full_time;
};

template <typename T>
std::shared_ptr<T> MasterGraph::add_node(const std::vector<Tensor *> &inputs, const std::vector<Tensor *> &outputs) {
    auto node = std::make_shared<T>(inputs, outputs);
    _nodes.push_back(node);

    for (auto &input : inputs) {
        if (_tensor_map.find(input) == _tensor_map.end())
            THROW("Input tensor is invalid, cannot be found among output of previously created nodes")

        auto parent_node = _tensor_map.find(input)->second;
        parent_node->add_next(node);
        node->add_previous(parent_node);
    }

    for (auto &output : outputs)
        _tensor_map.insert(std::make_pair(output, node));

    return node;
}

template <typename T, typename M>
std::shared_ptr<T> MasterGraph::meta_add_node(std::shared_ptr<M> node) {
    auto meta_node = std::make_shared<T>();
    _meta_data_graph->_meta_nodes.push_back(meta_node);
    meta_node->_node = node;
    meta_node->_batch_size = _user_batch_size;
    _augmentation_metanode = true;
    return meta_node;
}

/*
 * Explicit specialization for ImageLoaderNode
 */
template <>
inline std::shared_ptr<ImageLoaderNode> MasterGraph::add_node(const std::vector<Tensor *> &inputs, const std::vector<Tensor *> &outputs) {
    // if (_loader_module)
    //     THROW("A loader already exists, cannot have more than one loader")
#if ENABLE_HIP || ENABLE_OPENCL
    auto node = std::make_shared<ImageLoaderNode>(outputs[0], (void *)_device.resources());
#else
    auto node = std::make_shared<ImageLoaderNode>(outputs[0], nullptr);
#endif
    auto loader_module = node->get_loader_module();
    loader_module->set_prefetch_queue_depth(_prefetch_queue_depth);
    _loader_modules.emplace_back(loader_module);
    node->set_id(_loader_modules.size() - 1);
    _root_nodes.push_back(node);
    for (auto &output : outputs)
        _tensor_map.insert(std::make_pair(output, node));

    return node;
}

template <>
inline std::shared_ptr<ImageLoaderSingleShardNode> MasterGraph::add_node(const std::vector<Tensor *> &inputs, const std::vector<Tensor *> &outputs) {
    // if (_loader_module)
    //     THROW("A loader already exists, cannot have more than one loader")
#if ENABLE_HIP || ENABLE_OPENCL
    auto node = std::make_shared<ImageLoaderSingleShardNode>(outputs[0], (void *)_device.resources());
#else
    auto node = std::make_shared<ImageLoaderSingleShardNode>(outputs[0], nullptr);
#endif
    auto loader_module = node->get_loader_module();
    loader_module->set_prefetch_queue_depth(_prefetch_queue_depth);
    _loader_modules.emplace_back(loader_module);
    node->set_id(_loader_modules.size() - 1);
    _root_nodes.push_back(node);
    for (auto &output : outputs)
        _tensor_map.insert(std::make_pair(output, node));

    return node;
}

template <>
inline std::shared_ptr<FusedJpegCropNode> MasterGraph::add_node(const std::vector<Tensor *> &inputs, const std::vector<Tensor *> &outputs) {
    // if (_loader_module)
    //     THROW("A loader already exists, cannot have more than one loader")
#if ENABLE_HIP || ENABLE_OPENCL
    auto node = std::make_shared<FusedJpegCropNode>(outputs[0], (void *)_device.resources());
#else
    auto node = std::make_shared<FusedJpegCropNode>(outputs[0], nullptr);
#endif
    auto loader_module = node->get_loader_module();
    loader_module->set_prefetch_queue_depth(_prefetch_queue_depth);
    loader_module->set_random_bbox_data_reader(_randombboxcrop_meta_data_reader);
    _loader_modules.emplace_back(loader_module);
    node->set_id(_loader_modules.size() - 1);
    _root_nodes.push_back(node);
    for (auto &output : outputs)
        _tensor_map.insert(std::make_pair(output, node));

    return node;
}

template <>
inline std::shared_ptr<FusedJpegCropSingleShardNode> MasterGraph::add_node(const std::vector<Tensor *> &inputs, const std::vector<Tensor *> &outputs) {
    // if (_loader_module)
    //     THROW("A loader already exists, cannot have more than one loader")
#if ENABLE_HIP || ENABLE_OPENCL
    auto node = std::make_shared<FusedJpegCropSingleShardNode>(outputs[0], (void *)_device.resources());
#else
    auto node = std::make_shared<FusedJpegCropSingleShardNode>(outputs[0], nullptr);
#endif
    auto loader_module = node->get_loader_module();
    loader_module->set_prefetch_queue_depth(_prefetch_queue_depth);
    loader_module->set_random_bbox_data_reader(_randombboxcrop_meta_data_reader);
    _loader_modules.emplace_back(loader_module);
    node->set_id(_loader_modules.size() - 1);
    _root_nodes.push_back(node);
    for (auto &output : outputs)
        _tensor_map.insert(std::make_pair(output, node));

    return node;
}

/*
 * Explicit specialization for Cifar10LoaderNode
 */
template <>
inline std::shared_ptr<Cifar10LoaderNode> MasterGraph::add_node(const std::vector<Tensor *> &inputs, const std::vector<Tensor *> &outputs) {
    // if (_loader_module)
    //     THROW("A loader already exists, cannot have more than one loader")
#if ENABLE_HIP || ENABLE_OPENCL
    auto node = std::make_shared<Cifar10LoaderNode>(outputs[0], (void *)_device.resources());
#else
    auto node = std::make_shared<Cifar10LoaderNode>(outputs[0], nullptr);
#endif
    auto loader_module = node->get_loader_module();
    loader_module->set_prefetch_queue_depth(_prefetch_queue_depth);
    _loader_modules.emplace_back(loader_module);
    node->set_id(_loader_modules.size() - 1);
    _root_nodes.push_back(node);
    for (auto &output : outputs)
        _tensor_map.insert(std::make_pair(output, node));

    return node;
}

#ifdef ROCAL_VIDEO
/*
 * Explicit specialization for VideoLoaderNode
 */
template <>
inline std::shared_ptr<VideoLoaderNode> MasterGraph::add_node(const std::vector<Tensor *> &inputs, const std::vector<Tensor *> &outputs) {
    // if (_loader_module)
    //     THROW("A loader already exists, cannot have more than one loader")
#if ENABLE_HIP || ENABLE_OPENCL
    auto node = std::make_shared<VideoLoaderNode>(outputs[0], (void *)_device.resources());
#else
    auto node = std::make_shared<VideoLoaderNode>(outputs[0], nullptr);
#endif
    auto loader_module = node->get_loader_module();
    loader_module->set_prefetch_queue_depth(_prefetch_queue_depth);
    _loader_modules.emplace_back(loader_module);
    node->set_id(_loader_modules.size() - 1);
    _root_nodes.push_back(node);
    for (auto &output : outputs)
        _tensor_map.insert(std::make_pair(output, node));

    return node;
}

template <>
inline std::shared_ptr<VideoLoaderSingleShardNode> MasterGraph::add_node(const std::vector<Tensor *> &inputs, const std::vector<Tensor *> &outputs) {
    // if (_loader_module)
    //     THROW("A loader already exists, cannot have more than one loader")
#if ENABLE_HIP || ENABLE_OPENCL
    auto node = std::make_shared<VideoLoaderSingleShardNode>(outputs[0], (void *)_device.resources());
#else
    auto node = std::make_shared<VideoLoaderSingleShardNode>(outputs[0], nullptr);
#endif
    auto loader_module = node->get_loader_module();
    loader_module->set_prefetch_queue_depth(_prefetch_queue_depth);
    _loader_modules.emplace_back(loader_module);
    node->set_id(_loader_modules.size() - 1);
    _root_nodes.push_back(node);
    for (auto &output : outputs)
        _tensor_map.insert(std::make_pair(output, node));

    return node;
}

template <>
inline std::shared_ptr<NumpyLoaderNode> MasterGraph::add_node(const std::vector<Tensor *> &inputs, const std::vector<Tensor *> &outputs) {
    // if (_loader_module)
    //     THROW("A loader already exists, cannot have more than one loader")
#if ENABLE_HIP || ENABLE_OPENCL
    auto node = std::make_shared<NumpyLoaderNode>(outputs[0], (void *)_device.resources());
#else
    auto node = std::make_shared<NumpyLoaderNode>(outputs[0], nullptr);
#endif
    auto loader_module = node->get_loader_module();
    loader_module->set_prefetch_queue_depth(_prefetch_queue_depth);
    _loader_modules.emplace_back(loader_module);
    node->set_id(_loader_modules.size() - 1);
    _root_nodes.push_back(node);
    for (auto &output : outputs)
        _tensor_map.insert(std::make_pair(output, node));

    return node;
}

template <>
inline std::shared_ptr<NumpyLoaderSingleShardNode> MasterGraph::add_node(const std::vector<Tensor *> &inputs, const std::vector<Tensor *> &outputs) {
    // if (_loader_module)
    //     THROW("A loader already exists, cannot have more than one loader")
#if ENABLE_HIP || ENABLE_OPENCL
    auto node = std::make_shared<NumpyLoaderSingleShardNode>(outputs[0], (void *)_device.resources());
#else
    auto node = std::make_shared<NumpyLoaderSingleShardNode>(outputs[0], nullptr);
#endif
    auto loader_module = node->get_loader_module();
    loader_module->set_prefetch_queue_depth(_prefetch_queue_depth);
    _loader_modules.emplace_back(loader_module);
    node->set_id(_loader_modules.size() - 1);
    _root_nodes.push_back(node);
    for (auto &output : outputs)
        _tensor_map.insert(std::make_pair(output, node));

    return node;
}
#endif

#ifdef ROCAL_AUDIO
/*
 * Explicit specialization for AudioLoaderNode
 */
template<> inline std::shared_ptr<AudioLoaderNode> MasterGraph::add_node(const std::vector<Tensor*>& inputs, const std::vector<Tensor*>& outputs) {
    if(_loader_module)
        THROW("A loader already exists, cannot have more than one loader")
#if ENABLE_HIP || ENABLE_OPENCL
    auto node = std::make_shared<AudioLoaderNode>(outputs[0], (void *)_device.resources());
#else
    auto node = std::make_shared<AudioLoaderNode>(outputs[0], nullptr);
#endif
    _loader_module = node->GetLoaderModule();
    _loader_module->set_prefetch_queue_depth(_prefetch_queue_depth);
    _root_nodes.push_back(node);
    for(auto& output: outputs)
        _tensor_map.insert(make_pair(output, node));

    return node;
}

template<> inline std::shared_ptr<AudioLoaderSingleShardNode> MasterGraph::add_node(const std::vector<Tensor*>& inputs, const std::vector<Tensor*>& outputs) {
    if(_loader_module)
        THROW("A loader already exists, cannot have more than one loader")
#if ENABLE_HIP || ENABLE_OPENCL
    auto node = std::make_shared<AudioLoaderSingleShardNode>(outputs[0], (void *)_device.resources());
#else
    auto node = std::make_shared<AudioLoaderSingleShardNode>(outputs[0], nullptr);
#endif
    _loader_module = node->GetLoaderModule();
    _loader_module->set_prefetch_queue_depth(_prefetch_queue_depth);
    _root_nodes.push_back(node);
    for(auto& output: outputs)
        _tensor_map.insert(make_pair(output, node));

    return node;
}
#endif<|MERGE_RESOLUTION|>--- conflicted
+++ resolved
@@ -26,23 +26,6 @@
 #include <memory>
 #include <variant>
 
-<<<<<<< HEAD
-#include "graph.h"
-#include "meta_data_graph.h"
-#include "meta_data_reader.h"
-#include "node.h"
-#include "node_cifar10_loader.h"
-#include "node_fused_jpeg_crop.h"
-#include "node_fused_jpeg_crop_single_shard.h"
-#include "node_image_loader.h"
-#include "node_image_loader_single_shard.h"
-#include "node_video_loader.h"
-#include "node_video_loader_single_shard.h"
-#include "node_numpy_loader.h"
-#include "node_numpy_loader_single_shard.h"
-#include "ring_buffer.h"
-#include "timing_debug.h"
-=======
 #include "pipeline/graph.h"
 #include "meta_data/meta_data_graph.h"
 #include "meta_data/meta_data_reader.h"
@@ -54,13 +37,14 @@
 #include "loaders/image/node_image_loader_single_shard.h"
 #include "loaders/video/node_video_loader.h"
 #include "loaders/video/node_video_loader_single_shard.h"
+#include "loaders/image/node_numpy_loader.h"
+#include "loaders/image/node_numpy_loader_single_shard.h"
 #ifdef ROCAL_AUDIO
 #include "loaders/audio/node_audio_loader.h"
 #include "loaders/audio/node_audio_loader_single_shard.h"
 #endif
 #include "pipeline/ring_buffer.h"
 #include "pipeline/timing_debug.h"
->>>>>>> a5c8daef
 #if ENABLE_HIP
 #include "box_encoder_hip.h"
 #include "device/device_manager_hip.h"
@@ -228,12 +212,8 @@
     size_t _cpu_num_threads;                                                      //!< Defines the number of CPU threads used for processing
     const int _gpu_id;                                                            //!< Defines the device id used for processing
     pLoaderModule _loader_module;                                                 //!< Keeps the loader module used to feed the input the tensors of the graph
-<<<<<<< HEAD
     std::vector<pLoaderModule> _loader_modules;                                   //!< Keeps the list of loader modules used to feed the input the tensors of the graph
-    TimingDBG _convert_time, _process_time, _bencode_time;
-=======
     TimingDbg _convert_time, _process_time, _bencode_time;
->>>>>>> a5c8daef
     const size_t _user_batch_size;                                                //!< Batch size provided by the user
     vx_context _context;
     const RocalMemType _mem_type;                                                 //!< Is set according to the _affinity, if GPU, is set to CL, otherwise host
@@ -262,7 +242,11 @@
     bool _offset;                                                                 // Returns normalized offsets ((encoded_bboxes*scale - anchors*scale) - mean) / stds in EncodedBBoxes that use std and the mean and scale arguments if offset="True"
     std::vector<float> _means, _stds;                                             //_means:  [x y w h] mean values for normalization _stds: [x y w h] standard deviations for offset normalization.
     bool _augmentation_metanode = false;
-<<<<<<< HEAD
+    bool _external_source_eos = false;     // If last batch, _external_source_eos will true
+    bool _external_source_reader = false;  // Set to true if external source reader on
+    // box IoU matcher variables
+    bool _is_box_iou_matcher = false;                                             // bool variable to set the box iou matcher
+    BoxIouMatcherInfo _iou_matcher_info;
     bool _is_roi_random_crop = false;
     bool _is_random_object_bbox = false;
     int *_crop_shape_batch = nullptr;
@@ -280,13 +264,6 @@
     std::string _random_object_bbox_output_format;
     int _k_largest;
     float _foreground_prob;
-=======
-    bool _external_source_eos = false;     // If last batch, _external_source_eos will true
-    bool _external_source_reader = false;  // Set to true if external source reader on
-    // box IoU matcher variables
-    bool _is_box_iou_matcher = false;                                             // bool variable to set the box iou matcher
-    BoxIouMatcherInfo _iou_matcher_info;
->>>>>>> a5c8daef
 #if ENABLE_HIP
     BoxEncoderGpu *_box_encoder_gpu = nullptr;
 #endif
@@ -474,6 +451,7 @@
 
     return node;
 }
+#endif
 
 template <>
 inline std::shared_ptr<NumpyLoaderNode> MasterGraph::add_node(const std::vector<Tensor *> &inputs, const std::vector<Tensor *> &outputs) {
@@ -514,22 +492,23 @@
 
     return node;
 }
-#endif
 
 #ifdef ROCAL_AUDIO
 /*
  * Explicit specialization for AudioLoaderNode
  */
 template<> inline std::shared_ptr<AudioLoaderNode> MasterGraph::add_node(const std::vector<Tensor*>& inputs, const std::vector<Tensor*>& outputs) {
-    if(_loader_module)
-        THROW("A loader already exists, cannot have more than one loader")
+    // if(_loader_module)
+    //     THROW("A loader already exists, cannot have more than one loader")
 #if ENABLE_HIP || ENABLE_OPENCL
     auto node = std::make_shared<AudioLoaderNode>(outputs[0], (void *)_device.resources());
 #else
     auto node = std::make_shared<AudioLoaderNode>(outputs[0], nullptr);
 #endif
-    _loader_module = node->GetLoaderModule();
-    _loader_module->set_prefetch_queue_depth(_prefetch_queue_depth);
+    auto loader_module = node->GetLoaderModule();
+    loader_module->set_prefetch_queue_depth(_prefetch_queue_depth);
+    _loader_modules.emplace_back(loader_module);
+    node->set_id(_loader_modules.size() - 1);
     _root_nodes.push_back(node);
     for(auto& output: outputs)
         _tensor_map.insert(make_pair(output, node));
@@ -538,15 +517,17 @@
 }
 
 template<> inline std::shared_ptr<AudioLoaderSingleShardNode> MasterGraph::add_node(const std::vector<Tensor*>& inputs, const std::vector<Tensor*>& outputs) {
-    if(_loader_module)
-        THROW("A loader already exists, cannot have more than one loader")
+    // if(_loader_module)
+    //     THROW("A loader already exists, cannot have more than one loader")
 #if ENABLE_HIP || ENABLE_OPENCL
     auto node = std::make_shared<AudioLoaderSingleShardNode>(outputs[0], (void *)_device.resources());
 #else
     auto node = std::make_shared<AudioLoaderSingleShardNode>(outputs[0], nullptr);
 #endif
-    _loader_module = node->GetLoaderModule();
-    _loader_module->set_prefetch_queue_depth(_prefetch_queue_depth);
+    auto loader_module = node->GetLoaderModule();
+    loader_module->set_prefetch_queue_depth(_prefetch_queue_depth);
+    _loader_modules.emplace_back(loader_module);
+    node->set_id(_loader_modules.size() - 1);
     _root_nodes.push_back(node);
     for(auto& output: outputs)
         _tensor_map.insert(make_pair(output, node));
