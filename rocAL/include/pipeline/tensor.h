--- conflicted
+++ resolved
@@ -150,10 +150,6 @@
             dims_mapping = {0, 1, 4, 2, 3};
         } else if (input_layout == RocalTensorlayout::NFCHW && output_layout == RocalTensorlayout::NFHWC) {
             dims_mapping = {0, 1, 3, 4, 2};
-        } else if (input_layout == RocalTensorlayout::NCDHW && output_layout == RocalTensorlayout::NDHWC) {
-            dims_mapping = {0, 2, 3, 4, 1};
-        } else if (input_layout == RocalTensorlayout::NDHWC && output_layout == RocalTensorlayout::NCDHW) {
-            dims_mapping = {0, 4, 1, 2, 3};
         } else {
             THROW("Invalid layout conversion")
         }
@@ -167,27 +163,6 @@
             if (_layout == RocalTensorlayout::NHW || _layout == RocalTensorlayout::NFT || _layout == RocalTensorlayout::NTF) {   // For Audio/2D layouts
                 _max_shape[0] = _dims.at(1);
                 _max_shape[1] = _dims.at(2);
-<<<<<<< HEAD
-                _channels = _dims.at(1);
-            } else if (_layout == RocalTensorlayout::NFHWC) {
-                _max_shape[0] = _dims.at(3);
-                _max_shape[1] = _dims.at(2);
-                _channels = _dims.at(4);
-            } else if (_layout == RocalTensorlayout::NFCHW) {
-                _max_shape[0] = _dims.at(4);
-                _max_shape[1] = _dims.at(3);
-                _channels = _dims.at(2);
-            } else if (_layout == RocalTensorlayout::NDHWC) {
-                _is_image = false;
-                _max_shape.resize(4);
-                _max_shape.assign(_dims.begin() + 1, _dims.end());
-                _channels = _dims.at(4);
-            } else if (_layout == RocalTensorlayout::NCDHW) {
-                _is_image = false;
-                _max_shape.resize(4);
-                _max_shape.assign(_dims.begin() + 1, _dims.end());
-                _channels = _dims.at(1);
-=======
             } else {            // For Image layouts
                 _is_image = true;
                 if (_layout == RocalTensorlayout::NHWC) {
@@ -207,10 +182,9 @@
                     _max_shape[1] = _dims.at(3);
                     _channels = _dims.at(2);
                 }
->>>>>>> 5276ec23
-            }
-        } else {
-            if (!_max_shape.size()) _max_shape.resize(_num_of_dims - 1, 0);
+            }
+        } else {                                                             // For other tensors
+            if (!_max_shape.size()) _max_shape.resize(_num_of_dims - 1, 0);  // Since 2 values will be stored in the vector
             _max_shape.assign(_dims.begin() + 1, _dims.end());
         }
         reset_tensor_roi_buffers();
@@ -225,9 +199,9 @@
             _max_shape.assign(_dims.begin() + 1, _dims.end());
         }
         _layout = layout;
-        if (_layout == RocalTensorlayout::NHWC || _layout == RocalTensorlayout::NDHWC) {
+        if (_layout == RocalTensorlayout::NHWC) {
             _channels = _dims.back();
-        } else if (_layout == RocalTensorlayout::NCHW || _layout == RocalTensorlayout::NCDHW) {
+        } else if (_layout == RocalTensorlayout::NCHW) {
             _channels = _dims.at(1);
         }
     }
@@ -275,14 +249,6 @@
                 _max_shape[0] = _dims[1] = new_dims[0];
                 _max_shape[1] = _dims[2] = new_dims[1];
                 _max_shape[2] = _dims[3] = new_dims[2];
-                break;
-            }
-            case RocalTensorlayout::NDHWC:
-            case RocalTensorlayout::NCDHW: {
-                _max_shape[0] = _dims[1] = new_dims[0];
-                _max_shape[1] = _dims[2] = new_dims[1];
-                _max_shape[2] = _dims[3] = new_dims[2];
-                _max_shape[3] = _dims[4] = new_dims[3];
                 break;
             }
             default: {
