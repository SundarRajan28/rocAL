--- conflicted
+++ resolved
@@ -207,13 +207,9 @@
         if (_layout != layout && _layout != RocalTensorlayout::NONE && (_num_of_dims > 3)) {  // If layout input and current layout's are different modify dims accordingly
             std::vector<size_t> new_dims(_num_of_dims, 0);
             get_modified_dims_from_layout(_layout, layout, new_dims);
-<<<<<<< HEAD
             _dims = new_dims;
             modify_strides();
             _max_shape.assign(_dims.begin() + 1, _dims.end());
-=======
-            set_dims(new_dims);
->>>>>>> d71ac5fb
         }
         _layout = layout;
         if (_layout == RocalTensorlayout::NHWC) {
@@ -261,13 +257,6 @@
     }
     void modify_dims(RocalTensorlayout layout, std::vector<int> new_dims) {
         switch (_layout) {
-<<<<<<< HEAD
-            case RocalTensorlayout::NHWC:
-            case RocalTensorlayout::NCHW: {
-                _max_shape[0] = _dims[1] = new_dims[0];
-                _max_shape[1] = _dims[2] = new_dims[1];
-                _max_shape[2] = _dims[3] = new_dims[2];
-=======
             case RocalTensorlayout::NDHWC: {
                 _max_shape[0] = _dims[1] = new_dims[0];
                 _max_shape[1] = _dims[2] = new_dims[1];
@@ -280,7 +269,6 @@
                 _max_shape[1] = _dims[2] = new_dims[1];
                 _max_shape[2] = _dims[3] = new_dims[2];
                 _max_shape[3] = _dims[4] = new_dims[3];
->>>>>>> d71ac5fb
                 break;
             }
             default: {
@@ -406,7 +394,6 @@
     int create_from_ptr(vx_context context, void *ptr);
     int create_virtual(vx_context context, vx_graph graph);
     bool is_handle_set() { return (_vx_handle != 0); }
-    void set_layout(RocalTensorlayout layout) { _info.set_tensor_layout(layout); }
     void set_dims(std::vector<size_t> dims) override { _info.set_dims(dims); }
     void set_layout(RocalTensorlayout layout) { _info.set_tensor_layout(layout); }
     unsigned num_of_dims() override { return _info.num_of_dims(); }
