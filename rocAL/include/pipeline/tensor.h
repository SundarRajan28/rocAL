/*
Copyright (c) 2019 - 2022 Advanced Micro Devices, Inc. All rights reserved.

Permission is hereby granted, free of charge, to any person obtaining a copy
of this software and associated documentation files (the "Software"), to deal
in the Software without restriction, including without limitation the rights
to use, copy, modify, merge, publish, distribute, sublicense, and/or sell
copies of the Software, and to permit persons to whom the Software is
furnished to do so, subject to the following conditions:

The above copyright notice and this permission notice shall be included in
all copies or substantial portions of the Software.

THE SOFTWARE IS PROVIDED "AS IS", WITHOUT WARRANTY OF ANY KIND, EXPRESS OR
IMPLIED, INCLUDING BUT NOT LIMITED TO THE WARRANTIES OF MERCHANTABILITY,
FITNESS FOR A PARTICULAR PURPOSE AND NONINFRINGEMENT.  IN NO EVENT SHALL THE
AUTHORS OR COPYRIGHT HOLDERS BE LIABLE FOR ANY CLAIM, DAMAGES OR OTHER
LIABILITY, WHETHER IN AN ACTION OF CONTRACT, TORT OR OTHERWISE, ARISING FROM,
OUT OF OR IN CONNECTION WITH THE SOFTWARE OR THE USE OR OTHER DEALINGS IN
THE SOFTWARE.
*/

#pragma once

#include <VX/vx.h>
#include <VX/vx_types.h>

#include <array>
#include <cstring>
#include <memory>
#include <queue>
#include <vector>
#if ENABLE_HIP
#include "device/device_manager_hip.h"
#include "hip/hip_runtime.h"
#else
#include "device/device_manager.h"
#endif
#include "pipeline/commons.h"
#include "rocal_api_tensor.h"

/*! \brief Converts Rocal Memory type to OpenVX memory type
 *
 * @param mem input Rocal type
 * @return the OpenVX type associated with input argument
 */
vx_enum vx_mem_type(RocalMemType mem);

/*! \brief Returns the size of the data type
 *
 * @param RocalTensorDataType input data type
 * @return the OpenVX data type size associated with input argument
 */
vx_uint64 tensor_data_size(RocalTensorDataType data_type);

/*! \brief Allocated memory for given size
 *
 * @param void * The ptr for which memory is allocated
 * @param size_t size of the buffer
 * @param RocalMemType For HIP memType pinned memory is allocated
 *        else HOST memory is allocated
 */
void allocate_host_or_pinned_mem(void** ptr, size_t size, RocalMemType mem_type);

struct Roi {
    unsigned* get_ptr() { return _roi_ptr.get(); }
    Roi2DCords* get_2D_roi() {
        if (_roi_no_of_dims != 2)
            THROW("ROI has more than 2 dimensions. Cannot return Roi2DCords")
        return reinterpret_cast<Roi2DCords*>(_roi_ptr.get());
    }
    void set_ptr(unsigned* ptr, RocalMemType mem_type, unsigned batch_size, unsigned no_of_dims = 0) {
        if (!_roi_no_of_dims) _roi_no_of_dims = no_of_dims;
        _roi_buffer_size = batch_size * _roi_no_of_dims * 2 * sizeof(unsigned); // 2 denotes, one coordinate each for begin and end
        _roi_buf = ptr;
        if (mem_type == RocalMemType::HIP) {
#if ENABLE_HIP
            _roi_ptr.reset(_roi_buf, hipHostFree);
#endif
        } else {
            _roi_ptr.reset(_roi_buf, free);
        }
    }
    void reset_ptr(unsigned* ptr) {
        auto deleter = [&](unsigned* ptr) {};  // Empty destructor used, since memory is handled by the pipeline
        _roi_ptr.reset(ptr, deleter);
    }
    void copy(void* roi_buffer) {
        if (_roi_ptr.get() != nullptr && roi_buffer != nullptr) {
            memcpy(roi_buffer, (const void*)_roi_ptr.get(), _roi_buffer_size);
        } else {
            WRN("ROI data is not available for the tensor")
        }
    }
    unsigned no_of_dims() { return _roi_no_of_dims; }
    size_t roi_buffer_size() { return _roi_buffer_size; }
    RoiCords& operator[](const int i) {
        int idx = i * _roi_no_of_dims * 2;
        _roi_coords.begin = (_roi_buf + idx);
        _roi_coords.end = (_roi_buf + idx + _roi_no_of_dims);
        return _roi_coords;
    }

   private:
    unsigned* _roi_buf = nullptr;
    std::shared_ptr<unsigned> _roi_ptr;
    unsigned _roi_no_of_dims = 0;
    RoiCords _roi_coords;
    size_t _roi_buffer_size = 0;
};

/*! \brief Holds the information about a Tensor */
class TensorInfo {
   public:
    friend class Tensor;
    enum class Type {
        UNKNOWN = -1,
        REGULAR = 0,
        VIRTUAL = 1,
        HANDLE = 2
    };

    // Default constructor
    /*! initializes memory type to host and dimension as empty vector*/
    TensorInfo();

    //! Initializer constructor with only fields common to all types (Image/ Video / Audio)
    TensorInfo(std::vector<size_t> dims, RocalMemType mem_type,
               RocalTensorDataType data_type);
    TensorInfo(std::vector<size_t> dims, RocalMemType mem_type,
               RocalTensorDataType data_type, RocalTensorlayout layout,
               RocalColorFormat color_format);

    // Setting properties required for Image / Video
    void set_roi_type(RocalROIType roi_type) { _roi_type = roi_type; }
    void set_data_type(RocalTensorDataType data_type) {
        if (_data_type == data_type)
            return;
        _data_type = data_type;
        _data_size = (_data_size / _data_type_size);
        _data_size *= data_type_size();
    }
    void get_modified_dims_from_layout(RocalTensorlayout input_layout, RocalTensorlayout output_layout, std::vector<size_t>& new_dims) {
        std::vector<size_t> dims_mapping;
        if (input_layout == RocalTensorlayout::NHWC && output_layout == RocalTensorlayout::NCHW) {
            dims_mapping = {0, 3, 1, 2};
        } else if (input_layout == RocalTensorlayout::NCHW && output_layout == RocalTensorlayout::NHWC) {
            dims_mapping = {0, 2, 3, 1};
        } else if (input_layout == RocalTensorlayout::NFHWC && output_layout == RocalTensorlayout::NFCHW) {
            dims_mapping = {0, 1, 4, 2, 3};
        } else if (input_layout == RocalTensorlayout::NFCHW && output_layout == RocalTensorlayout::NFHWC) {
            dims_mapping = {0, 1, 3, 4, 2};
        } else if (input_layout == RocalTensorlayout::NCDHW && output_layout == RocalTensorlayout::NDHWC) {
            dims_mapping = {0, 2, 3, 4, 1};
        } else if (input_layout == RocalTensorlayout::NDHWC && output_layout == RocalTensorlayout::NCDHW) {
            dims_mapping = {0, 4, 1, 2, 3};
        } else {
            THROW("Invalid layout conversion")
        }
        for (unsigned i = 0; i < _num_of_dims; i++)
            new_dims[i] = _dims.at(dims_mapping[i]);
    }
    void set_max_shape() {
        if (_is_metadata) return;  // For metadata tensors max shape is not required
        if (_layout != RocalTensorlayout::NONE) {
            if (!_max_shape.size()) _max_shape.resize(2);  // Since 2 values will be stored in the vector
            _is_image = true;
            if (_layout == RocalTensorlayout::NHWC) {
                _max_shape[0] = _dims.at(2);
                _max_shape[1] = _dims.at(1);
                _channels = _dims.at(3);
            } else if (_layout == RocalTensorlayout::NCHW) {
                _max_shape[0] = _dims.at(3);
                _max_shape[1] = _dims.at(2);
                _channels = _dims.at(1);
            } else if (_layout == RocalTensorlayout::NFHWC) {
                _max_shape[0] = _dims.at(3);
                _max_shape[1] = _dims.at(2);
                _channels = _dims.at(4);
            } else if (_layout == RocalTensorlayout::NFCHW) {
                _max_shape[0] = _dims.at(4);
                _max_shape[1] = _dims.at(3);
                _channels = _dims.at(2);
            } else if (_layout == RocalTensorlayout::NDHWC) {
                _is_image = false;
                _max_shape.resize(4);
                _max_shape.assign(_dims.begin() + 1, _dims.end());
                _channels = _dims.at(4);
            } else if (_layout == RocalTensorlayout::NCDHW) {
                _is_image = false;
                _max_shape.resize(4);
                _max_shape.assign(_dims.begin() + 1, _dims.end());
                _channels = _dims.at(1);
            }
        } else {
            if (!_max_shape.size()) _max_shape.resize(_num_of_dims - 1, 0);
            _max_shape.assign(_dims.begin() + 1, _dims.end());
        }
        reset_tensor_roi_buffers();
    }
    void set_tensor_layout(RocalTensorlayout layout) {
        if (layout == RocalTensorlayout::NONE) return;
        if (_layout != layout && _layout != RocalTensorlayout::NONE) {  // If layout input and current layout's are different modify dims accordingly
            std::vector<size_t> new_dims(_num_of_dims, 0);
            get_modified_dims_from_layout(_layout, layout, new_dims);
            _dims = new_dims;
            modify_strides();
            _max_shape.assign(_dims.begin() + 1, _dims.end());
        }
        _layout = layout;
        if (_layout == RocalTensorlayout::NHWC || _layout == RocalTensorlayout::NDHWC) {
            _channels = _dims.back();
        } else if (_layout == RocalTensorlayout::NCHW || _layout == RocalTensorlayout::NCDHW) {
            _channels = _dims.at(1);
        }
    }
    void set_dims(std::vector<size_t>& new_dims) {
        if (_num_of_dims == new_dims.size()) {
            _dims = new_dims;
            modify_strides();
            _data_size = _strides[0] * _dims[0];
            set_max_shape();
        } else {
            THROW("The size of number of dimensions does not match with the dimensions of existing tensor")
        }
    }
    void modify_dims_width_and_height(RocalTensorlayout layout, size_t width, size_t height) {
        switch (_layout) {
            case RocalTensorlayout::NHWC: {
                _max_shape[1] = _dims[1] = height;
                _max_shape[0] = _dims[2] = width;
                break;
            }
            case RocalTensorlayout::NCHW:
            case RocalTensorlayout::NFHWC: {
                _max_shape[1] = _dims[2] = height;
                _max_shape[0] = _dims[3] = width;
                break;
            }
            case RocalTensorlayout::NFCHW: {
                _max_shape[1] = _dims[3] = height;
                _max_shape[0] = _dims[4] = width;
                break;
            }
            default: {
                THROW("Invalid layout type specified")
            }
        }
        modify_strides();
        _data_size = _strides[0] * _dims[0];  // Modify data size wrt latest width and height
        set_tensor_layout(layout);            // Modify the layout and dims based on the layout input
        reset_tensor_roi_buffers();           // Reset ROI buffers to reflect the modified width and height
    }
    void modify_dims(RocalTensorlayout layout, std::vector<int> new_dims) {
        switch (_layout) {
            case RocalTensorlayout::NHWC:
            case RocalTensorlayout::NCHW: {
                _max_shape[0] = _dims[1] = new_dims[0];
                _max_shape[1] = _dims[2] = new_dims[1];
                _max_shape[2] = _dims[3] = new_dims[2];
                break;
            }
            case RocalTensorlayout::NDHWC:
            case RocalTensorlayout::NCDHW: {
                _max_shape[0] = _dims[1] = new_dims[0];
                _max_shape[1] = _dims[2] = new_dims[1];
                _max_shape[2] = _dims[3] = new_dims[2];
                _max_shape[3] = _dims[4] = new_dims[3];
                break;
            }
            default: {
                THROW("Invalid layout type specified")
            }
        }
        modify_strides();
        _data_size = _strides[0] * _dims[0];  // Modify data size wrt latest width and height
        set_tensor_layout(layout);            // Modify the layout and dims based on the layout input
        reset_tensor_roi_buffers();           // Reset ROI buffers to reflect the modified width and height
    }
    void modify_strides() {
        _strides[_num_of_dims - 1] = _data_type_size;
        for (int i = _num_of_dims - 2; i >= 0; i--) {
            _strides[i] = _strides[i + 1] * _dims[i + 1];
        }
    }
    void set_color_format(RocalColorFormat color_format) {
        _color_format = color_format;
    }
    // Introduce for SequenceReader, as batch size is different in case of sequence reader
    void set_sequence_batch_size(unsigned sequence_length) {
        _batch_size *= sequence_length;
    }
    size_t get_channels() const { return _channels; }
    unsigned num_of_dims() const { return _num_of_dims; }
    unsigned batch_size() const { return _batch_size; }
    uint64_t data_size() const { return _data_size; }
    std::vector<size_t> max_shape() const { return _max_shape; }
    std::vector<size_t> dims() const { return _dims; }
    std::vector<size_t> strides() const { return _strides; }
    RocalMemType mem_type() const { return _mem_type; }
    RocalROIType roi_type() const { return _roi_type; }
    RocalTensorDataType data_type() const { return _data_type; }
    RocalTensorlayout layout() const { return _layout; }
    Roi roi() const { return _roi; }
    RocalColorFormat color_format() const { return _color_format; }
    Type type() const { return _type; }
    uint64_t data_type_size() {
        _data_type_size = tensor_data_size(_data_type);
        return _data_type_size;
    }
    bool is_image() const { return _is_image; }
    void set_metadata() { _is_metadata = true; }
    bool is_metadata() const { return _is_metadata; }
    void set_roi_ptr(unsigned* roi_ptr) { _roi.reset_ptr(roi_ptr); }
    void copy_roi(void* roi_buffer) { _roi.copy(roi_buffer); }
    std::shared_ptr<std::vector<float>> get_sample_rates() const { return _sample_rates; }  //!< The number of samples of audio carried per second

   private:
    Type _type = Type::UNKNOWN;                                  //!< tensor type, whether is virtual tensor, created from handle or is a regular tensor
    unsigned _num_of_dims;                                       //!< denotes the number of dimensions in the tensor
    std::vector<size_t> _dims;                                   //!< denotes the dimensions of the tensor
    std::vector<size_t> _strides;                                //!< stores the stride for each dimension in the tensor
    unsigned _batch_size;                                        //!< the batch size
    RocalMemType _mem_type;                                      //!< memory type, currently either OpenCL or Host
    RocalROIType _roi_type = RocalROIType::XYWH;                 //!< ROI type, currently either XYWH or LTRB
    RocalTensorDataType _data_type = RocalTensorDataType::FP32;  //!< tensor data type
    RocalTensorlayout _layout = RocalTensorlayout::NONE;         //!< layout of the tensor
    RocalColorFormat _color_format;                              //!< color format of the image
    Roi _roi;
    uint64_t _data_type_size = tensor_data_size(_data_type);
    uint64_t _data_size = 0;
    std::vector<size_t> _max_shape;  //!< stores the the width and height dimensions in the tensor
    void reset_tensor_roi_buffers();
    void reallocate_tensor_sample_rate_buffers(); //!< Reallocating the sample_rate buffer
    bool _is_image = false;
    bool _is_metadata = false;
    size_t _channels = 3;  //!< stores the channel dimensions in the tensor
    std::shared_ptr<std::vector<float>> _sample_rates;  //!< Stores the sample rates for the audio
};

bool operator==(const TensorInfo& rhs, const TensorInfo& lhs);
/*! \brief Holds an OpenVX tensor and it's info
 * Keeps the information about the tensor that can be queried using OVX API as
 * well, but for simplicity and ease of use, they are kept in separate fields
 */
class Tensor : public rocalTensor {
   public:
    int swap_handle(void* handle);
    const TensorInfo& info() { return _info; }
    //! Default constructor
    Tensor() = delete;
    void* buffer() { return _mem_handle; }
    vx_tensor handle() { return _vx_handle; }
    vx_context context() { return _context; }
    void set_mem_handle(void* buffer) override {
        if (buffer)
            _mem_handle = buffer;
        else {
            THROW("Invalid buffer pointer passed")
        }
    }
#if ENABLE_OPENCL
    unsigned copy_data(cl_command_queue queue, unsigned char* user_buffer, bool sync);
    unsigned copy_data(cl_command_queue queue, cl_mem user_buffer, bool sync);
#elif ENABLE_HIP
    unsigned copy_data(hipStream_t stream, void* host_memory, bool sync);
#endif
    unsigned copy_data(void* user_buffer, RocalOutputMemType external_mem_type) override;
    //! Copying the output buffer with specified max_cols and max_rows values for the 2D buffer of size batch_size
    unsigned copy_data(void* user_buffer, uint max_rows, uint max_cols); 
    //! Default destructor
    /*! Releases the OpenVX Tensor object */
    ~Tensor();

    //! Constructor accepting the tensor information as input
    explicit Tensor(const TensorInfo& tensor_info);
    int create(vx_context context);
    void create_roi_tensor_from_handle(void** handle);
    void update_tensor_roi(const std::vector<uint32_t>& width, const std::vector<uint32_t>& height);
    void update_tensor_roi(const std::vector<std::vector<uint32_t>>& shape);
    void reset_tensor_roi() { _info.reset_tensor_roi_buffers(); }
    void reset_audio_sample_rate() { _info.reallocate_tensor_sample_rate_buffers(); }
    void update_audio_tensor_sample_rate(const std::vector<float>& sample_rate);
    void set_roi(unsigned* roi_ptr) { _info.set_roi_ptr(roi_ptr); }
    void copy_roi(void* roi_buffer) override { _info.copy_roi(roi_buffer); }
    size_t get_roi_dims_size() override { return _info.roi().no_of_dims(); }
    vx_tensor get_roi_tensor() { return _vx_roi_handle; }
    // create_from_handle() no internal memory allocation is done here since
    // tensor's handle should be swapped with external buffers before usage
    int create_from_handle(vx_context context);
    int create_from_ptr(vx_context context, void *ptr);
    int create_virtual(vx_context context, vx_graph graph);
    bool is_handle_set() { return (_vx_handle != 0); }
<<<<<<< HEAD
    void set_dims(std::vector<size_t> dims) { _info.set_dims(dims); }
    void set_layout(RocalTensorlayout layout) { _info.set_tensor_layout(layout); }
=======
    void set_dims(std::vector<size_t> dims) override { _info.set_dims(dims); }
>>>>>>> a5c8daef
    unsigned num_of_dims() override { return _info.num_of_dims(); }
    unsigned batch_size() override { return _info.batch_size(); }
    std::vector<size_t> dims() override { return _info.dims(); }
    std::vector<size_t> strides() override { return _info.strides(); }
    RocalTensorLayout layout() override { return (RocalTensorLayout)_info.layout(); }
    RocalTensorOutputType data_type() override { return (RocalTensorOutputType)_info.data_type(); }
    size_t data_size() override { return _info.data_size(); }
    RocalROICordsType roi_type() override { return (RocalROICordsType)_info.roi_type(); }
    std::vector<size_t> shape() override { return _info.max_shape(); }
    RocalImageColor color_format() const { return (RocalImageColor)_info.color_format(); }
    RocalTensorBackend backend() override {
        return (_info.mem_type() == RocalMemType::HOST ? ROCAL_CPU : ROCAL_GPU);
    }

   private:
    vx_tensor _vx_handle = nullptr;  //!< The OpenVX tensor
    void* _mem_handle = nullptr;     //!< Pointer to the tensor's internal buffer (opencl or host)
    TensorInfo _info;                //!< The structure holding the info related to the stored OpenVX tensor
    vx_context _context = nullptr;
    vx_tensor _vx_roi_handle = nullptr;  //!< The OpenVX tensor for ROI
};

/*! \brief Contains a list of rocalTensors */
class TensorList : public rocalTensorList {
   public:
    uint64_t size() override { return _tensor_list.size(); }
    bool empty() { return _tensor_list.empty(); }
    Tensor* front() { return _tensor_list.front(); }
    void push_back(Tensor* tensor) {
        _tensor_list.emplace_back(tensor);
        _tensor_data_size.emplace_back(tensor->info().data_size());
        _tensor_roi_size.emplace_back(tensor->info().roi().roi_buffer_size());
    }
    std::vector<uint64_t>& data_size() { return _tensor_data_size; }
    std::vector<uint64_t>& roi_size() { return _tensor_roi_size; }
    void release() {
        for (auto& tensor : _tensor_list) delete tensor;
    }
    Tensor* operator[](size_t index) { return _tensor_list[index]; }
    Tensor* at(size_t index) override { return _tensor_list[index]; }
    void operator=(TensorList& other) {
        for (unsigned idx = 0; idx < other.size(); idx++) {
            auto* new_tensor = new Tensor(other[idx]->info());
            if (new_tensor->create_from_handle(other[idx]->context()) != 0)
                THROW("Cannot create the tensor from handle")
            this->push_back(new_tensor);
        }
    }

   private:
    std::vector<Tensor*> _tensor_list;
    std::vector<uint64_t> _tensor_data_size;
    std::vector<uint64_t> _tensor_roi_size;
};<|MERGE_RESOLUTION|>--- conflicted
+++ resolved
@@ -391,12 +391,8 @@
     int create_from_ptr(vx_context context, void *ptr);
     int create_virtual(vx_context context, vx_graph graph);
     bool is_handle_set() { return (_vx_handle != 0); }
-<<<<<<< HEAD
-    void set_dims(std::vector<size_t> dims) { _info.set_dims(dims); }
     void set_layout(RocalTensorlayout layout) { _info.set_tensor_layout(layout); }
-=======
     void set_dims(std::vector<size_t> dims) override { _info.set_dims(dims); }
->>>>>>> a5c8daef
     unsigned num_of_dims() override { return _info.num_of_dims(); }
     unsigned batch_size() override { return _info.batch_size(); }
     std::vector<size_t> dims() override { return _info.dims(); }
