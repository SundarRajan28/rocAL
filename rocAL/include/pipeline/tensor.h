--- conflicted
+++ resolved
@@ -207,20 +207,9 @@
         if (_layout != layout && _layout != RocalTensorlayout::NONE && (_num_of_dims > 3)) {  // If layout input and current layout's are different modify dims accordingly
             std::vector<size_t> new_dims(_num_of_dims, 0);
             get_modified_dims_from_layout(_layout, layout, new_dims);
-<<<<<<< HEAD
             set_dims(new_dims);
-=======
-            _dims = new_dims;
-            modify_strides();
-            _max_shape.assign(_dims.begin() + 1, _dims.end());
->>>>>>> 33f94704
         }
         _layout = layout;
-        if (_layout == RocalTensorlayout::NHWC) {
-            _channels = _dims.back();
-        } else if (_layout == RocalTensorlayout::NCHW) {
-            _channels = _dims.at(1);
-        }
     }
     void set_dims(std::vector<size_t>& new_dims) {
         if (_num_of_dims != new_dims.size())
