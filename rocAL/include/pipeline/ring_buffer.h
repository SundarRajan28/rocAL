/*
Copyright (c) 2019 - 2023 Advanced Micro Devices, Inc. All rights reserved.

Permission is hereby granted, free of charge, to any person obtaining a copy
of this software and associated documentation files (the "Software"), to deal
in the Software without restriction, including without limitation the rights
to use, copy, modify, merge, publish, distribute, sublicense, and/or sell
copies of the Software, and to permit persons to whom the Software is
furnished to do so, subject to the following conditions:

The above copyright notice and this permission notice shall be included in
all copies or substantial portions of the Software.

THE SOFTWARE IS PROVIDED "AS IS", WITHOUT WARRANTY OF ANY KIND, EXPRESS OR
IMPLIED, INCLUDING BUT NOT LIMITED TO THE WARRANTIES OF MERCHANTABILITY,
FITNESS FOR A PARTICULAR PURPOSE AND NONINFRINGEMENT.  IN NO EVENT SHALL THE
AUTHORS OR COPYRIGHT HOLDERS BE LIABLE FOR ANY CLAIM, DAMAGES OR OTHER
LIABILITY, WHETHER IN AN ACTION OF CONTRACT, TORT OR OTHERWISE, ARISING FROM,
OUT OF OR IN CONNECTION WITH THE SOFTWARE OR THE USE OR OTHER DEALINGS IN
THE SOFTWARE.
*/

#pragma once
#include <condition_variable>
#include <vector>

#include "commons.h"
#if ENABLE_OPENCL
#include <CL/cl.h>
#endif
#include <queue>

#include "commons.h"
#include "device_manager.h"
#include "device_manager_hip.h"
#include "meta_data.h"

using MetaDataNamePair = std::pair<ImageNameBatch, pMetaDataBatch>;
class RingBuffer {
   public:
    explicit RingBuffer(unsigned buffer_depth);
    ~RingBuffer();
    size_t level();
    bool empty();
    ///\param mem_type
    ///\param dev
    ///\param sub_buffer_size
    ///\param sub_buffer_count
<<<<<<< HEAD
    void init(RocalMemType mem_type, void *dev, std::vector<size_t> &sub_buffer_size, size_t roi_buffer_size);
=======
    void init(RocalMemType mem_type, void *dev, std::vector<size_t> &sub_buffer_size, std::vector<size_t> &roi_buffer_size);
>>>>>>> 88143534
    void initBoxEncoderMetaData(RocalMemType mem_type, size_t encoded_bbox_size, size_t encoded_labels_size);
    void init_metadata(RocalMemType mem_type, std::vector<size_t> &sub_buffer_size);
    void release_gpu_res();
    std::pair<std::vector<void *>, std::vector<unsigned *>> get_read_buffers();
    std::pair<std::vector<void *>, std::vector<unsigned *>> get_write_buffers();
    std::pair<void *, void *> get_box_encode_write_buffers();
    std::pair<void *, void *> get_box_encode_read_buffers();
    MetaDataNamePair &get_meta_data();
    std::vector<void *> get_meta_read_buffers();
    std::vector<void *> get_meta_write_buffers();
    void set_meta_data(ImageNameBatch names, pMetaDataBatch meta_data);
    void rellocate_meta_data_buffer(void *buffer, size_t buffer_size, unsigned buff_idx);
    void reset();
    void pop();
    void push();
    void unblock_reader();
    void unblock_writer();
    void release_all_blocked_calls();
    RocalMemType mem_type() { return _mem_type; }
    void block_if_empty();
    void block_if_full();
    void release_if_empty();

   private:
    std::queue<MetaDataNamePair> _meta_ring_buffer;
    MetaDataNamePair _last_image_meta_data;
    void increment_read_ptr();
    void increment_write_ptr();
    bool full();
    const unsigned BUFF_DEPTH;
    std::vector<size_t> _sub_buffer_size;
    unsigned _sub_buffer_count;
    std::vector<std::vector<size_t>> _meta_data_sub_buffer_size;
    unsigned _meta_data_sub_buffer_count;
    std::mutex _lock;
    std::condition_variable _wait_for_load;
    std::condition_variable _wait_for_unload;
    std::vector<std::vector<void *>> _dev_sub_buffer;
    std::vector<std::vector<void *>> _host_sub_buffers;
    std::vector<std::vector<unsigned *>> _dev_roi_buffers;
    std::vector<std::vector<unsigned *>> _host_roi_buffers;
    std::vector<std::vector<void *>> _host_meta_data_buffers;
    std::vector<void *> _dev_bbox_buffer;
    std::vector<void *> _dev_labels_buffer;
    bool _dont_block = false;
    RocalMemType _mem_type;
    void *_dev;
    size_t _write_ptr;
    size_t _read_ptr;
    size_t _level;
    std::mutex _names_buff_lock;
    const size_t MEM_ALIGNMENT = 256;
    bool _box_encoder = false;
};<|MERGE_RESOLUTION|>--- conflicted
+++ resolved
@@ -46,11 +46,7 @@
     ///\param dev
     ///\param sub_buffer_size
     ///\param sub_buffer_count
-<<<<<<< HEAD
-    void init(RocalMemType mem_type, void *dev, std::vector<size_t> &sub_buffer_size, size_t roi_buffer_size);
-=======
     void init(RocalMemType mem_type, void *dev, std::vector<size_t> &sub_buffer_size, std::vector<size_t> &roi_buffer_size);
->>>>>>> 88143534
     void initBoxEncoderMetaData(RocalMemType mem_type, size_t encoded_bbox_size, size_t encoded_labels_size);
     void init_metadata(RocalMemType mem_type, std::vector<size_t> &sub_buffer_size);
     void release_gpu_res();
