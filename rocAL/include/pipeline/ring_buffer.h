--- conflicted
+++ resolved
@@ -46,21 +46,12 @@
     ///\param dev
     ///\param sub_buffer_size
     ///\param sub_buffer_count
-<<<<<<< HEAD
-    void init(RocalMemType mem_type, void *dev, std::vector<size_t> &sub_buffer_size);
-    void initBoxEncoderMetaData(RocalMemType mem_type, size_t encoded_bbox_size, size_t encoded_labels_size);
-    void init_metadata(RocalMemType mem_type, std::vector<size_t> &sub_buffer_size);
-    void release_gpu_res();
-    std::vector<void *> get_read_buffers();
-    std::vector<void *> get_write_buffers();
-=======
     void init(RocalMemType mem_type, void *dev, std::vector<size_t> &sub_buffer_size, std::vector<size_t> &roi_buffer_size);
     void initBoxEncoderMetaData(RocalMemType mem_type, size_t encoded_bbox_size, size_t encoded_labels_size);
     void init_metadata(RocalMemType mem_type, std::vector<size_t> &sub_buffer_size);
     void release_gpu_res();
     std::pair<std::vector<void *>, std::vector<unsigned *>> get_read_buffers();
     std::pair<std::vector<void *>, std::vector<unsigned *>> get_write_buffers();
->>>>>>> efb3f45a
     std::pair<void *, void *> get_box_encode_write_buffers();
     std::pair<void *, void *> get_box_encode_read_buffers();
     MetaDataNamePair &get_meta_data();
@@ -95,11 +86,8 @@
     std::condition_variable _wait_for_unload;
     std::vector<std::vector<void *>> _dev_sub_buffer;
     std::vector<std::vector<void *>> _host_sub_buffers;
-<<<<<<< HEAD
-=======
     std::vector<std::vector<unsigned *>> _dev_roi_buffers;
     std::vector<std::vector<unsigned *>> _host_roi_buffers;
->>>>>>> efb3f45a
     std::vector<std::vector<void *>> _host_meta_data_buffers;
     std::vector<void *> _dev_bbox_buffer;
     std::vector<void *> _dev_labels_buffer;
