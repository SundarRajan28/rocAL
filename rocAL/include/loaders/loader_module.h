/*
Copyright (c) 2019 - 2023 Advanced Micro Devices, Inc. All rights reserved.

Permission is hereby granted, free of charge, to any person obtaining a copy
of this software and associated documentation files (the "Software"), to deal
in the Software without restriction, including without limitation the rights
to use, copy, modify, merge, publish, distribute, sublicense, and/or sell
copies of the Software, and to permit persons to whom the Software is
furnished to do so, subject to the following conditions:

The above copyright notice and this permission notice shall be included in
all copies or substantial portions of the Software.

THE SOFTWARE IS PROVIDED "AS IS", WITHOUT WARRANTY OF ANY KIND, EXPRESS OR
IMPLIED, INCLUDING BUT NOT LIMITED TO THE WARRANTIES OF MERCHANTABILITY,
FITNESS FOR A PARTICULAR PURPOSE AND NONINFRINGEMENT.  IN NO EVENT SHALL THE
AUTHORS OR COPYRIGHT HOLDERS BE LIABLE FOR ANY CLAIM, DAMAGES OR OTHER
LIABILITY, WHETHER IN AN ACTION OF CONTRACT, TORT OR OTHERWISE, ARISING FROM,
OUT OF OR IN CONNECTION WITH THE SOFTWARE OR THE USE OR OTHER DEALINGS IN
THE SOFTWARE.
*/

#pragma once
#include <memory>

#include "image_reader.h"
#include "circular_buffer.h"
#include "commons.h"
#include "decoder.h"
#include "meta_data_graph.h"
#include "meta_data_reader.h"
#include "tensor.h"

enum class LoaderModuleStatus {
    OK = 0,
    DEVICE_BUFFER_SWAP_FAILED,
    HOST_BUFFER_SWAP_FAILED,
    NO_FILES_TO_READ,
    DECODE_FAILED,
    NO_MORE_DATA_TO_READ,
    NOT_INITIALIZED
};

/*! \class LoaderModule The interface defining the API and requirements of loader modules*/
class LoaderModule {
   public:
    virtual void initialize(ReaderConfig reader_config, DecoderConfig decoder_config, RocalMemType mem_type, unsigned batch_size, bool keep_orig_size) = 0;
    virtual void set_output(Tensor* output_tensor) = 0;
    virtual LoaderModuleStatus load_next() = 0;     // Loads the next image data into the Image's buffer set by calling into the set_output
    virtual void reset() = 0;                       // Resets the loader to load from the beginning of the media
    virtual size_t remaining_count() = 0;           // Returns the number of available images to be loaded
    virtual ~LoaderModule() = default;
    virtual Timing timing() = 0;                    // Returns timing info
    virtual std::vector<std::string> get_id() = 0;  // returns the id of the last batch of images/frames loaded
    virtual void start_loading() = 0;               // starts internal loading thread
    virtual decoded_image_info get_decode_image_info() = 0;
    virtual crop_image_info get_crop_image_info() = 0;
    virtual void set_prefetch_queue_depth(size_t prefetch_queue_depth) = 0;
    // introduce meta data reader
    virtual void set_random_bbox_data_reader(std::shared_ptr<RandomBBoxCrop_MetaDataReader> randombboxcrop_meta_data_reader) = 0;
    virtual void shut_down() = 0;
    virtual std::vector<size_t> get_sequence_start_frame_number() { return {}; }
    virtual std::vector<std::vector<float>> get_sequence_frame_timestamps() { return {}; }
    // External Source reader
    virtual void feed_external_input(std::vector<std::string> input_images_names, std::vector<unsigned char*> input_buffer,
<<<<<<< HEAD
                                     ROIxywh roi_xywh, unsigned int max_width, unsigned int max_height,
                                     int channels, ExternalFileMode mode, bool eos) = 0;
=======
                                     std::vector<unsigned> roi_width, std::vector<unsigned> roi_height, unsigned int max_width, unsigned int max_height,
                                     int channels, ExternalSourceFileMode mode, bool eos) = 0;
>>>>>>> f1cb0d55
};

using pLoaderModule = std::shared_ptr<LoaderModule>;<|MERGE_RESOLUTION|>--- conflicted
+++ resolved
@@ -63,13 +63,8 @@
     virtual std::vector<std::vector<float>> get_sequence_frame_timestamps() { return {}; }
     // External Source reader
     virtual void feed_external_input(std::vector<std::string> input_images_names, std::vector<unsigned char*> input_buffer,
-<<<<<<< HEAD
                                      ROIxywh roi_xywh, unsigned int max_width, unsigned int max_height,
-                                     int channels, ExternalFileMode mode, bool eos) = 0;
-=======
-                                     std::vector<unsigned> roi_width, std::vector<unsigned> roi_height, unsigned int max_width, unsigned int max_height,
                                      int channels, ExternalSourceFileMode mode, bool eos) = 0;
->>>>>>> f1cb0d55
 };
 
 using pLoaderModule = std::shared_ptr<LoaderModule>;