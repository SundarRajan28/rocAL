--- conflicted
+++ resolved
@@ -49,13 +49,7 @@
     std::vector<std::vector<float>> get_sequence_frame_timestamps() override;
     Timing timing() override;
     void feed_external_input(std::vector<std::string> input_images_names, std::vector<unsigned char*> input_buffer,
-<<<<<<< HEAD
-                             ROIxywh roi_xywh,
-                             unsigned int max_width, unsigned int max_height, int channels, ExternalFileMode mode, bool eos) override {}
-=======
-                             std::vector<unsigned> roi_width, std::vector<unsigned> roi_height,
-                             unsigned int max_width, unsigned int max_height, int channels, ExternalSourceFileMode mode, bool eos) override {}
->>>>>>> f1cb0d55
+                             ROIxywh roi_xywh, unsigned int max_width, unsigned int max_height, int channels, ExternalSourceFileMode mode, bool eos) override {}
 
    private:
     void increment_loader_idx();
