--- conflicted
+++ resolved
@@ -57,15 +57,9 @@
     void unblock_writer();  // Unblocks the thread currently waiting on get_write_buffer
     void push();            // The latest write goes through, effectively adds one element to the buffer
     void pop();             // The oldest write will be erased and overwritten in upcoming writes
-<<<<<<< HEAD
-    void set_data_info(const DecodedDataInfo& info) { _last_data_info = info; }
-    void set_crop_image_info(const CropImageInfo& info) { _last_crop_image_info = info; }
-    DecodedDataInfo& get_data_info();
-=======
     void set_decoded_data_info(const DecodedDataInfo& info) { _last_data_info = info; }
     void set_crop_image_info(const CropImageInfo& info) { _last_crop_image_info = info; }
     DecodedDataInfo& get_decoded_data_info();
->>>>>>> f38aa8d3
     CropImageInfo& get_cropped_image_info();
     bool random_bbox_crop_flag = false;
     void* get_read_buffer_dev();
