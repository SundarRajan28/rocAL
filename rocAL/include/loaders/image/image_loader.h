/*
Copyright (c) 2019 - 2023 Advanced Micro Devices, Inc. All rights reserved.

Permission is hereby granted, free of charge, to any person obtaining a copy
of this software and associated documentation files (the "Software"), to deal
in the Software without restriction, including without limitation the rights
to use, copy, modify, merge, publish, distribute, sublicense, and/or sell
copies of the Software, and to permit persons to whom the Software is
furnished to do so, subject to the following conditions:

The above copyright notice and this permission notice shall be included in
all copies or substantial portions of the Software.

THE SOFTWARE IS PROVIDED "AS IS", WITHOUT WARRANTY OF ANY KIND, EXPRESS OR
IMPLIED, INCLUDING BUT NOT LIMITED TO THE WARRANTIES OF MERCHANTABILITY,
FITNESS FOR A PARTICULAR PURPOSE AND NONINFRINGEMENT.  IN NO EVENT SHALL THE
AUTHORS OR COPYRIGHT HOLDERS BE LIABLE FOR ANY CLAIM, DAMAGES OR OTHER
LIABILITY, WHETHER IN AN ACTION OF CONTRACT, TORT OR OTHERWISE, ARISING FROM,
OUT OF OR IN CONNECTION WITH THE SOFTWARE OR THE USE OR OTHER DEALINGS IN
THE SOFTWARE.
*/

#pragma once

#include <string>
#include <thread>
#include <vector>

#include "circular_buffer.h"
#include "commons.h"
#include "image_read_and_decode.h"
#include "meta_data_reader.h"
//
// ImageLoader runs an internal thread for loading an decoding of images asynchronously
// it uses a circular buffer to store decoded frames and images for the user
class ImageLoader : public LoaderModule {
   public:
    explicit ImageLoader(void* dev_resources);
    ~ImageLoader() override;
    LoaderModuleStatus load_next() override;
    void initialize(ReaderConfig reader_cfg, DecoderConfig decoder_cfg, RocalMemType mem_type, unsigned batch_size, bool keep_orig_size = false) override;
    void set_output(Tensor* output_tensor) override;
    void set_random_bbox_data_reader(std::shared_ptr<RandomBBoxCrop_MetaDataReader> randombboxcrop_meta_data_reader) override;
    size_t remaining_count() override;  // returns number of remaining items to be loaded
    void reset() override;              // Resets the loader to load from the beginning of the media
    Timing timing() override;
    void start_loading() override;
    LoaderModuleStatus set_cpu_affinity(cpu_set_t cpu_mask);
    LoaderModuleStatus set_cpu_sched_policy(struct sched_param sched_policy);
    void set_gpu_device_id(int device_id);
    std::vector<std::string> get_id() override;
    decoded_image_info get_decode_image_info() override;
    crop_image_info get_crop_image_info() override;
    void set_prefetch_queue_depth(size_t prefetch_queue_depth) override;
    void shut_down() override;
    void feed_external_input(std::vector<std::string> input_images_names, std::vector<unsigned char*> input_buffer,
<<<<<<< HEAD
                             ROIxywh roi_xywh,
                             unsigned int max_width, unsigned int max_height, int channels, ExternalFileMode mode, bool eos) override;
=======
                             std::vector<unsigned> roi_width, std::vector<unsigned> roi_height,
                             unsigned int max_width, unsigned int max_height, int channels, ExternalSourceFileMode mode, bool eos) override;
>>>>>>> f1cb0d55

   private:
    bool is_out_of_data();
    void de_init();
    void stop_internal_thread();
    std::shared_ptr<ImageReadAndDecode> _image_loader;
    LoaderModuleStatus update_output_image();
    LoaderModuleStatus load_routine();

    std::shared_ptr<RandomBBoxCrop_MetaDataReader> _randombboxcrop_meta_data_reader = nullptr;
    Tensor* _output_tensor;
    std::vector<std::string> _output_names;  //!< image name/ids that are stores in the _output_image
    size_t _output_mem_size;
    MetaDataBatch* _meta_data = nullptr;  //!< The output of the meta_data_graph,
    std::vector<std::vector<float>> _bbox_coords;
    bool _internal_thread_running;
    size_t _batch_size;
    std::thread _load_thread;
    RocalMemType _mem_type;
    decoded_image_info _decoded_img_info;
    crop_image_info _crop_image_info;
    decoded_image_info _output_decoded_img_info;
    crop_image_info _output_cropped_img_info;
    CircularBuffer _circ_buff;
    TimingDBG _swap_handle_time;
    bool _is_initialized;
    bool _stopped = false;
    bool _loop;                     //<! If true the reader will wrap around at the end of the media (files/images/...) and wouldn't stop
    size_t _prefetch_queue_depth;   // Used for circular buffer's internal buffer
    size_t _image_counter = 0;      //!< How many images have been loaded already
    size_t _remaining_image_count;  //!< How many images are there yet to be loaded
    bool _decoder_keep_original = false;
    int _device_id;
    size_t _max_tensor_width, _max_tensor_height;
    bool _external_source_reader = false;  //!< Set to true if external source reader
    bool _external_input_eos = false;      //!< Set to true for last batch for the sequence
};<|MERGE_RESOLUTION|>--- conflicted
+++ resolved
@@ -54,13 +54,7 @@
     void set_prefetch_queue_depth(size_t prefetch_queue_depth) override;
     void shut_down() override;
     void feed_external_input(std::vector<std::string> input_images_names, std::vector<unsigned char*> input_buffer,
-<<<<<<< HEAD
-                             ROIxywh roi_xywh,
-                             unsigned int max_width, unsigned int max_height, int channels, ExternalFileMode mode, bool eos) override;
-=======
-                             std::vector<unsigned> roi_width, std::vector<unsigned> roi_height,
-                             unsigned int max_width, unsigned int max_height, int channels, ExternalSourceFileMode mode, bool eos) override;
->>>>>>> f1cb0d55
+                             ROIxywh roi_xywh, unsigned int max_width, unsigned int max_height, int channels, ExternalSourceFileMode mode, bool eos) override;
 
    private:
     bool is_out_of_data();
