--- conflicted
+++ resolved
@@ -42,11 +42,7 @@
     /// for example if there are 10 images in the dataset and load_batch_count is 3, the loader repeats 2 images as if there are 12 images available.
     void init(unsigned internal_shard_count, unsigned cpu_num_threads, const std::string &source_path, const std::string &json_path, StorageType storage_type,
               DecoderType decoder_type, bool shuffle, bool loop, size_t load_batch_count, RocalMemType mem_type, std::shared_ptr<MetaDataReader> meta_data_reader,
-<<<<<<< HEAD
-              unsigned num_attempts, std::vector<float> &random_area, std::vector<float> &random_aspect_ratio, std::pair<RocalBatchPolicy, bool> last_batch_info = {RocalBatchPolicy::FILL, true}, bool stick_to_shard = false, signed shard_size = -1);
-=======
               unsigned num_attempts, std::vector<float> &random_area, std::vector<float> &random_aspect_ratio, const ShardingInfo& sharding_info = ShardingInfo());
->>>>>>> 30a3e0a8
 
     std::shared_ptr<LoaderModule> get_loader_module();
 
