--- conflicted
+++ resolved
@@ -37,11 +37,7 @@
     /// The loader will repeat images if necessary to be able to have images in multiples of the load_batch_count,
     /// for example if there are 10 images in the dataset and load_batch_count is 3, the loader repeats 2 images as if there are 12 images available.
     void init(unsigned shard_id, unsigned shard_count, unsigned cpu_num_threads, const std::string &source_path, const std::string &json_path, StorageType storage_type, DecoderType decoder_type,
-<<<<<<< HEAD
-              bool shuffle, bool loop, size_t load_batch_count, RocalMemType mem_type, std::shared_ptr<MetaDataReader> meta_data_reader, bool decoder_keep_orig = false, std::pair<RocalBatchPolicy, bool> last_batch_info = {RocalBatchPolicy::FILL, true}, bool stick_to_shard = false, signed shard_size = -1,
-=======
               bool shuffle, bool loop, size_t load_batch_count, RocalMemType mem_type, std::shared_ptr<MetaDataReader> meta_data_reader, bool decoder_keep_orig = false, const ShardingInfo& sharding_info = ShardingInfo(),
->>>>>>> 30a3e0a8
               const std::map<std::string, std::string> feature_key_map = std::map<std::string, std::string>(), unsigned sequence_length = 0, unsigned step = 0, unsigned stride = 0, ExternalSourceFileMode external_file_mode = ExternalSourceFileMode::NONE);
 
     std::shared_ptr<LoaderModule> get_loader_module();
