/*
Copyright (c) 2024 Advanced Micro Devices, Inc. All rights reserved.

Permission is hereby granted, free of charge, to any person obtaining a copy
of this software and associated documentation files (the "Software"), to deal
in the Software without restriction, including without limitation the rights
to use, copy, modify, merge, publish, distribute, sublicense, and/or sell
copies of the Software, and to permit persons to whom the Software is
furnished to do so, subject to the following conditions:

The above copyright notice and this permission notice shall be included in
all copies or substantial portions of the Software.

THE SOFTWARE IS PROVIDED "AS IS", WITHOUT WARRANTY OF ANY KIND, EXPRESS OR
IMPLIED, INCLUDING BUT NOT LIMITED TO THE WARRANTIES OF MERCHANTABILITY,
FITNESS FOR A PARTICULAR PURPOSE AND NONINFRINGEMENT.  IN NO EVENT SHALL THE
AUTHORS OR COPYRIGHT HOLDERS BE LIABLE FOR ANY CLAIM, DAMAGES OR OTHER
LIABILITY, WHETHER IN AN ACTION OF CONTRACT, TORT OR OTHERWISE, ARISING FROM,
OUT OF OR IN CONNECTION WITH THE SOFTWARE OR THE USE OR OTHER DEALINGS IN
THE SOFTWARE.
*/

#pragma once

#include <string>
#include <thread>
#include <vector>

#include "loaders/audio/audio_read_and_decode.h"
#include "loaders/circular_buffer.h"
#include "pipeline/commons.h"
#include "meta_data/meta_data_reader.h"

#ifdef ROCAL_AUDIO

// AudioLoader runs an internal thread for loading and decoding of audios asynchronously
// It uses a circular buffer to store decoded audios for the user
class AudioLoader : public LoaderModule {
   public:
    explicit AudioLoader(void* dev_resources);
    ~AudioLoader() override;
    LoaderModuleStatus load_next() override;
    void initialize(ReaderConfig reader_cfg, DecoderConfig decoder_cfg, RocalMemType mem_type, unsigned batch_size, bool keep_orig_size = false) override;
    void set_output(Tensor* output_audio) override;
    size_t remaining_count() override;  // returns number of remaining items to be loaded
    void reset() override;              // Resets the loader to load from the beginning of the media
    Timing timing() override;
    void start_loading() override;
    LoaderModuleStatus set_cpu_affinity(cpu_set_t cpu_mask);
    LoaderModuleStatus set_cpu_sched_policy(struct sched_param sched_policy);
    std::vector<std::string> get_id() override;
    DecodedDataInfo get_decode_data_info() override;
    void set_prefetch_queue_depth(size_t prefetch_queue_depth) override;
    void set_gpu_device_id(int device_id);
    void shut_down() override;
<<<<<<< HEAD
    void feed_external_input(const std::vector<std::string>& input_images_names, const std::vector<unsigned char*>& input_buffer, const std::vector<ROIxywh>& roi_xywh,
                             unsigned int max_width, unsigned int max_height, unsigned int channels, ExternalSourceFileMode mode, bool eos) override { THROW("feed_external_input is not compatible with this implementation") }
    size_t last_batch_padded_size() override;
=======
    void feed_external_input(const std::vector<std::string>& input_images_names, const std::vector<unsigned char*>& input_buffer,
                             const std::vector<ROIxywh>& roi_xywh, unsigned int max_width, unsigned int max_height, unsigned int channels,
                             ExternalSourceFileMode mode, bool eos) override { THROW("external source feed is not supported in audio loader") }
>>>>>>> edf81adc

   private:
    bool is_out_of_data();
    void de_init();
    void stop_internal_thread();
    LoaderModuleStatus update_output_audio();
    LoaderModuleStatus load_routine();
    std::shared_ptr<AudioReadAndDecode> _audio_loader;
    Tensor* _output_tensor;
    std::vector<std::string> _output_names;  //!< audio file name/ids that are stored in the _output_audio
    MetaDataBatch* _meta_data = nullptr;  //!< The output of the meta_data_graph,
    bool _internal_thread_running;
    size_t _output_mem_size, _batch_size, _max_decoded_samples, _max_decoded_channels;
    std::thread _load_thread;
    RocalMemType _mem_type;
    DecodedDataInfo _decoded_audio_info;
    DecodedDataInfo _output_decoded_audio_info;
    CircularBuffer _circ_buff;
    TimingDbg _swap_handle_time;
    bool _is_initialized;
    bool _stopped = false;
    bool _loop;                     //<! If true the reader will wrap around at the end of the media (files/audios/...) and wouldn't stop
    size_t _prefetch_queue_depth = 0;   // Used for circular buffer's internal buffer
    size_t _audio_counter = 0;      //!< How many audios have been loaded already
    size_t _remaining_audio_count;  //!< How many audios are there yet to be loaded
    int _device_id;
    RocalBatchPolicy _last_batch_policy;
    bool last_batch_padded;
};
#endif<|MERGE_RESOLUTION|>--- conflicted
+++ resolved
@@ -53,15 +53,10 @@
     void set_prefetch_queue_depth(size_t prefetch_queue_depth) override;
     void set_gpu_device_id(int device_id);
     void shut_down() override;
-<<<<<<< HEAD
-    void feed_external_input(const std::vector<std::string>& input_images_names, const std::vector<unsigned char*>& input_buffer, const std::vector<ROIxywh>& roi_xywh,
-                             unsigned int max_width, unsigned int max_height, unsigned int channels, ExternalSourceFileMode mode, bool eos) override { THROW("feed_external_input is not compatible with this implementation") }
-    size_t last_batch_padded_size() override;
-=======
     void feed_external_input(const std::vector<std::string>& input_images_names, const std::vector<unsigned char*>& input_buffer,
                              const std::vector<ROIxywh>& roi_xywh, unsigned int max_width, unsigned int max_height, unsigned int channels,
                              ExternalSourceFileMode mode, bool eos) override { THROW("external source feed is not supported in audio loader") }
->>>>>>> edf81adc
+    size_t last_batch_padded_size() override;
 
    private:
     bool is_out_of_data();
