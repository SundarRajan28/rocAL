--- conflicted
+++ resolved
@@ -82,11 +82,7 @@
     size_t _audio_counter = 0;      //!< How many audios have been loaded already
     size_t _remaining_audio_count;  //!< How many audios are there yet to be loaded
     int _device_id;
-<<<<<<< HEAD
-    size_t _max_decoded_samples, _max_decoded_channels;
     RocalBatchPolicy _last_batch_policy;
     bool last_batch_padded;
-=======
->>>>>>> 006d23f0
 };
 #endif