/*
Copyright (c) 2024 Advanced Micro Devices, Inc. All rights reserved.

Permission is hereby granted, free of charge, to any person obtaining a copy
of this software and associated documentation files (the "Software"), to deal
in the Software without restriction, including without limitation the rights
to use, copy, modify, merge, publish, distribute, sublicense, and/or sell
copies of the Software, and to permit persons to whom the Software is
furnished to do so, subject to the following conditions:

The above copyright notice and this permission notice shall be included in
all copies or substantial portions of the Software.

THE SOFTWARE IS PROVIDED "AS IS", WITHOUT WARRANTY OF ANY KIND, EXPRESS OR
IMPLIED, INCLUDING BUT NOT LIMITED TO THE WARRANTIES OF MERCHANTABILITY,
FITNESS FOR A PARTICULAR PURPOSE AND NONINFRINGEMENT.  IN NO EVENT SHALL THE
AUTHORS OR COPYRIGHT HOLDERS BE LIABLE FOR ANY CLAIM, DAMAGES OR OTHER
LIABILITY, WHETHER IN AN ACTION OF CONTRACT, TORT OR OTHERWISE, ARISING FROM,
OUT OF OR IN CONNECTION WITH THE SOFTWARE OR THE USE OR OTHER DEALINGS IN
THE SOFTWARE.
*/

#pragma once
#include "loaders/audio/audio_loader_sharded.h"
#include "pipeline/graph.h"
#include "pipeline/node.h"

#ifdef ROCAL_AUDIO

class AudioLoaderSingleShardNode : public Node {
   public:
    AudioLoaderSingleShardNode(Tensor *output, void *device_resources);
    ~AudioLoaderSingleShardNode() override;
    /// \param user_shard_count shard count from user
    /// \param  user_shard_id shard id from user
    /// \param source_path Defines the path that includes the Audio dataset
    /// \param file_list_path Defines the path that contains the file list
    /// \param storage_type Determines the storage type
    /// \param decoder_type Determines the decoder_type
    /// \param shuffle Determines if the user wants to shuffle the dataset or not.
    /// \param loop Determines if the user wants to indefinitely loops through audios or not.
    /// \param load_batch_count Defines the quantum count of the Audios to be loaded. It's usually equal to the user's batch size.
    /// \param mem_type Memory type, host or device
    /// \param meta_data_reader Determines the meta-data information
<<<<<<< HEAD
    /// \param last_batch_policy, pad_last_batch_repeated A std::pair object representing the Last Batch Policies in rocAL and the padding of the samples.
    ///            first: Determines the handling of the last batch when the shard size is not divisible by the batch size. Check RocalLastBatchPolicy() enum for possible values.
    ///            second: If set to True, pads the shards last batch by repeating the last sample's data (dummy data).
    /// \param stick_to_shard Determines whether reader should stick to a single shards dataset or it to be used in a round robin fashion.
    /// \param shard_size Provides the size of the shard for an epoch.
=======
    /// \param sharding_info The members of ShardingInfo determines how the data is distributed among the shards and how the last batch is processed by the pipeline.
>>>>>>> 2b4e7579
    /// The loader will repeat Audios if necessary to be able to have Audios in multiples of the load_batch_count,
    /// for example if there are 10 Audios in the dataset and load_batch_count is 3, the loader repeats 2 Audios as if there are 12 Audios available.
    void Init(unsigned shard_id, unsigned shard_count, unsigned cpu_num_threads, const std::string &source_path,
              const std::string &file_list_path, StorageType storage_type, DecoderType decoder_type, bool shuffle,
              bool loop, size_t load_batch_count, RocalMemType mem_type, std::shared_ptr<MetaDataReader> meta_data_reader,
<<<<<<< HEAD
              std::pair<RocalBatchPolicy, bool> last_batch_info = {RocalBatchPolicy::FILL, false}, bool stick_to_shard = false, signed shard_size = -1);
=======
              const ShardingInfo& sharding_info);
>>>>>>> 2b4e7579
    std::shared_ptr<LoaderModule> GetLoaderModule();

   protected:
    void create_node() override{};
    void update_node() override{};

   private:
    std::shared_ptr<AudioLoader> _loader_module = nullptr;
};
#endif<|MERGE_RESOLUTION|>--- conflicted
+++ resolved
@@ -42,25 +42,13 @@
     /// \param load_batch_count Defines the quantum count of the Audios to be loaded. It's usually equal to the user's batch size.
     /// \param mem_type Memory type, host or device
     /// \param meta_data_reader Determines the meta-data information
-<<<<<<< HEAD
-    /// \param last_batch_policy, pad_last_batch_repeated A std::pair object representing the Last Batch Policies in rocAL and the padding of the samples.
-    ///            first: Determines the handling of the last batch when the shard size is not divisible by the batch size. Check RocalLastBatchPolicy() enum for possible values.
-    ///            second: If set to True, pads the shards last batch by repeating the last sample's data (dummy data).
-    /// \param stick_to_shard Determines whether reader should stick to a single shards dataset or it to be used in a round robin fashion.
-    /// \param shard_size Provides the size of the shard for an epoch.
-=======
     /// \param sharding_info The members of ShardingInfo determines how the data is distributed among the shards and how the last batch is processed by the pipeline.
->>>>>>> 2b4e7579
     /// The loader will repeat Audios if necessary to be able to have Audios in multiples of the load_batch_count,
     /// for example if there are 10 Audios in the dataset and load_batch_count is 3, the loader repeats 2 Audios as if there are 12 Audios available.
     void Init(unsigned shard_id, unsigned shard_count, unsigned cpu_num_threads, const std::string &source_path,
               const std::string &file_list_path, StorageType storage_type, DecoderType decoder_type, bool shuffle,
               bool loop, size_t load_batch_count, RocalMemType mem_type, std::shared_ptr<MetaDataReader> meta_data_reader,
-<<<<<<< HEAD
-              std::pair<RocalBatchPolicy, bool> last_batch_info = {RocalBatchPolicy::FILL, false}, bool stick_to_shard = false, signed shard_size = -1);
-=======
               const ShardingInfo& sharding_info);
->>>>>>> 2b4e7579
     std::shared_ptr<LoaderModule> GetLoaderModule();
 
    protected:
