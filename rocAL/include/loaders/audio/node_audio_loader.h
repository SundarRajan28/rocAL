--- conflicted
+++ resolved
@@ -48,14 +48,9 @@
     /// \param shard_size Number of samples in the shard for the wrapped pipeline. Providing -1 means that the iterator will work until StopIteration is raised from the inside of iterator.
     /// The loader will repeat Audios if necessary to be able to have Audios in multiples of the load_batch_count,
     /// for example if there are 10 Audios in the dataset and load_batch_count is 3, the loader repeats 2 Audios as if there are 12 Audios available.
-<<<<<<< HEAD
     void init(unsigned internal_shard_count, unsigned cpu_num_threads, const std::string &source_path, const std::string &source_file_list, StorageType storage_type,
               DecoderType decoder_type, bool shuffle, bool loop, size_t load_batch_count, RocalMemType mem_type, std::shared_ptr<MetaDataReader> meta_data_reader,
               RocalBatchPolicy last_batch_policy = RocalBatchPolicy::BATCH_FILL, bool last_batch_padded = false, bool stick_to_shard = false, signed shard_size=-1);
-=======
-    void init(unsigned internal_shard_count, unsigned cpu_num_threads, const std::string &source_path, const std::string &file_list_path, StorageType storage_type,
-              DecoderType decoder_type, bool shuffle, bool loop, size_t load_batch_count, RocalMemType mem_type, std::shared_ptr<MetaDataReader> meta_data_reader);
->>>>>>> d9503788
     std::shared_ptr<LoaderModule> get_loader_module();
 
    protected:
