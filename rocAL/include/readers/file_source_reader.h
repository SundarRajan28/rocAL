--- conflicted
+++ resolved
@@ -67,17 +67,11 @@
 
     FileSourceReader();
 
-<<<<<<< HEAD
     size_t last_batch_padded_size() override; // The size of the number of samples padded in the last batch
 
     std::string get_root_folder_path(); // Returns the root folder path
 
     std::vector<std::string> get_file_paths_from_meta_data_reader(); // Returns the relative file path from the meta-data reader
-=======
-    //! Returns the number of images in the last batch
-    size_t last_batch_padded_size() override;
-
->>>>>>> 5276ec23
    private:
     //! opens the folder containnig the images
     Reader::Status open_folder();
@@ -116,7 +110,7 @@
     void fill_last_batch();
     void replicate_last_batch_to_pad_partial_shard();
     std::shared_ptr<MetaDataReader> _meta_data_reader = nullptr;
-<<<<<<< HEAD
+    //! Pair containing the last batch policy and last_batch_padded values for deciding what to do with last batch
     std::pair<RocalBatchPolicy, bool>  _last_batch_info;
     size_t _last_batch_padded_size = 0;
     size_t _num_padded_samples_counter = 0;
@@ -131,10 +125,4 @@
     //!< Used to advance to the next shard's data to increase the entropy of the data seen by the pipeline>
     void increment_shard_id();
     std::vector<std::string> _all_shard_file_names_padded;
-=======
-    //! Pair containing the last batch policy and last_batch_padded values for deciding what to do with last batch
-    std::pair<RocalBatchPolicy, bool> _last_batch_info;
-    size_t _last_batch_padded_size = 0;
-    Reader::Status generate_file_names();
->>>>>>> 5276ec23
 };