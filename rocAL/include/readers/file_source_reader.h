/*
Copyright (c) 2019 - 2023 Advanced Micro Devices, Inc. All rights reserved.

Permission is hereby granted, free of charge, to any person obtaining a copy
of this software and associated documentation files (the "Software"), to deal
in the Software without restriction, including without limitation the rights
to use, copy, modify, merge, publish, distribute, sublicense, and/or sell
copies of the Software, and to permit persons to whom the Software is
furnished to do so, subject to the following conditions:

The above copyright notice and this permission notice shall be included in
all copies or substantial portions of the Software.

THE SOFTWARE IS PROVIDED "AS IS", WITHOUT WARRANTY OF ANY KIND, EXPRESS OR
IMPLIED, INCLUDING BUT NOT LIMITED TO THE WARRANTIES OF MERCHANTABILITY,
FITNESS FOR A PARTICULAR PURPOSE AND NONINFRINGEMENT.  IN NO EVENT SHALL THE
AUTHORS OR COPYRIGHT HOLDERS BE LIABLE FOR ANY CLAIM, DAMAGES OR OTHER
LIABILITY, WHETHER IN AN ACTION OF CONTRACT, TORT OR OTHERWISE, ARISING FROM,
OUT OF OR IN CONNECTION WITH THE SOFTWARE OR THE USE OR OTHER DEALINGS IN
THE SOFTWARE.
*/

#pragma once
#include <dirent.h>

#include <memory>
#include <string>
#include <vector>

#include "pipeline/commons.h"
#include "pipeline/timing_debug.h"
#include "readers/image/image_reader.h"

class FileSourceReader : public Reader {
   public:
    //! Looks up the folder which contains the files, amd loads the image names
    /*!
     \param desc  User provided descriptor containing the files' path.
    */
    Reader::Status initialize(ReaderConfig desc) override;
    //! Reads the next resource item
    /*!
     \param buf User's provided buffer to receive the loaded images
     \return Size of the loaded resource
    */
    size_t read_data(unsigned char *buf, size_t max_size) override;
    //! Opens the next file in the folder
    /*!
     \return The size of the next file, 0 if couldn't access it
    */
    size_t open() override;

    //! Resets the object's state to read from the first file in the folder
    void reset() override;

    //! Returns the name of the latest file opened
    std::string id() override { return _last_id; };

    //! Returns the name of the latest file_path opened
    const std::string file_path() override { return _last_file_path; }

    unsigned count_items() override;

    ~FileSourceReader() override;

    int close() override;

    FileSourceReader();

    size_t last_batch_padded_size() override;  // The size of the number of samples padded in the last batch

<<<<<<< HEAD
    std::string get_root_folder_path();  // Returns the root folder path

    std::vector<std::string> get_file_paths_from_meta_data_reader();  // Returns the relative file path from the meta-data reader
=======
    std::string get_root_folder_path() override;  // Returns the root folder path

    std::vector<std::string> get_file_paths_from_meta_data_reader() override;  // Returns the relative file path from the meta-data reader
>>>>>>> 30a3e0a8
   private:
    //! opens the folder containnig the images
    Reader::Status open_folder();
    Reader::Status subfolder_reading();
    std::string _folder_path;
    std::string _file_list_path;
    DIR *_src_dir;
    DIR *_sub_dir;
    struct dirent *_entity;
    std::vector<std::string> _file_names;
    unsigned _curr_file_idx;
    FILE *_current_fPtr;
    unsigned _current_file_size;
    unsigned _shard_start_idx;
<<<<<<< HEAD
=======
    std::vector<unsigned> _shard_start_idx_vector, _shard_end_idx_vector;
>>>>>>> 30a3e0a8
    std::string _last_id;
    std::string _last_file_name, _last_file_path, _absolute_file_path;
    size_t _shard_id = 0;
    size_t _shard_count = 1;  // equivalent of batch size
<<<<<<< HEAD
    signed _shard_size = -1;
    //!< _batch_count Defines the quantum count of the images to be read. It's usually equal to the user's batch size.
    /// The loader will repeat images if necessary to be able to have images available in multiples of the load_batch_count,
    /// for instance if there are 10 images in the dataset and _batch_count is 3, the loader repeats 2 images as if there are 12 images available.
    size_t _batch_count = 1;
    size_t _file_id = 0;
=======
    int32_t _shard_size = -1;
    size_t _batch_size = 1;
>>>>>>> 30a3e0a8
    size_t _padded_samples = 0;
    bool _loop;
    bool _shuffle;
    int _read_counter = 0;
    //!< _file_count_all_shards total_number of files in to figure out the max_batch_size (usually needed for distributed training).
    size_t _file_count_all_shards;
    void incremenet_read_ptr();
    void increment_curr_file_idx();
    int release();
    void fill_last_batch();
    void replicate_last_batch_to_pad_partial_shard();
    std::shared_ptr<MetaDataReader> _meta_data_reader = nullptr;
    //! Pair containing the last batch policy and pad_last_batch_repeated values for deciding what to do with last batch
<<<<<<< HEAD
    std::pair<RocalBatchPolicy, bool> _last_batch_info;  //  A std::pair object representing the Last Batch Policies in rocAL and the padding of the samples.
                                                         //  first: Determines the handling of the last batch when the shard size is not divisible by the batch size. Check RocalLastBatchPolicy() enum for possible values.
                                                         //  second: If set to True, pads the shards last batch by repeating the last sample's data (dummy data).
    size_t _last_batch_padded_size = 0;                  // The size
    size_t _num_padded_samples = 0;                      //! Number of samples that are padded in the last batch which would differ for each shard.
    bool _stick_to_shard = false;
    bool _pad_last_batch_repeated = false;
    Reader::Status generate_file_names();         // Function that would generate _file_names containing all the samples in the dataset
    size_t get_start_idx();                       // Start Idx of the Shard's Data
=======
    ShardingInfo _last_batch_info = ShardingInfo();  // The members of ShardingInfo determines how the data is distributed among the shards and how the last batch is processed by the pipeline.
    size_t _last_batch_padded_size = 0;              // The size of number of padded samples in the last batch
    size_t _num_padded_samples = 0;                  //! Number of samples that are padded in the last batch which would differ for each shard.
    bool _stick_to_shard = false;
    bool _pad_last_batch_repeated = false;
    Reader::Status generate_file_names();         // Function that would generate _file_names containing all the samples in the dataset
    void compute_start_and_end_idx_of_all_shards();     // Start Idx of all the Shards
>>>>>>> 30a3e0a8
    size_t get_dataset_size();                    // DataSet Size
    size_t actual_shard_size_without_padding();   // Actual Number of Files present in the shard (without padding)
    size_t largest_shard_size_without_padding();  // The size of the shard having largest files (without padding)
    //!< Used to advance to the next shard's data to increase the entropy of the data seen by the pipeline>
    void increment_shard_id();
};<|MERGE_RESOLUTION|>--- conflicted
+++ resolved
@@ -69,15 +69,9 @@
 
     size_t last_batch_padded_size() override;  // The size of the number of samples padded in the last batch
 
-<<<<<<< HEAD
-    std::string get_root_folder_path();  // Returns the root folder path
-
-    std::vector<std::string> get_file_paths_from_meta_data_reader();  // Returns the relative file path from the meta-data reader
-=======
     std::string get_root_folder_path() override;  // Returns the root folder path
 
     std::vector<std::string> get_file_paths_from_meta_data_reader() override;  // Returns the relative file path from the meta-data reader
->>>>>>> 30a3e0a8
    private:
     //! opens the folder containnig the images
     Reader::Status open_folder();
@@ -92,25 +86,13 @@
     FILE *_current_fPtr;
     unsigned _current_file_size;
     unsigned _shard_start_idx;
-<<<<<<< HEAD
-=======
     std::vector<unsigned> _shard_start_idx_vector, _shard_end_idx_vector;
->>>>>>> 30a3e0a8
     std::string _last_id;
     std::string _last_file_name, _last_file_path, _absolute_file_path;
     size_t _shard_id = 0;
     size_t _shard_count = 1;  // equivalent of batch size
-<<<<<<< HEAD
-    signed _shard_size = -1;
-    //!< _batch_count Defines the quantum count of the images to be read. It's usually equal to the user's batch size.
-    /// The loader will repeat images if necessary to be able to have images available in multiples of the load_batch_count,
-    /// for instance if there are 10 images in the dataset and _batch_count is 3, the loader repeats 2 images as if there are 12 images available.
-    size_t _batch_count = 1;
-    size_t _file_id = 0;
-=======
     int32_t _shard_size = -1;
     size_t _batch_size = 1;
->>>>>>> 30a3e0a8
     size_t _padded_samples = 0;
     bool _loop;
     bool _shuffle;
@@ -124,17 +106,6 @@
     void replicate_last_batch_to_pad_partial_shard();
     std::shared_ptr<MetaDataReader> _meta_data_reader = nullptr;
     //! Pair containing the last batch policy and pad_last_batch_repeated values for deciding what to do with last batch
-<<<<<<< HEAD
-    std::pair<RocalBatchPolicy, bool> _last_batch_info;  //  A std::pair object representing the Last Batch Policies in rocAL and the padding of the samples.
-                                                         //  first: Determines the handling of the last batch when the shard size is not divisible by the batch size. Check RocalLastBatchPolicy() enum for possible values.
-                                                         //  second: If set to True, pads the shards last batch by repeating the last sample's data (dummy data).
-    size_t _last_batch_padded_size = 0;                  // The size
-    size_t _num_padded_samples = 0;                      //! Number of samples that are padded in the last batch which would differ for each shard.
-    bool _stick_to_shard = false;
-    bool _pad_last_batch_repeated = false;
-    Reader::Status generate_file_names();         // Function that would generate _file_names containing all the samples in the dataset
-    size_t get_start_idx();                       // Start Idx of the Shard's Data
-=======
     ShardingInfo _last_batch_info = ShardingInfo();  // The members of ShardingInfo determines how the data is distributed among the shards and how the last batch is processed by the pipeline.
     size_t _last_batch_padded_size = 0;              // The size of number of padded samples in the last batch
     size_t _num_padded_samples = 0;                  //! Number of samples that are padded in the last batch which would differ for each shard.
@@ -142,7 +113,6 @@
     bool _pad_last_batch_repeated = false;
     Reader::Status generate_file_names();         // Function that would generate _file_names containing all the samples in the dataset
     void compute_start_and_end_idx_of_all_shards();     // Start Idx of all the Shards
->>>>>>> 30a3e0a8
     size_t get_dataset_size();                    // DataSet Size
     size_t actual_shard_size_without_padding();   // Actual Number of Files present in the shard (without padding)
     size_t largest_shard_size_without_padding();  // The size of the shard having largest files (without padding)
