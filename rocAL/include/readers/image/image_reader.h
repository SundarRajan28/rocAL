/*
Copyright (c) 2019 - 2023 Advanced Micro Devices, Inc. All rights reserved.

Permission is hereby granted, free of charge, to any person obtaining a copy
of this software and associated documentation files (the "Software"), to deal
in the Software without restriction, including without limitation the rights
to use, copy, modify, merge, publish, distribute, sublicense, and/or sell
copies of the Software, and to permit persons to whom the Software is
furnished to do so, subject to the following conditions:

The above copyright notice and this permission notice shall be included in
all copies or substantial portions of the Software.

THE SOFTWARE IS PROVIDED "AS IS", WITHOUT WARRANTY OF ANY KIND, EXPRESS OR
IMPLIED, INCLUDING BUT NOT LIMITED TO THE WARRANTIES OF MERCHANTABILITY,
FITNESS FOR A PARTICULAR PURPOSE AND NONINFRINGEMENT.  IN NO EVENT SHALL THE
AUTHORS OR COPYRIGHT HOLDERS BE LIABLE FOR ANY CLAIM, DAMAGES OR OTHER
LIABILITY, WHETHER IN AN ACTION OF CONTRACT, TORT OR OTHERWISE, ARISING FROM,
OUT OF OR IN CONNECTION WITH THE SOFTWARE OR THE USE OR OTHER DEALINGS IN
THE SOFTWARE.
*/

#pragma once
#include <map>
#include <string>
#include <tuple>
#include <vector>

#include <lmdb.h>
#include "meta_data_reader.h"
#include "video_properties.h"

#define CHECK_LMDB_RETURN_STATUS(status)                                                          \
    do {                                                                                          \
        if (status != MDB_SUCCESS)                                                                \
            THROW("LMDB error, " + std::string(__FILE__) + ":" + std::to_string(__LINE__) + " " + \
                  #status + ":" + std::string(mdb_strerror(status)));                             \
    } while (0)

enum class StorageType {
    FILE_SYSTEM = 0,
    TF_RECORD = 1,
    UNCOMPRESSED_BINARY_DATA = 2,  // experimental: added for supporting cifar10 data set
    CAFFE_LMDB_RECORD = 3,
    CAFFE2_LMDB_RECORD = 4,
    COCO_FILE_SYSTEM = 5,
    SEQUENCE_FILE_SYSTEM = 6,
    MXNET_RECORDIO = 7,
    VIDEO_FILE_SYSTEM = 8,
    EXTERNAL_FILE_SOURCE = 9,      // to support reading from external source
};

enum class ExternalSourceFileMode {
    FILENAME = 0,
    RAWDATA_COMPRESSED = 1,
    RAWDATA_UNCOMPRESSED = 2,
};

struct ReaderConfig {
    explicit ReaderConfig(StorageType type, std::string path = "", std::string json_path = "",
                          const std::map<std::string, std::string> feature_key_map = std::map<std::string, std::string>(),
                          bool shuffle = false, bool loop = false) : _type(type), _path(path), _json_path(json_path), _feature_key_map(feature_key_map), _shuffle(shuffle), _loop(loop) {}
    virtual StorageType type() { return _type; };
    void set_path(const std::string &path) { _path = path; }
    void set_shard_id(size_t shard_id) { _shard_id = shard_id; }
    void set_shard_count(size_t shard_count) { _shard_count = shard_count; }
    void set_cpu_num_threads(size_t cpu_num_threads) { _cpu_num_threads = cpu_num_threads; }
    void set_json_path(const std::string &json_path) { _json_path = json_path; }
    /// \param read_batch_count Tells the reader it needs to read the images in multiples of load_batch_count. If available images not divisible to load_batch_count,
    /// the reader will repeat images to make available images an even multiple of this load_batch_count
    void set_batch_count(size_t read_batch_count) { _batch_count = read_batch_count; }
    /// \param loop if True the reader's available images still the same no matter how many images have been read
    bool shuffle() { return _shuffle; }
    bool loop() { return _loop; }
    void set_shuffle(bool shuffle) { _shuffle = shuffle; }
    void set_loop(bool loop) { _loop = loop; }
    void set_meta_data_reader(std::shared_ptr<MetaDataReader> meta_data_reader) { _meta_data_reader = meta_data_reader; }
    void set_sequence_length(unsigned sequence_length) { _sequence_length = sequence_length; }
    void set_frame_step(unsigned step) { _sequence_frame_step = step; }
    void set_frame_stride(unsigned stride) { _sequence_frame_stride = stride; }
    void set_external_filemode(ExternalSourceFileMode mode) { _file_mode = mode; }
    size_t get_shard_count() { return _shard_count; }
    size_t get_shard_id() { return _shard_id; }
    size_t get_cpu_num_threads() { return _cpu_num_threads; }
    size_t get_batch_size() { return _batch_count; }
    size_t get_sequence_length() { return _sequence_length; }
    size_t get_frame_step() { return _sequence_frame_step; }
    size_t get_frame_stride() { return _sequence_frame_stride; }
    std::string path() { return _path; }
#ifdef ROCAL_VIDEO
    void set_video_properties(VideoProperties video_prop) { _video_prop = video_prop; }
    VideoProperties get_video_properties() { return _video_prop; }
#endif
    std::string json_path() { return _json_path; }
    std::map<std::string, std::string> feature_key_map() { return _feature_key_map; }
    void set_file_prefix(const std::string &prefix) { _file_prefix = prefix; }
    std::string file_prefix() { return _file_prefix; }
    std::shared_ptr<MetaDataReader> meta_data_reader() { return _meta_data_reader; }
    ExternalSourceFileMode mode() { return _file_mode; }

   private:
    StorageType _type = StorageType::FILE_SYSTEM;
    std::string _path = "";
    std::string _json_path = "";
    std::map<std::string, std::string> _feature_key_map;
    size_t _shard_count = 1;
    size_t _shard_id = 0;
    size_t _cpu_num_threads = 1;
    size_t _batch_count = 1;      //!< The reader will repeat images if necessary to be able to have images in multiples of the _batch_count.
    size_t _sequence_length = 1;  // Video reader module sequence length
    size_t _sequence_frame_step;
    size_t _sequence_frame_stride = 1;
    bool _shuffle = false;
    bool _loop = false;
    std::string _file_prefix = "";  //!< to read only files with prefix. supported only for cifar10_data_reader and tf_record_reader
    std::shared_ptr<MetaDataReader> _meta_data_reader = nullptr;
    ExternalSourceFileMode _file_mode = ExternalSourceFileMode::FILENAME;
#ifdef ROCAL_VIDEO
    VideoProperties _video_prop;
#endif
};

// MXNet image recordio struct - used to read the contents from the MXNet recordIO files.
struct ImageRecordIOHeader {
    uint32_t flag;        // flag of the header
    float label;          // label field that returns label of images
    uint64_t image_id[2]; /* unique image index
                           *  image_id[1] is always set to 0,
                           *  reserved for future purposes for 128bit id
                           *  image_id[0] is used to store image id
                           */
};

// ExternalSourceImageInfo struct - used to pass the image info needed for external source input.
struct ExternalSourceImageInfo {
    unsigned char* file_data;  // Pointer to the file data
    size_t file_read_size;     // Total file size
    int width;                 // Width of the image
    int height;                // Height of the image
    int channels;              // Number of image channels
    unsigned roi_width;        // ROI width of the image
    unsigned roi_height;       // ROI height of the image
};

class Reader {
   public:
    enum class Status {
        OK = 0
    };

    // TODO: change method names to open_next, read_next , ...

    //! Initializes the resource which it's spec is defined by the desc argument
    /*!
     \param desc description of the resource infor. It's exact fields are defind by the derived class.
     \return status of the being able to locate the resource pointed to by the desc
    */
    virtual Status initialize(ReaderConfig desc) = 0;
    //! Reads the next resource item
    /*!
     \param buf User's provided buffer to receive the loaded items
     \return Size of the loaded resource
    */

    //! Opens the next item and returns it's size
    /*!
     \return Size of the item, if 0 failed to access it
    */
    virtual size_t open() = 0;

    //! Copies the data of the opened item to the buf
    virtual size_t read_data(unsigned char *buf, size_t read_size) = 0;

    //! Closes the opened item
    virtual int close() = 0;

    //! Starts reading from the first item in the resource
    virtual void reset() = 0;

    //! Returns the name/identifier of the last item opened in this resource
    virtual std::string id() = 0;
    //! Returns the number of items remained in this resource
    virtual unsigned count_items() = 0;

<<<<<<< HEAD
=======
    //! Feeds file names as an external_source into the reader
    virtual void feed_file_names(const std::vector<std::string> &file_names, size_t num_images, bool eos = false){THROW("Not Supported")};

    //! Used for feeding raw data into the reader (mode specified compressed jpegs or raw)
    virtual void feed_data(const std::vector<unsigned char *> &images, const std::vector<size_t> &image_size, ExternalSourceFileMode mode, bool eos = false, const std::vector<unsigned> roi_width = {}, const std::vector<unsigned> roi_height = {}, int width = 0, int height = 0, int channels = 0){THROW("Not Supported")};
>>>>>>> f1cb0d55

    virtual ~Reader() = default;
};<|MERGE_RESOLUTION|>--- conflicted
+++ resolved
@@ -131,16 +131,6 @@
                            */
 };
 
-// ExternalSourceImageInfo struct - used to pass the image info needed for external source input.
-struct ExternalSourceImageInfo {
-    unsigned char* file_data;  // Pointer to the file data
-    size_t file_read_size;     // Total file size
-    int width;                 // Width of the image
-    int height;                // Height of the image
-    int channels;              // Number of image channels
-    unsigned roi_width;        // ROI width of the image
-    unsigned roi_height;       // ROI height of the image
-};
 
 class Reader {
    public:
@@ -182,14 +172,5 @@
     //! Returns the number of items remained in this resource
     virtual unsigned count_items() = 0;
 
-<<<<<<< HEAD
-=======
-    //! Feeds file names as an external_source into the reader
-    virtual void feed_file_names(const std::vector<std::string> &file_names, size_t num_images, bool eos = false){THROW("Not Supported")};
-
-    //! Used for feeding raw data into the reader (mode specified compressed jpegs or raw)
-    virtual void feed_data(const std::vector<unsigned char *> &images, const std::vector<size_t> &image_size, ExternalSourceFileMode mode, bool eos = false, const std::vector<unsigned> roi_width = {}, const std::vector<unsigned> roi_height = {}, int width = 0, int height = 0, int channels = 0){THROW("Not Supported")};
->>>>>>> f1cb0d55
-
     virtual ~Reader() = default;
 };