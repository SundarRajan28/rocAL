--- conflicted
+++ resolved
@@ -150,13 +150,9 @@
     std::string _file_list_path;  //!< to read only files present in the file list
     std::shared_ptr<MetaDataReader> _meta_data_reader = nullptr;
     ExternalSourceFileMode _file_mode = ExternalSourceFileMode::NONE;
-<<<<<<< HEAD
-    std::pair<RocalBatchPolicy, bool> _last_batch_info = {RocalBatchPolicy::FILL, true};
+    ShardingInfo _sharding_info;
     std::vector<std::string> _files;
     unsigned _seed = 0;
-=======
-    ShardingInfo _sharding_info;
->>>>>>> e2a55b4b
 #ifdef ROCAL_VIDEO
     VideoProperties _video_prop;
 #endif
