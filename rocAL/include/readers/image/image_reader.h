/*
Copyright (c) 2019 - 2023 Advanced Micro Devices, Inc. All rights reserved.

Permission is hereby granted, free of charge, to any person obtaining a copy
of this software and associated documentation files (the "Software"), to deal
in the Software without restriction, including without limitation the rights
to use, copy, modify, merge, publish, distribute, sublicense, and/or sell
copies of the Software, and to permit persons to whom the Software is
furnished to do so, subject to the following conditions:

The above copyright notice and this permission notice shall be included in
all copies or substantial portions of the Software.

THE SOFTWARE IS PROVIDED "AS IS", WITHOUT WARRANTY OF ANY KIND, EXPRESS OR
IMPLIED, INCLUDING BUT NOT LIMITED TO THE WARRANTIES OF MERCHANTABILITY,
FITNESS FOR A PARTICULAR PURPOSE AND NONINFRINGEMENT.  IN NO EVENT SHALL THE
AUTHORS OR COPYRIGHT HOLDERS BE LIABLE FOR ANY CLAIM, DAMAGES OR OTHER
LIABILITY, WHETHER IN AN ACTION OF CONTRACT, TORT OR OTHERWISE, ARISING FROM,
OUT OF OR IN CONNECTION WITH THE SOFTWARE OR THE USE OR OTHER DEALINGS IN
THE SOFTWARE.
*/

#pragma once
#include <map>
#include <string>
#include <tuple>
#include <vector>

#include <lmdb.h>
#include "meta_data/meta_data_reader.h"
#include "readers/video/video_properties.h"
#include "pipeline/tensor.h"

#define CHECK_LMDB_RETURN_STATUS(status)                                                          \
    do {                                                                                          \
        if (status != MDB_SUCCESS)                                                                \
            THROW("LMDB error, " + std::string(__FILE__) + ":" + std::to_string(__LINE__) + " " + \
                  #status + ":" + std::string(mdb_strerror(status)));                             \
    } while (0)

enum class StorageType {
    FILE_SYSTEM = 0,
    TF_RECORD = 1,
    UNCOMPRESSED_BINARY_DATA = 2,  // experimental: added for supporting cifar10 data set
    CAFFE_LMDB_RECORD = 3,
    CAFFE2_LMDB_RECORD = 4,
    COCO_FILE_SYSTEM = 5,
    SEQUENCE_FILE_SYSTEM = 6,
    MXNET_RECORDIO = 7,
    VIDEO_FILE_SYSTEM = 8,
    EXTERNAL_FILE_SOURCE = 9,      // to support reading from external source
    NUMPY_DATA = 10
};

enum class ExternalSourceFileMode {
    FILENAME = 0,
    RAWDATA_COMPRESSED = 1,
    RAWDATA_UNCOMPRESSED = 2,
    NONE = 3,
};

struct ShardingInfo {
    RocalBatchPolicy last_batch_policy;
    bool pad_last_batch_repeated;
    bool stick_to_shard;
    int32_t shard_size;

    // Constructor with default values
    ShardingInfo()
        : last_batch_policy(RocalBatchPolicy::FILL),
          pad_last_batch_repeated(false),
          stick_to_shard(true),
          shard_size(-1) {}

    // Parameterized constructor
    ShardingInfo(RocalBatchPolicy policy, bool pad_repeated, bool stick, int32_t size)
        : last_batch_policy(policy),
          pad_last_batch_repeated(pad_repeated),
          stick_to_shard(stick),
          shard_size(size) {}
};

struct ReaderConfig {
    explicit ReaderConfig(StorageType type, std::string path = "", std::string json_path = "",
                          const std::map<std::string, std::string> feature_key_map = std::map<std::string, std::string>(),
                          bool shuffle = false, bool loop = false) : _type(type), _path(path), _json_path(json_path), _feature_key_map(feature_key_map), _shuffle(shuffle), _loop(loop) {}
    virtual StorageType type() { return _type; };
    void set_path(const std::string &path) { _path = path; }
    void set_shard_id(size_t shard_id) { _shard_id = shard_id; }
    void set_shard_count(size_t shard_count) { _shard_count = shard_count; }
    void set_cpu_num_threads(size_t cpu_num_threads) { _cpu_num_threads = cpu_num_threads; }
    void set_json_path(const std::string &json_path) { _json_path = json_path; }
    /// \param read_batch_count Tells the reader it needs to read the images in multiples of load_batch_count. If available images not divisible to load_batch_count,
    /// the reader will repeat images to make available images an even multiple of this load_batch_count
    void set_batch_count(size_t read_batch_count) { _batch_count = read_batch_count; }
    /// \param loop if True the reader's available images still the same no matter how many images have been read
    bool shuffle() { return _shuffle; }
    bool loop() { return _loop; }
    void set_shuffle(bool shuffle) { _shuffle = shuffle; }
    void set_loop(bool loop) { _loop = loop; }
    void set_meta_data_reader(std::shared_ptr<MetaDataReader> meta_data_reader) { _meta_data_reader = meta_data_reader; }
    void set_sequence_length(unsigned sequence_length) { _sequence_length = sequence_length; }
    void set_frame_step(unsigned step) { _sequence_frame_step = step; }
    void set_frame_stride(unsigned stride) { _sequence_frame_stride = stride; }
    void set_external_filemode(ExternalSourceFileMode mode) { _file_mode = mode; }
<<<<<<< HEAD
    void set_stick_to_shard(bool stick_to_shard) { _stick_to_shard = stick_to_shard; }
    void set_shard_size(signed shard_size) { _shard_size = shard_size; }
    void set_last_batch_policy(std::pair<RocalBatchPolicy, bool> last_batch_info) {
        _last_batch_info = last_batch_info;
=======
    void set_sharding_info(const ShardingInfo& sharding_info) {
        _sharding_info = sharding_info;
>>>>>>> 30a3e0a8
    }
    size_t get_shard_count() { return _shard_count; }
    size_t get_shard_id() { return _shard_id; }
    size_t get_cpu_num_threads() { return _cpu_num_threads; }
    size_t get_batch_size() { return _batch_count; }
    size_t get_sequence_length() { return _sequence_length; }
    size_t get_frame_step() { return _sequence_frame_step; }
    size_t get_frame_stride() { return _sequence_frame_stride; }
    std::string path() { return _path; }
#ifdef ROCAL_VIDEO
    void set_video_properties(VideoProperties video_prop) { _video_prop = video_prop; }
    VideoProperties get_video_properties() { return _video_prop; }
#endif
    std::string json_path() { return _json_path; }
    std::map<std::string, std::string> feature_key_map() { return _feature_key_map; }
    void set_file_prefix(const std::string &prefix) { _file_prefix = prefix; }
    std::string file_prefix() { return _file_prefix; }
    void set_file_list_path(const std::string &file_list_path) { _file_list_path = file_list_path; }
    std::string file_list_path() { return _file_list_path; }
    std::shared_ptr<MetaDataReader> meta_data_reader() { return _meta_data_reader; }
    ExternalSourceFileMode mode() { return _file_mode; }
<<<<<<< HEAD
    bool get_stick_to_shard() { return _stick_to_shard; }
    signed get_shard_size() { return _shard_size; }
    std::pair<RocalBatchPolicy, bool> get_last_batch_policy() { return _last_batch_info; }
=======
    const ShardingInfo& get_sharding_info() { return _sharding_info; }
>>>>>>> 30a3e0a8

   private:
    StorageType _type = StorageType::FILE_SYSTEM;
    std::string _path = "";
    std::string _json_path = "";
    std::map<std::string, std::string> _feature_key_map;
    size_t _shard_count = 1;
    size_t _shard_id = 0;
    size_t _cpu_num_threads = 1;
    size_t _batch_count = 1;      //!< The reader will repeat images if necessary to be able to have images in multiples of the _batch_count.
    size_t _sequence_length = 1;  // Video reader module sequence length
    size_t _sequence_frame_step;
    size_t _sequence_frame_stride = 1;
    bool _shuffle = false;
    bool _loop = false;
    std::string _file_prefix;  //!< to read only files with prefix. supported only for cifar10_data_reader and tf_record_reader
    std::string _file_list_path;  //!< to read only files present in the file list
    std::shared_ptr<MetaDataReader> _meta_data_reader = nullptr;
    ExternalSourceFileMode _file_mode = ExternalSourceFileMode::NONE;
<<<<<<< HEAD
    bool _stick_to_shard = true; //!< This bool variables tell if the samples from the same shard will be maintained in next epoch if true (or) will be taken from next epoch in a round robin fashion if false
    signed _shard_size = -1; //!< The size of the shard for an iterator. Tells when the 
    std::pair<RocalBatchPolicy, bool> _last_batch_info = {RocalBatchPolicy::FILL, true};
=======
    ShardingInfo _sharding_info;
>>>>>>> 30a3e0a8
#ifdef ROCAL_VIDEO
    VideoProperties _video_prop;
#endif
};

// MXNet image recordio struct - used to read the contents from the MXNet recordIO files.
struct ImageRecordIOHeader {
    uint32_t flag;        // flag of the header
    float label;          // label field that returns label of images
    uint64_t image_id[2]; /* unique image index
                           *  image_id[1] is always set to 0,
                           *  reserved for future purposes for 128bit id
                           *  image_id[0] is used to store image id
                           */
};

struct NumpyHeaderData {
   public:
    std::vector<unsigned> array_shape;
    RocalTensorDataType type_info;
    bool fortran_order = false;
    int64_t data_offset = 0;

    RocalTensorDataType type() const { return type_info; };

    size_t size() const {
        size_t num_elements = 1;
        for (const auto &dim : array_shape)
            num_elements *= dim;
        return num_elements;
    };

    size_t nbytes() const { return tensor_data_size(type_info) * size(); }
    std::vector<unsigned> shape() const { return array_shape; }
};

class Reader {
   public:
    enum class Status {
        OK = 0
    };

    // TODO: change method names to open_next, read_next , ...

    //! Initializes the resource which it's spec is defined by the desc argument
    /*!
     \param desc description of the resource infor. It's exact fields are defind by the derived class.
     \return status of the being able to locate the resource pointed to by the desc
    */
    virtual Status initialize(ReaderConfig desc) = 0;
    //! Reads the next resource item
    /*!
     \param buf User's provided buffer to receive the loaded items
     \return Size of the loaded resource
    */

    //! Opens the next item and returns it's size
    /*!
     \return Size of the item, if 0 failed to access it
    */
    virtual size_t open() = 0;

    //! Copies the data of the opened item to the buf
    virtual size_t read_data(unsigned char *buf, size_t read_size) = 0;

    virtual const NumpyHeaderData get_numpy_header_data() { return {}; }

    virtual size_t read_numpy_data(void *buf, size_t read_size, std::vector<size_t> max_shape) { return 0; }

    //! Closes the opened item
    virtual int close() = 0;

    //! Starts reading from the first item in the resource
    virtual void reset() = 0;

    //! Returns the name/identifier of the last item opened in this resource
    virtual std::string id() = 0;
    //! Returns the number of items remained in this resource

     //! Returns the path of the last item opened in this resource
    virtual const std::string file_path() { THROW("File path is not set by the reader") }

    virtual unsigned count_items() = 0;

    virtual ~Reader() = default;

    virtual std::string get_root_folder_path() { return {}; }

    virtual std::vector<std::string> get_file_paths_from_meta_data_reader() { return {}; }
<<<<<<< HEAD
=======

>>>>>>> 30a3e0a8
    //! Returns the number of images in the last batch
    virtual size_t last_batch_padded_size() { return 0; }
};<|MERGE_RESOLUTION|>--- conflicted
+++ resolved
@@ -103,15 +103,8 @@
     void set_frame_step(unsigned step) { _sequence_frame_step = step; }
     void set_frame_stride(unsigned stride) { _sequence_frame_stride = stride; }
     void set_external_filemode(ExternalSourceFileMode mode) { _file_mode = mode; }
-<<<<<<< HEAD
-    void set_stick_to_shard(bool stick_to_shard) { _stick_to_shard = stick_to_shard; }
-    void set_shard_size(signed shard_size) { _shard_size = shard_size; }
-    void set_last_batch_policy(std::pair<RocalBatchPolicy, bool> last_batch_info) {
-        _last_batch_info = last_batch_info;
-=======
     void set_sharding_info(const ShardingInfo& sharding_info) {
         _sharding_info = sharding_info;
->>>>>>> 30a3e0a8
     }
     size_t get_shard_count() { return _shard_count; }
     size_t get_shard_id() { return _shard_id; }
@@ -133,13 +126,7 @@
     std::string file_list_path() { return _file_list_path; }
     std::shared_ptr<MetaDataReader> meta_data_reader() { return _meta_data_reader; }
     ExternalSourceFileMode mode() { return _file_mode; }
-<<<<<<< HEAD
-    bool get_stick_to_shard() { return _stick_to_shard; }
-    signed get_shard_size() { return _shard_size; }
-    std::pair<RocalBatchPolicy, bool> get_last_batch_policy() { return _last_batch_info; }
-=======
     const ShardingInfo& get_sharding_info() { return _sharding_info; }
->>>>>>> 30a3e0a8
 
    private:
     StorageType _type = StorageType::FILE_SYSTEM;
@@ -159,13 +146,7 @@
     std::string _file_list_path;  //!< to read only files present in the file list
     std::shared_ptr<MetaDataReader> _meta_data_reader = nullptr;
     ExternalSourceFileMode _file_mode = ExternalSourceFileMode::NONE;
-<<<<<<< HEAD
-    bool _stick_to_shard = true; //!< This bool variables tell if the samples from the same shard will be maintained in next epoch if true (or) will be taken from next epoch in a round robin fashion if false
-    signed _shard_size = -1; //!< The size of the shard for an iterator. Tells when the 
-    std::pair<RocalBatchPolicy, bool> _last_batch_info = {RocalBatchPolicy::FILL, true};
-=======
     ShardingInfo _sharding_info;
->>>>>>> 30a3e0a8
 #ifdef ROCAL_VIDEO
     VideoProperties _video_prop;
 #endif
@@ -255,10 +236,7 @@
     virtual std::string get_root_folder_path() { return {}; }
 
     virtual std::vector<std::string> get_file_paths_from_meta_data_reader() { return {}; }
-<<<<<<< HEAD
-=======
-
->>>>>>> 30a3e0a8
+
     //! Returns the number of images in the last batch
     virtual size_t last_batch_padded_size() { return 0; }
 };