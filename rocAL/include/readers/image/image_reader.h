/*
Copyright (c) 2019 - 2023 Advanced Micro Devices, Inc. All rights reserved.

Permission is hereby granted, free of charge, to any person obtaining a copy
of this software and associated documentation files (the "Software"), to deal
in the Software without restriction, including without limitation the rights
to use, copy, modify, merge, publish, distribute, sublicense, and/or sell
copies of the Software, and to permit persons to whom the Software is
furnished to do so, subject to the following conditions:

The above copyright notice and this permission notice shall be included in
all copies or substantial portions of the Software.

THE SOFTWARE IS PROVIDED "AS IS", WITHOUT WARRANTY OF ANY KIND, EXPRESS OR
IMPLIED, INCLUDING BUT NOT LIMITED TO THE WARRANTIES OF MERCHANTABILITY,
FITNESS FOR A PARTICULAR PURPOSE AND NONINFRINGEMENT.  IN NO EVENT SHALL THE
AUTHORS OR COPYRIGHT HOLDERS BE LIABLE FOR ANY CLAIM, DAMAGES OR OTHER
LIABILITY, WHETHER IN AN ACTION OF CONTRACT, TORT OR OTHERWISE, ARISING FROM,
OUT OF OR IN CONNECTION WITH THE SOFTWARE OR THE USE OR OTHER DEALINGS IN
THE SOFTWARE.
*/

#pragma once
#include <map>
#include <string>
#include <tuple>
#include <vector>

#include <lmdb.h>
<<<<<<< HEAD
#include "meta_data_reader.h"
#include "video_properties.h"
#include "tensor.h"
=======
#include "meta_data/meta_data_reader.h"
#include "readers/video/video_properties.h"
#include "pipeline/tensor.h"
>>>>>>> cc531798

#define CHECK_LMDB_RETURN_STATUS(status)                                                          \
    do {                                                                                          \
        if (status != MDB_SUCCESS)                                                                \
            THROW("LMDB error, " + std::string(__FILE__) + ":" + std::to_string(__LINE__) + " " + \
                  #status + ":" + std::string(mdb_strerror(status)));                             \
    } while (0)

enum class StorageType {
    FILE_SYSTEM = 0,
    TF_RECORD = 1,
    UNCOMPRESSED_BINARY_DATA = 2,  // experimental: added for supporting cifar10 data set
    CAFFE_LMDB_RECORD = 3,
    CAFFE2_LMDB_RECORD = 4,
    COCO_FILE_SYSTEM = 5,
<<<<<<< HEAD
    MXNET_RECORDIO = 6,
    VIDEO_FILE_SYSTEM = 7,
    SEQUENCE_FILE_SYSTEM = 8,
    NUMPY_DATA = 9
=======
    SEQUENCE_FILE_SYSTEM = 6,
    MXNET_RECORDIO = 7,
    VIDEO_FILE_SYSTEM = 8,
    EXTERNAL_FILE_SOURCE = 9,      // to support reading from external source
    NUMPY_DATA = 10
};

enum class ExternalSourceFileMode {
    FILENAME = 0,
    RAWDATA_COMPRESSED = 1,
    RAWDATA_UNCOMPRESSED = 2,
    NONE = 3,
>>>>>>> cc531798
};

struct ReaderConfig {
    explicit ReaderConfig(StorageType type, std::string path = "", std::string json_path = "",
                          const std::map<std::string, std::string> feature_key_map = std::map<std::string, std::string>(),
                          bool shuffle = false, bool loop = false) : _type(type), _path(path), _json_path(json_path), _feature_key_map(feature_key_map), _shuffle(shuffle), _loop(loop) {}
    virtual StorageType type() { return _type; };
    void set_path(const std::string &path) { _path = path; }
    void set_shard_id(size_t shard_id) { _shard_id = shard_id; }
    void set_shard_count(size_t shard_count) { _shard_count = shard_count; }
    void set_cpu_num_threads(size_t cpu_num_threads) { _cpu_num_threads = cpu_num_threads; }
    void set_json_path(const std::string &json_path) { _json_path = json_path; }
    /// \param read_batch_count Tells the reader it needs to read the images in multiples of load_batch_count. If available images not divisible to load_batch_count,
    /// the reader will repeat images to make available images an even multiple of this load_batch_count
    void set_batch_count(size_t read_batch_count) { _batch_count = read_batch_count; }
    /// \param loop if True the reader's available images still the same no matter how many images have been read
    bool shuffle() { return _shuffle; }
    bool loop() { return _loop; }
    void set_shuffle(bool shuffle) { _shuffle = shuffle; }
    void set_loop(bool loop) { _loop = loop; }
    void set_meta_data_reader(std::shared_ptr<MetaDataReader> meta_data_reader) { _meta_data_reader = meta_data_reader; }
    void set_sequence_length(unsigned sequence_length) { _sequence_length = sequence_length; }
    void set_frame_step(unsigned step) { _sequence_frame_step = step; }
    void set_frame_stride(unsigned stride) { _sequence_frame_stride = stride; }
<<<<<<< HEAD
    void set_files(const std::vector<std::string> &files) { _files = files; }
    void set_seed(unsigned seed) { _seed = seed; }
=======
    void set_external_filemode(ExternalSourceFileMode mode) { _file_mode = mode; }
    void set_stick_to_shard(bool stick_to_shard) { _stick_to_shard = stick_to_shard; }
    void set_shard_size(signed shard_size) { _shard_size = shard_size; }
    void set_last_batch_policy(std::pair<RocalBatchPolicy, bool> last_batch_info) {
        _last_batch_info = last_batch_info;
    }
>>>>>>> cc531798
    size_t get_shard_count() { return _shard_count; }
    size_t get_shard_id() { return _shard_id; }
    size_t get_cpu_num_threads() { return _cpu_num_threads; }
    size_t get_batch_size() { return _batch_count; }
    size_t get_sequence_length() { return _sequence_length; }
    size_t get_frame_step() { return _sequence_frame_step; }
    size_t get_frame_stride() { return _sequence_frame_stride; }
    std::vector<std::string> get_files() { return _files; }
    std::string path() { return _path; }
    unsigned seed() { return _seed; }
#ifdef ROCAL_VIDEO
    void set_video_properties(VideoProperties video_prop) { _video_prop = video_prop; }
    VideoProperties get_video_properties() { return _video_prop; }
#endif
    std::string json_path() { return _json_path; }
    std::map<std::string, std::string> feature_key_map() { return _feature_key_map; }
    void set_file_prefix(const std::string &prefix) { _file_prefix = prefix; }
    std::string file_prefix() { return _file_prefix; }
    void set_file_list_path(const std::string &file_list_path) { _file_list_path = file_list_path; }
    std::string file_list_path() { return _file_list_path; }
    std::shared_ptr<MetaDataReader> meta_data_reader() { return _meta_data_reader; }
    ExternalSourceFileMode mode() { return _file_mode; }
    bool get_stick_to_shard() { return _stick_to_shard; }
    signed get_shard_size() { return _shard_size; }
    std::pair<RocalBatchPolicy, bool> get_last_batch_policy() { return _last_batch_info; }

   private:
    StorageType _type = StorageType::FILE_SYSTEM;
    std::string _path = "";
    std::string _json_path = "";
    std::map<std::string, std::string> _feature_key_map;
    size_t _shard_count = 1;
    size_t _shard_id = 0;
    size_t _cpu_num_threads = 1;
    size_t _batch_count = 1;      //!< The reader will repeat images if necessary to be able to have images in multiples of the _batch_count.
    size_t _sequence_length = 1;  // Video reader module sequence length
    size_t _sequence_frame_step;
    size_t _sequence_frame_stride = 1;
    bool _shuffle = false;
    bool _loop = false;
    std::string _file_prefix;  //!< to read only files with prefix. supported only for cifar10_data_reader and tf_record_reader
    std::string _file_list_path;  //!< to read only files present in the file list
    std::shared_ptr<MetaDataReader> _meta_data_reader = nullptr;
<<<<<<< HEAD
    std::vector<std::string> _files;
    unsigned _seed = 0;
=======
    ExternalSourceFileMode _file_mode = ExternalSourceFileMode::NONE;
    bool _stick_to_shard = true; //!< This bool variables tell if the samples from the same shard will be maintained in next epoch if true (or) will be taken from next epoch in a round robin fashion if false
    signed _shard_size = -1; //!< The size of the shard for an iterator. Tells when the 
    std::pair<RocalBatchPolicy, bool> _last_batch_info = {RocalBatchPolicy::FILL, true};
>>>>>>> cc531798
#ifdef ROCAL_VIDEO
    VideoProperties _video_prop;
#endif
};

// MXNet image recordio struct - used to read the contents from the MXNet recordIO files.
struct ImageRecordIOHeader {
    uint32_t flag;        // flag of the header
    float label;          // label field that returns label of images
    uint64_t image_id[2]; /* unique image index
                           *  image_id[1] is always set to 0,
                           *  reserved for future purposes for 128bit id
                           *  image_id[0] is used to store image id
                           */
};

struct NumpyHeaderData {
<<<<<<< HEAD
    public:
    std::vector<unsigned> _shape;
    RocalTensorDataType _type_info;
    bool _fortran_order = false;
    int64_t _data_offset = 0;

    RocalTensorDataType type() const { return _type_info; };

    size_t size() const {
        size_t num_elements = 1;
        for (const auto& dim: _shape)
=======
   public:
    std::vector<unsigned> array_shape;
    RocalTensorDataType type_info;
    bool fortran_order = false;
    int64_t data_offset = 0;

    RocalTensorDataType type() const { return type_info; };

    size_t size() const {
        size_t num_elements = 1;
        for (const auto &dim : array_shape)
>>>>>>> cc531798
            num_elements *= dim;
        return num_elements;
    };

<<<<<<< HEAD
    size_t nbytes() const { return tensor_data_size(_type_info) * size(); }
    std::vector<unsigned> shape() const { return _shape; }
=======
    size_t nbytes() const { return tensor_data_size(type_info) * size(); }
    std::vector<unsigned> shape() const { return array_shape; }
>>>>>>> cc531798
};

class Reader {
   public:
    enum class Status {
        OK = 0
    };

    // TODO: change method names to open_next, read_next , ...

    //! Initializes the resource which it's spec is defined by the desc argument
    /*!
     \param desc description of the resource infor. It's exact fields are defind by the derived class.
     \return status of the being able to locate the resource pointed to by the desc
    */
    virtual Status initialize(ReaderConfig desc) = 0;
    //! Reads the next resource item
    /*!
     \param buf User's provided buffer to receive the loaded items
     \return Size of the loaded resource
    */

    //! Opens the next item and returns it's size
    /*!
     \return Size of the item, if 0 failed to access it
    */
    virtual size_t open() = 0;

    //! Copies the data of the opened item to the buf
    virtual size_t read_data(unsigned char *buf, size_t read_size) = 0;

    virtual const NumpyHeaderData get_numpy_header_data() { return {}; }

    virtual size_t read_numpy_data(void *buf, size_t read_size, std::vector<size_t> max_shape) { return 0; }

    //! Closes the opened item
    virtual int close() = 0;

    //! Starts reading from the first item in the resource
    virtual void reset() = 0;

    //! Returns the name/identifier of the last item opened in this resource
    virtual std::string id() = 0;
    //! Returns the number of items remained in this resource

     //! Returns the path of the last item opened in this resource
    virtual const std::string file_path() { THROW("File path is not set by the reader") }

    virtual unsigned count_items() = 0;

    virtual ~Reader() = default;

    virtual std::string get_root_folder_path() { return {}; }

    virtual std::vector<std::string> get_file_paths_from_meta_data_reader() { return {}; }
    //! Returns the number of images in the last batch
    virtual size_t last_batch_padded_size() { return 0; }
};<|MERGE_RESOLUTION|>--- conflicted
+++ resolved
@@ -27,15 +27,9 @@
 #include <vector>
 
 #include <lmdb.h>
-<<<<<<< HEAD
-#include "meta_data_reader.h"
-#include "video_properties.h"
-#include "tensor.h"
-=======
 #include "meta_data/meta_data_reader.h"
 #include "readers/video/video_properties.h"
 #include "pipeline/tensor.h"
->>>>>>> cc531798
 
 #define CHECK_LMDB_RETURN_STATUS(status)                                                          \
     do {                                                                                          \
@@ -51,12 +45,6 @@
     CAFFE_LMDB_RECORD = 3,
     CAFFE2_LMDB_RECORD = 4,
     COCO_FILE_SYSTEM = 5,
-<<<<<<< HEAD
-    MXNET_RECORDIO = 6,
-    VIDEO_FILE_SYSTEM = 7,
-    SEQUENCE_FILE_SYSTEM = 8,
-    NUMPY_DATA = 9
-=======
     SEQUENCE_FILE_SYSTEM = 6,
     MXNET_RECORDIO = 7,
     VIDEO_FILE_SYSTEM = 8,
@@ -69,7 +57,6 @@
     RAWDATA_COMPRESSED = 1,
     RAWDATA_UNCOMPRESSED = 2,
     NONE = 3,
->>>>>>> cc531798
 };
 
 struct ReaderConfig {
@@ -94,17 +81,14 @@
     void set_sequence_length(unsigned sequence_length) { _sequence_length = sequence_length; }
     void set_frame_step(unsigned step) { _sequence_frame_step = step; }
     void set_frame_stride(unsigned stride) { _sequence_frame_stride = stride; }
-<<<<<<< HEAD
-    void set_files(const std::vector<std::string> &files) { _files = files; }
-    void set_seed(unsigned seed) { _seed = seed; }
-=======
     void set_external_filemode(ExternalSourceFileMode mode) { _file_mode = mode; }
     void set_stick_to_shard(bool stick_to_shard) { _stick_to_shard = stick_to_shard; }
     void set_shard_size(signed shard_size) { _shard_size = shard_size; }
     void set_last_batch_policy(std::pair<RocalBatchPolicy, bool> last_batch_info) {
         _last_batch_info = last_batch_info;
     }
->>>>>>> cc531798
+    void set_files(const std::vector<std::string> &files) { _files = files; }
+    void set_seed(unsigned seed) { _seed = seed; }
     size_t get_shard_count() { return _shard_count; }
     size_t get_shard_id() { return _shard_id; }
     size_t get_cpu_num_threads() { return _cpu_num_threads; }
@@ -148,15 +132,12 @@
     std::string _file_prefix;  //!< to read only files with prefix. supported only for cifar10_data_reader and tf_record_reader
     std::string _file_list_path;  //!< to read only files present in the file list
     std::shared_ptr<MetaDataReader> _meta_data_reader = nullptr;
-<<<<<<< HEAD
-    std::vector<std::string> _files;
-    unsigned _seed = 0;
-=======
     ExternalSourceFileMode _file_mode = ExternalSourceFileMode::NONE;
     bool _stick_to_shard = true; //!< This bool variables tell if the samples from the same shard will be maintained in next epoch if true (or) will be taken from next epoch in a round robin fashion if false
     signed _shard_size = -1; //!< The size of the shard for an iterator. Tells when the 
     std::pair<RocalBatchPolicy, bool> _last_batch_info = {RocalBatchPolicy::FILL, true};
->>>>>>> cc531798
+    std::vector<std::string> _files;
+    unsigned _seed = 0;
 #ifdef ROCAL_VIDEO
     VideoProperties _video_prop;
 #endif
@@ -174,19 +155,6 @@
 };
 
 struct NumpyHeaderData {
-<<<<<<< HEAD
-    public:
-    std::vector<unsigned> _shape;
-    RocalTensorDataType _type_info;
-    bool _fortran_order = false;
-    int64_t _data_offset = 0;
-
-    RocalTensorDataType type() const { return _type_info; };
-
-    size_t size() const {
-        size_t num_elements = 1;
-        for (const auto& dim: _shape)
-=======
    public:
     std::vector<unsigned> array_shape;
     RocalTensorDataType type_info;
@@ -198,18 +166,12 @@
     size_t size() const {
         size_t num_elements = 1;
         for (const auto &dim : array_shape)
->>>>>>> cc531798
             num_elements *= dim;
         return num_elements;
     };
 
-<<<<<<< HEAD
-    size_t nbytes() const { return tensor_data_size(_type_info) * size(); }
-    std::vector<unsigned> shape() const { return _shape; }
-=======
     size_t nbytes() const { return tensor_data_size(type_info) * size(); }
     std::vector<unsigned> shape() const { return array_shape; }
->>>>>>> cc531798
 };
 
 class Reader {
