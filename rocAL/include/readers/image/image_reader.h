/*
Copyright (c) 2019 - 2023 Advanced Micro Devices, Inc. All rights reserved.

Permission is hereby granted, free of charge, to any person obtaining a copy
of this software and associated documentation files (the "Software"), to deal
in the Software without restriction, including without limitation the rights
to use, copy, modify, merge, publish, distribute, sublicense, and/or sell
copies of the Software, and to permit persons to whom the Software is
furnished to do so, subject to the following conditions:

The above copyright notice and this permission notice shall be included in
all copies or substantial portions of the Software.

THE SOFTWARE IS PROVIDED "AS IS", WITHOUT WARRANTY OF ANY KIND, EXPRESS OR
IMPLIED, INCLUDING BUT NOT LIMITED TO THE WARRANTIES OF MERCHANTABILITY,
FITNESS FOR A PARTICULAR PURPOSE AND NONINFRINGEMENT.  IN NO EVENT SHALL THE
AUTHORS OR COPYRIGHT HOLDERS BE LIABLE FOR ANY CLAIM, DAMAGES OR OTHER
LIABILITY, WHETHER IN AN ACTION OF CONTRACT, TORT OR OTHERWISE, ARISING FROM,
OUT OF OR IN CONNECTION WITH THE SOFTWARE OR THE USE OR OTHER DEALINGS IN
THE SOFTWARE.
*/

#pragma once
#include <map>
#include <string>
#include <tuple>
#include <vector>

#include <lmdb.h>
#include "meta_data/meta_data_reader.h"
#include "readers/video/video_properties.h"

#define CHECK_LMDB_RETURN_STATUS(status)                                                          \
    do {                                                                                          \
        if (status != MDB_SUCCESS)                                                                \
            THROW("LMDB error, " + std::string(__FILE__) + ":" + std::to_string(__LINE__) + " " + \
                  #status + ":" + std::string(mdb_strerror(status)));                             \
    } while (0)

enum class StorageType {
    FILE_SYSTEM = 0,
    TF_RECORD = 1,
    UNCOMPRESSED_BINARY_DATA = 2,  // experimental: added for supporting cifar10 data set
    CAFFE_LMDB_RECORD = 3,
    CAFFE2_LMDB_RECORD = 4,
    COCO_FILE_SYSTEM = 5,
    SEQUENCE_FILE_SYSTEM = 6,
    MXNET_RECORDIO = 7,
    VIDEO_FILE_SYSTEM = 8,
    EXTERNAL_FILE_SOURCE = 9,      // to support reading from external source
};

enum class ExternalSourceFileMode {
    FILENAME = 0,
    RAWDATA_COMPRESSED = 1,
    RAWDATA_UNCOMPRESSED = 2,
    NONE = 3,
};

struct ReaderConfig {
    explicit ReaderConfig(StorageType type, std::string path = "", std::string json_path = "",
                          const std::map<std::string, std::string> feature_key_map = std::map<std::string, std::string>(),
                          bool shuffle = false, bool loop = false) : _type(type), _path(path), _json_path(json_path), _feature_key_map(feature_key_map), _shuffle(shuffle), _loop(loop) {}
    virtual StorageType type() { return _type; };
    void set_path(const std::string &path) { _path = path; }
    void set_shard_id(size_t shard_id) { _shard_id = shard_id; }
    void set_shard_count(size_t shard_count) { _shard_count = shard_count; }
    void set_cpu_num_threads(size_t cpu_num_threads) { _cpu_num_threads = cpu_num_threads; }
    void set_json_path(const std::string &json_path) { _json_path = json_path; }
    /// \param read_batch_count Tells the reader it needs to read the images in multiples of load_batch_count. If available images not divisible to load_batch_count,
    /// the reader will repeat images to make available images an even multiple of this load_batch_count
    void set_batch_count(size_t read_batch_count) { _batch_count = read_batch_count; }
    /// \param loop if True the reader's available images still the same no matter how many images have been read
    bool shuffle() { return _shuffle; }
    bool loop() { return _loop; }
    void set_shuffle(bool shuffle) { _shuffle = shuffle; }
    void set_loop(bool loop) { _loop = loop; }
    void set_meta_data_reader(std::shared_ptr<MetaDataReader> meta_data_reader) { _meta_data_reader = meta_data_reader; }
    void set_sequence_length(unsigned sequence_length) { _sequence_length = sequence_length; }
    void set_frame_step(unsigned step) { _sequence_frame_step = step; }
    void set_frame_stride(unsigned stride) { _sequence_frame_stride = stride; }
    void set_external_filemode(ExternalSourceFileMode mode) { _file_mode = mode; }
    void set_last_batch_policy(RocalBatchPolicy last_batch_policy, bool last_batch_padded) {
        _last_batch_policy = last_batch_policy;
        _last_batch_padded = last_batch_padded;
    }
    void set_stick_to_shard(bool stick_to_shard) { _stick_to_shard = stick_to_shard; }
    void set_shard_size(signed shard_size) { _shard_size = shard_size; }
    size_t get_shard_count() { return _shard_count; }
    size_t get_shard_id() { return _shard_id; }
    size_t get_cpu_num_threads() { return _cpu_num_threads; }
    size_t get_batch_size() { return _batch_count; }
    size_t get_sequence_length() { return _sequence_length; }
    size_t get_frame_step() { return _sequence_frame_step; }
    size_t get_frame_stride() { return _sequence_frame_stride; }
    std::string path() { return _path; }
#ifdef ROCAL_VIDEO
    void set_video_properties(VideoProperties video_prop) { _video_prop = video_prop; }
    VideoProperties get_video_properties() { return _video_prop; }
#endif
    std::string json_path() { return _json_path; }
    std::map<std::string, std::string> feature_key_map() { return _feature_key_map; }
    void set_file_prefix(const std::string &prefix) { _file_prefix = prefix; }
    std::string file_prefix() { return _file_prefix; }
    void set_file_list_path(const std::string &file_list_path) { _file_list_path = file_list_path; }
    std::string file_list_path() { return _file_list_path; }
    std::shared_ptr<MetaDataReader> meta_data_reader() { return _meta_data_reader; }
    ExternalSourceFileMode mode() { return _file_mode; }
    std::pair<RocalBatchPolicy, bool> get_last_batch_policy() { return std::pair<RocalBatchPolicy, bool>(_last_batch_policy, _last_batch_padded); }
    bool get_stick_to_shard() { return _stick_to_shard; }
    signed get_shard_size() { return _shard_size; }

   private:
    StorageType _type = StorageType::FILE_SYSTEM;
    std::string _path = "";
    std::string _json_path = "";
    std::map<std::string, std::string> _feature_key_map;
    size_t _shard_count = 1;
    size_t _shard_id = 0;
    size_t _cpu_num_threads = 1;
    size_t _batch_count = 1;      //!< The reader will repeat images if necessary to be able to have images in multiples of the _batch_count.
    size_t _sequence_length = 1;  // Video reader module sequence length
    size_t _sequence_frame_step;
    size_t _sequence_frame_stride = 1;
    bool _shuffle = false;
    bool _loop = false;
    std::string _file_prefix = "";  //!< to read only files with prefix. supported only for cifar10_data_reader and tf_record_reader
    std::string _file_list_path = "";  //!< to read only files present in the file list
    std::shared_ptr<MetaDataReader> _meta_data_reader = nullptr;
    ExternalSourceFileMode _file_mode = ExternalSourceFileMode::NONE;
    RocalBatchPolicy _last_batch_policy = RocalBatchPolicy::FILL;
    bool _last_batch_padded = false;
    bool _stick_to_shard = false;
    signed _shard_size = -1;
#ifdef ROCAL_VIDEO
    VideoProperties _video_prop;
#endif
};

// MXNet image recordio struct - used to read the contents from the MXNet recordIO files.
struct ImageRecordIOHeader {
    uint32_t flag;        // flag of the header
    float label;          // label field that returns label of images
    uint64_t image_id[2]; /* unique image index
                           *  image_id[1] is always set to 0,
                           *  reserved for future purposes for 128bit id
                           *  image_id[0] is used to store image id
                           */
};


class Reader {
   public:
    enum class Status {
        OK = 0
    };

    // TODO: change method names to open_next, read_next , ...

    //! Initializes the resource which it's spec is defined by the desc argument
    /*!
     \param desc description of the resource infor. It's exact fields are defind by the derived class.
     \return status of the being able to locate the resource pointed to by the desc
    */
    virtual Status initialize(ReaderConfig desc) = 0;
    //! Reads the next resource item
    /*!
     \param buf User's provided buffer to receive the loaded items
     \return Size of the loaded resource
    */

    //! Opens the next item and returns it's size
    /*!
     \return Size of the item, if 0 failed to access it
    */
    virtual size_t open() = 0;

    //! Copies the data of the opened item to the buf
    virtual size_t read_data(unsigned char *buf, size_t read_size) = 0;

    //! Closes the opened item
    virtual int close() = 0;

    //! Starts reading from the first item in the resource
    virtual void reset() = 0;

    //! Returns the name/identifier of the last item opened in this resource
    virtual std::string id() = 0;
    //! Returns the number of items remained in this resource

<<<<<<< HEAD
    //! Returns the path of the last item opened in this resource
    virtual std::string file_path() { return {}; }
=======
     //! Returns the path of the last item opened in this resource
    virtual const std::string file_path() { THROW("File path is not set by the reader") }
>>>>>>> edf81adc

    virtual unsigned count_items() = 0;

    virtual ~Reader() = default;

    virtual size_t last_batch_padded_size() { return {}; }
};<|MERGE_RESOLUTION|>--- conflicted
+++ resolved
@@ -188,13 +188,8 @@
     virtual std::string id() = 0;
     //! Returns the number of items remained in this resource
 
-<<<<<<< HEAD
-    //! Returns the path of the last item opened in this resource
-    virtual std::string file_path() { return {}; }
-=======
      //! Returns the path of the last item opened in this resource
     virtual const std::string file_path() { THROW("File path is not set by the reader") }
->>>>>>> edf81adc
 
     virtual unsigned count_items() = 0;
 
