/*
Copyright (c) 2019 - 2023 Advanced Micro Devices, Inc. All rights reserved.

Permission is hereby granted, free of charge, to any person obtaining a copy
of this software and associated documentation files (the "Software"), to deal
in the Software without restriction, including without limitation the rights
to use, copy, modify, merge, publish, distribute, sublicense, and/or sell
copies of the Software, and to permit persons to whom the Software is
furnished to do so, subject to the following conditions:

The above copyright notice and this permission notice shall be included in
all copies or substantial portions of the Software.

THE SOFTWARE IS PROVIDED "AS IS", WITHOUT WARRANTY OF ANY KIND, EXPRESS OR
IMPLIED, INCLUDING BUT NOT LIMITED TO THE WARRANTIES OF MERCHANTABILITY,
FITNESS FOR A PARTICULAR PURPOSE AND NONINFRINGEMENT.  IN NO EVENT SHALL THE
AUTHORS OR COPYRIGHT HOLDERS BE LIABLE FOR ANY CLAIM, DAMAGES OR OTHER
LIABILITY, WHETHER IN AN ACTION OF CONTRACT, TORT OR OTHERWISE, ARISING FROM,
OUT OF OR IN CONNECTION WITH THE SOFTWARE OR THE USE OR OTHER DEALINGS IN
THE SOFTWARE.
*/

#pragma once
#include <map>
#include <string>
#include <tuple>
#include <vector>

#include <lmdb.h>
<<<<<<< HEAD
#include "meta_data_reader.h"
#include "video_properties.h"
#include "tensor.h"
=======
#include "meta_data/meta_data_reader.h"
#include "readers/video/video_properties.h"
>>>>>>> a5c8daef

#define CHECK_LMDB_RETURN_STATUS(status)                                                          \
    do {                                                                                          \
        if (status != MDB_SUCCESS)                                                                \
            THROW("LMDB error, " + std::string(__FILE__) + ":" + std::to_string(__LINE__) + " " + \
                  #status + ":" + std::string(mdb_strerror(status)));                             \
    } while (0)

enum class StorageType {
    FILE_SYSTEM = 0,
    TF_RECORD = 1,
    UNCOMPRESSED_BINARY_DATA = 2,  // experimental: added for supporting cifar10 data set
    CAFFE_LMDB_RECORD = 3,
    CAFFE2_LMDB_RECORD = 4,
    COCO_FILE_SYSTEM = 5,
<<<<<<< HEAD
    MXNET_RECORDIO = 6,
    VIDEO_FILE_SYSTEM = 7,
    SEQUENCE_FILE_SYSTEM = 8,
    NUMPY_DATA = 9
=======
    SEQUENCE_FILE_SYSTEM = 6,
    MXNET_RECORDIO = 7,
    VIDEO_FILE_SYSTEM = 8,
    EXTERNAL_FILE_SOURCE = 9,      // to support reading from external source
};

enum class ExternalSourceFileMode {
    FILENAME = 0,
    RAWDATA_COMPRESSED = 1,
    RAWDATA_UNCOMPRESSED = 2,
    NONE = 3,
>>>>>>> a5c8daef
};

struct ReaderConfig {
    explicit ReaderConfig(StorageType type, std::string path = "", std::string json_path = "",
                          const std::map<std::string, std::string> feature_key_map = std::map<std::string, std::string>(),
                          bool shuffle = false, bool loop = false) : _type(type), _path(path), _json_path(json_path), _feature_key_map(feature_key_map), _shuffle(shuffle), _loop(loop) {}
    virtual StorageType type() { return _type; };
    void set_path(const std::string &path) { _path = path; }
    void set_shard_id(size_t shard_id) { _shard_id = shard_id; }
    void set_shard_count(size_t shard_count) { _shard_count = shard_count; }
    void set_cpu_num_threads(size_t cpu_num_threads) { _cpu_num_threads = cpu_num_threads; }
    void set_json_path(const std::string &json_path) { _json_path = json_path; }
    /// \param read_batch_count Tells the reader it needs to read the images in multiples of load_batch_count. If available images not divisible to load_batch_count,
    /// the reader will repeat images to make available images an even multiple of this load_batch_count
    void set_batch_count(size_t read_batch_count) { _batch_count = read_batch_count; }
    /// \param loop if True the reader's available images still the same no matter how many images have been read
    bool shuffle() { return _shuffle; }
    bool loop() { return _loop; }
    void set_shuffle(bool shuffle) { _shuffle = shuffle; }
    void set_loop(bool loop) { _loop = loop; }
    void set_meta_data_reader(std::shared_ptr<MetaDataReader> meta_data_reader) { _meta_data_reader = meta_data_reader; }
    void set_sequence_length(unsigned sequence_length) { _sequence_length = sequence_length; }
    void set_frame_step(unsigned step) { _sequence_frame_step = step; }
    void set_frame_stride(unsigned stride) { _sequence_frame_stride = stride; }
<<<<<<< HEAD
    void set_files(const std::vector<std::string> &files) { _files = files; }
    void set_seed(unsigned seed) { _seed = seed; }
=======
    void set_external_filemode(ExternalSourceFileMode mode) { _file_mode = mode; }
    void set_last_batch_policy(std::pair<RocalBatchPolicy, bool> last_batch_info) {
        _last_batch_info = last_batch_info;
    }
>>>>>>> a5c8daef
    size_t get_shard_count() { return _shard_count; }
    size_t get_shard_id() { return _shard_id; }
    size_t get_cpu_num_threads() { return _cpu_num_threads; }
    size_t get_batch_size() { return _batch_count; }
    size_t get_sequence_length() { return _sequence_length; }
    size_t get_frame_step() { return _sequence_frame_step; }
    size_t get_frame_stride() { return _sequence_frame_stride; }
    std::vector<std::string> get_files() { return _files; }
    std::string path() { return _path; }
    unsigned seed() { return _seed; }
#ifdef ROCAL_VIDEO
    void set_video_properties(VideoProperties video_prop) { _video_prop = video_prop; }
    VideoProperties get_video_properties() { return _video_prop; }
#endif
    std::string json_path() { return _json_path; }
    std::map<std::string, std::string> feature_key_map() { return _feature_key_map; }
    void set_file_prefix(const std::string &prefix) { _file_prefix = prefix; }
    std::string file_prefix() { return _file_prefix; }
    std::shared_ptr<MetaDataReader> meta_data_reader() { return _meta_data_reader; }
    ExternalSourceFileMode mode() { return _file_mode; }
    std::pair<RocalBatchPolicy, bool> get_last_batch_policy() { return _last_batch_info; }

   private:
    StorageType _type = StorageType::FILE_SYSTEM;
    std::string _path = "";
    std::string _json_path = "";
    std::map<std::string, std::string> _feature_key_map;
    size_t _shard_count = 1;
    size_t _shard_id = 0;
    size_t _cpu_num_threads = 1;
    size_t _batch_count = 1;      //!< The reader will repeat images if necessary to be able to have images in multiples of the _batch_count.
    size_t _sequence_length = 1;  // Video reader module sequence length
    size_t _sequence_frame_step;
    size_t _sequence_frame_stride = 1;
    bool _shuffle = false;
    bool _loop = false;
    std::string _file_prefix = "";  //!< to read only files with prefix. supported only for cifar10_data_reader and tf_record_reader
    std::shared_ptr<MetaDataReader> _meta_data_reader = nullptr;
<<<<<<< HEAD
    std::vector<std::string> _files;
    unsigned _seed = 0;
=======
    ExternalSourceFileMode _file_mode = ExternalSourceFileMode::NONE;
    std::pair<RocalBatchPolicy, bool> _last_batch_info = {RocalBatchPolicy::FILL, true};
>>>>>>> a5c8daef
#ifdef ROCAL_VIDEO
    VideoProperties _video_prop;
#endif
};

// MXNet image recordio struct - used to read the contents from the MXNet recordIO files.
struct ImageRecordIOHeader {
    uint32_t flag;        // flag of the header
    float label;          // label field that returns label of images
    uint64_t image_id[2]; /* unique image index
                           *  image_id[1] is always set to 0,
                           *  reserved for future purposes for 128bit id
                           *  image_id[0] is used to store image id
                           */
};

<<<<<<< HEAD
struct NumpyHeaderData {
    public:
    std::vector<unsigned> _shape;
    RocalTensorDataType _type_info;
    bool _fortran_order = false;
    int64_t _data_offset = 0;

    RocalTensorDataType type() const { return _type_info; };

    size_t size() const {
        size_t num_elements = 1;
        for (const auto& dim: _shape)
            num_elements *= dim;
        return num_elements;
    };

    size_t nbytes() const { return tensor_data_size(_type_info) * size(); }
    std::vector<unsigned> shape() const { return _shape; }
};
=======
>>>>>>> a5c8daef

class Reader {
   public:
    enum class Status {
        OK = 0
    };

    // TODO: change method names to open_next, read_next , ...

    //! Initializes the resource which it's spec is defined by the desc argument
    /*!
     \param desc description of the resource infor. It's exact fields are defind by the derived class.
     \return status of the being able to locate the resource pointed to by the desc
    */
    virtual Status initialize(ReaderConfig desc) = 0;
    //! Reads the next resource item
    /*!
     \param buf User's provided buffer to receive the loaded items
     \return Size of the loaded resource
    */

    //! Opens the next item and returns it's size
    /*!
     \return Size of the item, if 0 failed to access it
    */
    virtual size_t open() = 0;

    //! Copies the data of the opened item to the buf
    virtual size_t read_data(unsigned char *buf, size_t read_size) = 0;

    virtual const NumpyHeaderData get_numpy_header_data() { return {}; }

    virtual size_t read_numpy_data(void *buf, size_t read_size, std::vector<size_t> max_shape) { return 0; }

    //! Closes the opened item
    virtual int close() = 0;

    //! Starts reading from the first item in the resource
    virtual void reset() = 0;

    //! Returns the name/identifier of the last item opened in this resource
    virtual std::string id() = 0;
    //! Returns the number of items remained in this resource

     //! Returns the path of the last item opened in this resource
    virtual const std::string file_path() { THROW("File path is not set by the reader") }

    virtual unsigned count_items() = 0;

    virtual ~Reader() = default;

    //! Returns the number of images in the last batch
    virtual size_t last_batch_padded_size() { return 0; }
};<|MERGE_RESOLUTION|>--- conflicted
+++ resolved
@@ -27,14 +27,9 @@
 #include <vector>
 
 #include <lmdb.h>
-<<<<<<< HEAD
-#include "meta_data_reader.h"
-#include "video_properties.h"
-#include "tensor.h"
-=======
 #include "meta_data/meta_data_reader.h"
 #include "readers/video/video_properties.h"
->>>>>>> a5c8daef
+#include "pipeline/tensor.h"
 
 #define CHECK_LMDB_RETURN_STATUS(status)                                                          \
     do {                                                                                          \
@@ -50,16 +45,11 @@
     CAFFE_LMDB_RECORD = 3,
     CAFFE2_LMDB_RECORD = 4,
     COCO_FILE_SYSTEM = 5,
-<<<<<<< HEAD
-    MXNET_RECORDIO = 6,
-    VIDEO_FILE_SYSTEM = 7,
-    SEQUENCE_FILE_SYSTEM = 8,
-    NUMPY_DATA = 9
-=======
     SEQUENCE_FILE_SYSTEM = 6,
     MXNET_RECORDIO = 7,
     VIDEO_FILE_SYSTEM = 8,
     EXTERNAL_FILE_SOURCE = 9,      // to support reading from external source
+    NUMPY_DATA = 10
 };
 
 enum class ExternalSourceFileMode {
@@ -67,7 +57,6 @@
     RAWDATA_COMPRESSED = 1,
     RAWDATA_UNCOMPRESSED = 2,
     NONE = 3,
->>>>>>> a5c8daef
 };
 
 struct ReaderConfig {
@@ -92,15 +81,12 @@
     void set_sequence_length(unsigned sequence_length) { _sequence_length = sequence_length; }
     void set_frame_step(unsigned step) { _sequence_frame_step = step; }
     void set_frame_stride(unsigned stride) { _sequence_frame_stride = stride; }
-<<<<<<< HEAD
-    void set_files(const std::vector<std::string> &files) { _files = files; }
-    void set_seed(unsigned seed) { _seed = seed; }
-=======
     void set_external_filemode(ExternalSourceFileMode mode) { _file_mode = mode; }
     void set_last_batch_policy(std::pair<RocalBatchPolicy, bool> last_batch_info) {
         _last_batch_info = last_batch_info;
     }
->>>>>>> a5c8daef
+    void set_files(const std::vector<std::string> &files) { _files = files; }
+    void set_seed(unsigned seed) { _seed = seed; }
     size_t get_shard_count() { return _shard_count; }
     size_t get_shard_id() { return _shard_id; }
     size_t get_cpu_num_threads() { return _cpu_num_threads; }
@@ -139,13 +125,10 @@
     bool _loop = false;
     std::string _file_prefix = "";  //!< to read only files with prefix. supported only for cifar10_data_reader and tf_record_reader
     std::shared_ptr<MetaDataReader> _meta_data_reader = nullptr;
-<<<<<<< HEAD
+    ExternalSourceFileMode _file_mode = ExternalSourceFileMode::NONE;
+    std::pair<RocalBatchPolicy, bool> _last_batch_info = {RocalBatchPolicy::FILL, true};
     std::vector<std::string> _files;
     unsigned _seed = 0;
-=======
-    ExternalSourceFileMode _file_mode = ExternalSourceFileMode::NONE;
-    std::pair<RocalBatchPolicy, bool> _last_batch_info = {RocalBatchPolicy::FILL, true};
->>>>>>> a5c8daef
 #ifdef ROCAL_VIDEO
     VideoProperties _video_prop;
 #endif
@@ -162,7 +145,6 @@
                            */
 };
 
-<<<<<<< HEAD
 struct NumpyHeaderData {
     public:
     std::vector<unsigned> _shape;
@@ -182,8 +164,6 @@
     size_t nbytes() const { return tensor_data_size(_type_info) * size(); }
     std::vector<unsigned> shape() const { return _shape; }
 };
-=======
->>>>>>> a5c8daef
 
 class Reader {
    public:
