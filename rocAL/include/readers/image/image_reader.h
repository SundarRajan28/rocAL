--- conflicted
+++ resolved
@@ -49,12 +49,8 @@
     MXNET_RECORDIO = 7,
     VIDEO_FILE_SYSTEM = 8,
     EXTERNAL_FILE_SOURCE = 9,      // to support reading from external source
-<<<<<<< HEAD
-    NUMPY_DATA = 10
-=======
     WEBDATASET_RECORDS = 10, // tar files - webdataset format
     NUMPY_DATA = 11          // to support reading from numpy files
->>>>>>> 33f94704
 };
 
 enum class ExternalSourceFileMode {
@@ -112,11 +108,7 @@
     void set_sharding_info(const ShardingInfo& sharding_info) {
         _sharding_info = sharding_info;
     }
-<<<<<<< HEAD
-    void set_files(const std::vector<std::string> &files) { _files = files; }
-=======
     void set_files_list(const std::vector<std::string> &files) { _file_names = files; }
->>>>>>> 33f94704
     void set_seed(unsigned seed) { _seed = seed; }
     size_t get_shard_count() { return _shard_count; }
     size_t get_shard_id() { return _shard_id; }
@@ -125,11 +117,7 @@
     size_t get_sequence_length() { return _sequence_length; }
     size_t get_frame_step() { return _sequence_frame_step; }
     size_t get_frame_stride() { return _sequence_frame_stride; }
-<<<<<<< HEAD
-    std::vector<std::string> get_files() { return _files; }
-=======
     std::vector<std::string> get_files() { return _file_names; }
->>>>>>> 33f94704
     std::string path() { return _path; }
     unsigned seed() { return _seed; }
 #ifdef ROCAL_VIDEO
@@ -166,11 +154,7 @@
     std::shared_ptr<MetaDataReader> _meta_data_reader = nullptr;
     ExternalSourceFileMode _file_mode = ExternalSourceFileMode::NONE;
     ShardingInfo _sharding_info;
-<<<<<<< HEAD
-    std::vector<std::string> _files;
-=======
     std::vector<std::string> _file_names;
->>>>>>> 33f94704
     unsigned _seed = 0;
 #ifdef ROCAL_VIDEO
     VideoProperties _video_prop;
@@ -192,16 +176,6 @@
 
 struct NumpyHeaderData {
    public:
-<<<<<<< HEAD
-    std::vector<unsigned> array_shape;
-    RocalTensorDataType type_info;
-    bool fortran_order = false;
-    int64_t data_offset = 0;
-
-    RocalTensorDataType type() const { return type_info; };
-
-    size_t size() const {
-=======
     std::vector<unsigned> array_shape; // Shape of the numpy array
     RocalTensorDataType type_info;     // Dtype of the numpy array
     bool fortran_order = false;        // Indicates whether the data is present in fortran ordering
@@ -210,18 +184,12 @@
     RocalTensorDataType type() const { return type_info; }  // Returns the dtype of the numpy array
 
     size_t size() const {              // Returns the size of the numpy array
->>>>>>> 33f94704
         size_t num_elements = 1;
         for (const auto &dim : array_shape)
             num_elements *= dim;
         return num_elements;
     };
 
-<<<<<<< HEAD
-    size_t nbytes() const { return tensor_data_size(type_info) * size(); }
-    std::vector<unsigned> shape() const { return array_shape; }
-};
-=======
     // Returns the entire data size of the numpy array in bytes
     size_t nbytes() const { return tensor_data_size(type_info) * size(); }
     
@@ -276,7 +244,6 @@
     size_t wds_shard_index;
     int64_t line_number;
 };
->>>>>>> 33f94704
 
 class Reader {
    public:
@@ -307,15 +274,10 @@
     //! Copies the data of the opened item to the buf
     virtual size_t read_data(unsigned char *buf, size_t read_size) = 0;
 
-<<<<<<< HEAD
-    virtual const NumpyHeaderData get_numpy_header_data() { return {}; }
-
-=======
     //! Returns the numpy header data information used containing shape, size and dtype
     virtual const NumpyHeaderData get_numpy_header_data() { return {}; }
 
     //! Reads the data present in numpy arrays to the buffer
->>>>>>> 33f94704
     virtual size_t read_numpy_data(void *buf, size_t read_size, std::vector<unsigned>& strides_in_dims) { return 0; }
 
     //! Closes the opened item
