--- conflicted
+++ resolved
@@ -44,10 +44,7 @@
 find_package(RapidJSON QUIET)
 find_package(StdFilesystem QUIET)
 find_package(HALF QUIET)
-<<<<<<< HEAD
-=======
 find_package(SndFile QUIET)
->>>>>>> f38aa8d3
 
 # HIP Backend
 if(GPU_SUPPORT AND "${BACKEND}" STREQUAL "HIP")
@@ -299,8 +296,6 @@
     else()
         message(FATAL_ERROR "No filesystem library found.")
     endif()
-<<<<<<< HEAD
-=======
     # SndFile
     if(NOT SNDFILE_FOUND)
         message("-- ${Yellow}NOTE: rocAL built without SndFile - Audio Functionalities will not be supported${ColourReset}")
@@ -310,7 +305,6 @@
         message("-- ${White}rocAL built with Audio Functionality${ColourReset}")
         target_compile_definitions(${PROJECT_NAME} PUBLIC -DROCAL_AUDIO)
     endif()
->>>>>>> f38aa8d3
     # -Wall -- Enable most warning messages
     # -mavx2 -- Support MMX, SSE, SSE2, SSE3, SSSE3, SSE4.1, SSE4.2, AVX and AVX2 built-in functions and code generation
     # -mfma -- Support MMX, SSE, SSE2, SSE3, SSSE3, SSE4.1, SSE4.2, AVX and FMA built-in functions and code generation
