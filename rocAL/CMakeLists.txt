# MIT License
#
# Copyright (c) 2023 Advanced Micro Devices, Inc.
#
# Permission is hereby granted, free of charge, to any person obtaining a copy
# of this software and associated documentation files (the "Software"), to deal
# in the Software without restriction, including without limitation the rights
# to use, copy, modify, merge, publish, distribute, sublicense, and/or sell
# copies of the Software, and to permit persons to whom the Software is
# furnished to do so, subject to the following conditions:
#
# The above copyright notice and this permission notice shall be included in all
# copies or substantial portions of the Software.
#
# THE SOFTWARE IS PROVIDED "AS IS", WITHOUT WARRANTY OF ANY KIND, EXPRESS OR
# IMPLIED, INCLUDING BUT NOT LIMITED TO THE WARRANTIES OF MERCHANTABILITY,
# FITNESS FOR A PARTICULAR PURPOSE AND NONINFRINGEMENT. IN NO EVENT SHALL THE
# AUTHORS OR COPYRIGHT HOLDERS BE LIABLE FOR ANY CLAIM, DAMAGES OR OTHER
# LIABILITY, WHETHER IN AN ACTION OF CONTRACT, TORT OR OTHERWISE, ARISING FROM,
# OUT OF OR IN CONNECTION WITH THE SOFTWARE OR THE USE OR OTHER DEALINGS IN THE
# SOFTWARE.

cmake_minimum_required(VERSION 3.5)
project(rocal)

set(BUILD_ROCAL true)

list(APPEND CMAKE_MODULE_PATH ${PROJECT_SOURCE_DIR}/../cmake)

# Find Dependency
find_package(AMDRPP QUIET)
find_package(MIVisionX QUIET)
find_package(TurboJpeg QUIET)
find_package(Protobuf QUIET)
find_package(FFmpeg QUIET)
find_package(OpenCV QUIET)
find_package(OpenMP QUIET)
set(THREADS_PREFER_PTHREAD_FLAG ON)
find_package(Threads QUIET)
find_package(LMDB QUIET)	
find_package(RapidJSON QUIET)
find_package(StdFilesystem QUIET)
find_package(HALF QUIET)
find_package(SndFile QUIET)

if(DEFINED ENV{ROCM_PATH})
  set(ROCM_PATH $ENV{ROCM_PATH} CACHE PATH "Default ROCm installation path")
elseif(ROCM_PATH)
  message("-- INFO:ROCM_PATH Set -- ${ROCM_PATH}")
else()
  set(ROCM_PATH /opt/rocm CACHE PATH "Default ROCm installation path")
endif()

# HIP Backend
if(GPU_SUPPORT AND "${BACKEND}" STREQUAL "HIP")
    if(NOT DEFINED HIP_PATH)
        if(NOT DEFINED ENV{HIP_PATH})
            set(HIP_PATH ${ROCM_PATH} CACHE PATH "Path to which HIP has been installed")
        else()
            set(HIP_PATH $ENV{HIP_PATH} CACHE PATH "Path to which HIP has been installed")
        endif()
    endif()
    list(APPEND CMAKE_PREFIX_PATH ${ROCM_PATH} ${ROCM_PATH}/hip)	
    set(DEFAULT_AMDGPU_TARGETS "gfx803;gfx900;gfx906;gfx908;gfx90a;gfx940;gfx1030;gfx1031;gfx1032;gfx1100")
    if (BUILD_WITH_AMD_ADVANCE)
        set(DEFAULT_AMDGPU_TARGETS ${DEFAULT_AMDGPU_TARGETS} "gfx941;gfx942")
    endif()
    set(AMDGPU_TARGETS "${DEFAULT_AMDGPU_TARGETS}" CACHE STRING "List of specific machine types for library to target")
    find_package(HIP QUIET)
    if(HIP_FOUND)
        SET(BUILD_ROCAL true)
        message("-- ${White}rocAL -- Using HIP -- Path:" ${HIP_PATH} "\tVersion:" ${HIP_VERSION} "\tCompiler:" ${HIP_COMPILER} ${ColourReset})
    else()
        set(BACKEND "CPU")
        message("-- ${Yellow}NOTE: rocAL library requires HIP for BACKEND=HIP, Not Found ${ColourReset}")
        message("-- ${Yellow}NOTE: rocAL Backend set to CPU ${ColourReset}")
    endif()
endif()

# OpenCL Backend
if(GPU_SUPPORT AND "${BACKEND}" STREQUAL "OPENCL")
    find_package(OpenCL QUIET)
    if(OpenCL_FOUND)
        set(BUILD_ROCAL true)
        message("-- ${White}rocAL -- Using OpenCL -- Path:" ${OpenCL_LIBRARIES} "\tVersion:" ${CL_TARGET_OpenCL_VERSION})
    else()
      set(BACKEND "CPU")
      message("-- ${Yellow}NOTE: rocAL library requires OpenCL for BACKEND=OpenCL, Not Found ${ColourReset}")
      message("-- ${Yellow}NOTE: rocAL Backend set to CPU ${ColourReset}")
  endif()
endif()
# Dependency Check
# AMD RPP
if(NOT AMDRPP_FOUND)
    set(BUILD_ROCAL false)
    message("-- ${Yellow}NOTE: rocAL library requires AMD's rpp library, Not Found ${ColourReset}")
else()
    # find the RPP backend type
    set(RPP_BACKEND_OPENCL_FOUND 0)
    set(RPP_BACKEND_HIP_FOUND 0)
    if(EXISTS ${AMDRPP_INCLUDE_DIRS}/rpp_backend.h)
        file(READ ${AMDRPP_INCLUDE_DIRS}/rpp_backend.h RPP_BACKEND_FILE)
        string(REGEX MATCH "RPP_BACKEND_OPENCL ([0-9]*)" _ ${RPP_BACKEND_FILE})
        set(RPP_BACKEND_OPENCL_FOUND ${CMAKE_MATCH_1})
        string(REGEX MATCH "RPP_BACKEND_HIP ([0-9]*)" _ ${RPP_BACKEND_FILE})
        set(RPP_BACKEND_HIP_FOUND ${CMAKE_MATCH_1})
    else()
        message(FATAL_ERROR "${Red}ERROR: ${AMDRPP_INCLUDE_DIRS}/rpp_backend.h file Not Found. AMD RPP Package REQUIRED ${ColourReset}")
    endif()

    if ("${BACKEND}" STREQUAL "OPENCL" AND OpenCL_FOUND)
        if (NOT RPP_BACKEND_OPENCL_FOUND)
            set(BACKEND "CPU")
            message("-- ${Red}WARNING: RPP with OpenCL backend Not Found (HINT: run setup script with the OCL backend)${ColourReset}")
            message("-- ${Yellow}NOTE: rocAL Backend set to CPU ${ColourReset}")
        endif()
    elseif("${BACKEND}" STREQUAL "HIP" AND HIP_FOUND)
        if (NOT RPP_BACKEND_HIP_FOUND)
            set(BACKEND "CPU")
            message("-- ${Red}WARNING: RPP with the HIP backend Not Found (HINT: run setup script with the HIP backend)${ColourReset}")
            message("-- ${Yellow}NOTE: rocAL Backend set to CPU ${ColourReset}")
        endif()
    endif()
endif()
# MIVisionX
if(NOT MIVisionX_FOUND)
    set(BUILD_ROCAL false)
    message("-- ${Yellow}NOTE: rocAL library requires AMD's MIVisionX library, Not Found ${ColourReset}")
else()
    #find the MIVisionX backend type
    set(MIVISIONX_BACKEND_OPENCL_FOUND 0)
    set(MIVISIONX_BACKEND_HIP_FOUND 0)
    if(EXISTS ${MIVisionX_INCLUDE_DIRS}/openvx_backend.h)
        file(READ ${MIVisionX_INCLUDE_DIRS}/openvx_backend.h MIVISIONX_BACKEND_FILE)
        string(REGEX MATCH "ENABLE_OPENCL ([0-9]*)" _ ${MIVISIONX_BACKEND_FILE})
        set(MIVISIONX_BACKEND_OPENCL_FOUND ${CMAKE_MATCH_1})
        string(REGEX MATCH "ENABLE_HIP ([0-9]*)" _ ${MIVISIONX_BACKEND_FILE})
        set(MIVISIONX_BACKEND_HIP_FOUND ${CMAKE_MATCH_1})
    else()
        message(FATAL_ERROR "${Red}ERROR: ${MIVisionX_INCLUDE_DIRS}/openvx_backend.h file Not Found. MIVisionX Package REQUIRED ${ColourReset}")
    endif()

    if ("${BACKEND}" STREQUAL "OPENCL" AND OpenCL_FOUND)
        if (NOT MIVISIONX_BACKEND_OPENCL_FOUND)
            set(BACKEND "CPU")
            message("-- ${Red}WARNING: MIVisionX with OpenCL backend Not Found (HINT: run setup script with the OCL backend)${ColourReset}")
            message("-- ${Yellow}NOTE: rocAL Backend set to CPU ${ColourReset}")
        endif()
    elseif("${BACKEND}" STREQUAL "HIP" AND HIP_FOUND)
        if (NOT MIVISIONX_BACKEND_HIP_FOUND)
            set(BACKEND "CPU")
            message("-- ${Red}WARNING: MIVisionX with the HIP backend Not Found (HINT: run setup script with the HIP backend)${ColourReset}")
            message("-- ${Yellow}NOTE: rocAL Backend set to CPU ${ColourReset}")
        endif()
    endif()
endif()
# Turbo JPEG
if(NOT TurboJpeg_FOUND)
    set(BUILD_ROCAL false)
    message("-- ${Yellow}NOTE: rocAL library requires TurboJpeg, Not Found ${ColourReset}")
endif()
# Google ProtoBuff
if(NOT Protobuf_FOUND)
    set(BUILD_ROCAL false)
    message("-- ${Yellow}NOTE: rocAL library requires Protobuf, Not Found ${ColourReset}")
endif()
# OpenMP
if(NOT OpenMP_FOUND)
    set(BUILD_ROCAL false)
    message("-- ${Yellow}NOTE: rocAL library requires OpenMP, Not Found ${ColourReset}")
endif()
# Threads
if(NOT Threads_FOUND)
    set(BUILD_ROCAL false)
    message("-- ${Yellow}NOTE: rocAL library requires Threads, Not Found ${ColourReset}")
endif()
if(NOT LMDB_FOUND)	
    set(BUILD_ROCAL false)	
    message("-- ${Yellow}NOTE: rocAL library requires LMDB, Not Found ${ColourReset}")	
endif()	
if(NOT RapidJSON_FOUND)	
    set(BUILD_ROCAL false)	
    message("-- ${Yellow}NOTE: rocAL library requires RapidJSON, Not Found ${ColourReset}")	
endif()
if(NOT FILESYSTEM_FOUND)
    set(BUILD_ROCAL false)
    message("-- ${Yellow}NOTE: rocAL library requires FileSystem, Not Found ${ColourReset}")	
endif()
if(NOT HALF_FOUND)	
    set(BUILD_ROCAL false)	
    message("-- ${Yellow}NOTE: rocAL library requires HALF, Not Found ${ColourReset}")	
endif()

if(${BUILD_ROCAL})
    # AMD RPP
    include_directories(${AMDRPP_INCLUDE_DIRS})
    set(LINK_LIBRARY_LIST ${LINK_LIBRARY_LIST} ${AMDRPP_LIBRARIES})
    # MIVisionX
    include_directories(${MIVisionX_INCLUDE_DIRS})
    set(LINK_LIBRARY_LIST ${LINK_LIBRARY_LIST} ${OPENVX_LIBRARIES} ${VXRPP_LIBRARIES})
    # OpenMP
    set(CMAKE_C_FLAGS "${CMAKE_C_FLAGS} ${OpenMP_C_FLAGS}")
    set(CMAKE_CXX_FLAGS "${CMAKE_CXX_FLAGS} ${OpenMP_CXX_FLAGS}")
    set(LINK_LIBRARY_LIST ${LINK_LIBRARY_LIST} OpenMP::OpenMP_CXX)
    # Threads
    set(LINK_LIBRARY_LIST ${LINK_LIBRARY_LIST} Threads::Threads)
    # TurboJPEG
    include_directories(${TurboJpeg_INCLUDE_DIRS} {LIBJPEG_INCLUDE_DIR})
    set(LINK_LIBRARY_LIST ${LINK_LIBRARY_LIST} ${TurboJpeg_LIBRARIES} ${LIBJPEG_LIBRARIES})
    # Protobuf
    include_directories(${PROTOBUF_INCLUDE_DIRS})
    set(LINK_LIBRARY_LIST ${LINK_LIBRARY_LIST} ${PROTOBUF_LIBRARIES})
    # LMDB	
    include_directories(${LMDB_INCLUDE_DIRS})	
    set(LINK_LIBRARY_LIST ${LINK_LIBRARY_LIST} ${LMDB_LIBRARIES})	
    # RapidJSON	
    include_directories(${RapidJSON_INCLUDE_DIRS})
    # Filesystem
    include_directories(${FILESYSTEM_INCLUDE_DIRS})
    set(LINK_LIBRARY_LIST ${LINK_LIBRARY_LIST} ${FILESYSTEM_LIBRARIES})	
    # half
    include_directories(${HALF_INCLUDE_DIRS})

    # rocAL uses C++ 17 features
    set(CMAKE_CXX_STANDARD 17)
    message("-- ${Green}ROCm Augmentation Library -- rocAL dependencies found${ColourReset}")

<<<<<<< HEAD
    include_directories(
                ${CMAKE_CURRENT_BINARY_DIR}
                include/api/
                include/augmentations/
                include/augmentations/color_augmentations/
                include/augmentations/effects_augmentations/
                include/augmentations/geometry_augmentations/
                include/augmentations/audio_augmentations/
                include/augmentations/arithmetic_augmentations/
                include/decoders/image/
                include/decoders/video/
                include/decoders/audio/
                include/decoders/libjpeg/
                include/device/
                include/loaders/
                include/loaders/image/
                include/loaders/video/
                include/loaders/audio/
                include/meta_data/
                include/parameters/
                include/pipeline/
                include/readers/image/
                include/readers/video/
    )
=======
    file(GLOB_RECURSE ROCAL_INCLUDE_DIRS LIST_DIRECTORIES true "include/*")
    list(FILTER ROCAL_INCLUDE_DIRS EXCLUDE REGEX "\\.(h|hpp)$")
    include_directories(${CMAKE_CURRENT_BINARY_DIR}
                        ${ROCAL_INCLUDE_DIRS})
>>>>>>> 12b4801f

    link_directories(${ROCM_PATH}/${CMAKE_INSTALL_LIBDIR})

    if("${BACKEND}" STREQUAL "HIP" AND HIP_FOUND)
        link_directories(${HIP_PATH}/${CMAKE_INSTALL_LIBDIR})
        include_directories(${ROCM_PATH}/${CMAKE_INSTALL_INCLUDEDIR} rocAL_hip)
        add_subdirectory(rocAL_hip)
    endif()

    protobuf_generate_cpp(TF_PROTO_SRCS TF_PROTO_HEADERS proto/example.proto proto/feature.proto)
    protobuf_generate_cpp(CAFFE2_PROTO_SRCS CAFFE2_PROTO_HEADERS proto/caffe2_protos.proto)
    protobuf_generate_cpp(CAFFE_PROTO_SRCS CAFFE_PROTO_HEADERS proto/caffe_protos.proto)
    link_directories(${AMDRPP_LIBRARIES_DIRS} ${PROTOBUF_LIBRARY_DIRS} /usr/local/lib/)

    file(GLOB_RECURSE SOURCES "source/*.cpp")
    add_library(${PROJECT_NAME} SHARED ${SOURCES} ${TF_PROTO_SRCS} ${TF_PROTO_HEADERS} ${CAFFE_PROTO_HEADERS} ${CAFFE_PROTO_SRCS} ${CAFFE2_PROTO_SRCS} ${CAFFE2_PROTO_HEADERS})

    if("${BACKEND}" STREQUAL "HIP" AND HIP_FOUND)
        add_dependencies(${PROJECT_NAME} rocAL_hip)
        set(LINK_LIBRARY_LIST ${LINK_LIBRARY_LIST} $<TARGET_OBJECTS:rocAL_hip>)
        target_compile_definitions(${PROJECT_NAME} PRIVATE __HIP_PLATFORM_AMD__)
        target_compile_definitions(${PROJECT_NAME} PUBLIC ENABLE_HIP=1)
        target_compile_definitions(${PROJECT_NAME} PUBLIC ENABLE_OPENCL=0)
        message("-- ${White}rocAL built with HIP Backend${ColourReset}")
    elseif("${BACKEND}" STREQUAL "OPENCL" AND OPENCL_FOUND)
        include_directories(${OpenCL_INCLUDE_DIRS} ${OpenCL_INCLUDE_DIRS}/Headers)
        target_compile_definitions(${PROJECT_NAME} PUBLIC ENABLE_HIP=0)
        target_compile_definitions(${PROJECT_NAME} PUBLIC ENABLE_OPENCL=1)
        message("-- ${White}rocAL built with OpenCL Backend${ColourReset}")
    else()
        target_compile_definitions(${PROJECT_NAME} PUBLIC ENABLE_HIP=0)
        target_compile_definitions(${PROJECT_NAME} PUBLIC ENABLE_OPENCL=0)
        message("-- ${White}rocAL built with CPU only Backend${ColourReset}")
    endif()

    target_compile_definitions(${PROJECT_NAME} PUBLIC ENABLE_SIMD=1)
    target_compile_definitions(${PROJECT_NAME} PUBLIC DBG_TIMING=1)
    target_compile_definitions(${PROJECT_NAME} PUBLIC DBGINFO=0)
    target_compile_definitions(${PROJECT_NAME} PUBLIC DBGLOG=0 WRNLOG=0)
    target_compile_definitions(${PROJECT_NAME} PUBLIC TFRECORD_ENABLE=0)
    message("-- ${White}rocAL built with ENABLE_SIMD")
    # OpenCV
    if (OpenCV_FOUND)
        target_compile_definitions(${PROJECT_NAME} PUBLIC ENABLE_OPENCV=1)
        include_directories(${OpenCV_INCLUDE_DIRS})
        set(LINK_LIBRARY_LIST ${LINK_LIBRARY_LIST} ${OpenCV_LIBRARIES})
        if(${OpenCV_VERSION_MAJOR} EQUAL 4)
            target_compile_definitions(${PROJECT_NAME} PUBLIC USE_OPENCV_4=1)
        else()
	        target_compile_definitions(${PROJECT_NAME} PUBLIC USE_OPENCV_4=0)
        endif()
    else()
        target_compile_definitions(${PROJECT_NAME} PUBLIC ENABLE_OPENCV=0)
    endif()
    # FFMPEG
    if(NOT FFMPEG_FOUND)
        message("-- ${Yellow}NOTE: rocAL built without FFmpeg Video Decode Functionality${ColourReset}")
    else()
        include_directories(${AVUTIL_INCLUDE_DIR} ${AVCODEC_INCLUDE_DIR} ${SWSCALE_INCLUDE_DIR} ${AVFORMAT_INCLUDE_DIR})
        set(LINK_LIBRARY_LIST ${LINK_LIBRARY_LIST} ${FFMPEG_LIBRARIES})
        message("-- ${White}rocAL built with FFmpeg Video Decode Functionality${ColourReset}")
        target_compile_definitions(${PROJECT_NAME} PUBLIC -DROCAL_VIDEO)
    endif()
    # Filesystem
    if(STD_FILESYSTEM_PRESENT)
        message("-- ${White}rocAL built with std Filesystem${ColourReset}")
    elseif(EXPERIMENTAL_FILESYSTEM_PRESENT)
        message("-- ${White}rocAL built with std experimental Filesystem${ColourReset}")
    else()
        message(FATAL_ERROR "No filesystem library found.")
    endif()
    # SndFile
    if(NOT SNDFILE_FOUND)
        message("-- ${Yellow}NOTE: rocAL built without SndFile - Audio Functionalities will not be supported${ColourReset}")
    else()
        include_directories(${SNDFILE_INCLUDE_DIRS})
        set(LINK_LIBRARY_LIST ${LINK_LIBRARY_LIST} ${SNDFILE_LIBRARIES})
        message("-- ${White}rocAL built with Audio Functionality${ColourReset}")
        target_compile_definitions(${PROJECT_NAME} PUBLIC -DROCAL_AUDIO)
    endif()
    # -Wall -- Enable most warning messages
    # -mavx2 -- Support MMX, SSE, SSE2, SSE3, SSSE3, SSE4.1, SSE4.2, AVX and AVX2 built-in functions and code generation
    # -mfma -- Support MMX, SSE, SSE2, SSE3, SSSE3, SSE4.1, SSE4.2, AVX and FMA built-in functions and code generation
    # -mf16c -- Support F16C built-in functions and code generation
    # -Wno-deprecated-declarations -- Do not warn about uses of functions, variables, and types marked as deprecated by using the deprecated attribute
    # -std=gnu++17 -- Conform to the ISO 2017 C++ standard with GNU extensions
    set(CMAKE_CXX_FLAGS "${CMAKE_CXX_FLAGS} -Wall -mavx2 -mfma -mf16c -Wno-deprecated-declarations -std=gnu++17")
    message("-- ${White}rocAL -- CMAKE_CXX_FLAGS:${CMAKE_CXX_FLAGS}${ColourReset}")
    target_link_libraries(${PROJECT_NAME} ${LINK_LIBRARY_LIST})
    message("-- ${White}rocAL -- Link Libraries: ${LINK_LIBRARY_LIST}${ColourReset}")

    # install rocAL libs -- {ROCM_PATH)/lib
    install(TARGETS rocal DESTINATION ${CMAKE_INSTALL_LIBDIR})
    if(BUILD_DEV)
        # install rocAL include files -- {ROCM_PATH}/include/rocAL/
        install(FILES
                include/api/rocal_api.h
                include/api/rocal_api_info.h
                include/api/rocal_api_augmentation.h
                include/api/rocal_api_data_loaders.h
                include/api/rocal_api_types.h
                include/api/rocal_api_data_transfer.h
                include/api/rocal_api_parameters.h
                include/api/rocal_api_meta_data.h
		include/api/rocal_api_tensor.h
            DESTINATION ${CMAKE_INSTALL_INCLUDEDIR}/rocal
        )
    endif(BUILD_DEV)
else()
    message(FATAL_ERROR "-- ${Red}rocAL dependencies not satisfied${ColourReset}")
endif()<|MERGE_RESOLUTION|>--- conflicted
+++ resolved
@@ -225,37 +225,10 @@
     set(CMAKE_CXX_STANDARD 17)
     message("-- ${Green}ROCm Augmentation Library -- rocAL dependencies found${ColourReset}")
 
-<<<<<<< HEAD
-    include_directories(
-                ${CMAKE_CURRENT_BINARY_DIR}
-                include/api/
-                include/augmentations/
-                include/augmentations/color_augmentations/
-                include/augmentations/effects_augmentations/
-                include/augmentations/geometry_augmentations/
-                include/augmentations/audio_augmentations/
-                include/augmentations/arithmetic_augmentations/
-                include/decoders/image/
-                include/decoders/video/
-                include/decoders/audio/
-                include/decoders/libjpeg/
-                include/device/
-                include/loaders/
-                include/loaders/image/
-                include/loaders/video/
-                include/loaders/audio/
-                include/meta_data/
-                include/parameters/
-                include/pipeline/
-                include/readers/image/
-                include/readers/video/
-    )
-=======
     file(GLOB_RECURSE ROCAL_INCLUDE_DIRS LIST_DIRECTORIES true "include/*")
     list(FILTER ROCAL_INCLUDE_DIRS EXCLUDE REGEX "\\.(h|hpp)$")
     include_directories(${CMAKE_CURRENT_BINARY_DIR}
                         ${ROCAL_INCLUDE_DIRS})
->>>>>>> 12b4801f
 
     link_directories(${ROCM_PATH}/${CMAKE_INSTALL_LIBDIR})
 
