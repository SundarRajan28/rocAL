--- conflicted
+++ resolved
@@ -2218,11 +2218,7 @@
         max_frame = std::max(0, max_frame);
         int bins = std::max(0, (nfft / 2) + 1);
         std::vector<size_t> dims = output_info.dims();
-<<<<<<< HEAD
-        if (spectrogram_layout == RocalSpectrogramLayout::FT) {
-=======
         if (spectrogram_layout == RocalSpectrogramLayout::ROCAL_FT) {
->>>>>>> 4128bf88
             dims[1] = max_frame;
             dims[2] = bins;
         } else {
@@ -2244,7 +2240,6 @@
         ERR(e.what())
     }
     return output;
-<<<<<<< HEAD
 }
 
 RocalTensor ROCAL_API_CALL
@@ -2275,6 +2270,4 @@
         ERR(e.what())
     }
     return output;
-=======
->>>>>>> 4128bf88
 }