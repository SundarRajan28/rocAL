/*
Copyright (c) 2019 - 2023 Advanced Micro Devices, Inc. All rights reserved.

Permission is hereby granted, free of charge, to any person obtaining a copy
of this software and associated documentation files (the "Software"), to deal
in the Software without restriction, including without limitation the rights
to use, copy, modify, merge, publish, distribute, sublicense, and/or sell
copies of the Software, and to permit persons to whom the Software is
furnished to do so, subject to the following conditions:

The above copyright notice and this permission notice shall be included in
all copies or substantial portions of the Software.

THE SOFTWARE IS PROVIDED "AS IS", WITHOUT WARRANTY OF ANY KIND, EXPRESS OR
IMPLIED, INCLUDING BUT NOT LIMITED TO THE WARRANTIES OF MERCHANTABILITY,
FITNESS FOR A PARTICULAR PURPOSE AND NONINFRINGEMENT.  IN NO EVENT SHALL THE
AUTHORS OR COPYRIGHT HOLDERS BE LIABLE FOR ANY CLAIM, DAMAGES OR OTHER
LIABILITY, WHETHER IN AN ACTION OF CONTRACT, TORT OR OTHERWISE, ARISING FROM,
OUT OF OR IN CONNECTION WITH THE SOFTWARE OR THE USE OR OTHER DEALINGS IN
THE SOFTWARE.
*/

#include "meta_data/augmentations_meta_nodes.h"
#include "augmentations/augmentations_nodes.h"
#include "pipeline/commons.h"
#include "pipeline/context.h"
#include "loaders/image_source_evaluator.h"
#include "rocal_api.h"

RocalTensor ROCAL_API_CALL
rocalSequenceRearrange(RocalContext p_context,
                       RocalTensor p_input,
                       std::vector<unsigned int>& new_order,
                       bool is_output) {
    Tensor* output = nullptr;
    auto input = static_cast<Tensor*>(p_input);
    if ((p_context == nullptr) || (input == nullptr)) {
        ERR("Invalid ROCAL context or invalid input image")
        return output;
    }
    auto context = static_cast<Context*>(p_context);
    try {
        if (new_order.size() == 0)
            THROW("The new order for the sequence passed should be greater than 0")
        TensorInfo output_info = input->info();
        std::vector<size_t> new_dims;
        new_dims = output_info.dims();
        new_dims[1] = new_order.size();
        output_info.set_dims(new_dims);

        output = context->master_graph->create_tensor(output_info, is_output);
        std::shared_ptr<SequenceRearrangeNode> sequence_rearrange_node = context->master_graph->add_node<SequenceRearrangeNode>({input}, {output});
        sequence_rearrange_node->init(new_order);
    } catch (const std::exception& e) {
        context->capture_error(e.what());
        ERR(e.what())
    }
    return output;
}

RocalTensor ROCAL_API_CALL
rocalRotate(
    RocalContext p_context,
    RocalTensor p_input,
    bool is_output,
    RocalFloatParam p_angle,
    unsigned dest_width,
    unsigned dest_height,
    RocalResizeInterpolationType interpolation_type,
    RocalTensorLayout output_layout,
    RocalTensorOutputType output_datatype) {
    Tensor* output = nullptr;
    if ((p_context == nullptr) || (p_input == nullptr)) {
        ERR("Invalid ROCAL context or invalid input image")
        return output;
    }
    auto context = static_cast<Context*>(p_context);
    auto input = static_cast<Tensor*>(p_input);
    auto angle = static_cast<FloatParam*>(p_angle);
    try {
        if (dest_width == 0 || dest_height == 0) {
            dest_width = input->info().max_shape()[0];
            dest_height = input->info().max_shape()[1];
        }
        RocalTensorlayout op_tensor_layout = static_cast<RocalTensorlayout>(output_layout);
        RocalTensorDataType op_tensor_datatype = static_cast<RocalTensorDataType>(output_datatype);
        TensorInfo output_info = input->info();
        output_info.set_data_type(op_tensor_datatype);

        // For the rotate node, user can create a tensor with a different width and height
        output_info.modify_dims_width_and_height(op_tensor_layout, dest_width, dest_height);
        output = context->master_graph->create_tensor(output_info, is_output);
        std::shared_ptr<RotateNode> rotate_node = context->master_graph->add_node<RotateNode>({input}, {output});
        rotate_node->init(angle, interpolation_type);
        if (context->master_graph->meta_data_graph())
            context->master_graph->meta_add_node<RotateMetaNode, RotateNode>(rotate_node);
    } catch (const std::exception& e) {
        context->capture_error(e.what());
        ERR(e.what())
    }
    return output;
}

RocalTensor ROCAL_API_CALL
rocalRotateFixed(
    RocalContext p_context,
    RocalTensor p_input,
    float angle,
    bool is_output,
    unsigned dest_width,
    unsigned dest_height,
    RocalResizeInterpolationType interpolation_type,
    RocalTensorLayout output_layout,
    RocalTensorOutputType output_datatype) {
    Tensor* output = nullptr;
    if ((p_context == nullptr) || (p_input == nullptr)) {
        ERR("Invalid ROCAL context or invalid input tensor")
        return output;
    }
    auto context = static_cast<Context*>(p_context);
    auto input = static_cast<Tensor*>(p_input);
    try {
        if (dest_width == 0 || dest_height == 0) {
            dest_width = input->info().max_shape()[0];
            dest_height = input->info().max_shape()[1];
        }
        RocalTensorlayout op_tensor_layout = static_cast<RocalTensorlayout>(output_layout);
        RocalTensorDataType op_tensor_datatype = static_cast<RocalTensorDataType>(output_datatype);
        TensorInfo output_info = input->info();
        output_info.set_data_type(op_tensor_datatype);

        // For the rotate node, user can create an image with a different width and height
        output_info.modify_dims_width_and_height(op_tensor_layout, dest_width, dest_height);
        output = context->master_graph->create_tensor(output_info, is_output);

        std::shared_ptr<RotateNode> rotate_node = context->master_graph->add_node<RotateNode>({input}, {output});
        rotate_node->init(angle, interpolation_type);
        if (context->master_graph->meta_data_graph())
            context->master_graph->meta_add_node<RotateMetaNode, RotateNode>(rotate_node);
    } catch (const std::exception& e) {
        context->capture_error(e.what());
        ERR(e.what())
    }
    return output;
}

RocalTensor ROCAL_API_CALL
rocalGamma(
    RocalContext p_context,
    RocalTensor p_input,
    bool is_output,
    RocalFloatParam p_gamma,
    RocalTensorLayout output_layout,
    RocalTensorOutputType output_datatype) {
    Tensor* output = nullptr;
    if ((p_context == nullptr) || (p_input == nullptr)) {
        ERR("Invalid ROCAL context or invalid input tensor")
        return output;
    }

    auto context = static_cast<Context*>(p_context);
    auto input = static_cast<Tensor*>(p_input);
    auto gamma = static_cast<FloatParam*>(p_gamma);
    try {
        RocalTensorlayout op_tensor_layout = static_cast<RocalTensorlayout>(output_layout);
        RocalTensorDataType op_tensor_datatype = static_cast<RocalTensorDataType>(output_datatype);
        TensorInfo output_info = input->info();
        output_info.set_tensor_layout(op_tensor_layout);
        output_info.set_data_type(op_tensor_datatype);
        output = context->master_graph->create_tensor(output_info, is_output);
        context->master_graph->add_node<GammaNode>({input}, {output})->init(gamma);
    } catch (const std::exception& e) {
        context->capture_error(e.what());
        ERR(e.what())
    }
    return output;
}

RocalTensor ROCAL_API_CALL
rocalGammaFixed(
    RocalContext p_context,
    RocalTensor p_input,
    float gamma,
    bool is_output,
    RocalTensorLayout output_layout,
    RocalTensorOutputType output_datatype) {
    Tensor* output = nullptr;
    if ((p_context == nullptr) || (p_input == nullptr)) {
        ERR("Invalid ROCAL context or invalid input tensor")
        return output;
    }

    auto context = static_cast<Context*>(p_context);
    auto input = static_cast<Tensor*>(p_input);
    try {
        RocalTensorlayout op_tensor_layout = static_cast<RocalTensorlayout>(output_layout);
        RocalTensorDataType op_tensor_datatype = static_cast<RocalTensorDataType>(output_datatype);
        TensorInfo output_info = input->info();
        output_info.set_tensor_layout(op_tensor_layout);
        output_info.set_data_type(op_tensor_datatype);
        output = context->master_graph->create_tensor(output_info, is_output);
        context->master_graph->add_node<GammaNode>({input}, {output})->init(gamma);
    } catch (const std::exception& e) {
        context->capture_error(e.what());
        ERR(e.what())
    }
    return output;
}

RocalTensor ROCAL_API_CALL
rocalHue(
    RocalContext p_context,
    RocalTensor p_input,
    bool is_output,
    RocalFloatParam p_hue,
    RocalTensorLayout output_layout,
    RocalTensorOutputType output_datatype) {
    Tensor* output = nullptr;
    if ((p_context == nullptr) || (p_input == nullptr)) {
        ERR("Invalid ROCAL context or invalid input tensor")
        return output;
    }

    auto context = static_cast<Context*>(p_context);
    auto input = static_cast<Tensor*>(p_input);
    auto hue = static_cast<FloatParam*>(p_hue);
    try {
        RocalTensorlayout op_tensor_layout = static_cast<RocalTensorlayout>(output_layout);
        RocalTensorDataType op_tensor_datatype = static_cast<RocalTensorDataType>(output_datatype);
        TensorInfo output_info = input->info();
        output_info.set_tensor_layout(op_tensor_layout);
        output_info.set_data_type(op_tensor_datatype);
        output = context->master_graph->create_tensor(output_info, is_output);
        context->master_graph->add_node<HueNode>({input}, {output})->init(hue);
    } catch (const std::exception& e) {
        context->capture_error(e.what());
        ERR(e.what())
    }
    return output;
}

RocalTensor ROCAL_API_CALL
rocalHueFixed(
    RocalContext p_context,
    RocalTensor p_input,
    float hue,
    bool is_output,
    RocalTensorLayout output_layout,
    RocalTensorOutputType output_datatype) {
    Tensor* output = nullptr;
    if ((p_context == nullptr) || (p_input == nullptr)) {
        ERR("Invalid ROCAL context or invalid input tensor")
        return output;
    }

    auto context = static_cast<Context*>(p_context);
    auto input = static_cast<Tensor*>(p_input);
    try {
        RocalTensorlayout op_tensor_layout = static_cast<RocalTensorlayout>(output_layout);
        RocalTensorDataType op_tensor_datatype = static_cast<RocalTensorDataType>(output_datatype);
        TensorInfo output_info = input->info();
        output_info.set_tensor_layout(op_tensor_layout);
        output_info.set_data_type(op_tensor_datatype);
        output = context->master_graph->create_tensor(output_info, is_output);
        context->master_graph->add_node<HueNode>({input}, {output})->init(hue);
    } catch (const std::exception& e) {
        context->capture_error(e.what());
        ERR(e.what())
    }
    return output;
}

RocalTensor ROCAL_API_CALL
rocalSaturation(
    RocalContext p_context,
    RocalTensor p_input,
    bool is_output,
    RocalFloatParam p_saturation,
    RocalTensorLayout output_layout,
    RocalTensorOutputType output_datatype) {
    Tensor* output = nullptr;
    if ((p_context == nullptr) || (p_input == nullptr)) {
        ERR("Invalid ROCAL context or invalid input tensor")
        return output;
    }

    auto context = static_cast<Context*>(p_context);
    auto input = static_cast<Tensor*>(p_input);
    auto saturation = static_cast<FloatParam*>(p_saturation);
    try {
        RocalTensorlayout op_tensor_layout = static_cast<RocalTensorlayout>(output_layout);
        RocalTensorDataType op_tensor_datatype = static_cast<RocalTensorDataType>(output_datatype);
        TensorInfo output_info = input->info();
        output_info.set_tensor_layout(op_tensor_layout);
        output_info.set_data_type(op_tensor_datatype);
        output = context->master_graph->create_tensor(output_info, is_output);
        context->master_graph->add_node<SaturationNode>({input}, {output})->init(saturation);
    } catch (const std::exception& e) {
        context->capture_error(e.what());
        ERR(e.what())
    }
    return output;
}

RocalTensor ROCAL_API_CALL
rocalSaturationFixed(
    RocalContext p_context,
    RocalTensor p_input,
    float saturation,
    bool is_output,
    RocalTensorLayout output_layout,
    RocalTensorOutputType output_datatype) {
    Tensor* output = nullptr;
    if ((p_context == nullptr) || (p_input == nullptr)) {
        ERR("Invalid ROCAL context or invalid input tensor")
        return output;
    }

    auto context = static_cast<Context*>(p_context);
    auto input = static_cast<Tensor*>(p_input);
    try {
        RocalTensorlayout op_tensor_layout = static_cast<RocalTensorlayout>(output_layout);
        RocalTensorDataType op_tensor_datatype = static_cast<RocalTensorDataType>(output_datatype);
        TensorInfo output_info = input->info();
        output_info.set_tensor_layout(op_tensor_layout);
        output_info.set_data_type(op_tensor_datatype);
        output = context->master_graph->create_tensor(output_info, is_output);
        context->master_graph->add_node<SaturationNode>({input}, {output})->init(saturation);
    } catch (const std::exception& e) {
        context->capture_error(e.what());
        ERR(e.what())
    }
    return output;
}

RocalTensor ROCAL_API_CALL
rocalCropResize(
    RocalContext p_context,
    RocalTensor p_input,
    unsigned dest_width, unsigned dest_height,
    bool is_output,
    RocalFloatParam p_area,
    RocalFloatParam p_aspect_ratio,
    RocalFloatParam p_x_center_drift,
    RocalFloatParam p_y_center_drift,
    RocalTensorLayout output_layout,
    RocalTensorOutputType output_datatype) {
    Tensor* output = nullptr;
    if ((p_context == nullptr) || (p_input == nullptr)) {
        ERR("Invalid ROCAL context or invalid input tensor")
        return output;
    }

    auto context = static_cast<Context*>(p_context);
    auto input = static_cast<Tensor*>(p_input);
    auto area = static_cast<FloatParam*>(p_area);
    auto aspect_ratio = static_cast<FloatParam*>(p_aspect_ratio);
    auto x_center_drift = static_cast<FloatParam*>(p_x_center_drift);
    auto y_center_drift = static_cast<FloatParam*>(p_y_center_drift);
    try {
        if (dest_width == 0 || dest_height == 0)
            THROW("CropResize node needs tp receive non-zero destination dimensions")

        RocalTensorlayout op_tensor_layout = static_cast<RocalTensorlayout>(output_layout);
        RocalTensorDataType op_tensor_datatype = static_cast<RocalTensorDataType>(output_datatype);
        TensorInfo output_info = input->info();
        output_info.set_data_type(op_tensor_datatype);

        // For the crop resize node, user can create an image with a different width and height
        output_info.modify_dims_width_and_height(op_tensor_layout, dest_width, dest_height);

        output = context->master_graph->create_tensor(output_info, is_output);

        std::shared_ptr<CropResizeNode> crop_resize_node = context->master_graph->add_node<CropResizeNode>({input}, {output});
        crop_resize_node->init(area, aspect_ratio, x_center_drift, y_center_drift);
        if (context->master_graph->meta_data_graph())
            context->master_graph->meta_add_node<CropResizeMetaNode, CropResizeNode>(crop_resize_node);
    } catch (const std::exception& e) {
        context->capture_error(e.what());
        ERR(e.what())
    }
    return output;
}

RocalTensor ROCAL_API_CALL
rocalCropResizeFixed(
    RocalContext p_context,
    RocalTensor p_input,
    unsigned dest_width, unsigned dest_height,
    bool is_output,
    float area,
    float aspect_ratio,
    float x_center_drift,
    float y_center_drift,
    RocalTensorLayout output_layout,
    RocalTensorOutputType output_datatype) {
    Tensor* output = nullptr;
    if ((p_context == nullptr) || (p_input == nullptr)) {
        ERR("Invalid ROCAL context or invalid input tensor")
        return output;
    }

    auto context = static_cast<Context*>(p_context);
    auto input = static_cast<Tensor*>(p_input);
    try {
        if (dest_width == 0 || dest_height == 0)
            THROW("CropResize node needs tp receive non-zero destination dimensions")

        RocalTensorlayout op_tensor_layout = static_cast<RocalTensorlayout>(output_layout);
        RocalTensorDataType op_tensor_datatype = static_cast<RocalTensorDataType>(output_datatype);
        TensorInfo output_info = input->info();
        output_info.set_data_type(op_tensor_datatype);

        // For the crop resize node, user can create an image with a different width and height
        output_info.modify_dims_width_and_height(op_tensor_layout, dest_width, dest_height);
        output = context->master_graph->create_tensor(output_info, is_output);

        std::shared_ptr<CropResizeNode> crop_resize_node = context->master_graph->add_node<CropResizeNode>({input}, {output});
        crop_resize_node->init(area, aspect_ratio, x_center_drift, y_center_drift);
        if (context->master_graph->meta_data_graph())
            context->master_graph->meta_add_node<CropResizeMetaNode, CropResizeNode>(crop_resize_node);
    } catch (const std::exception& e) {
        context->capture_error(e.what());
        ERR(e.what())
    }
    return output;
}

RocalTensor ROCAL_API_CALL
rocalResize(
    RocalContext p_context,
    RocalTensor p_input,
    unsigned dest_width,
    unsigned dest_height,
    bool is_output,
    RocalResizeScalingMode scaling_mode,
    std::vector<unsigned> max_size,
    unsigned resize_shorter,
    unsigned resize_longer,
    RocalResizeInterpolationType interpolation_type,
    RocalTensorLayout output_layout,
    RocalTensorOutputType output_datatype) {
    Tensor* output = nullptr;
    if ((p_context == nullptr) || (p_input == nullptr)) {
        ERR("Invalid ROCAL context or invalid input tensor")
        return output;
    }

    auto context = static_cast<Context*>(p_context);
    auto input = static_cast<Tensor*>(p_input);
    try {
        if ((dest_width | dest_height | resize_longer | resize_shorter) == 0)
            THROW("Atleast one size 'dest_width' or 'dest_height' or 'resize_shorter' or 'resize_longer' must be specified")
        if ((dest_width | dest_height) && (resize_longer | resize_shorter))
            THROW("Only one method of specifying size can be used \ndest_width and/or dest_height\nresize_shorter\nresize_longer")
        if (resize_longer && resize_shorter)
            THROW("'resize_longer' and 'resize_shorter' cannot be passed together. They are mutually exclusive.")

        unsigned out_width, out_height;
        RocalResizeScalingMode resize_scaling_mode;

        // Change the scaling mode if resize_shorter or resize_longer is specified
        if (resize_shorter) {
            resize_scaling_mode = RocalResizeScalingMode::ROCAL_SCALING_MODE_NOT_SMALLER;
            out_width = out_height = resize_shorter;
        } else if (resize_longer) {
            resize_scaling_mode = RocalResizeScalingMode::ROCAL_SCALING_MODE_NOT_LARGER;
            out_width = out_height = resize_longer;
        } else {
            resize_scaling_mode = scaling_mode;
            out_width = dest_width;
            out_height = dest_height;
        }

        std::vector<unsigned> maximum_size;
        if (max_size.size()) {
            if (max_size.size() == 1) {
                maximum_size = {max_size[0], max_size[0]};
            } else if (max_size.size() == 2) {
                maximum_size = {max_size[0], max_size[1]};  // {width, height}
            } else {
                THROW("The length of max_size vector exceeds the image dimension.")
            }
        }

        // Determine the max width and height to be set to the output info
        unsigned max_out_width, max_out_height;
        if (maximum_size.size() && maximum_size[0] != 0 && maximum_size[1] != 0) {
            // If max_size is passed by the user, the resized images cannot exceed the max size,
            max_out_width = maximum_size[0];
            max_out_height = maximum_size[1];
        } else {
            // compute the output info width and height wrt the scaling modes and roi passed
            if (resize_scaling_mode == ROCAL_SCALING_MODE_STRETCH) {
                max_out_width = out_width ? out_width : input->info().max_shape()[0];
                max_out_height = out_height ? out_height : input->info().max_shape()[1];
            } else if (resize_scaling_mode == ROCAL_SCALING_MODE_NOT_SMALLER) {
                max_out_width = (out_width ? out_width : out_height) * MAX_ASPECT_RATIO;
                max_out_height = (out_height ? out_height : out_width) * MAX_ASPECT_RATIO;
            } else {
                max_out_width = out_width ? out_width : out_height * MAX_ASPECT_RATIO;
                max_out_height = out_height ? out_height : out_width * MAX_ASPECT_RATIO;
            }
            if (maximum_size.size() == 2) {
                max_out_width = maximum_size[0] ? maximum_size[0] : max_out_width;
                max_out_height = maximum_size[1] ? maximum_size[1] : max_out_height;
            }
        }

        RocalTensorlayout op_tensor_layout = static_cast<RocalTensorlayout>(output_layout);
        RocalTensorDataType op_tensor_datatype = static_cast<RocalTensorDataType>(output_datatype);
        TensorInfo output_info = input->info();
        output_info.set_data_type(op_tensor_datatype);
        output_info.modify_dims_width_and_height(op_tensor_layout, max_out_width, max_out_height);

        output = context->master_graph->create_tensor(output_info, is_output);

        std::shared_ptr<ResizeNode> resize_node = context->master_graph->add_node<ResizeNode>({input}, {output});
        resize_node->init(out_width, out_height, resize_scaling_mode, maximum_size, interpolation_type);
        if (context->master_graph->meta_data_graph())
            context->master_graph->meta_add_node<ResizeMetaNode, ResizeNode>(resize_node);
    } catch (const std::exception& e) {
        context->capture_error(e.what());
        ERR(e.what())
    }
    return output;
}

RocalTensor ROCAL_API_CALL
    ROCAL_API_CALL
    rocalResizeMirrorNormalize(
        RocalContext p_context,
        RocalTensor p_input,
        unsigned dest_width,
        unsigned dest_height,
        std::vector<float>& mean,
        std::vector<float>& std_dev,
        bool is_output,
        RocalResizeScalingMode scaling_mode,
        std::vector<unsigned> max_size,
        unsigned resize_shorter,
        unsigned resize_longer,
        RocalResizeInterpolationType interpolation_type,
        RocalIntParam p_mirror,
        RocalTensorLayout output_layout,
        RocalTensorOutputType output_datatype) {
    if (!p_context || !p_input || dest_width == 0 || dest_height == 0)
        THROW("Null values passed as input")
    Tensor* output = nullptr;
    auto context = static_cast<Context*>(p_context);
    auto input = static_cast<Tensor*>(p_input);
    auto mirror = static_cast<IntParam*>(p_mirror);

    try {
        if ((dest_width | dest_height | resize_longer | resize_shorter) == 0)
            THROW("Atleast one size 'dest_width' or 'dest_height' or 'resize_shorter' or 'resize_longer' must be specified")
        // MaskRCNN training uses a new resize scaling mode - MIN_MAX_SCALING_MODE where min_size and max_size is passed and the final output size is calculated from the image size
        // Only in the case of MIN_MAX_SCALING_MODE, both resize_shorter and resize_longer values can be passed together
        if ((dest_width | dest_height) && (resize_longer | resize_shorter) && (scaling_mode != RocalResizeScalingMode::ROCAL_SCALING_MODE_MIN_MAX))
            THROW("Only one method of specifying size can be used \ndest_width and/or dest_height\nresize_shorter\nresize_longer")
        if (resize_longer && resize_shorter && scaling_mode != RocalResizeScalingMode::ROCAL_SCALING_MODE_MIN_MAX)
            THROW("'resize_longer' and 'resize_shorter' can only be passed together for min max scaling mode")

        unsigned out_width, out_height;
        RocalResizeScalingMode resize_scaling_mode;

        // Change the scaling mode if resize_shorter or resize_longer is specified
        if (scaling_mode == RocalResizeScalingMode::ROCAL_SCALING_MODE_MIN_MAX) {
            resize_scaling_mode = scaling_mode;
            out_width = dest_width;
            out_height = dest_height;
        } else if (resize_shorter) {
            resize_scaling_mode = RocalResizeScalingMode::ROCAL_SCALING_MODE_NOT_SMALLER;
            out_width = out_height = resize_shorter;
        } else if (resize_longer) {
            resize_scaling_mode = RocalResizeScalingMode::ROCAL_SCALING_MODE_NOT_LARGER;
            out_width = out_height = resize_longer;
        } else {
            resize_scaling_mode = scaling_mode;
            out_width = dest_width;
            out_height = dest_height;
        }

        std::vector<unsigned> maximum_size;
        if (max_size.size()) {
            if (max_size.size() == 1) {
                maximum_size = {max_size[0], max_size[0]};
            } else if (max_size.size() == 2) {
                maximum_size = {max_size[0], max_size[1]};  // {width, height}
            } else {
                THROW("The length of max_size vector exceeds the image dimension.")
            }
        }

        // Determine the max width and height to be set to the output info
        unsigned max_out_width, max_out_height;
        if (maximum_size.size() && maximum_size[0] != 0 && maximum_size[1] != 0) {
            // If max_size is passed by the user, the resized images cannot exceed the max size,
            max_out_width = maximum_size[0];
            max_out_height = maximum_size[1];
        } else {
            // compute the output info width and height wrt the scaling modes and roi passed
            if (resize_scaling_mode == ROCAL_SCALING_MODE_STRETCH) {
                max_out_width = out_width ? out_width : input->info().max_shape()[0];
                max_out_height = out_height ? out_height : input->info().max_shape()[1];
            } else if (resize_scaling_mode == ROCAL_SCALING_MODE_NOT_SMALLER) {
                max_out_width = (out_width ? out_width : out_height) * MAX_ASPECT_RATIO;
                max_out_height = (out_height ? out_height : out_width) * MAX_ASPECT_RATIO;
            } else {
                max_out_width = out_width ? out_width : out_height * MAX_ASPECT_RATIO;
                max_out_height = out_height ? out_height : out_width * MAX_ASPECT_RATIO;
            }
            if (maximum_size.size() == 2) {
                max_out_width = maximum_size[0] ? maximum_size[0] : max_out_width;
                max_out_height = maximum_size[1] ? maximum_size[1] : max_out_height;
            }
        }
        if (scaling_mode == RocalResizeScalingMode::ROCAL_SCALING_MODE_MIN_MAX) {
            // For Min Max scaling mode, both min size and max size are passed as resize_shorter and resize_longer values
            maximum_size = {resize_shorter, resize_longer};
        }

        RocalTensorlayout op_tensor_layout = static_cast<RocalTensorlayout>(output_layout);
        RocalTensorDataType op_tensor_datatype = static_cast<RocalTensorDataType>(output_datatype);
        TensorInfo output_info = input->info();
        output_info.set_data_type(op_tensor_datatype);
        output_info.modify_dims_width_and_height(op_tensor_layout, max_out_width, max_out_height);

        output = context->master_graph->create_tensor(output_info, is_output);

        std::shared_ptr<ResizeMirrorNormalizeNode> rmn_node = context->master_graph->add_node<ResizeMirrorNormalizeNode>({input}, {output});
        rmn_node->init(out_width, out_height, resize_scaling_mode, maximum_size, interpolation_type, mean, std_dev, mirror);
        if (context->master_graph->meta_data_graph())
            context->master_graph->meta_add_node<ResizeMirrorNormalizeMetaNode, ResizeMirrorNormalizeNode>(rmn_node);
    } catch (const std::exception& e) {
        context->capture_error(e.what());
        ERR(e.what())
    }
    return output;
}

RocalTensor ROCAL_API_CALL
rocalBrightness(
    RocalContext p_context,
    RocalTensor p_input,
    bool is_output,
    RocalFloatParam p_alpha,
    RocalFloatParam p_beta,
    RocalTensorLayout output_layout,
    RocalTensorOutputType output_datatype) {
    Tensor* output = nullptr;
    if ((p_context == nullptr) || (p_input == nullptr)) {
        ERR("Invalid ROCAL context or invalid input tensor")
        return output;
    }

    auto context = static_cast<Context*>(p_context);
    auto input = static_cast<Tensor*>(p_input);
    auto alpha = static_cast<FloatParam*>(p_alpha);
    auto beta = static_cast<FloatParam*>(p_beta);
    try {
        RocalTensorlayout op_tensor_layout = static_cast<RocalTensorlayout>(output_layout);
        RocalTensorDataType op_tensor_datatype = static_cast<RocalTensorDataType>(output_datatype);
        TensorInfo output_info = input->info();
        output_info.set_tensor_layout(op_tensor_layout);
        output_info.set_data_type(op_tensor_datatype);
        output = context->master_graph->create_tensor(output_info, is_output);
        context->master_graph->add_node<BrightnessNode>({input}, {output})->init(alpha, beta);
    } catch (const std::exception& e) {
        context->capture_error(e.what());
        ERR(e.what())
    }
    return output;
}

RocalTensor ROCAL_API_CALL
rocalBrightnessFixed(
    RocalContext p_context,
    RocalTensor p_input,
    float alpha,
    float beta,
    bool is_output,
    RocalTensorLayout output_layout,
    RocalTensorOutputType output_datatype) {
    Tensor* output = nullptr;
    if ((p_context == nullptr) || (p_input == nullptr)) {
        ERR("Invalid ROCAL context or invalid input tensor")
        return output;
    }

    auto context = static_cast<Context*>(p_context);
    auto input = static_cast<Tensor*>(p_input);
    try {
        RocalTensorlayout op_tensor_layout = static_cast<RocalTensorlayout>(output_layout);
        RocalTensorDataType op_tensor_datatype = static_cast<RocalTensorDataType>(output_datatype);
        TensorInfo output_info = input->info();
        output_info.set_tensor_layout(op_tensor_layout);
        output_info.set_data_type(op_tensor_datatype);
        output = context->master_graph->create_tensor(output_info, is_output);
        context->master_graph->add_node<BrightnessNode>({input}, {output})->init(alpha, beta);
    } catch (const std::exception& e) {
        context->capture_error(e.what());
        ERR(e.what())
    }
    return output;
}

RocalTensor ROCAL_API_CALL
rocalBlur(
    RocalContext p_context,
    RocalTensor p_input,
    bool is_output,
    RocalIntParam p_kernel_size,
    RocalTensorLayout output_layout,
    RocalTensorOutputType output_datatype) {
    Tensor* output = nullptr;
    if ((p_context == nullptr) || (p_input == nullptr)) {
        ERR("Invalid ROCAL context or invalid input tensor")
        return output;
    }

    auto context = static_cast<Context*>(p_context);
    auto input = static_cast<Tensor*>(p_input);
    auto kernel_size = static_cast<IntParam*>(p_kernel_size);
    try {
        RocalTensorlayout op_tensor_layout = static_cast<RocalTensorlayout>(output_layout);
        RocalTensorDataType op_tensor_datatype = static_cast<RocalTensorDataType>(output_datatype);
        TensorInfo output_info = input->info();
        output_info.set_tensor_layout(op_tensor_layout);
        output_info.set_data_type(op_tensor_datatype);
        output = context->master_graph->create_tensor(output_info, is_output);
        context->master_graph->add_node<BlurNode>({input}, {output})->init(kernel_size);
    } catch (const std::exception& e) {
        context->capture_error(e.what());
        ERR(e.what())
    }
    return output;
}

RocalTensor ROCAL_API_CALL
rocalBlurFixed(
    RocalContext p_context,
    RocalTensor p_input,
    int kernel_size,
    bool is_output,
    RocalTensorLayout output_layout,
    RocalTensorOutputType output_datatype) {
    Tensor* output = nullptr;
    if ((p_context == nullptr) || (p_input == nullptr)) {
        ERR("Invalid ROCAL context or invalid input tensor")
        return output;
    }

    auto context = static_cast<Context*>(p_context);
    auto input = static_cast<Tensor*>(p_input);
    try {
        RocalTensorlayout op_tensor_layout = static_cast<RocalTensorlayout>(output_layout);
        RocalTensorDataType op_tensor_datatype = static_cast<RocalTensorDataType>(output_datatype);
        TensorInfo output_info = input->info();
        output_info.set_tensor_layout(op_tensor_layout);
        output_info.set_data_type(op_tensor_datatype);
        output = context->master_graph->create_tensor(output_info, is_output);
        context->master_graph->add_node<BlurNode>({input}, {output})->init(kernel_size);
    } catch (const std::exception& e) {
        context->capture_error(e.what());
        ERR(e.what())
    }
    return output;
}

RocalTensor ROCAL_API_CALL
rocalBlend(
    RocalContext p_context,
    RocalTensor p_input1,
    RocalTensor p_input2,
    bool is_output,
    RocalFloatParam p_ratio,
    RocalTensorLayout output_layout,
    RocalTensorOutputType output_datatype) {
    Tensor* output = nullptr;
    if ((p_context == nullptr) || (p_input1 == nullptr) || (p_input2 == nullptr)) {
        ERR("Invalid ROCAL context or invalid input tensor")
        return output;
    }

    auto context = static_cast<Context*>(p_context);
    auto input1 = static_cast<Tensor*>(p_input1);
    auto input2 = static_cast<Tensor*>(p_input2);
    auto ratio = static_cast<FloatParam*>(p_ratio);
    try {
        RocalTensorlayout op_tensor_layout = static_cast<RocalTensorlayout>(output_layout);
        RocalTensorDataType op_tensor_datatype = static_cast<RocalTensorDataType>(output_datatype);
        TensorInfo output_info = input1->info();
        output_info.set_tensor_layout(op_tensor_layout);
        output_info.set_data_type(op_tensor_datatype);
        output = context->master_graph->create_tensor(output_info, is_output);
        context->master_graph->add_node<BlendNode>({input1, input2}, {output})->init(ratio);
    } catch (const std::exception& e) {
        context->capture_error(e.what());
        ERR(e.what())
    }
    return output;
}

RocalTensor ROCAL_API_CALL
rocalBlendFixed(
    RocalContext p_context,
    RocalTensor p_input1,
    RocalTensor p_input2,
    float ratio,
    bool is_output,
    RocalTensorLayout output_layout,
    RocalTensorOutputType output_datatype) {
    Tensor* output = nullptr;
    if ((p_context == nullptr) || (p_input1 == nullptr) || (p_input2 == nullptr)) {
        ERR("Invalid ROCAL context or invalid input tensor")
        return output;
    }

    auto context = static_cast<Context*>(p_context);
    auto input1 = static_cast<Tensor*>(p_input1);
    auto input2 = static_cast<Tensor*>(p_input2);
    try {
        RocalTensorlayout op_tensor_layout = static_cast<RocalTensorlayout>(output_layout);
        RocalTensorDataType op_tensor_datatype = static_cast<RocalTensorDataType>(output_datatype);
        TensorInfo output_info = input1->info();
        output_info.set_tensor_layout(op_tensor_layout);
        output_info.set_data_type(op_tensor_datatype);
        output = context->master_graph->create_tensor(output_info, is_output);
        context->master_graph->add_node<BlendNode>({input1, input2}, {output})->init(ratio);
    } catch (const std::exception& e) {
        context->capture_error(e.what());
        ERR(e.what())
    }
    return output;
}

RocalTensor ROCAL_API_CALL
rocalWarpAffine(
    RocalContext p_context,
    RocalTensor p_input,
    bool is_output,
    unsigned dest_height, unsigned dest_width,
    RocalFloatParam p_x0, RocalFloatParam p_x1,
    RocalFloatParam p_y0, RocalFloatParam p_y1,
    RocalFloatParam p_o0, RocalFloatParam p_o1,
    RocalResizeInterpolationType interpolation_type,
    RocalTensorLayout output_layout,
    RocalTensorOutputType output_datatype) {
    Tensor* output = nullptr;
    if ((p_context == nullptr) || (p_input == nullptr)) {
        ERR("Invalid ROCAL context or invalid input image")
        return output;
    }
    auto context = static_cast<Context*>(p_context);
    auto input = static_cast<Tensor*>(p_input);
    auto x0 = static_cast<FloatParam*>(p_x0);
    auto x1 = static_cast<FloatParam*>(p_x1);
    auto y0 = static_cast<FloatParam*>(p_y0);
    auto y1 = static_cast<FloatParam*>(p_y1);
    auto o0 = static_cast<FloatParam*>(p_o0);
    auto o1 = static_cast<FloatParam*>(p_o1);
    try {
        if (dest_width == 0 || dest_height == 0) {
            dest_width = input->info().max_shape()[0];
            dest_height = input->info().max_shape()[1];
        }
        RocalTensorlayout op_tensor_layout = static_cast<RocalTensorlayout>(output_layout);
        RocalTensorDataType op_tensor_datatype = static_cast<RocalTensorDataType>(output_datatype);
        TensorInfo output_info = input->info();
        output_info.set_data_type(op_tensor_datatype);

        // For the warp affine node, user can create an image with a different width and height
        output_info.modify_dims_width_and_height(op_tensor_layout, dest_width, dest_height);
        output = context->master_graph->create_tensor(output_info, is_output);

        context->master_graph->add_node<WarpAffineNode>({input}, {output})->init(x0, x1, y0, y1, o0, o1, interpolation_type);
    } catch (const std::exception& e) {
        context->capture_error(e.what());
        ERR(e.what())
    }
    return output;
}

RocalTensor ROCAL_API_CALL
rocalWarpAffineFixed(
    RocalContext p_context,
    RocalTensor p_input,
    float x0, float x1,
    float y0, float y1,
    float o0, float o1,
    bool is_output,
    unsigned int dest_height,
    unsigned int dest_width,
    RocalResizeInterpolationType interpolation_type,
    RocalTensorLayout output_layout,
    RocalTensorOutputType output_datatype) {
    Tensor* output = nullptr;
    if ((p_context == nullptr) || (p_input == nullptr)) {
        ERR("Invalid ROCAL context or invalid input image")
        return output;
    }
    auto context = static_cast<Context*>(p_context);
    auto input = static_cast<Tensor*>(p_input);
    try {
        if (dest_width == 0 || dest_height == 0) {
            dest_width = input->info().max_shape()[0];
            dest_height = input->info().max_shape()[1];
        }
        RocalTensorlayout op_tensor_layout = static_cast<RocalTensorlayout>(output_layout);
        RocalTensorDataType op_tensor_datatype = static_cast<RocalTensorDataType>(output_datatype);
        TensorInfo output_info = input->info();
        output_info.set_data_type(op_tensor_datatype);

        // For the warp affine node, user can create an image with a different width and height
        output_info.modify_dims_width_and_height(op_tensor_layout, dest_width, dest_height);
        output = context->master_graph->create_tensor(output_info, is_output);

        context->master_graph->add_node<WarpAffineNode>({input}, {output})->init(x0, x1, y0, y1, o0, o1, interpolation_type);
    } catch (const std::exception& e) {
        context->capture_error(e.what());
        ERR(e.what())
    }
    return output;
}

RocalTensor ROCAL_API_CALL
rocalFishEye(
    RocalContext p_context,
    RocalTensor p_input,
    bool is_output,
    RocalTensorLayout output_layout,
    RocalTensorOutputType output_datatype) {
    Tensor* output = nullptr;
    if ((p_context == nullptr) || (p_input == nullptr)) {
        ERR("Invalid ROCAL context or invalid input image")
        return output;
    }
    auto context = static_cast<Context*>(p_context);
    auto input = static_cast<Tensor*>(p_input);
    try {
        RocalTensorlayout op_tensor_layout = static_cast<RocalTensorlayout>(output_layout);
        RocalTensorDataType op_tensor_datatype = static_cast<RocalTensorDataType>(output_datatype);
        TensorInfo output_info = input->info();
        output_info.set_tensor_layout(op_tensor_layout);
        output_info.set_data_type(op_tensor_datatype);
        output = context->master_graph->create_tensor(output_info, is_output);
        context->master_graph->add_node<FisheyeNode>({input}, {output});
    } catch (const std::exception& e) {
        context->capture_error(e.what());
        ERR(e.what())
    }
    return output;
}

RocalTensor ROCAL_API_CALL
rocalVignette(
    RocalContext p_context,
    RocalTensor p_input,
    bool is_output,
    RocalFloatParam p_sdev,
    RocalTensorLayout output_layout,
    RocalTensorOutputType output_datatype) {
    Tensor* output = nullptr;
    if ((p_context == nullptr) || (p_input == nullptr)) {
        ERR("Invalid ROCAL context or invalid input tensor")
        return output;
    }

    auto context = static_cast<Context*>(p_context);
    auto input = static_cast<Tensor*>(p_input);
    auto sdev = static_cast<FloatParam*>(p_sdev);
    try {
        RocalTensorlayout op_tensor_layout = static_cast<RocalTensorlayout>(output_layout);
        RocalTensorDataType op_tensor_datatype = static_cast<RocalTensorDataType>(output_datatype);
        TensorInfo output_info = input->info();
        output_info.set_tensor_layout(op_tensor_layout);
        output_info.set_data_type(op_tensor_datatype);
        output = context->master_graph->create_tensor(output_info, is_output);
        context->master_graph->add_node<VignetteNode>({input}, {output})->init(sdev);
    } catch (const std::exception& e) {
        context->capture_error(e.what());
        ERR(e.what())
    }
    return output;
}

RocalTensor ROCAL_API_CALL
rocalVignetteFixed(
    RocalContext p_context,
    RocalTensor p_input,
    float sdev,
    bool is_output,
    RocalTensorLayout output_layout,
    RocalTensorOutputType output_datatype) {
    Tensor* output = nullptr;
    if ((p_context == nullptr) || (p_input == nullptr)) {
        ERR("Invalid ROCAL context or invalid input tensor")
        return output;
    }

    auto context = static_cast<Context*>(p_context);
    auto input = static_cast<Tensor*>(p_input);
    try {
        RocalTensorlayout op_tensor_layout = static_cast<RocalTensorlayout>(output_layout);
        RocalTensorDataType op_tensor_datatype = static_cast<RocalTensorDataType>(output_datatype);
        TensorInfo output_info = input->info();
        output_info.set_tensor_layout(op_tensor_layout);
        output_info.set_data_type(op_tensor_datatype);
        output = context->master_graph->create_tensor(output_info, is_output);
        context->master_graph->add_node<VignetteNode>({input}, {output})->init(sdev);
    } catch (const std::exception& e) {
        context->capture_error(e.what());
        ERR(e.what())
    }
    return output;
}

RocalTensor ROCAL_API_CALL
rocalJitter(
    RocalContext p_context,
    RocalTensor p_input,
    bool is_output,
    RocalIntParam p_kernel_size,
    int seed,
    RocalTensorLayout output_layout,
    RocalTensorOutputType output_datatype) {
    Tensor* output = nullptr;
    if ((p_context == nullptr) || (p_input == nullptr)) {
        ERR("Invalid ROCAL context or invalid input tensor")
        return output;
    }

    auto context = static_cast<Context*>(p_context);
    auto input = static_cast<Tensor*>(p_input);
    auto kernel_size = static_cast<IntParam*>(p_kernel_size);
    try {
        RocalTensorlayout op_tensor_layout = static_cast<RocalTensorlayout>(output_layout);
        RocalTensorDataType op_tensor_datatype = static_cast<RocalTensorDataType>(output_datatype);
        TensorInfo output_info = input->info();
        output_info.set_tensor_layout(op_tensor_layout);
        output_info.set_data_type(op_tensor_datatype);
        output = context->master_graph->create_tensor(output_info, is_output);
        context->master_graph->add_node<JitterNode>({input}, {output})->init(kernel_size, seed);
    } catch (const std::exception& e) {
        context->capture_error(e.what());
        ERR(e.what())
    }
    return output;
}

RocalTensor ROCAL_API_CALL
rocalJitterFixed(
    RocalContext p_context,
    RocalTensor p_input,
    int kernel_size,
    bool is_output,
    int seed,
    RocalTensorLayout output_layout,
    RocalTensorOutputType output_datatype) {
    Tensor* output = nullptr;
    if ((p_context == nullptr) || (p_input == nullptr)) {
        ERR("Invalid ROCAL context or invalid input tensor")
        return output;
    }

    auto context = static_cast<Context*>(p_context);
    auto input = static_cast<Tensor*>(p_input);
    try {
        RocalTensorlayout op_tensor_layout = static_cast<RocalTensorlayout>(output_layout);
        RocalTensorDataType op_tensor_datatype = static_cast<RocalTensorDataType>(output_datatype);
        TensorInfo output_info = input->info();
        output_info.set_tensor_layout(op_tensor_layout);
        output_info.set_data_type(op_tensor_datatype);
        output = context->master_graph->create_tensor(output_info, is_output);
        context->master_graph->add_node<JitterNode>({input}, {output})->init(kernel_size, seed);
    } catch (const std::exception& e) {
        context->capture_error(e.what());
        ERR(e.what())
    }
    return output;
}

RocalTensor ROCAL_API_CALL
rocalSnPNoise(
    RocalContext p_context,
    RocalTensor p_input,
    bool is_output,
    RocalFloatParam p_noise_prob,
    RocalFloatParam p_salt_prob,
    RocalFloatParam p_salt_val,
    RocalFloatParam p_pepper_val,
    int seed,
    RocalTensorLayout output_layout,
    RocalTensorOutputType output_datatype) {
    Tensor* output = nullptr;
    if ((p_context == nullptr) || (p_input == nullptr)) {
        ERR("Invalid ROCAL context or invalid input tensor")
        return output;
    }

    auto context = static_cast<Context*>(p_context);
    auto input = static_cast<Tensor*>(p_input);
    auto noise_probability = static_cast<FloatParam*>(p_noise_prob);
    auto salt_probability = static_cast<FloatParam*>(p_salt_prob);
    auto salt_value = static_cast<FloatParam*>(p_salt_val);
    auto pepper_value = static_cast<FloatParam*>(p_pepper_val);
    try {
        RocalTensorlayout op_tensor_layout = static_cast<RocalTensorlayout>(output_layout);
        RocalTensorDataType op_tensor_datatype = static_cast<RocalTensorDataType>(output_datatype);
        TensorInfo output_info = input->info();
        output_info.set_tensor_layout(op_tensor_layout);
        output_info.set_data_type(op_tensor_datatype);
        output = context->master_graph->create_tensor(output_info, is_output);
        context->master_graph->add_node<SnPNoiseNode>({input}, {output})->init(noise_probability, salt_probability, salt_value, pepper_value, seed);
    } catch (const std::exception& e) {
        context->capture_error(e.what());
        ERR(e.what())
    }
    return output;
}

RocalTensor ROCAL_API_CALL
rocalSnPNoiseFixed(
    RocalContext p_context,
    RocalTensor p_input,
    float noise_prob,
    float salt_prob,
    float salt_val,
    float pepper_val,
    bool is_output,
    int seed,
    RocalTensorLayout output_layout,
    RocalTensorOutputType output_datatype) {
    Tensor* output = nullptr;
    if ((p_context == nullptr) || (p_input == nullptr)) {
        ERR("Invalid ROCAL context or invalid input tensor")
        return output;
    }

    auto context = static_cast<Context*>(p_context);
    auto input = static_cast<Tensor*>(p_input);
    try {
        RocalTensorlayout op_tensor_layout = static_cast<RocalTensorlayout>(output_layout);
        RocalTensorDataType op_tensor_datatype = static_cast<RocalTensorDataType>(output_datatype);
        TensorInfo output_info = input->info();
        output_info.set_tensor_layout(op_tensor_layout);
        output_info.set_data_type(op_tensor_datatype);
        output = context->master_graph->create_tensor(output_info, is_output);
        context->master_graph->add_node<SnPNoiseNode>({input}, {output})->init(noise_prob, salt_prob, salt_val, pepper_val, seed);
    } catch (const std::exception& e) {
        context->capture_error(e.what());
        ERR(e.what())
    }
    return output;
}

RocalTensor ROCAL_API_CALL
rocalFlip(
    RocalContext p_context,
    RocalTensor p_input,
    bool is_output,
    RocalIntParam p_horizontal_flag,
    RocalIntParam p_vertical_flag,
    RocalTensorLayout output_layout,
    RocalTensorOutputType output_datatype) {
    Tensor* output = nullptr;
    if ((p_context == nullptr) || (p_input == nullptr)) {
        ERR("Invalid ROCAL context or invalid input image")
        return output;
    }
    auto context = static_cast<Context*>(p_context);
    auto input = static_cast<Tensor*>(p_input);
    auto horizontal_flag = static_cast<IntParam*>(p_horizontal_flag);
    auto vertical_flag = static_cast<IntParam*>(p_vertical_flag);
    try {
        RocalTensorlayout op_tensor_layout = static_cast<RocalTensorlayout>(output_layout);
        RocalTensorDataType op_tensor_datatype = static_cast<RocalTensorDataType>(output_datatype);
        TensorInfo output_info = input->info();
        output_info.set_tensor_layout(op_tensor_layout);
        output_info.set_data_type(op_tensor_datatype);
        output = context->master_graph->create_tensor(output_info, is_output);
        std::shared_ptr<FlipNode> flip_node = context->master_graph->add_node<FlipNode>({input}, {output});
        flip_node->init(horizontal_flag, vertical_flag);
        if (context->master_graph->meta_data_graph())
            context->master_graph->meta_add_node<FlipMetaNode, FlipNode>(flip_node);
    } catch (const std::exception& e) {
        context->capture_error(e.what());
        ERR(e.what())
    }
    return output;
}

RocalTensor ROCAL_API_CALL
rocalFlipFixed(
    RocalContext p_context,
    RocalTensor p_input,
    int horizontal_flag,
    int vertical_flag,
    bool is_output,
    RocalTensorLayout output_layout,
    RocalTensorOutputType output_datatype) {
    Tensor* output = nullptr;
    if ((p_context == nullptr) || (p_input == nullptr)) {
        ERR("Invalid ROCAL context or invalid input image")
        return output;
    }
    auto context = static_cast<Context*>(p_context);
    auto input = static_cast<Tensor*>(p_input);
    try {
        RocalTensorlayout op_tensor_layout = static_cast<RocalTensorlayout>(output_layout);
        RocalTensorDataType op_tensor_datatype = static_cast<RocalTensorDataType>(output_datatype);
        TensorInfo output_info = input->info();
        output_info.set_tensor_layout(op_tensor_layout);
        output_info.set_data_type(op_tensor_datatype);
        output = context->master_graph->create_tensor(output_info, is_output);
        std::shared_ptr<FlipNode> flip_node = context->master_graph->add_node<FlipNode>({input}, {output});
        flip_node->init(horizontal_flag, vertical_flag);
        if (context->master_graph->meta_data_graph())
            context->master_graph->meta_add_node<FlipMetaNode, FlipNode>(flip_node);
    } catch (const std::exception& e) {
        context->capture_error(e.what());
        ERR(e.what())
    }
    return output;
}

RocalTensor ROCAL_API_CALL
rocalContrast(
    RocalContext p_context,
    RocalTensor p_input,
    bool is_output,
    RocalFloatParam p_contrast_factor,
    RocalFloatParam p_contrast_center,
    RocalTensorLayout output_layout,
    RocalTensorOutputType output_datatype) {
    Tensor* output = nullptr;
    if ((p_context == nullptr) || (p_input == nullptr)) {
        ERR("Invalid ROCAL context or invalid input tensor")
        return output;
    }

    auto context = static_cast<Context*>(p_context);
    auto input = static_cast<Tensor*>(p_input);
    auto contrast_factor = static_cast<FloatParam*>(p_contrast_factor);
    auto contrast_center = static_cast<FloatParam*>(p_contrast_center);
    try {
        RocalTensorlayout op_tensor_layout = static_cast<RocalTensorlayout>(output_layout);
        RocalTensorDataType op_tensor_datatype = static_cast<RocalTensorDataType>(output_datatype);
        TensorInfo output_info = input->info();
        output_info.set_tensor_layout(op_tensor_layout);
        output_info.set_data_type(op_tensor_datatype);
        output = context->master_graph->create_tensor(output_info, is_output);
        context->master_graph->add_node<ContrastNode>({input}, {output})->init(contrast_factor, contrast_center);
    } catch (const std::exception& e) {
        context->capture_error(e.what());
        ERR(e.what())
    }
    return output;
}

RocalTensor ROCAL_API_CALL
rocalContrastFixed(
    RocalContext p_context,
    RocalTensor p_input,
    float contrast_factor,
    float contrast_center,
    bool is_output,
    RocalTensorLayout output_layout,
    RocalTensorOutputType output_datatype) {
    Tensor* output = nullptr;
    if ((p_context == nullptr) || (p_input == nullptr)) {
        ERR("Invalid ROCAL context or invalid input tensor")
        return output;
    }

    auto context = static_cast<Context*>(p_context);
    auto input = static_cast<Tensor*>(p_input);
    try {
        RocalTensorlayout op_tensor_layout = static_cast<RocalTensorlayout>(output_layout);
        RocalTensorDataType op_tensor_datatype = static_cast<RocalTensorDataType>(output_datatype);
        TensorInfo output_info = input->info();
        output_info.set_tensor_layout(op_tensor_layout);
        output_info.set_data_type(op_tensor_datatype);
        output = context->master_graph->create_tensor(output_info, is_output);
        context->master_graph->add_node<ContrastNode>({input}, {output})->init(contrast_factor, contrast_center);
    } catch (const std::exception& e) {
        context->capture_error(e.what());
        ERR(e.what())
    }
    return output;
}

RocalTensor ROCAL_API_CALL
rocalSnow(
    RocalContext p_context,
    RocalTensor p_input,
    bool is_output,
    RocalFloatParam p_snow_value,
    RocalTensorLayout output_layout,
    RocalTensorOutputType output_datatype) {
    Tensor* output = nullptr;
    if ((p_context == nullptr) || (p_input == nullptr)) {
        ERR("Invalid ROCAL context or invalid input tensor")
        return output;
    }

    auto context = static_cast<Context*>(p_context);
    auto input = static_cast<Tensor*>(p_input);
    auto snow_value = static_cast<FloatParam*>(p_snow_value);
    try {
        RocalTensorlayout op_tensor_layout = static_cast<RocalTensorlayout>(output_layout);
        RocalTensorDataType op_tensor_datatype = static_cast<RocalTensorDataType>(output_datatype);
        TensorInfo output_info = input->info();
        output_info.set_tensor_layout(op_tensor_layout);
        output_info.set_data_type(op_tensor_datatype);
        output = context->master_graph->create_tensor(output_info, is_output);
        context->master_graph->add_node<SnowNode>({input}, {output})->init(snow_value);
    } catch (const std::exception& e) {
        context->capture_error(e.what());
        ERR(e.what())
    }
    return output;
}

RocalTensor ROCAL_API_CALL
rocalSnowFixed(
    RocalContext p_context,
    RocalTensor p_input,
    float snow_value,
    bool is_output,
    RocalTensorLayout output_layout,
    RocalTensorOutputType output_datatype) {
    Tensor* output = nullptr;
    if ((p_context == nullptr) || (p_input == nullptr)) {
        ERR("Invalid ROCAL context or invalid input tensor")
        return output;
    }

    auto context = static_cast<Context*>(p_context);
    auto input = static_cast<Tensor*>(p_input);
    try {
        RocalTensorlayout op_tensor_layout = static_cast<RocalTensorlayout>(output_layout);
        RocalTensorDataType op_tensor_datatype = static_cast<RocalTensorDataType>(output_datatype);
        TensorInfo output_info = input->info();
        output_info.set_tensor_layout(op_tensor_layout);
        output_info.set_data_type(op_tensor_datatype);
        output = context->master_graph->create_tensor(output_info, is_output);
        context->master_graph->add_node<SnowNode>({input}, {output})->init(snow_value);
    } catch (const std::exception& e) {
        context->capture_error(e.what());
        ERR(e.what())
    }
    return output;
}

RocalTensor ROCAL_API_CALL
rocalRain(
    RocalContext p_context,
    RocalTensor p_input,
    bool is_output,
    RocalFloatParam p_rain_value,
    RocalIntParam p_rain_width,
    RocalIntParam p_rain_height,
    RocalFloatParam p_rain_transparency,
    RocalTensorLayout output_layout,
    RocalTensorOutputType output_datatype) {
    Tensor* output = nullptr;
    if ((p_context == nullptr) || (p_input == nullptr)) {
        ERR("Invalid ROCAL context or invalid input tensor")
        return output;
    }
    auto context = static_cast<Context*>(p_context);
    auto input = static_cast<Tensor*>(p_input);
    auto rain_width = static_cast<IntParam*>(p_rain_width);
    auto rain_height = static_cast<IntParam*>(p_rain_height);
    auto rain_transparency = static_cast<FloatParam*>(p_rain_transparency);
    auto rain_value = static_cast<FloatParam*>(p_rain_value);
    try {
        RocalTensorlayout op_tensor_layout = static_cast<RocalTensorlayout>(output_layout);
        RocalTensorDataType op_tensor_datatype = static_cast<RocalTensorDataType>(output_datatype);
        TensorInfo output_info = input->info();
        output_info.set_tensor_layout(op_tensor_layout);
        output_info.set_data_type(op_tensor_datatype);
        output = context->master_graph->create_tensor(output_info, is_output);
        context->master_graph->add_node<RainNode>({input}, {output})->init(rain_value, rain_width, rain_height, rain_transparency);
    } catch (const std::exception& e) {
        context->capture_error(e.what());
        ERR(e.what())
    }
    return output;
}

RocalTensor ROCAL_API_CALL
rocalRainFixed(
    RocalContext p_context,
    RocalTensor p_input,
    float rain_value,
    int rain_width,
    int rain_height,
    float rain_transparency,
    bool is_output,
    RocalTensorLayout output_layout,
    RocalTensorOutputType output_datatype) {
    Tensor* output = nullptr;
    if ((p_context == nullptr) || (p_input == nullptr)) {
        ERR("Invalid ROCAL context or invalid input tensor")
        return output;
    }
    auto context = static_cast<Context*>(p_context);
    auto input = static_cast<Tensor*>(p_input);
    try {
        RocalTensorlayout op_tensor_layout = static_cast<RocalTensorlayout>(output_layout);
        RocalTensorDataType op_tensor_datatype = static_cast<RocalTensorDataType>(output_datatype);
        TensorInfo output_info = input->info();
        output_info.set_tensor_layout(op_tensor_layout);
        output_info.set_data_type(op_tensor_datatype);
        output = context->master_graph->create_tensor(output_info, is_output);
        context->master_graph->add_node<RainNode>({input}, {output})->init(rain_value, rain_width, rain_height, rain_transparency);
    } catch (const std::exception& e) {
        context->capture_error(e.what());
        ERR(e.what())
    }
    return output;
}

RocalTensor ROCAL_API_CALL
rocalColorTemp(
    RocalContext p_context,
    RocalTensor p_input,
    bool is_output,
    RocalIntParam p_adj_value_param,
    RocalTensorLayout output_layout,
    RocalTensorOutputType output_datatype) {
    Tensor* output = nullptr;
    if ((p_context == nullptr) || (p_input == nullptr)) {
        ERR("Invalid ROCAL context or invalid input tensor")
        return output;
    }

    auto context = static_cast<Context*>(p_context);
    auto input = static_cast<Tensor*>(p_input);
    auto adj_value_param = static_cast<IntParam*>(p_adj_value_param);
    try {
        RocalTensorlayout op_tensor_layout = static_cast<RocalTensorlayout>(output_layout);
        RocalTensorDataType op_tensor_datatype = static_cast<RocalTensorDataType>(output_datatype);
        TensorInfo output_info = input->info();
        output_info.set_tensor_layout(op_tensor_layout);
        output_info.set_data_type(op_tensor_datatype);
        output = context->master_graph->create_tensor(output_info, is_output);
        context->master_graph->add_node<ColorTemperatureNode>({input}, {output})->init(adj_value_param);
    } catch (const std::exception& e) {
        context->capture_error(e.what());
        ERR(e.what())
    }
    return output;
}

RocalTensor ROCAL_API_CALL
rocalColorTempFixed(
    RocalContext p_context,
    RocalTensor p_input,
    int adj_value_param,
    bool is_output,
    RocalTensorLayout output_layout,
    RocalTensorOutputType output_datatype) {
    Tensor* output = nullptr;
    if ((p_context == nullptr) || (p_input == nullptr)) {
        ERR("Invalid ROCAL context or invalid input tensor")
        return output;
    }

    auto context = static_cast<Context*>(p_context);
    auto input = static_cast<Tensor*>(p_input);
    try {
        RocalTensorlayout op_tensor_layout = static_cast<RocalTensorlayout>(output_layout);
        RocalTensorDataType op_tensor_datatype = static_cast<RocalTensorDataType>(output_datatype);
        TensorInfo output_info = input->info();
        output_info.set_tensor_layout(op_tensor_layout);
        output_info.set_data_type(op_tensor_datatype);
        output = context->master_graph->create_tensor(output_info, is_output);
        context->master_graph->add_node<ColorTemperatureNode>({input}, {output})->init(adj_value_param);
    } catch (const std::exception& e) {
        context->capture_error(e.what());
        ERR(e.what())
    }
    return output;
}

RocalTensor ROCAL_API_CALL
rocalFog(
    RocalContext p_context,
    RocalTensor p_input,
    bool is_output,
    RocalFloatParam p_fog_param,
    RocalTensorLayout output_layout,
    RocalTensorOutputType output_datatype) {
    Tensor* output = nullptr;
    if ((p_context == nullptr) || (p_input == nullptr)) {
        ERR("Invalid ROCAL context or invalid input tensor")
        return output;
    }

    auto context = static_cast<Context*>(p_context);
    auto input = static_cast<Tensor*>(p_input);
    auto fog_param = static_cast<FloatParam*>(p_fog_param);
    try {
        RocalTensorlayout op_tensor_layout = static_cast<RocalTensorlayout>(output_layout);
        RocalTensorDataType op_tensor_datatype = static_cast<RocalTensorDataType>(output_datatype);
        TensorInfo output_info = input->info();
        output_info.set_tensor_layout(op_tensor_layout);
        output_info.set_data_type(op_tensor_datatype);
        output = context->master_graph->create_tensor(output_info, is_output);
        context->master_graph->add_node<FogNode>({input}, {output})->init(fog_param);
    } catch (const std::exception& e) {
        context->capture_error(e.what());
        ERR(e.what())
    }
    return output;
}

RocalTensor ROCAL_API_CALL
rocalFogFixed(
    RocalContext p_context,
    RocalTensor p_input,
    float fog_param,
    bool is_output,
    RocalTensorLayout output_layout,
    RocalTensorOutputType output_datatype) {
    Tensor* output = nullptr;
    if ((p_context == nullptr) || (p_input == nullptr)) {
        ERR("Invalid ROCAL context or invalid input tensor")
        return output;
    }

    auto context = static_cast<Context*>(p_context);
    auto input = static_cast<Tensor*>(p_input);
    try {
        RocalTensorlayout op_tensor_layout = static_cast<RocalTensorlayout>(output_layout);
        RocalTensorDataType op_tensor_datatype = static_cast<RocalTensorDataType>(output_datatype);
        TensorInfo output_info = input->info();
        output_info.set_tensor_layout(op_tensor_layout);
        output_info.set_data_type(op_tensor_datatype);
        output = context->master_graph->create_tensor(output_info, is_output);
        context->master_graph->add_node<FogNode>({input}, {output})->init(fog_param);
    } catch (const std::exception& e) {
        context->capture_error(e.what());
        ERR(e.what())
    }
    return output;
}

RocalTensor ROCAL_API_CALL
rocalPixelate(
    RocalContext p_context,
    RocalTensor p_input,
    bool is_output,
    RocalTensorLayout output_layout,
    RocalTensorOutputType output_datatype) {
    Tensor* output = nullptr;
    if ((p_context == nullptr) || (p_input == nullptr)) {
        ERR("Invalid ROCAL context or invalid input tensor")
        return output;
    }

    auto context = static_cast<Context*>(p_context);
    auto input = static_cast<Tensor*>(p_input);
    try {
        RocalTensorlayout op_tensor_layout = static_cast<RocalTensorlayout>(output_layout);
        RocalTensorDataType op_tensor_datatype = static_cast<RocalTensorDataType>(output_datatype);
        TensorInfo output_info = input->info();
        output_info.set_tensor_layout(op_tensor_layout);
        output_info.set_data_type(op_tensor_datatype);
        output = context->master_graph->create_tensor(output_info, is_output);
        context->master_graph->add_node<PixelateNode>({input}, {output});
    } catch (const std::exception& e) {
        context->capture_error(e.what());
        ERR(e.what())
    }
    return output;
}

RocalTensor ROCAL_API_CALL
rocalLensCorrection(
    RocalContext p_context,
    RocalTensor p_input,
    bool is_output,
    RocalFloatParam p_strength,
    RocalFloatParam p_zoom,
    RocalTensorLayout output_layout,
    RocalTensorOutputType output_datatype) {
    Tensor* output = nullptr;
    if ((p_context == nullptr) || (p_input == nullptr)) {
        ERR("Invalid ROCAL context or invalid input image")
        return output;
    }
    auto context = static_cast<Context*>(p_context);
    auto input = static_cast<Tensor*>(p_input);
    auto strength = static_cast<FloatParam*>(p_strength);
    auto zoom = static_cast<FloatParam*>(p_zoom);
    try {
        RocalTensorlayout op_tensor_layout = static_cast<RocalTensorlayout>(output_layout);
        RocalTensorDataType op_tensor_datatype = static_cast<RocalTensorDataType>(output_datatype);
        TensorInfo output_info = input->info();
        output_info.set_tensor_layout(op_tensor_layout);
        output_info.set_data_type(op_tensor_datatype);
        output = context->master_graph->create_tensor(output_info, is_output);
        context->master_graph->add_node<LensCorrectionNode>({input}, {output})->init(strength, zoom);
    } catch (const std::exception& e) {
        context->capture_error(e.what());
        ERR(e.what())
    }
    return output;
}

RocalTensor ROCAL_API_CALL
rocalLensCorrectionFixed(
    RocalContext p_context,
    RocalTensor p_input,
    float strength,
    float zoom,
    bool is_output,
    RocalTensorLayout output_layout,
    RocalTensorOutputType output_datatype) {
    Tensor* output = nullptr;
    if ((p_context == nullptr) || (p_input == nullptr)) {
        ERR("Invalid ROCAL context or invalid input image")
        return output;
    }
    auto context = static_cast<Context*>(p_context);
    auto input = static_cast<Tensor*>(p_input);
    try {
        RocalTensorlayout op_tensor_layout = static_cast<RocalTensorlayout>(output_layout);
        RocalTensorDataType op_tensor_datatype = static_cast<RocalTensorDataType>(output_datatype);
        TensorInfo output_info = input->info();
        output_info.set_tensor_layout(op_tensor_layout);
        output_info.set_data_type(op_tensor_datatype);
        output = context->master_graph->create_tensor(output_info, is_output);
        context->master_graph->add_node<LensCorrectionNode>({input}, {output})->init(strength, zoom);
    } catch (const std::exception& e) {
        context->capture_error(e.what());
        ERR(e.what())
    }
    return output;
}

RocalTensor ROCAL_API_CALL
rocalExposure(
    RocalContext p_context,
    RocalTensor p_input,
    bool is_output,
    RocalFloatParam p_exposure_factor,
    RocalTensorLayout output_layout,
    RocalTensorOutputType output_datatype) {
    Tensor* output = nullptr;
    if ((p_context == nullptr) || (p_input == nullptr)) {
        ERR("Invalid ROCAL context or invalid input tensor")
        return output;
    }

    auto context = static_cast<Context*>(p_context);
    auto input = static_cast<Tensor*>(p_input);
    auto exposure_factor = static_cast<FloatParam*>(p_exposure_factor);
    try {
        RocalTensorlayout op_tensor_layout = static_cast<RocalTensorlayout>(output_layout);
        RocalTensorDataType op_tensor_datatype = static_cast<RocalTensorDataType>(output_datatype);
        TensorInfo output_info = input->info();
        output_info.set_tensor_layout(op_tensor_layout);
        output_info.set_data_type(op_tensor_datatype);
        output = context->master_graph->create_tensor(output_info, is_output);
        context->master_graph->add_node<ExposureNode>({input}, {output})->init(exposure_factor);
    } catch (const std::exception& e) {
        context->capture_error(e.what());
        ERR(e.what())
    }
    return output;
}

RocalTensor ROCAL_API_CALL
rocalExposureFixed(
    RocalContext p_context,
    RocalTensor p_input,
    float exposure_factor,
    bool is_output,
    RocalTensorLayout output_layout,
    RocalTensorOutputType output_datatype) {
    Tensor* output = nullptr;
    if ((p_context == nullptr) || (p_input == nullptr)) {
        ERR("Invalid ROCAL context or invalid input tensor")
        return output;
    }

    auto context = static_cast<Context*>(p_context);
    auto input = static_cast<Tensor*>(p_input);
    try {
        RocalTensorlayout op_tensor_layout = static_cast<RocalTensorlayout>(output_layout);
        RocalTensorDataType op_tensor_datatype = static_cast<RocalTensorDataType>(output_datatype);
        TensorInfo output_info = input->info();
        output_info.set_tensor_layout(op_tensor_layout);
        output_info.set_data_type(op_tensor_datatype);
        output = context->master_graph->create_tensor(output_info, is_output);
        context->master_graph->add_node<ExposureNode>({input}, {output})->init(exposure_factor);
    } catch (const std::exception& e) {
        context->capture_error(e.what());
        ERR(e.what())
    }
    return output;
}

RocalTensor ROCAL_API_CALL
rocalColorTwist(
    RocalContext p_context,
    RocalTensor p_input,
    bool is_output,
    RocalFloatParam p_alpha,
    RocalFloatParam p_beta,
    RocalFloatParam p_hue,
    RocalFloatParam p_sat,
    RocalTensorLayout output_layout,
    RocalTensorOutputType output_datatype) {
    Tensor* output = nullptr;
    if ((p_context == nullptr) || (p_input == nullptr)) {
        ERR("Invalid ROCAL context or invalid input tensor")
        return output;
    }
    auto context = static_cast<Context*>(p_context);
    auto input = static_cast<Tensor*>(p_input);
    auto alpha = static_cast<FloatParam*>(p_alpha);
    auto beta = static_cast<FloatParam*>(p_beta);
    auto hue = static_cast<FloatParam*>(p_hue);
    auto sat = static_cast<FloatParam*>(p_sat);
    try {
        RocalTensorlayout op_tensor_layout = static_cast<RocalTensorlayout>(output_layout);
        RocalTensorDataType op_tensor_datatype = static_cast<RocalTensorDataType>(output_datatype);
        TensorInfo output_info = input->info();
        output_info.set_tensor_layout(op_tensor_layout);
        output_info.set_data_type(op_tensor_datatype);
        output = context->master_graph->create_tensor(output_info, is_output);
        context->master_graph->add_node<ColorTwistNode>({input}, {output})->init(alpha, beta, hue, sat);
    } catch (const std::exception& e) {
        context->capture_error(e.what());
        ERR(e.what())
    }
    return output;
}

RocalTensor ROCAL_API_CALL
rocalColorTwistFixed(
    RocalContext p_context,
    RocalTensor p_input,
    float alpha,
    float beta,
    float hue,
    float sat,
    bool is_output,
    RocalTensorLayout output_layout,
    RocalTensorOutputType output_datatype) {
    Tensor* output = nullptr;
    if ((p_context == nullptr) || (p_input == nullptr)) {
        ERR("Invalid ROCAL context or invalid input tensor")
        return output;
    }
    auto context = static_cast<Context*>(p_context);
    auto input = static_cast<Tensor*>(p_input);
    try {
        RocalTensorlayout op_tensor_layout = static_cast<RocalTensorlayout>(output_layout);
        RocalTensorDataType op_tensor_datatype = static_cast<RocalTensorDataType>(output_datatype);
        TensorInfo output_info = input->info();
        output_info.set_tensor_layout(op_tensor_layout);
        output_info.set_data_type(op_tensor_datatype);
        output = context->master_graph->create_tensor(output_info, is_output);
        context->master_graph->add_node<ColorTwistNode>({input}, {output})->init(alpha, beta, hue, sat);
    } catch (const std::exception& e) {
        context->capture_error(e.what());
        ERR(e.what())
    }
    return output;
}

RocalTensor ROCAL_API_CALL
rocalCropMirrorNormalize(RocalContext p_context, RocalTensor p_input, unsigned crop_height,
                         unsigned crop_width, float start_x, float start_y, std::vector<float>& mean,
                         std::vector<float>& std_dev, bool is_output, RocalIntParam p_mirror,
                         RocalTensorLayout output_layout,
                         RocalTensorOutputType output_datatype) {
    Tensor* output = nullptr;
    if ((p_context == nullptr) || (p_input == nullptr)) {
        ERR("Invalid ROCAL context or invalid input tensor")
        return output;
    }
    auto context = static_cast<Context*>(p_context);
    auto input = static_cast<Tensor*>(p_input);
    auto mirror = static_cast<IntParam*>(p_mirror);
    try {
        if (crop_width == 0 || crop_height == 0)
            THROW("Null values passed as input")
        RocalTensorlayout op_tensor_layout = static_cast<RocalTensorlayout>(output_layout);
        RocalTensorDataType op_tensor_datatype = static_cast<RocalTensorDataType>(output_datatype);
        TensorInfo output_info = input->info();
        output_info.set_data_type(op_tensor_datatype);

        // For the crop mirror normalize resize node, user can create an image with a different width and height
        output_info.modify_dims_width_and_height(op_tensor_layout, crop_width, crop_height);
        output = context->master_graph->create_tensor(output_info, is_output);
        std::shared_ptr<CropMirrorNormalizeNode> cmn_node = context->master_graph->add_node<CropMirrorNormalizeNode>({input}, {output});
        cmn_node->init(crop_height, crop_width, start_x, start_y, mean, std_dev, mirror);
        if (context->master_graph->meta_data_graph())
            context->master_graph->meta_add_node<CropMirrorNormalizeMetaNode, CropMirrorNormalizeNode>(cmn_node);
    } catch (const std::exception& e) {
        context->capture_error(e.what());
        ERR(e.what())
    }
    return output;
}

RocalTensor ROCAL_API_CALL
rocalCrop(
    RocalContext p_context,
    RocalTensor p_input,
    bool is_output,
    RocalFloatParam p_crop_width,
    RocalFloatParam p_crop_height,
    RocalFloatParam p_crop_depth,
    RocalFloatParam p_crop_pox_x,
    RocalFloatParam p_crop_pos_y,
    RocalFloatParam p_crop_pos_z,
    RocalTensorLayout output_layout,
    RocalTensorOutputType output_datatype) {
    Tensor* output = nullptr;
    if ((p_context == nullptr) || (p_input == nullptr)) {
        ERR("Invalid ROCAL context or invalid input tensor")
        return output;
    }
    auto context = static_cast<Context*>(p_context);
    auto input = static_cast<Tensor*>(p_input);
    auto crop_h = static_cast<FloatParam*>(p_crop_height);
    auto crop_w = static_cast<FloatParam*>(p_crop_width);
    auto x_drift = static_cast<FloatParam*>(p_crop_pox_x);
    auto y_drift = static_cast<FloatParam*>(p_crop_pos_y);

    try {
        RocalTensorlayout op_tensor_layout = static_cast<RocalTensorlayout>(output_layout);
        RocalTensorDataType op_tensor_datatype = static_cast<RocalTensorDataType>(output_datatype);
        TensorInfo output_info = input->info();
        output_info.set_tensor_layout(op_tensor_layout);
        output_info.set_data_type(op_tensor_datatype);
        output = context->master_graph->create_tensor(output_info, is_output);

        std::shared_ptr<CropNode> crop_node = context->master_graph->add_node<CropNode>({input}, {output});
        crop_node->init(crop_h, crop_w, x_drift, y_drift);
        if (context->master_graph->meta_data_graph())
            context->master_graph->meta_add_node<CropMetaNode, CropNode>(crop_node);
    } catch (const std::exception& e) {
        context->capture_error(e.what());
        ERR(e.what())
    }
    return output;
}

RocalTensor ROCAL_API_CALL
rocalCropFixed(
    RocalContext p_context,
    RocalTensor p_input,
    unsigned crop_width,
    unsigned crop_height,
    unsigned crop_depth,
    bool is_output,
    float crop_pos_x,
    float crop_pos_y,
    float crop_pos_z,
    RocalTensorLayout output_layout,
    RocalTensorOutputType output_datatype) {
    Tensor* output = nullptr;
    if ((p_context == nullptr) || (p_input == nullptr)) {
        ERR("Invalid ROCAL context or invalid input tensor")
        return output;
    }
    auto context = static_cast<Context*>(p_context);
    auto input = static_cast<Tensor*>(p_input);
    try {
        if (crop_width == 0 || crop_height == 0 || crop_depth == 0)
            THROW("Crop node needs to receive non-zero destination dimensions")
        RocalTensorlayout op_tensor_layout = static_cast<RocalTensorlayout>(output_layout);
        RocalTensorDataType op_tensor_datatype = static_cast<RocalTensorDataType>(output_datatype);
        TensorInfo output_info = input->info();
        output_info.set_data_type(op_tensor_datatype);

        // For the crop node, user can create an tensor with a different width and height
        output_info.modify_dims_width_and_height(op_tensor_layout, crop_width, crop_height);
        output = context->master_graph->create_tensor(output_info, is_output);

        std::shared_ptr<CropNode> crop_node = context->master_graph->add_node<CropNode>({input}, {output});
        crop_node->init(crop_height, crop_width, crop_pos_x, crop_pos_y);
        if (context->master_graph->meta_data_graph())
            context->master_graph->meta_add_node<CropMetaNode, CropNode>(crop_node);
    } catch (const std::exception& e) {
        context->capture_error(e.what());
        ERR(e.what())
    }
    return output;
}

RocalTensor ROCAL_API_CALL
rocalCropCenterFixed(
    RocalContext p_context,
    RocalTensor p_input,
    unsigned crop_width,
    unsigned crop_height,
    unsigned crop_depth,
    bool is_output,
    RocalTensorLayout output_layout,
    RocalTensorOutputType output_datatype) {
    Tensor* output = nullptr;
    if ((p_context == nullptr) || (p_input == nullptr)) {
        ERR("Invalid ROCAL context or invalid input tensor")
        return output;
    }
    auto context = static_cast<Context*>(p_context);
    auto input = static_cast<Tensor*>(p_input);
    try {
        if (crop_width == 0 || crop_height == 0 || crop_depth == 0)
            THROW("Crop node needs to receive non-zero destination dimensions")

        RocalTensorlayout op_tensor_layout = static_cast<RocalTensorlayout>(output_layout);
        RocalTensorDataType op_tensor_datatype = static_cast<RocalTensorDataType>(output_datatype);
        TensorInfo output_info = input->info();
        output_info.set_data_type(op_tensor_datatype);

        // For the crop node, user can create an tensor with a different width and height
        output_info.modify_dims_width_and_height(op_tensor_layout, crop_width, crop_height);
        output = context->master_graph->create_tensor(output_info, is_output);

        std::shared_ptr<CropNode> crop_node = context->master_graph->add_node<CropNode>({input}, {output});
        crop_node->init(crop_height, crop_width);
        if (context->master_graph->meta_data_graph())
            context->master_graph->meta_add_node<CropMetaNode, CropNode>(crop_node);
    } catch (const std::exception& e) {
        context->capture_error(e.what());
        ERR(e.what())
    }
    return output;
}

RocalTensor ROCAL_API_CALL
rocalResizeCropMirrorFixed(
    RocalContext p_context,
    RocalTensor p_input,
    unsigned dest_width,
    unsigned dest_height,
    bool is_output,
    unsigned crop_h,
    unsigned crop_w,
    RocalIntParam p_mirror,
    RocalTensorLayout output_layout,
    RocalTensorOutputType output_datatype) {
    Tensor* output = nullptr;
    if ((p_context == nullptr) || (p_input == nullptr)) {
        ERR("Invalid ROCAL context or invalid input tensor")
        return output;
    }
    auto mirror = static_cast<IntParam*>(p_mirror);
    auto context = static_cast<Context*>(p_context);
    auto input = static_cast<Tensor*>(p_input);
    try {
        if (dest_width == 0 || dest_height == 0)
            THROW("Crop Mirror node needs tp receive non-zero destination dimensions")

        RocalTensorlayout op_tensor_layout = static_cast<RocalTensorlayout>(output_layout);
        RocalTensorDataType op_tensor_datatype = static_cast<RocalTensorDataType>(output_datatype);
        TensorInfo output_info = input->info();
        output_info.set_data_type(op_tensor_datatype);

        // For the resize_crop_mirror node, user can create an image with a different width and height
        output_info.modify_dims_width_and_height(op_tensor_layout, dest_width, dest_height);
        output = context->master_graph->create_tensor(output_info, is_output);

        std::shared_ptr<ResizeCropMirrorNode> rcm_node = context->master_graph->add_node<ResizeCropMirrorNode>({input}, {output});
        rcm_node->init(crop_h, crop_w, mirror);
        if (context->master_graph->meta_data_graph())
            context->master_graph->meta_add_node<ResizeCropMirrorMetaNode, ResizeCropMirrorNode>(rcm_node);
    } catch (const std::exception& e) {
        context->capture_error(e.what());
        ERR(e.what())
    }
    return output;
}

RocalTensor ROCAL_API_CALL rocalResizeCropMirror(
    RocalContext p_context, RocalTensor p_input,
    unsigned dest_width, unsigned dest_height,
    bool is_output, RocalFloatParam p_crop_height,
    RocalFloatParam p_crop_width, RocalIntParam p_mirror,
    RocalTensorLayout output_layout,
    RocalTensorOutputType output_datatype) {
    Tensor* output = nullptr;
    if ((p_context == nullptr) || (p_input == nullptr)) {
        ERR("Invalid ROCAL context or invalid input image")
        return output;
    }
    auto context = static_cast<Context*>(p_context);
    auto input = static_cast<Tensor*>(p_input);
    auto crop_h = static_cast<FloatParam*>(p_crop_height);
    auto crop_w = static_cast<FloatParam*>(p_crop_width);
    auto mirror = static_cast<IntParam*>(p_mirror);
    try {
        if (dest_width == 0 || dest_height == 0)
            THROW("Crop Mirror node needs tp receive non-zero destination dimensions")

        RocalTensorlayout op_tensor_layout = static_cast<RocalTensorlayout>(output_layout);
        RocalTensorDataType op_tensor_datatype = static_cast<RocalTensorDataType>(output_datatype);
        TensorInfo output_info = input->info();
        output_info.set_data_type(op_tensor_datatype);

        // For the resize_crop_mirror node, user can create an image with a different width and height
        output_info.modify_dims_width_and_height(op_tensor_layout, dest_width, dest_height);
        output = context->master_graph->create_tensor(output_info, is_output);
        std::shared_ptr<ResizeCropMirrorNode> rcm_node = context->master_graph->add_node<ResizeCropMirrorNode>({input}, {output});
        rcm_node->init(crop_h, crop_w, mirror);
        if (context->master_graph->meta_data_graph())
            context->master_graph->meta_add_node<ResizeCropMirrorMetaNode, ResizeCropMirrorNode>(rcm_node);
    } catch (const std::exception& e) {
        context->capture_error(e.what());
        ERR(e.what())
    }
    return output;
}

RocalTensor ROCAL_API_CALL
rocalRandomCrop(
    RocalContext p_context,
    RocalTensor p_input,
    bool is_output,
    RocalFloatParam p_crop_area_factor,
    RocalFloatParam p_crop_aspect_ratio,
    RocalFloatParam p_crop_pox_x,
    RocalFloatParam p_crop_pos_y,
    int num_of_attempts,
    RocalTensorLayout output_layout,
    RocalTensorOutputType output_datatype) {
    Tensor* output = nullptr;
    if ((p_context == nullptr) || (p_input == nullptr)) {
        ERR("Invalid ROCAL context or invalid input tensor")
        return output;
    }
    auto context = static_cast<Context*>(p_context);
    auto input = static_cast<Tensor*>(p_input);
    auto crop_area_factor = static_cast<FloatParam*>(p_crop_area_factor);
    auto crop_aspect_ratio = static_cast<FloatParam*>(p_crop_aspect_ratio);
    auto x_drift = static_cast<FloatParam*>(p_crop_pox_x);
    auto y_drift = static_cast<FloatParam*>(p_crop_pos_y);

    try {
        RocalTensorlayout op_tensor_layout = static_cast<RocalTensorlayout>(output_layout);
        RocalTensorDataType op_tensor_datatype = static_cast<RocalTensorDataType>(output_datatype);
        TensorInfo output_info = input->info();
        output_info.set_tensor_layout(op_tensor_layout);
        output_info.set_data_type(op_tensor_datatype);
        output = context->master_graph->create_tensor(output_info, is_output);

        std::shared_ptr<RandomCropNode> crop_node = context->master_graph->add_node<RandomCropNode>({input}, {output});
        crop_node->init(crop_area_factor, crop_aspect_ratio, x_drift, y_drift, num_of_attempts);
        // if (context->master_graph->meta_data_graph())
        //     context->master_graph->meta_add_node<SSDRandomCropMetaNode,RandomCropNode>(crop_node);
    } catch (const std::exception& e) {
        context->capture_error(e.what());
        ERR(e.what())
    }
    return output;
}

RocalTensor ROCAL_API_CALL
rocalSSDRandomCrop(
    RocalContext p_context,
    RocalTensor p_input,
    bool is_output,
    RocalFloatParam p_threshold,
    RocalFloatParam p_crop_area_factor,
    RocalFloatParam p_crop_aspect_ratio,
    RocalFloatParam p_crop_pox_x,
    RocalFloatParam p_crop_pos_y,
    int num_of_attempts,
    RocalTensorLayout output_layout,
    RocalTensorOutputType output_datatype) {
    Tensor* output = nullptr;
    if ((p_context == nullptr) || (p_input == nullptr)) {
        ERR("Invalid ROCAL context or invalid input tensor")
        return output;
    }
    auto context = static_cast<Context*>(p_context);
    auto input = static_cast<Tensor*>(p_input);
    auto crop_area_factor = static_cast<FloatParam*>(p_crop_area_factor);
    auto crop_aspect_ratio = static_cast<FloatParam*>(p_crop_aspect_ratio);
    auto x_drift = static_cast<FloatParam*>(p_crop_pox_x);
    auto y_drift = static_cast<FloatParam*>(p_crop_pos_y);

    try {
        RocalTensorlayout op_tensor_layout = static_cast<RocalTensorlayout>(output_layout);
        RocalTensorDataType op_tensor_datatype = static_cast<RocalTensorDataType>(output_datatype);
        TensorInfo output_info = input->info();
        output_info.set_tensor_layout(op_tensor_layout);
        output_info.set_data_type(op_tensor_datatype);
        output = context->master_graph->create_tensor(output_info, is_output);

        std::shared_ptr<SSDRandomCropNode> crop_node = context->master_graph->add_node<SSDRandomCropNode>({input}, {output});
        crop_node->init(crop_area_factor, crop_aspect_ratio, x_drift, y_drift, num_of_attempts);
        // if (context->master_graph->meta_data_graph())
        //     context->master_graph->meta_add_node<SSDRandomCropMetaNode,SSDRandomCropNode>(crop_node);
    } catch (const std::exception& e) {
        context->capture_error(e.what());
        ERR(e.what())
    }
    return output;
}

RocalTensor ROCAL_API_CALL
rocalCopy(
    RocalContext p_context,
    RocalTensor p_input,
    bool is_output) {
    Tensor* output = nullptr;
    if ((p_context == nullptr) || (p_input == nullptr)) {
        ERR("Invalid ROCAL context or invalid input tensor")
        return output;
    }
    auto context = static_cast<Context*>(p_context);
    auto input = static_cast<Tensor*>(p_input);
    try {
        output = context->master_graph->create_tensor(input->info(), is_output);
        context->master_graph->add_node<CopyNode>({input}, {output});
    } catch (const std::exception& e) {
        context->capture_error(e.what());
        ERR(e.what())
    }
    return output;
}

RocalTensor ROCAL_API_CALL
rocalNop(
    RocalContext p_context,
    RocalTensor p_input,
    bool is_output) {
    Tensor* output = nullptr;
    if ((p_context == nullptr) || (p_input == nullptr)) {
        ERR("Invalid ROCAL context or invalid input tensor")
        return output;
    }
    auto context = static_cast<Context*>(p_context);
    auto input = static_cast<Tensor*>(p_input);
    try {
        output = context->master_graph->create_tensor(input->info(), is_output);
        context->master_graph->add_node<NopNode>({input}, {output});
    } catch (const std::exception& e) {
        context->capture_error(e.what());
        ERR(e.what())
    }
    return output;
}

RocalTensor ROCAL_API_CALL
rocalPreEmphasisFilter(RocalContext p_context,
                       RocalTensor p_input,
                       bool is_output,
                       RocalFloatParam p_preemph_coeff,
                       RocalAudioBorderType preemph_border_type,
                       RocalTensorOutputType output_datatype) {
    Tensor* output = nullptr;
    if ((p_context == nullptr) || (p_input == nullptr)) {
        ERR("Invalid ROCAL context or invalid input tensor")
        return output;
    }
    auto context = static_cast<Context*>(p_context);
    auto input = static_cast<Tensor*>(p_input);
    auto preemph_coeff = static_cast<FloatParam*>(p_preemph_coeff);
    try {
        RocalTensorDataType op_tensor_datatype = static_cast<RocalTensorDataType>(output_datatype);
        if (op_tensor_datatype != RocalTensorDataType::FP32) {
            THROW("Only FP32 dtype is supported for PreEmphasis filter augmentation.")
        }
        TensorInfo output_info = input->info();
        output_info.set_data_type(op_tensor_datatype);
        output = context->master_graph->create_tensor(output_info, is_output);
        context->master_graph->add_node<PreemphasisFilterNode>({input}, {output})->init(preemph_coeff, preemph_border_type);
    } catch (const std::exception& e) {
        context->capture_error(e.what());
        ERR(e.what())
    }
    return output;
}

RocalTensor ROCAL_API_CALL
rocalSpectrogram(
        RocalContext p_context,
        RocalTensor p_input,
        bool is_output,
        std::vector<float> &window_fn,
        bool center_windows,
        bool reflect_padding,
        int power,
        int nfft,
        int window_length,
        int window_step,
        RocalTensorLayout output_layout,
        RocalTensorOutputType output_datatype) {
    Tensor* output = nullptr;
    if ((p_context == nullptr) || (p_input == nullptr)) {
        ERR("Invalid ROCAL context or invalid input tensor")
        return output;
    }
    auto context = static_cast<Context*>(p_context);
    auto input = static_cast<Tensor*>(p_input);
    try {
        RocalTensorDataType op_tensor_data_type = static_cast<RocalTensorDataType>(output_datatype);
        if (op_tensor_data_type != RocalTensorDataType::FP32) {
            WRN("Only FP32 data-type is supported for Spectrogram augmentation.")
            op_tensor_data_type = RocalTensorDataType::FP32;
        }
        std::vector<size_t> max_dims = input->info().max_shape();
        if (max_dims[1] != 1) THROW("Spectrogram only supports single channel inputs. Please check the input passed.")
        int window_offset = (!center_windows) ? window_length :  0;
        int max_frame = (((max_dims[0] - window_offset) / window_step) + 1);
        max_frame = std::max(0, max_frame);
        int bins = std::max(0, (nfft / 2) + 1);
        std::vector<size_t> dims = input->info().dims();
        RocalTensorlayout spectrogram_layout = static_cast<RocalTensorlayout>(output_layout);
        if (spectrogram_layout == RocalTensorlayout::NTF) {
            dims[1] = max_frame;
            dims[2] = bins;
        } else if (spectrogram_layout == RocalTensorlayout::NFT) {
            dims[1] = bins;
            dims[2] = max_frame;
        } else {
            THROW("Spectrogram supports only NFT / NTF layouts")
        }
        TensorInfo output_info = TensorInfo(std::vector<size_t>(std::move(dims)),
                                            context->master_graph->mem_type(),
                                            op_tensor_data_type,
                                            spectrogram_layout);
        if(power != 1 || power != 2) {
            WRN("rocalSpectrogram power value can be 1 or 2, setting it to default 2")
            power = 2;
        }
        output = context->master_graph->create_tensor(output_info, is_output);
        context->master_graph->add_node<SpectrogramNode>({input}, {output})->init(center_windows, reflect_padding,
                                                                                  power, nfft, window_length,
                                                                                  window_step, window_fn);
    } catch(const std::exception& e) {
        context->capture_error(e.what());
        ERR(e.what())
    }
    return output;
}

RocalTensor ROCAL_API_CALL
rocalToDecibels(
    RocalContext p_context,
    RocalTensor p_input,
    bool is_output,
    float cutoff_db,
    float multiplier,
    float reference_magnitude,
    RocalTensorOutputType output_datatype) {
    Tensor* output = nullptr;
    if ((p_context == nullptr) || (p_input == nullptr)) {
        ERR("Invalid ROCAL context or invalid input tensor")
        return output;
    }
    auto context = static_cast<Context*>(p_context);
    auto input = static_cast<Tensor*>(p_input);
    try {
        RocalTensorDataType op_tensor_data_type = static_cast<RocalTensorDataType>(output_datatype);
        TensorInfo output_info = input->info();
        if (op_tensor_data_type != RocalTensorDataType::FP32) {
            THROW("Only FP32 dtype is supported for To decibels augmentation.")
        }
        output_info.set_data_type(op_tensor_data_type);
        if (input->info().layout() == RocalTensorlayout::NFT || input->info().layout() == RocalTensorlayout::NTF) // Layout is changed when input is from spectrogram/mel filter bank
            output_info.set_tensor_layout(RocalTensorlayout::NHW);
        output = context->master_graph->create_tensor(output_info, is_output);
        context->master_graph->add_node<ToDecibelsNode>({input}, {output})->init(cutoff_db, multiplier, reference_magnitude);
    } catch (const std::exception& e) {
        context->capture_error(e.what());
        ERR(e.what())
    }
    return output;
}

RocalTensor ROCAL_API_CALL
rocalResample(RocalContext p_context,
              RocalTensor p_input,
              RocalTensor p_output_resample_rate,
              bool is_output,
              float sample_hint,
              float quality,
              RocalTensorOutputType output_datatype) {
    Tensor* output = nullptr;
    if ((p_context == nullptr) || (p_input == nullptr) || (p_output_resample_rate == nullptr)) {
        ERR("Invalid ROCAL context or invalid input tensor")
        return output;
    }
    Tensor* resampled_output = nullptr;
    auto context = static_cast<Context*>(p_context);
    auto input = static_cast<Tensor*>(p_input);
    auto output_resample_rate = static_cast<Tensor*>(p_output_resample_rate);
    try {
        TensorInfo output_info = input->info();
        RocalTensorDataType op_tensor_data_type = static_cast<RocalTensorDataType>(output_datatype);
        if (op_tensor_data_type != RocalTensorDataType::FP32) {
            THROW("Only FP32 dtype is supported for resample augmentation.")
        }
        output_info.set_data_type(op_tensor_data_type);
        if (sample_hint > 0) {
            std::vector<size_t> max_dims = output_info.max_shape();
            std::vector<size_t> dims = output_info.dims();
            dims[1] = std::ceil(sample_hint);
            dims[2] = max_dims[1];
            output_info.set_dims(dims);
        } else {
            THROW("Please pass a valid resample hint")
        }
        resampled_output = context->master_graph->create_tensor(output_info, is_output);
        context->master_graph->add_node<ResampleNode>({input}, {resampled_output})->init(output_resample_rate, quality);
    } catch (const std::exception& e) {
        context->capture_error(e.what());
        ERR(e.what())
    }
    return resampled_output;
}

RocalTensor rocalTensorMulScalar(RocalContext p_context,
                                 RocalTensor p_input,
                                 bool is_output,
                                 float scalar,
                                 RocalTensorOutputType output_datatype) {
    Tensor* output = nullptr;
    if ((p_context == nullptr) || (p_input == nullptr)) {
        ERR("Invalid ROCAL context or invalid input tensor")
        return output;
    }
    auto context = static_cast<Context*>(p_context);
    auto input = static_cast<Tensor*>(p_input);
    try {
        RocalTensorDataType op_tensor_data_type = static_cast<RocalTensorDataType>(output_datatype);
        if (op_tensor_data_type != RocalTensorDataType::FP32) {
            THROW("Only FP32 dtype is supported for TensorMulScalar augmentation.")
        }
        TensorInfo output_info = input->info();
        output_info.set_data_type(op_tensor_data_type);
        output = context->master_graph->create_tensor(output_info, is_output);
        context->master_graph->add_node<TensorMulScalarNode>({input}, {output})->init(scalar);
    } catch (const std::exception& e) {
        context->capture_error(e.what());
        ERR(e.what())
    }
    return output;
}

RocalTensor rocalTensorAddTensor(RocalContext p_context,
                                 RocalTensor p_input1,
                                 RocalTensor p_input2,
                                 bool is_output,
                                 RocalTensorOutputType output_datatype) {
    Tensor* output = nullptr;
    if ((p_context == nullptr) || (p_input1 == nullptr) || (p_input2 == nullptr)) {
        ERR("Invalid ROCAL context or invalid input tensor")
        return output;
    }
    auto context = static_cast<Context*>(p_context);
    auto input1 = static_cast<Tensor*>(p_input1);
    auto input2 = static_cast<Tensor*>(p_input2);
    try {
        RocalTensorDataType op_tensor_data_type = static_cast<RocalTensorDataType>(output_datatype);
        if (op_tensor_data_type != RocalTensorDataType::FP32) {
            THROW("Only FP32 dtype is supported for TensorAddTensor augmentation.")
        }
        TensorInfo output_info = input1->info();
        output_info.set_data_type(op_tensor_data_type);
        output = context->master_graph->create_tensor(output_info, is_output);
        context->master_graph->add_node<TensorAddTensorNode>({input1, input2}, {output});
    } catch (const std::exception& e) {
        context->capture_error(e.what());
        ERR(e.what())
    }
    return output;
}

RocalTensor rocalUniformDistribution(RocalContext p_context,
                                     RocalTensor p_input,
                                     bool is_output,
                                     std::vector<float>& range) {
    Tensor* output = nullptr;
    if ((p_context == nullptr) || (p_input == nullptr)) {
        ERR("Invalid ROCAL context or invalid input tensor")
        return output;
    }
    auto context = static_cast<Context*>(p_context);
    auto input = static_cast<Tensor*>(p_input);
    try {
        std::vector<size_t> dims = {context->user_batch_size(), 1};
        auto info = TensorInfo(dims,
                               context->master_graph->mem_type(),
                               RocalTensorDataType::FP32);
        info.set_dims(dims);
        output = context->master_graph->create_tensor(info, is_output);
        output->create_from_handle(context->master_graph->get_vx_context());
        context->master_graph->add_node<UniformDistributionNode>({input}, {output})->init(range);
    } catch (const std::exception& e) {
        context->capture_error(e.what());
        ERR(e.what())
    }
    return output;
}

RocalTensor rocalNormalDistribution(RocalContext p_context,
                                    RocalTensor p_input,
                                    bool is_output,
                                    float mean,
                                    float stddev) {
    Tensor* output = nullptr;
    if ((p_context == nullptr) || (p_input == nullptr)) {
        ERR("Invalid ROCAL context or invalid input tensor")
        return output;
    }
    auto context = static_cast<Context*>(p_context);
    auto input = static_cast<Tensor*>(p_input);
    try {
        std::vector<size_t> dims = {context->user_batch_size(), 1};
        auto info = TensorInfo(dims,
                               context->master_graph->mem_type(),
                               RocalTensorDataType::FP32);
        info.set_dims(dims);
        output = context->master_graph->create_tensor(info, is_output);
        output->create_from_handle(context->master_graph->get_vx_context());
        context->master_graph->add_node<NormalDistributionNode>({input}, {output})->init(mean, stddev);
    } catch (const std::exception& e) {
        context->capture_error(e.what());
        ERR(e.what())
    }
    return output;
}

std::pair<RocalTensor, RocalTensor> ROCAL_API_CALL
rocalNonSilentRegionDetection(
    RocalContext p_context,
    RocalTensor p_input,
    bool is_output,
    float cutoff_db,
    float reference_power,
    int reset_interval,
    int window_length) {
    Tensor* anchor_output = nullptr;
    Tensor* shape_output = nullptr;
    if ((p_context == nullptr) || (p_input == nullptr))
        ERR("Invalid ROCAL context or invalid input tensor")
    auto context = static_cast<Context*>(p_context);
    auto input = static_cast<Tensor*>(p_input);
    try {
        std::vector<size_t> dims1 = {context->user_batch_size(), 1};
        auto info1 = TensorInfo(std::vector<size_t>(std::move(dims1)),
                                context->master_graph->mem_type(),
                                RocalTensorDataType::INT32);
        info1.set_max_shape();
        std::vector<size_t> dims2 = {context->user_batch_size(), 1};
        auto info2 = TensorInfo(std::vector<size_t>(std::move(dims2)),
                                context->master_graph->mem_type(),
                                RocalTensorDataType::INT32);
        info2.set_max_shape();
        anchor_output = context->master_graph->create_tensor(info1, is_output);
        shape_output = context->master_graph->create_tensor(info2, is_output);
        context->master_graph->add_node<NonSilentRegionDetectionNode>({input}, {anchor_output, shape_output})->init(cutoff_db, reference_power, window_length, reset_interval);
    } catch (const std::exception& e) {
        context->capture_error(e.what());
        ERR(e.what())
    }

    return std::make_pair(anchor_output, shape_output);
}

RocalTensor ROCAL_API_CALL
rocalSlice(
    RocalContext p_context,
    RocalTensor p_input,
    bool is_output,
    RocalTensor p_anchor,
    RocalTensor p_shape,
    std::vector<float> fill_values,
    RocalOutOfBoundsPolicy policy,
    RocalTensorOutputType output_datatype) {
    Tensor* output = nullptr;
    if ((p_context == nullptr) || (p_input == nullptr))
        ERR("Invalid ROCAL context or invalid input tensor")
    auto context = static_cast<Context*>(p_context);
    auto input = static_cast<Tensor*>(p_input);
    auto anchor = static_cast<Tensor*>(p_anchor);
    auto shape = static_cast<Tensor*>(p_shape);
    try {
        RocalTensorDataType op_tensor_data_type = static_cast<RocalTensorDataType>(output_datatype);
        TensorInfo output_info = input->info();
        output_info.set_data_type(op_tensor_data_type);
        output_info.set_max_shape();
        output = context->master_graph->create_tensor(output_info, is_output);
        context->master_graph->add_node<SliceNode>({input}, {output})->init(anchor, shape, fill_values, policy);
    } catch (const std::exception& e) {
        context->capture_error(e.what());
        ERR(e.what())
    }
    return output;
}

RocalTensor ROCAL_API_CALL
rocalNormalize(RocalContext p_context, RocalTensor p_input, std::vector<unsigned>& axes,
               std::vector<float>& mean, std::vector<float>& std_dev, bool is_output,
               float scale, float shift,
               RocalTensorOutputType output_datatype) {
    Tensor* output = nullptr;
    if ((p_context == nullptr) || (p_input == nullptr)) {
        ERR("Invalid ROCAL context or invalid input tensor")
        return output;
    }
    auto context = static_cast<Context*>(p_context);
    auto input = static_cast<Tensor*>(p_input);
    try {
        RocalTensorDataType op_tensor_datatype = static_cast<RocalTensorDataType>(output_datatype);
        TensorInfo output_info = input->info();
        output_info.set_data_type(op_tensor_datatype);
        output = context->master_graph->create_tensor(output_info, is_output);
        std::shared_ptr<NormalizeNode> normalize_node = context->master_graph->add_node<NormalizeNode>({input}, {output});
        normalize_node->init(axes, mean, std_dev, scale, shift);
    } catch (const std::exception& e) {
        context->capture_error(e.what());
        ERR(e.what())
    }
    return output;
}

RocalTensor ROCAL_API_CALL
rocalMelFilterBank(
    RocalContext p_context,
    RocalTensor p_input,
    bool is_output,
    float freq_high,
    float freq_low,
    RocalMelScaleFormula mel_formula,
    int nfilter,
    bool normalize,
    float sample_rate,
    RocalTensorOutputType output_datatype) {
    Tensor* output = nullptr;
    if ((p_context == nullptr) || (p_input == nullptr)) {
        ERR("Invalid ROCAL context or invalid input tensor")
        return output;
    }
    auto context = static_cast<Context*>(p_context);
    auto input = static_cast<Tensor*>(p_input);
    try {
        RocalTensorDataType op_tensor_data_type = (RocalTensorDataType)output_datatype;
        if (op_tensor_data_type != RocalTensorDataType::FP32) {
            THROW("Only FP32 dtype is supported for MelFilterBank augmentation.")
        }
        TensorInfo output_info = input->info();
        std::vector<size_t> max_dims = output_info.max_shape();
<<<<<<< HEAD
        int max_frame = max_dims[1];
        max_frame = std::max(0, max_frame);
=======
        int max_frame = std::max(0ul, max_dims[1]);
>>>>>>> 704badd0
        std::vector<size_t> dims = output_info.dims();
        dims[1] = nfilter;
        dims[2] = max_frame;
        output_info.set_dims(dims);
        output_info.set_data_type(op_tensor_data_type);
        output = context->master_graph->create_tensor(output_info, is_output);
        context->master_graph->add_node<MelFilterBankNode>({input}, {output})->init(freq_high, freq_low, mel_formula, nfilter, normalize, sample_rate);
    } catch (const std::exception& e) {
        context->capture_error(e.what());
        ERR(e.what())
    }
    return output;
}<|MERGE_RESOLUTION|>--- conflicted
+++ resolved
@@ -2558,12 +2558,7 @@
         }
         TensorInfo output_info = input->info();
         std::vector<size_t> max_dims = output_info.max_shape();
-<<<<<<< HEAD
-        int max_frame = max_dims[1];
-        max_frame = std::max(0, max_frame);
-=======
         int max_frame = std::max(0ul, max_dims[1]);
->>>>>>> 704badd0
         std::vector<size_t> dims = output_info.dims();
         dims[1] = nfilter;
         dims[2] = max_frame;
