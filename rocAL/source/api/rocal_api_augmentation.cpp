/*
Copyright (c) 2019 - 2023 Advanced Micro Devices, Inc. All rights reserved.

Permission is hereby granted, free of charge, to any person obtaining a copy
of this software and associated documentation files (the "Software"), to deal
in the Software without restriction, including without limitation the rights
to use, copy, modify, merge, publish, distribute, sublicense, and/or sell
copies of the Software, and to permit persons to whom the Software is
furnished to do so, subject to the following conditions:

The above copyright notice and this permission notice shall be included in
all copies or substantial portions of the Software.

THE SOFTWARE IS PROVIDED "AS IS", WITHOUT WARRANTY OF ANY KIND, EXPRESS OR
IMPLIED, INCLUDING BUT NOT LIMITED TO THE WARRANTIES OF MERCHANTABILITY,
FITNESS FOR A PARTICULAR PURPOSE AND NONINFRINGEMENT.  IN NO EVENT SHALL THE
AUTHORS OR COPYRIGHT HOLDERS BE LIABLE FOR ANY CLAIM, DAMAGES OR OTHER
LIABILITY, WHETHER IN AN ACTION OF CONTRACT, TORT OR OTHERWISE, ARISING FROM,
OUT OF OR IN CONNECTION WITH THE SOFTWARE OR THE USE OR OTHER DEALINGS IN
THE SOFTWARE.
*/

#include "augmentations_meta_nodes.h"
#include "augmentations_nodes.h"
#include "commons.h"
#include "context.h"
#include "image_source_evaluator.h"
#include "rocal_api.h"

RocalTensor ROCAL_API_CALL
rocalSequenceRearrange(RocalContext p_context,
                       RocalTensor p_input,
                       std::vector<unsigned int>& new_order,
                       bool is_output) {
    Tensor* output = nullptr;
    auto input = static_cast<Tensor*>(p_input);
    if ((p_context == nullptr) || (input == nullptr)) {
        ERR("Invalid ROCAL context or invalid input image")
        return output;
    }
    auto context = static_cast<Context*>(p_context);
    try {
        if (new_order.size() == 0)
            THROW("The new order for the sequence passed should be greater than 0")
        TensorInfo output_info = input->info();
        std::vector<size_t> new_dims;
        new_dims = output_info.dims();
        new_dims[1] = new_order.size();
        output_info.set_dims(new_dims);

        output = context->master_graph->create_tensor(output_info, is_output);
        std::shared_ptr<SequenceRearrangeNode> sequence_rearrange_node = context->master_graph->add_node<SequenceRearrangeNode>({input}, {output});
        sequence_rearrange_node->init(new_order);
    } catch (const std::exception& e) {
        context->capture_error(e.what());
        ERR(e.what())
    }
    return output;
}

RocalTensor ROCAL_API_CALL
rocalRotate(
    RocalContext p_context,
    RocalTensor p_input,
    bool is_output,
    RocalFloatParam p_angle,
    unsigned dest_width,
    unsigned dest_height,
    RocalResizeInterpolationType interpolation_type,
    RocalTensorLayout output_layout,
    RocalTensorOutputType output_datatype) {
    Tensor* output = nullptr;
    if ((p_context == nullptr) || (p_input == nullptr)) {
        ERR("Invalid ROCAL context or invalid input image")
        return output;
    }
    auto context = static_cast<Context*>(p_context);
    auto input = static_cast<Tensor*>(p_input);
    auto angle = static_cast<FloatParam*>(p_angle);
    try {
        if (dest_width == 0 || dest_height == 0) {
            dest_width = input->info().max_shape()[0];
            dest_height = input->info().max_shape()[1];
        }
        RocalTensorlayout op_tensor_layout = static_cast<RocalTensorlayout>(output_layout);
        RocalTensorDataType op_tensor_datatype = static_cast<RocalTensorDataType>(output_datatype);
        TensorInfo output_info = input->info();
        output_info.set_data_type(op_tensor_datatype);

        // For the rotate node, user can create a tensor with a different width and height
        output_info.modify_dims_width_and_height(op_tensor_layout, dest_width, dest_height);
        output = context->master_graph->create_tensor(output_info, is_output);
        std::shared_ptr<RotateNode> rotate_node = context->master_graph->add_node<RotateNode>({input}, {output});
        rotate_node->init(angle, interpolation_type);
        if (context->master_graph->meta_data_graph())
            context->master_graph->meta_add_node<RotateMetaNode, RotateNode>(rotate_node);
    } catch (const std::exception& e) {
        context->capture_error(e.what());
        ERR(e.what())
    }
    return output;
}

RocalTensor ROCAL_API_CALL
rocalRotateFixed(
    RocalContext p_context,
    RocalTensor p_input,
    float angle,
    bool is_output,
    unsigned dest_width,
    unsigned dest_height,
    RocalResizeInterpolationType interpolation_type,
    RocalTensorLayout output_layout,
    RocalTensorOutputType output_datatype) {
    Tensor* output = nullptr;
    if ((p_context == nullptr) || (p_input == nullptr)) {
        ERR("Invalid ROCAL context or invalid input tensor")
        return output;
    }
    auto context = static_cast<Context*>(p_context);
    auto input = static_cast<Tensor*>(p_input);
    try {
        if (dest_width == 0 || dest_height == 0) {
            dest_width = input->info().max_shape()[0];
            dest_height = input->info().max_shape()[1];
        }
        RocalTensorlayout op_tensor_layout = static_cast<RocalTensorlayout>(output_layout);
        RocalTensorDataType op_tensor_datatype = static_cast<RocalTensorDataType>(output_datatype);
        TensorInfo output_info = input->info();
        output_info.set_data_type(op_tensor_datatype);

        // For the rotate node, user can create an image with a different width and height
        output_info.modify_dims_width_and_height(op_tensor_layout, dest_width, dest_height);
        output = context->master_graph->create_tensor(output_info, is_output);

        std::shared_ptr<RotateNode> rotate_node = context->master_graph->add_node<RotateNode>({input}, {output});
        rotate_node->init(angle, interpolation_type);
        if (context->master_graph->meta_data_graph())
            context->master_graph->meta_add_node<RotateMetaNode, RotateNode>(rotate_node);
    } catch (const std::exception& e) {
        context->capture_error(e.what());
        ERR(e.what())
    }
    return output;
}

RocalTensor ROCAL_API_CALL
rocalGamma(
    RocalContext p_context,
    RocalTensor p_input,
    bool is_output,
    RocalFloatParam p_gamma,
    RocalTensorLayout output_layout,
    RocalTensorOutputType output_datatype) {
    Tensor* output = nullptr;
    if ((p_context == nullptr) || (p_input == nullptr)) {
        ERR("Invalid ROCAL context or invalid input tensor")
        return output;
    }

    auto context = static_cast<Context*>(p_context);
    auto input = static_cast<Tensor*>(p_input);
    auto gamma = static_cast<FloatParam*>(p_gamma);
    try {
        RocalTensorlayout op_tensor_layout = static_cast<RocalTensorlayout>(output_layout);
        RocalTensorDataType op_tensor_datatype = static_cast<RocalTensorDataType>(output_datatype);
        TensorInfo output_info = input->info();
        output_info.set_tensor_layout(op_tensor_layout);
        output_info.set_data_type(op_tensor_datatype);
        output = context->master_graph->create_tensor(output_info, is_output);
        context->master_graph->add_node<GammaNode>({input}, {output})->init(gamma);
    } catch (const std::exception& e) {
        context->capture_error(e.what());
        ERR(e.what())
    }
    return output;
}

RocalTensor ROCAL_API_CALL
rocalGammaFixed(
    RocalContext p_context,
    RocalTensor p_input,
    float gamma,
    bool is_output,
    RocalTensorLayout output_layout,
    RocalTensorOutputType output_datatype) {
    Tensor* output = nullptr;
    if ((p_context == nullptr) || (p_input == nullptr)) {
        ERR("Invalid ROCAL context or invalid input tensor")
        return output;
    }

    auto context = static_cast<Context*>(p_context);
    auto input = static_cast<Tensor*>(p_input);
    try {
        RocalTensorlayout op_tensor_layout = static_cast<RocalTensorlayout>(output_layout);
        RocalTensorDataType op_tensor_datatype = static_cast<RocalTensorDataType>(output_datatype);
        TensorInfo output_info = input->info();
        output_info.set_tensor_layout(op_tensor_layout);
        output_info.set_data_type(op_tensor_datatype);
        output = context->master_graph->create_tensor(output_info, is_output);
        context->master_graph->add_node<GammaNode>({input}, {output})->init(gamma);
    } catch (const std::exception& e) {
        context->capture_error(e.what());
        ERR(e.what())
    }
    return output;
}

RocalTensor ROCAL_API_CALL
rocalHue(
    RocalContext p_context,
    RocalTensor p_input,
    bool is_output,
    RocalFloatParam p_hue,
    RocalTensorLayout output_layout,
    RocalTensorOutputType output_datatype) {
    Tensor* output = nullptr;
    if ((p_context == nullptr) || (p_input == nullptr)) {
        ERR("Invalid ROCAL context or invalid input tensor")
        return output;
    }

    auto context = static_cast<Context*>(p_context);
    auto input = static_cast<Tensor*>(p_input);
    auto hue = static_cast<FloatParam*>(p_hue);
    try {
        RocalTensorlayout op_tensor_layout = static_cast<RocalTensorlayout>(output_layout);
        RocalTensorDataType op_tensor_datatype = static_cast<RocalTensorDataType>(output_datatype);
        TensorInfo output_info = input->info();
        output_info.set_tensor_layout(op_tensor_layout);
        output_info.set_data_type(op_tensor_datatype);
        output = context->master_graph->create_tensor(output_info, is_output);
        context->master_graph->add_node<HueNode>({input}, {output})->init(hue);
    } catch (const std::exception& e) {
        context->capture_error(e.what());
        ERR(e.what())
    }
    return output;
}

RocalTensor ROCAL_API_CALL
rocalHueFixed(
    RocalContext p_context,
    RocalTensor p_input,
    float hue,
    bool is_output,
    RocalTensorLayout output_layout,
    RocalTensorOutputType output_datatype) {
    Tensor* output = nullptr;
    if ((p_context == nullptr) || (p_input == nullptr)) {
        ERR("Invalid ROCAL context or invalid input tensor")
        return output;
    }

    auto context = static_cast<Context*>(p_context);
    auto input = static_cast<Tensor*>(p_input);
    try {
        RocalTensorlayout op_tensor_layout = static_cast<RocalTensorlayout>(output_layout);
        RocalTensorDataType op_tensor_datatype = static_cast<RocalTensorDataType>(output_datatype);
        TensorInfo output_info = input->info();
        output_info.set_tensor_layout(op_tensor_layout);
        output_info.set_data_type(op_tensor_datatype);
        output = context->master_graph->create_tensor(output_info, is_output);
        context->master_graph->add_node<HueNode>({input}, {output})->init(hue);
    } catch (const std::exception& e) {
        context->capture_error(e.what());
        ERR(e.what())
    }
    return output;
}

RocalTensor ROCAL_API_CALL
rocalSaturation(
    RocalContext p_context,
    RocalTensor p_input,
    bool is_output,
    RocalFloatParam p_saturation,
    RocalTensorLayout output_layout,
    RocalTensorOutputType output_datatype) {
    Tensor* output = nullptr;
    if ((p_context == nullptr) || (p_input == nullptr)) {
        ERR("Invalid ROCAL context or invalid input tensor")
        return output;
    }

    auto context = static_cast<Context*>(p_context);
    auto input = static_cast<Tensor*>(p_input);
    auto saturation = static_cast<FloatParam*>(p_saturation);
    try {
        RocalTensorlayout op_tensor_layout = static_cast<RocalTensorlayout>(output_layout);
        RocalTensorDataType op_tensor_datatype = static_cast<RocalTensorDataType>(output_datatype);
        TensorInfo output_info = input->info();
        output_info.set_tensor_layout(op_tensor_layout);
        output_info.set_data_type(op_tensor_datatype);
        output = context->master_graph->create_tensor(output_info, is_output);
        context->master_graph->add_node<SaturationNode>({input}, {output})->init(saturation);
    } catch (const std::exception& e) {
        context->capture_error(e.what());
        ERR(e.what())
    }
    return output;
}

RocalTensor ROCAL_API_CALL
rocalSaturationFixed(
    RocalContext p_context,
    RocalTensor p_input,
    float saturation,
    bool is_output,
    RocalTensorLayout output_layout,
    RocalTensorOutputType output_datatype) {
    Tensor* output = nullptr;
    if ((p_context == nullptr) || (p_input == nullptr)) {
        ERR("Invalid ROCAL context or invalid input tensor")
        return output;
    }

    auto context = static_cast<Context*>(p_context);
    auto input = static_cast<Tensor*>(p_input);
    try {
        RocalTensorlayout op_tensor_layout = static_cast<RocalTensorlayout>(output_layout);
        RocalTensorDataType op_tensor_datatype = static_cast<RocalTensorDataType>(output_datatype);
        TensorInfo output_info = input->info();
        output_info.set_tensor_layout(op_tensor_layout);
        output_info.set_data_type(op_tensor_datatype);
        output = context->master_graph->create_tensor(output_info, is_output);
        context->master_graph->add_node<SaturationNode>({input}, {output})->init(saturation);
    } catch (const std::exception& e) {
        context->capture_error(e.what());
        ERR(e.what())
    }
    return output;
}

RocalTensor ROCAL_API_CALL
rocalCropResize(
    RocalContext p_context,
    RocalTensor p_input,
    unsigned dest_width, unsigned dest_height,
    bool is_output,
    RocalFloatParam p_area,
    RocalFloatParam p_aspect_ratio,
    RocalFloatParam p_x_center_drift,
    RocalFloatParam p_y_center_drift,
    RocalTensorLayout output_layout,
    RocalTensorOutputType output_datatype) {
    Tensor* output = nullptr;
    if ((p_context == nullptr) || (p_input == nullptr)) {
        ERR("Invalid ROCAL context or invalid input tensor")
        return output;
    }

    auto context = static_cast<Context*>(p_context);
    auto input = static_cast<Tensor*>(p_input);
    auto area = static_cast<FloatParam*>(p_area);
    auto aspect_ratio = static_cast<FloatParam*>(p_aspect_ratio);
    auto x_center_drift = static_cast<FloatParam*>(p_x_center_drift);
    auto y_center_drift = static_cast<FloatParam*>(p_y_center_drift);
    try {
        if (dest_width == 0 || dest_height == 0)
            THROW("CropResize node needs tp receive non-zero destination dimensions")

        RocalTensorlayout op_tensor_layout = static_cast<RocalTensorlayout>(output_layout);
        RocalTensorDataType op_tensor_datatype = static_cast<RocalTensorDataType>(output_datatype);
        TensorInfo output_info = input->info();
        output_info.set_data_type(op_tensor_datatype);

        // For the crop resize node, user can create an image with a different width and height
        output_info.modify_dims_width_and_height(op_tensor_layout, dest_width, dest_height);

        output = context->master_graph->create_tensor(output_info, is_output);

        std::shared_ptr<CropResizeNode> crop_resize_node = context->master_graph->add_node<CropResizeNode>({input}, {output});
        crop_resize_node->init(area, aspect_ratio, x_center_drift, y_center_drift);
        if (context->master_graph->meta_data_graph())
            context->master_graph->meta_add_node<CropResizeMetaNode, CropResizeNode>(crop_resize_node);
    } catch (const std::exception& e) {
        context->capture_error(e.what());
        ERR(e.what())
    }
    return output;
}

RocalTensor ROCAL_API_CALL
rocalCropResizeFixed(
    RocalContext p_context,
    RocalTensor p_input,
    unsigned dest_width, unsigned dest_height,
    bool is_output,
    float area,
    float aspect_ratio,
    float x_center_drift,
    float y_center_drift,
    RocalTensorLayout output_layout,
    RocalTensorOutputType output_datatype) {
    Tensor* output = nullptr;
    if ((p_context == nullptr) || (p_input == nullptr)) {
        ERR("Invalid ROCAL context or invalid input tensor")
        return output;
    }

    auto context = static_cast<Context*>(p_context);
    auto input = static_cast<Tensor*>(p_input);
    try {
        if (dest_width == 0 || dest_height == 0)
            THROW("CropResize node needs tp receive non-zero destination dimensions")

        RocalTensorlayout op_tensor_layout = static_cast<RocalTensorlayout>(output_layout);
        RocalTensorDataType op_tensor_datatype = static_cast<RocalTensorDataType>(output_datatype);
        TensorInfo output_info = input->info();
        output_info.set_data_type(op_tensor_datatype);

        // For the crop resize node, user can create an image with a different width and height
        output_info.modify_dims_width_and_height(op_tensor_layout, dest_width, dest_height);
        output = context->master_graph->create_tensor(output_info, is_output);

        std::shared_ptr<CropResizeNode> crop_resize_node = context->master_graph->add_node<CropResizeNode>({input}, {output});
        crop_resize_node->init(area, aspect_ratio, x_center_drift, y_center_drift);
        if (context->master_graph->meta_data_graph())
            context->master_graph->meta_add_node<CropResizeMetaNode, CropResizeNode>(crop_resize_node);
    } catch (const std::exception& e) {
        context->capture_error(e.what());
        ERR(e.what())
    }
    return output;
}

RocalTensor ROCAL_API_CALL
rocalResize(
    RocalContext p_context,
    RocalTensor p_input,
    unsigned dest_width,
    unsigned dest_height,
    bool is_output,
    RocalResizeScalingMode scaling_mode,
    std::vector<unsigned> max_size,
    unsigned resize_shorter,
    unsigned resize_longer,
    RocalResizeInterpolationType interpolation_type,
    RocalTensorLayout output_layout,
    RocalTensorOutputType output_datatype) {
    Tensor* output = nullptr;
    if ((p_context == nullptr) || (p_input == nullptr)) {
        ERR("Invalid ROCAL context or invalid input tensor")
        return output;
    }

    auto context = static_cast<Context*>(p_context);
    auto input = static_cast<Tensor*>(p_input);
    try {
        if ((dest_width | dest_height | resize_longer | resize_shorter) == 0)
            THROW("Atleast one size 'dest_width' or 'dest_height' or 'resize_shorter' or 'resize_longer' must be specified")
        if ((dest_width | dest_height) && (resize_longer | resize_shorter))
            THROW("Only one method of specifying size can be used \ndest_width and/or dest_height\nresize_shorter\nresize_longer")
        if (resize_longer && resize_shorter)
            THROW("'resize_longer' and 'resize_shorter' cannot be passed together. They are mutually exclusive.")

        unsigned out_width, out_height;
        RocalResizeScalingMode resize_scaling_mode;

        // Change the scaling mode if resize_shorter or resize_longer is specified
        if (resize_shorter) {
            resize_scaling_mode = RocalResizeScalingMode::ROCAL_SCALING_MODE_NOT_SMALLER;
            out_width = out_height = resize_shorter;
        } else if (resize_longer) {
            resize_scaling_mode = RocalResizeScalingMode::ROCAL_SCALING_MODE_NOT_LARGER;
            out_width = out_height = resize_longer;
        } else {
            resize_scaling_mode = scaling_mode;
            out_width = dest_width;
            out_height = dest_height;
        }

        std::vector<unsigned> maximum_size;
        if (max_size.size()) {
            if (max_size.size() == 1) {
                maximum_size = {max_size[0], max_size[0]};
            } else if (max_size.size() == 2) {
                maximum_size = {max_size[0], max_size[1]};  // {width, height}
            } else {
                THROW("The length of max_size vector exceeds the image dimension.")
            }
        }

        // Determine the max width and height to be set to the output info
        unsigned max_out_width, max_out_height;
        if (maximum_size.size() && maximum_size[0] != 0 && maximum_size[1] != 0) {
            // If max_size is passed by the user, the resized images cannot exceed the max size,
            max_out_width = maximum_size[0];
            max_out_height = maximum_size[1];
        } else {
            // compute the output info width and height wrt the scaling modes and roi passed
            if (resize_scaling_mode == ROCAL_SCALING_MODE_STRETCH) {
                max_out_width = out_width ? out_width : input->info().max_shape()[0];
                max_out_height = out_height ? out_height : input->info().max_shape()[1];
            } else if (resize_scaling_mode == ROCAL_SCALING_MODE_NOT_SMALLER) {
                max_out_width = (out_width ? out_width : out_height) * MAX_ASPECT_RATIO;
                max_out_height = (out_height ? out_height : out_width) * MAX_ASPECT_RATIO;
            } else {
                max_out_width = out_width ? out_width : out_height * MAX_ASPECT_RATIO;
                max_out_height = out_height ? out_height : out_width * MAX_ASPECT_RATIO;
            }
            if (maximum_size.size() == 2) {
                max_out_width = maximum_size[0] ? maximum_size[0] : max_out_width;
                max_out_height = maximum_size[1] ? maximum_size[1] : max_out_height;
            }
        }

        RocalTensorlayout op_tensor_layout = static_cast<RocalTensorlayout>(output_layout);
        RocalTensorDataType op_tensor_datatype = static_cast<RocalTensorDataType>(output_datatype);
        TensorInfo output_info = input->info();
        output_info.set_data_type(op_tensor_datatype);
        output_info.modify_dims_width_and_height(op_tensor_layout, max_out_width, max_out_height);

        output = context->master_graph->create_tensor(output_info, is_output);

        std::shared_ptr<ResizeNode> resize_node = context->master_graph->add_node<ResizeNode>({input}, {output});
        resize_node->init(out_width, out_height, resize_scaling_mode, maximum_size, interpolation_type);
        if (context->master_graph->meta_data_graph())
            context->master_graph->meta_add_node<ResizeMetaNode, ResizeNode>(resize_node);
    } catch (const std::exception& e) {
        context->capture_error(e.what());
        ERR(e.what())
    }
    return output;
}

RocalTensor ROCAL_API_CALL
    ROCAL_API_CALL
    rocalResizeMirrorNormalize(
        RocalContext p_context,
        RocalTensor p_input,
        unsigned dest_width,
        unsigned dest_height,
        std::vector<float>& mean,
        std::vector<float>& std_dev,
        bool is_output,
        RocalResizeScalingMode scaling_mode,
        std::vector<unsigned> max_size,
        unsigned resize_shorter,
        unsigned resize_longer,
        RocalResizeInterpolationType interpolation_type,
        RocalIntParam p_mirror,
        RocalTensorLayout output_layout,
        RocalTensorOutputType output_datatype) {
    if (!p_context || !p_input || dest_width == 0 || dest_height == 0)
        THROW("Null values passed as input")
    Tensor* output = nullptr;
    auto context = static_cast<Context*>(p_context);
    auto input = static_cast<Tensor*>(p_input);
    auto mirror = static_cast<IntParam*>(p_mirror);

    try {
        if ((dest_width | dest_height | resize_longer | resize_shorter) == 0)
            THROW("Atleast one size 'dest_width' or 'dest_height' or 'resize_shorter' or 'resize_longer' must be specified")
        // MaskRCNN training uses a new resize scaling mode - MIN_MAX_SCALING_MODE where min_size and max_size is passed and the final output size is calculated from the image size
        // Only in the case of MIN_MAX_SCALING_MODE, both resize_shorter and resize_longer values can be passed together
        if ((dest_width | dest_height) && (resize_longer | resize_shorter) && (scaling_mode != RocalResizeScalingMode::ROCAL_SCALING_MODE_MIN_MAX))
            THROW("Only one method of specifying size can be used \ndest_width and/or dest_height\nresize_shorter\nresize_longer")
        if (resize_longer && resize_shorter && scaling_mode != RocalResizeScalingMode::ROCAL_SCALING_MODE_MIN_MAX)
            THROW("'resize_longer' and 'resize_shorter' can only be passed together for min max scaling mode")

        unsigned out_width, out_height;
        RocalResizeScalingMode resize_scaling_mode;

        // Change the scaling mode if resize_shorter or resize_longer is specified
        if (scaling_mode == RocalResizeScalingMode::ROCAL_SCALING_MODE_MIN_MAX) {
            resize_scaling_mode = scaling_mode;
            out_width = dest_width;
            out_height = dest_height;
        } else if (resize_shorter) {
            resize_scaling_mode = RocalResizeScalingMode::ROCAL_SCALING_MODE_NOT_SMALLER;
            out_width = out_height = resize_shorter;
        } else if (resize_longer) {
            resize_scaling_mode = RocalResizeScalingMode::ROCAL_SCALING_MODE_NOT_LARGER;
            out_width = out_height = resize_longer;
        } else {
            resize_scaling_mode = scaling_mode;
            out_width = dest_width;
            out_height = dest_height;
        }

        std::vector<unsigned> maximum_size;
        if (max_size.size()) {
            if (max_size.size() == 1) {
                maximum_size = {max_size[0], max_size[0]};
            } else if (max_size.size() == 2) {
                maximum_size = {max_size[0], max_size[1]};  // {width, height}
            } else {
                THROW("The length of max_size vector exceeds the image dimension.")
            }
        }

        // Determine the max width and height to be set to the output info
        unsigned max_out_width, max_out_height;
        if (maximum_size.size() && maximum_size[0] != 0 && maximum_size[1] != 0) {
            // If max_size is passed by the user, the resized images cannot exceed the max size,
            max_out_width = maximum_size[0];
            max_out_height = maximum_size[1];
        } else {
            // compute the output info width and height wrt the scaling modes and roi passed
            if (resize_scaling_mode == ROCAL_SCALING_MODE_STRETCH) {
                max_out_width = out_width ? out_width : input->info().max_shape()[0];
                max_out_height = out_height ? out_height : input->info().max_shape()[1];
            } else if (resize_scaling_mode == ROCAL_SCALING_MODE_NOT_SMALLER) {
                max_out_width = (out_width ? out_width : out_height) * MAX_ASPECT_RATIO;
                max_out_height = (out_height ? out_height : out_width) * MAX_ASPECT_RATIO;
            } else {
                max_out_width = out_width ? out_width : out_height * MAX_ASPECT_RATIO;
                max_out_height = out_height ? out_height : out_width * MAX_ASPECT_RATIO;
            }
            if (maximum_size.size() == 2) {
                max_out_width = maximum_size[0] ? maximum_size[0] : max_out_width;
                max_out_height = maximum_size[1] ? maximum_size[1] : max_out_height;
            }
        }
        if (scaling_mode == RocalResizeScalingMode::ROCAL_SCALING_MODE_MIN_MAX) {
            // For Min Max scaling mode, both min size and max size are passed as resize_shorter and resize_longer values
            maximum_size = {resize_shorter, resize_longer};
        }

        RocalTensorlayout op_tensor_layout = static_cast<RocalTensorlayout>(output_layout);
        RocalTensorDataType op_tensor_datatype = static_cast<RocalTensorDataType>(output_datatype);
        TensorInfo output_info = input->info();
        output_info.set_data_type(op_tensor_datatype);
        output_info.modify_dims_width_and_height(op_tensor_layout, max_out_width, max_out_height);

        output = context->master_graph->create_tensor(output_info, is_output);

        std::shared_ptr<ResizeMirrorNormalizeNode> rmn_node = context->master_graph->add_node<ResizeMirrorNormalizeNode>({input}, {output});
        rmn_node->init(out_width, out_height, resize_scaling_mode, maximum_size, interpolation_type, mean, std_dev, mirror);
        if (context->master_graph->meta_data_graph())
            context->master_graph->meta_add_node<ResizeMirrorNormalizeMetaNode, ResizeMirrorNormalizeNode>(rmn_node);
    } catch (const std::exception& e) {
        context->capture_error(e.what());
        ERR(e.what())
    }
    return output;
}

RocalTensor ROCAL_API_CALL
rocalBrightness(
    RocalContext p_context,
    RocalTensor p_input,
    bool is_output,
    RocalFloatParam p_alpha,
    RocalFloatParam p_beta,
    RocalTensorLayout output_layout,
    RocalTensorOutputType output_datatype) {
    Tensor* output = nullptr;
    if ((p_context == nullptr) || (p_input == nullptr)) {
        ERR("Invalid ROCAL context or invalid input tensor")
        return output;
    }

    auto context = static_cast<Context*>(p_context);
    auto input = static_cast<Tensor*>(p_input);
    auto alpha = static_cast<FloatParam*>(p_alpha);
    auto beta = static_cast<FloatParam*>(p_beta);
    try {
        RocalTensorlayout op_tensor_layout = static_cast<RocalTensorlayout>(output_layout);
        RocalTensorDataType op_tensor_datatype = static_cast<RocalTensorDataType>(output_datatype);
        TensorInfo output_info = input->info();
        output_info.set_tensor_layout(op_tensor_layout);
        output_info.set_data_type(op_tensor_datatype);
        output = context->master_graph->create_tensor(output_info, is_output);
        context->master_graph->add_node<BrightnessNode>({input}, {output})->init(alpha, beta);
    } catch (const std::exception& e) {
        context->capture_error(e.what());
        ERR(e.what())
    }
    return output;
}

RocalTensor ROCAL_API_CALL
rocalBrightnessFixed(
    RocalContext p_context,
    RocalTensor p_input,
    float alpha,
    float beta,
    bool is_output,
    RocalTensorLayout output_layout,
    RocalTensorOutputType output_datatype) {
    Tensor* output = nullptr;
    if ((p_context == nullptr) || (p_input == nullptr)) {
        ERR("Invalid ROCAL context or invalid input tensor")
        return output;
    }

    auto context = static_cast<Context*>(p_context);
    auto input = static_cast<Tensor*>(p_input);
    try {
        RocalTensorlayout op_tensor_layout = static_cast<RocalTensorlayout>(output_layout);
        RocalTensorDataType op_tensor_datatype = static_cast<RocalTensorDataType>(output_datatype);
        TensorInfo output_info = input->info();
        output_info.set_tensor_layout(op_tensor_layout);
        output_info.set_data_type(op_tensor_datatype);
        output = context->master_graph->create_tensor(output_info, is_output);
        context->master_graph->add_node<BrightnessNode>({input}, {output})->init(alpha, beta);
    } catch (const std::exception& e) {
        context->capture_error(e.what());
        ERR(e.what())
    }
    return output;
}

RocalTensor ROCAL_API_CALL
rocalBlur(
    RocalContext p_context,
    RocalTensor p_input,
    bool is_output,
    RocalIntParam p_kernel_size,
    RocalTensorLayout output_layout,
    RocalTensorOutputType output_datatype) {
    Tensor* output = nullptr;
    if ((p_context == nullptr) || (p_input == nullptr)) {
        ERR("Invalid ROCAL context or invalid input tensor")
        return output;
    }

    auto context = static_cast<Context*>(p_context);
    auto input = static_cast<Tensor*>(p_input);
    auto kernel_size = static_cast<IntParam*>(p_kernel_size);
    try {
        RocalTensorlayout op_tensor_layout = static_cast<RocalTensorlayout>(output_layout);
        RocalTensorDataType op_tensor_datatype = static_cast<RocalTensorDataType>(output_datatype);
        TensorInfo output_info = input->info();
        output_info.set_tensor_layout(op_tensor_layout);
        output_info.set_data_type(op_tensor_datatype);
        output = context->master_graph->create_tensor(output_info, is_output);
        context->master_graph->add_node<BlurNode>({input}, {output})->init(kernel_size);
    } catch (const std::exception& e) {
        context->capture_error(e.what());
        ERR(e.what())
    }
    return output;
}

RocalTensor ROCAL_API_CALL
rocalBlurFixed(
    RocalContext p_context,
    RocalTensor p_input,
    int kernel_size,
    bool is_output,
    RocalTensorLayout output_layout,
    RocalTensorOutputType output_datatype) {
    Tensor* output = nullptr;
    if ((p_context == nullptr) || (p_input == nullptr)) {
        ERR("Invalid ROCAL context or invalid input tensor")
        return output;
    }

    auto context = static_cast<Context*>(p_context);
    auto input = static_cast<Tensor*>(p_input);
    try {
        RocalTensorlayout op_tensor_layout = static_cast<RocalTensorlayout>(output_layout);
        RocalTensorDataType op_tensor_datatype = static_cast<RocalTensorDataType>(output_datatype);
        TensorInfo output_info = input->info();
        output_info.set_tensor_layout(op_tensor_layout);
        output_info.set_data_type(op_tensor_datatype);
        output = context->master_graph->create_tensor(output_info, is_output);
        context->master_graph->add_node<BlurNode>({input}, {output})->init(kernel_size);
    } catch (const std::exception& e) {
        context->capture_error(e.what());
        ERR(e.what())
    }
    return output;
}

RocalTensor ROCAL_API_CALL
rocalBlend(
    RocalContext p_context,
    RocalTensor p_input1,
    RocalTensor p_input2,
    bool is_output,
    RocalFloatParam p_ratio,
    RocalTensorLayout output_layout,
    RocalTensorOutputType output_datatype) {
    Tensor* output = nullptr;
    if ((p_context == nullptr) || (p_input1 == nullptr) || (p_input2 == nullptr)) {
        ERR("Invalid ROCAL context or invalid input tensor")
        return output;
    }

    auto context = static_cast<Context*>(p_context);
    auto input1 = static_cast<Tensor*>(p_input1);
    auto input2 = static_cast<Tensor*>(p_input2);
    auto ratio = static_cast<FloatParam*>(p_ratio);
    try {
        RocalTensorlayout op_tensor_layout = static_cast<RocalTensorlayout>(output_layout);
        RocalTensorDataType op_tensor_datatype = static_cast<RocalTensorDataType>(output_datatype);
        TensorInfo output_info = input1->info();
        output_info.set_tensor_layout(op_tensor_layout);
        output_info.set_data_type(op_tensor_datatype);
        output = context->master_graph->create_tensor(output_info, is_output);
        context->master_graph->add_node<BlendNode>({input1, input2}, {output})->init(ratio);
    } catch (const std::exception& e) {
        context->capture_error(e.what());
        ERR(e.what())
    }
    return output;
}

RocalTensor ROCAL_API_CALL
rocalBlendFixed(
    RocalContext p_context,
    RocalTensor p_input1,
    RocalTensor p_input2,
    float ratio,
    bool is_output,
    RocalTensorLayout output_layout,
    RocalTensorOutputType output_datatype) {
    Tensor* output = nullptr;
    if ((p_context == nullptr) || (p_input1 == nullptr) || (p_input2 == nullptr)) {
        ERR("Invalid ROCAL context or invalid input tensor")
        return output;
    }

    auto context = static_cast<Context*>(p_context);
    auto input1 = static_cast<Tensor*>(p_input1);
    auto input2 = static_cast<Tensor*>(p_input2);
    try {
        RocalTensorlayout op_tensor_layout = static_cast<RocalTensorlayout>(output_layout);
        RocalTensorDataType op_tensor_datatype = static_cast<RocalTensorDataType>(output_datatype);
        TensorInfo output_info = input1->info();
        output_info.set_tensor_layout(op_tensor_layout);
        output_info.set_data_type(op_tensor_datatype);
        output = context->master_graph->create_tensor(output_info, is_output);
        context->master_graph->add_node<BlendNode>({input1, input2}, {output})->init(ratio);
    } catch (const std::exception& e) {
        context->capture_error(e.what());
        ERR(e.what())
    }
    return output;
}

RocalTensor ROCAL_API_CALL
rocalWarpAffine(
    RocalContext p_context,
    RocalTensor p_input,
    bool is_output,
    unsigned dest_height, unsigned dest_width,
    RocalFloatParam p_x0, RocalFloatParam p_x1,
    RocalFloatParam p_y0, RocalFloatParam p_y1,
    RocalFloatParam p_o0, RocalFloatParam p_o1,
    RocalResizeInterpolationType interpolation_type,
    RocalTensorLayout output_layout,
    RocalTensorOutputType output_datatype) {
    Tensor* output = nullptr;
    if ((p_context == nullptr) || (p_input == nullptr)) {
        ERR("Invalid ROCAL context or invalid input image")
        return output;
    }
    auto context = static_cast<Context*>(p_context);
    auto input = static_cast<Tensor*>(p_input);
    auto x0 = static_cast<FloatParam*>(p_x0);
    auto x1 = static_cast<FloatParam*>(p_x1);
    auto y0 = static_cast<FloatParam*>(p_y0);
    auto y1 = static_cast<FloatParam*>(p_y1);
    auto o0 = static_cast<FloatParam*>(p_o0);
    auto o1 = static_cast<FloatParam*>(p_o1);
    try {
        if (dest_width == 0 || dest_height == 0) {
            dest_width = input->info().max_shape()[0];
            dest_height = input->info().max_shape()[1];
        }
        RocalTensorlayout op_tensor_layout = static_cast<RocalTensorlayout>(output_layout);
        RocalTensorDataType op_tensor_datatype = static_cast<RocalTensorDataType>(output_datatype);
        TensorInfo output_info = input->info();
        output_info.set_data_type(op_tensor_datatype);

        // For the warp affine node, user can create an image with a different width and height
        output_info.modify_dims_width_and_height(op_tensor_layout, dest_width, dest_height);
        output = context->master_graph->create_tensor(output_info, is_output);

        context->master_graph->add_node<WarpAffineNode>({input}, {output})->init(x0, x1, y0, y1, o0, o1, interpolation_type);
    } catch (const std::exception& e) {
        context->capture_error(e.what());
        ERR(e.what())
    }
    return output;
}

RocalTensor ROCAL_API_CALL
rocalWarpAffineFixed(
    RocalContext p_context,
    RocalTensor p_input,
    float x0, float x1,
    float y0, float y1,
    float o0, float o1,
    bool is_output,
    unsigned int dest_height,
    unsigned int dest_width,
    RocalResizeInterpolationType interpolation_type,
    RocalTensorLayout output_layout,
    RocalTensorOutputType output_datatype) {
    Tensor* output = nullptr;
    if ((p_context == nullptr) || (p_input == nullptr)) {
        ERR("Invalid ROCAL context or invalid input image")
        return output;
    }
    auto context = static_cast<Context*>(p_context);
    auto input = static_cast<Tensor*>(p_input);
    try {
        if (dest_width == 0 || dest_height == 0) {
            dest_width = input->info().max_shape()[0];
            dest_height = input->info().max_shape()[1];
        }
        RocalTensorlayout op_tensor_layout = static_cast<RocalTensorlayout>(output_layout);
        RocalTensorDataType op_tensor_datatype = static_cast<RocalTensorDataType>(output_datatype);
        TensorInfo output_info = input->info();
        output_info.set_data_type(op_tensor_datatype);

        // For the warp affine node, user can create an image with a different width and height
        output_info.modify_dims_width_and_height(op_tensor_layout, dest_width, dest_height);
        output = context->master_graph->create_tensor(output_info, is_output);

        context->master_graph->add_node<WarpAffineNode>({input}, {output})->init(x0, x1, y0, y1, o0, o1, interpolation_type);
    } catch (const std::exception& e) {
        context->capture_error(e.what());
        ERR(e.what())
    }
    return output;
}

RocalTensor ROCAL_API_CALL
rocalFishEye(
    RocalContext p_context,
    RocalTensor p_input,
    bool is_output,
    RocalTensorLayout output_layout,
    RocalTensorOutputType output_datatype) {
    Tensor* output = nullptr;
    if ((p_context == nullptr) || (p_input == nullptr)) {
        ERR("Invalid ROCAL context or invalid input image")
        return output;
    }
    auto context = static_cast<Context*>(p_context);
    auto input = static_cast<Tensor*>(p_input);
    try {
        RocalTensorlayout op_tensor_layout = static_cast<RocalTensorlayout>(output_layout);
        RocalTensorDataType op_tensor_datatype = static_cast<RocalTensorDataType>(output_datatype);
        TensorInfo output_info = input->info();
        output_info.set_tensor_layout(op_tensor_layout);
        output_info.set_data_type(op_tensor_datatype);
        output = context->master_graph->create_tensor(output_info, is_output);
        context->master_graph->add_node<FisheyeNode>({input}, {output});
    } catch (const std::exception& e) {
        context->capture_error(e.what());
        ERR(e.what())
    }
    return output;
}

RocalTensor ROCAL_API_CALL
rocalVignette(
    RocalContext p_context,
    RocalTensor p_input,
    bool is_output,
    RocalFloatParam p_sdev,
    RocalTensorLayout output_layout,
    RocalTensorOutputType output_datatype) {
    Tensor* output = nullptr;
    if ((p_context == nullptr) || (p_input == nullptr)) {
        ERR("Invalid ROCAL context or invalid input tensor")
        return output;
    }

    auto context = static_cast<Context*>(p_context);
    auto input = static_cast<Tensor*>(p_input);
    auto sdev = static_cast<FloatParam*>(p_sdev);
    try {
        RocalTensorlayout op_tensor_layout = static_cast<RocalTensorlayout>(output_layout);
        RocalTensorDataType op_tensor_datatype = static_cast<RocalTensorDataType>(output_datatype);
        TensorInfo output_info = input->info();
        output_info.set_tensor_layout(op_tensor_layout);
        output_info.set_data_type(op_tensor_datatype);
        output = context->master_graph->create_tensor(output_info, is_output);
        context->master_graph->add_node<VignetteNode>({input}, {output})->init(sdev);
    } catch (const std::exception& e) {
        context->capture_error(e.what());
        ERR(e.what())
    }
    return output;
}

RocalTensor ROCAL_API_CALL
rocalVignetteFixed(
    RocalContext p_context,
    RocalTensor p_input,
    float sdev,
    bool is_output,
    RocalTensorLayout output_layout,
    RocalTensorOutputType output_datatype) {
    Tensor* output = nullptr;
    if ((p_context == nullptr) || (p_input == nullptr)) {
        ERR("Invalid ROCAL context or invalid input tensor")
        return output;
    }

    auto context = static_cast<Context*>(p_context);
    auto input = static_cast<Tensor*>(p_input);
    try {
        RocalTensorlayout op_tensor_layout = static_cast<RocalTensorlayout>(output_layout);
        RocalTensorDataType op_tensor_datatype = static_cast<RocalTensorDataType>(output_datatype);
        TensorInfo output_info = input->info();
        output_info.set_tensor_layout(op_tensor_layout);
        output_info.set_data_type(op_tensor_datatype);
        output = context->master_graph->create_tensor(output_info, is_output);
        context->master_graph->add_node<VignetteNode>({input}, {output})->init(sdev);
    } catch (const std::exception& e) {
        context->capture_error(e.what());
        ERR(e.what())
    }
    return output;
}

RocalTensor ROCAL_API_CALL
rocalJitter(
    RocalContext p_context,
    RocalTensor p_input,
    bool is_output,
    RocalIntParam p_kernel_size,
    int seed,
    RocalTensorLayout output_layout,
    RocalTensorOutputType output_datatype) {
    Tensor* output = nullptr;
    if ((p_context == nullptr) || (p_input == nullptr)) {
        ERR("Invalid ROCAL context or invalid input tensor")
        return output;
    }

    auto context = static_cast<Context*>(p_context);
    auto input = static_cast<Tensor*>(p_input);
    auto kernel_size = static_cast<IntParam*>(p_kernel_size);
    try {
        RocalTensorlayout op_tensor_layout = static_cast<RocalTensorlayout>(output_layout);
        RocalTensorDataType op_tensor_datatype = static_cast<RocalTensorDataType>(output_datatype);
        TensorInfo output_info = input->info();
        output_info.set_tensor_layout(op_tensor_layout);
        output_info.set_data_type(op_tensor_datatype);
        output = context->master_graph->create_tensor(output_info, is_output);
        context->master_graph->add_node<JitterNode>({input}, {output})->init(kernel_size, seed);
    } catch (const std::exception& e) {
        context->capture_error(e.what());
        ERR(e.what())
    }
    return output;
}

RocalTensor ROCAL_API_CALL
rocalJitterFixed(
    RocalContext p_context,
    RocalTensor p_input,
    int kernel_size,
    bool is_output,
    int seed,
    RocalTensorLayout output_layout,
    RocalTensorOutputType output_datatype) {
    Tensor* output = nullptr;
    if ((p_context == nullptr) || (p_input == nullptr)) {
        ERR("Invalid ROCAL context or invalid input tensor")
        return output;
    }

    auto context = static_cast<Context*>(p_context);
    auto input = static_cast<Tensor*>(p_input);
    try {
        RocalTensorlayout op_tensor_layout = static_cast<RocalTensorlayout>(output_layout);
        RocalTensorDataType op_tensor_datatype = static_cast<RocalTensorDataType>(output_datatype);
        TensorInfo output_info = input->info();
        output_info.set_tensor_layout(op_tensor_layout);
        output_info.set_data_type(op_tensor_datatype);
        output = context->master_graph->create_tensor(output_info, is_output);
        context->master_graph->add_node<JitterNode>({input}, {output})->init(kernel_size, seed);
    } catch (const std::exception& e) {
        context->capture_error(e.what());
        ERR(e.what())
    }
    return output;
}

RocalTensor ROCAL_API_CALL
rocalSnPNoise(
    RocalContext p_context,
    RocalTensor p_input,
    bool is_output,
    RocalFloatParam p_noise_prob,
    RocalFloatParam p_salt_prob,
    RocalFloatParam p_salt_val,
    RocalFloatParam p_pepper_val,
    int seed,
    RocalTensorLayout output_layout,
    RocalTensorOutputType output_datatype) {
    Tensor* output = nullptr;
    if ((p_context == nullptr) || (p_input == nullptr)) {
        ERR("Invalid ROCAL context or invalid input tensor")
        return output;
    }

    auto context = static_cast<Context*>(p_context);
    auto input = static_cast<Tensor*>(p_input);
    auto noise_probability = static_cast<FloatParam*>(p_noise_prob);
    auto salt_probability = static_cast<FloatParam*>(p_salt_prob);
    auto salt_value = static_cast<FloatParam*>(p_salt_val);
    auto pepper_value = static_cast<FloatParam*>(p_pepper_val);
    try {
        RocalTensorlayout op_tensor_layout = static_cast<RocalTensorlayout>(output_layout);
        RocalTensorDataType op_tensor_datatype = static_cast<RocalTensorDataType>(output_datatype);
        TensorInfo output_info = input->info();
        output_info.set_tensor_layout(op_tensor_layout);
        output_info.set_data_type(op_tensor_datatype);
        output = context->master_graph->create_tensor(output_info, is_output);
        context->master_graph->add_node<SnPNoiseNode>({input}, {output})->init(noise_probability, salt_probability, salt_value, pepper_value, seed);
    } catch (const std::exception& e) {
        context->capture_error(e.what());
        ERR(e.what())
    }
    return output;
}

RocalTensor ROCAL_API_CALL
rocalSnPNoiseFixed(
    RocalContext p_context,
    RocalTensor p_input,
    float noise_prob,
    float salt_prob,
    float salt_val,
    float pepper_val,
    bool is_output,
    int seed,
    RocalTensorLayout output_layout,
    RocalTensorOutputType output_datatype) {
    Tensor* output = nullptr;
    if ((p_context == nullptr) || (p_input == nullptr)) {
        ERR("Invalid ROCAL context or invalid input tensor")
        return output;
    }

    auto context = static_cast<Context*>(p_context);
    auto input = static_cast<Tensor*>(p_input);
    try {
        RocalTensorlayout op_tensor_layout = static_cast<RocalTensorlayout>(output_layout);
        RocalTensorDataType op_tensor_datatype = static_cast<RocalTensorDataType>(output_datatype);
        TensorInfo output_info = input->info();
        output_info.set_tensor_layout(op_tensor_layout);
        output_info.set_data_type(op_tensor_datatype);
        output = context->master_graph->create_tensor(output_info, is_output);
        context->master_graph->add_node<SnPNoiseNode>({input}, {output})->init(noise_prob, salt_prob, salt_val, pepper_val, seed);
    } catch (const std::exception& e) {
        context->capture_error(e.what());
        ERR(e.what())
    }
    return output;
}

RocalTensor ROCAL_API_CALL
rocalFlip(
    RocalContext p_context,
    RocalTensor p_input,
    bool is_output,
    RocalIntParam p_horizontal_flag,
    RocalIntParam p_vertical_flag,
    RocalTensorLayout output_layout,
    RocalTensorOutputType output_datatype) {
    Tensor* output = nullptr;
    if ((p_context == nullptr) || (p_input == nullptr)) {
        ERR("Invalid ROCAL context or invalid input image")
        return output;
    }
    auto context = static_cast<Context*>(p_context);
    auto input = static_cast<Tensor*>(p_input);
    auto horizontal_flag = static_cast<IntParam*>(p_horizontal_flag);
    auto vertical_flag = static_cast<IntParam*>(p_vertical_flag);
    try {
        RocalTensorlayout op_tensor_layout = static_cast<RocalTensorlayout>(output_layout);
        RocalTensorDataType op_tensor_datatype = static_cast<RocalTensorDataType>(output_datatype);
        TensorInfo output_info = input->info();
        output_info.set_tensor_layout(op_tensor_layout);
        output_info.set_data_type(op_tensor_datatype);
        output = context->master_graph->create_tensor(output_info, is_output);
        std::shared_ptr<FlipNode> flip_node = context->master_graph->add_node<FlipNode>({input}, {output});
        flip_node->init(horizontal_flag, vertical_flag);
        if (context->master_graph->meta_data_graph())
            context->master_graph->meta_add_node<FlipMetaNode, FlipNode>(flip_node);
    } catch (const std::exception& e) {
        context->capture_error(e.what());
        ERR(e.what())
    }
    return output;
}

RocalTensor ROCAL_API_CALL
rocalFlipFixed(
    RocalContext p_context,
    RocalTensor p_input,
    int horizontal_flag,
    int vertical_flag,
    bool is_output,
    RocalTensorLayout output_layout,
    RocalTensorOutputType output_datatype) {
    Tensor* output = nullptr;
    if ((p_context == nullptr) || (p_input == nullptr)) {
        ERR("Invalid ROCAL context or invalid input image")
        return output;
    }
    auto context = static_cast<Context*>(p_context);
    auto input = static_cast<Tensor*>(p_input);
    try {
        RocalTensorlayout op_tensor_layout = static_cast<RocalTensorlayout>(output_layout);
        RocalTensorDataType op_tensor_datatype = static_cast<RocalTensorDataType>(output_datatype);
        TensorInfo output_info = input->info();
        output_info.set_tensor_layout(op_tensor_layout);
        output_info.set_data_type(op_tensor_datatype);
        output = context->master_graph->create_tensor(output_info, is_output);
        std::shared_ptr<FlipNode> flip_node = context->master_graph->add_node<FlipNode>({input}, {output});
        flip_node->init(horizontal_flag, vertical_flag);
        if (context->master_graph->meta_data_graph())
            context->master_graph->meta_add_node<FlipMetaNode, FlipNode>(flip_node);
    } catch (const std::exception& e) {
        context->capture_error(e.what());
        ERR(e.what())
    }
    return output;
}

RocalTensor ROCAL_API_CALL
rocalContrast(
    RocalContext p_context,
    RocalTensor p_input,
    bool is_output,
    RocalFloatParam p_contrast_factor,
    RocalFloatParam p_contrast_center,
    RocalTensorLayout output_layout,
    RocalTensorOutputType output_datatype) {
    Tensor* output = nullptr;
    if ((p_context == nullptr) || (p_input == nullptr)) {
        ERR("Invalid ROCAL context or invalid input tensor")
        return output;
    }

    auto context = static_cast<Context*>(p_context);
    auto input = static_cast<Tensor*>(p_input);
    auto contrast_factor = static_cast<FloatParam*>(p_contrast_factor);
    auto contrast_center = static_cast<FloatParam*>(p_contrast_center);
    try {
        RocalTensorlayout op_tensor_layout = static_cast<RocalTensorlayout>(output_layout);
        RocalTensorDataType op_tensor_datatype = static_cast<RocalTensorDataType>(output_datatype);
        TensorInfo output_info = input->info();
        output_info.set_tensor_layout(op_tensor_layout);
        output_info.set_data_type(op_tensor_datatype);
        output = context->master_graph->create_tensor(output_info, is_output);
        context->master_graph->add_node<ContrastNode>({input}, {output})->init(contrast_factor, contrast_center);
    } catch (const std::exception& e) {
        context->capture_error(e.what());
        ERR(e.what())
    }
    return output;
}

RocalTensor ROCAL_API_CALL
rocalContrastFixed(
    RocalContext p_context,
    RocalTensor p_input,
    float contrast_factor,
    float contrast_center,
    bool is_output,
    RocalTensorLayout output_layout,
    RocalTensorOutputType output_datatype) {
    Tensor* output = nullptr;
    if ((p_context == nullptr) || (p_input == nullptr)) {
        ERR("Invalid ROCAL context or invalid input tensor")
        return output;
    }

    auto context = static_cast<Context*>(p_context);
    auto input = static_cast<Tensor*>(p_input);
    try {
        RocalTensorlayout op_tensor_layout = static_cast<RocalTensorlayout>(output_layout);
        RocalTensorDataType op_tensor_datatype = static_cast<RocalTensorDataType>(output_datatype);
        TensorInfo output_info = input->info();
        output_info.set_tensor_layout(op_tensor_layout);
        output_info.set_data_type(op_tensor_datatype);
        output = context->master_graph->create_tensor(output_info, is_output);
        context->master_graph->add_node<ContrastNode>({input}, {output})->init(contrast_factor, contrast_center);
    } catch (const std::exception& e) {
        context->capture_error(e.what());
        ERR(e.what())
    }
    return output;
}

RocalTensor ROCAL_API_CALL
rocalSnow(
    RocalContext p_context,
    RocalTensor p_input,
    bool is_output,
    RocalFloatParam p_snow_value,
    RocalTensorLayout output_layout,
    RocalTensorOutputType output_datatype) {
    Tensor* output = nullptr;
    if ((p_context == nullptr) || (p_input == nullptr)) {
        ERR("Invalid ROCAL context or invalid input tensor")
        return output;
    }

    auto context = static_cast<Context*>(p_context);
    auto input = static_cast<Tensor*>(p_input);
    auto snow_value = static_cast<FloatParam*>(p_snow_value);
    try {
        RocalTensorlayout op_tensor_layout = static_cast<RocalTensorlayout>(output_layout);
        RocalTensorDataType op_tensor_datatype = static_cast<RocalTensorDataType>(output_datatype);
        TensorInfo output_info = input->info();
        output_info.set_tensor_layout(op_tensor_layout);
        output_info.set_data_type(op_tensor_datatype);
        output = context->master_graph->create_tensor(output_info, is_output);
        context->master_graph->add_node<SnowNode>({input}, {output})->init(snow_value);
    } catch (const std::exception& e) {
        context->capture_error(e.what());
        ERR(e.what())
    }
    return output;
}

RocalTensor ROCAL_API_CALL
rocalSnowFixed(
    RocalContext p_context,
    RocalTensor p_input,
    float snow_value,
    bool is_output,
    RocalTensorLayout output_layout,
    RocalTensorOutputType output_datatype) {
    Tensor* output = nullptr;
    if ((p_context == nullptr) || (p_input == nullptr)) {
        ERR("Invalid ROCAL context or invalid input tensor")
        return output;
    }

    auto context = static_cast<Context*>(p_context);
    auto input = static_cast<Tensor*>(p_input);
    try {
        RocalTensorlayout op_tensor_layout = static_cast<RocalTensorlayout>(output_layout);
        RocalTensorDataType op_tensor_datatype = static_cast<RocalTensorDataType>(output_datatype);
        TensorInfo output_info = input->info();
        output_info.set_tensor_layout(op_tensor_layout);
        output_info.set_data_type(op_tensor_datatype);
        output = context->master_graph->create_tensor(output_info, is_output);
        context->master_graph->add_node<SnowNode>({input}, {output})->init(snow_value);
    } catch (const std::exception& e) {
        context->capture_error(e.what());
        ERR(e.what())
    }
    return output;
}

RocalTensor ROCAL_API_CALL
rocalRain(
    RocalContext p_context,
    RocalTensor p_input,
    bool is_output,
    RocalFloatParam p_rain_value,
    RocalIntParam p_rain_width,
    RocalIntParam p_rain_height,
    RocalFloatParam p_rain_transparency,
    RocalTensorLayout output_layout,
    RocalTensorOutputType output_datatype) {
    Tensor* output = nullptr;
    if ((p_context == nullptr) || (p_input == nullptr)) {
        ERR("Invalid ROCAL context or invalid input tensor")
        return output;
    }
    auto context = static_cast<Context*>(p_context);
    auto input = static_cast<Tensor*>(p_input);
    auto rain_width = static_cast<IntParam*>(p_rain_width);
    auto rain_height = static_cast<IntParam*>(p_rain_height);
    auto rain_transparency = static_cast<FloatParam*>(p_rain_transparency);
    auto rain_value = static_cast<FloatParam*>(p_rain_value);
    try {
        RocalTensorlayout op_tensor_layout = static_cast<RocalTensorlayout>(output_layout);
        RocalTensorDataType op_tensor_datatype = static_cast<RocalTensorDataType>(output_datatype);
        TensorInfo output_info = input->info();
        output_info.set_tensor_layout(op_tensor_layout);
        output_info.set_data_type(op_tensor_datatype);
        output = context->master_graph->create_tensor(output_info, is_output);
        context->master_graph->add_node<RainNode>({input}, {output})->init(rain_value, rain_width, rain_height, rain_transparency);
    } catch (const std::exception& e) {
        context->capture_error(e.what());
        ERR(e.what())
    }
    return output;
}

RocalTensor ROCAL_API_CALL
rocalRainFixed(
    RocalContext p_context,
    RocalTensor p_input,
    float rain_value,
    int rain_width,
    int rain_height,
    float rain_transparency,
    bool is_output,
    RocalTensorLayout output_layout,
    RocalTensorOutputType output_datatype) {
    Tensor* output = nullptr;
    if ((p_context == nullptr) || (p_input == nullptr)) {
        ERR("Invalid ROCAL context or invalid input tensor")
        return output;
    }
    auto context = static_cast<Context*>(p_context);
    auto input = static_cast<Tensor*>(p_input);
    try {
        RocalTensorlayout op_tensor_layout = static_cast<RocalTensorlayout>(output_layout);
        RocalTensorDataType op_tensor_datatype = static_cast<RocalTensorDataType>(output_datatype);
        TensorInfo output_info = input->info();
        output_info.set_tensor_layout(op_tensor_layout);
        output_info.set_data_type(op_tensor_datatype);
        output = context->master_graph->create_tensor(output_info, is_output);
        context->master_graph->add_node<RainNode>({input}, {output})->init(rain_value, rain_width, rain_height, rain_transparency);
    } catch (const std::exception& e) {
        context->capture_error(e.what());
        ERR(e.what())
    }
    return output;
}

RocalTensor ROCAL_API_CALL
rocalColorTemp(
    RocalContext p_context,
    RocalTensor p_input,
    bool is_output,
    RocalIntParam p_adj_value_param,
    RocalTensorLayout output_layout,
    RocalTensorOutputType output_datatype) {
    Tensor* output = nullptr;
    if ((p_context == nullptr) || (p_input == nullptr)) {
        ERR("Invalid ROCAL context or invalid input tensor")
        return output;
    }

    auto context = static_cast<Context*>(p_context);
    auto input = static_cast<Tensor*>(p_input);
    auto adj_value_param = static_cast<IntParam*>(p_adj_value_param);
    try {
        RocalTensorlayout op_tensor_layout = static_cast<RocalTensorlayout>(output_layout);
        RocalTensorDataType op_tensor_datatype = static_cast<RocalTensorDataType>(output_datatype);
        TensorInfo output_info = input->info();
        output_info.set_tensor_layout(op_tensor_layout);
        output_info.set_data_type(op_tensor_datatype);
        output = context->master_graph->create_tensor(output_info, is_output);
        context->master_graph->add_node<ColorTemperatureNode>({input}, {output})->init(adj_value_param);
    } catch (const std::exception& e) {
        context->capture_error(e.what());
        ERR(e.what())
    }
    return output;
}

RocalTensor ROCAL_API_CALL
rocalColorTempFixed(
    RocalContext p_context,
    RocalTensor p_input,
    int adj_value_param,
    bool is_output,
    RocalTensorLayout output_layout,
    RocalTensorOutputType output_datatype) {
    Tensor* output = nullptr;
    if ((p_context == nullptr) || (p_input == nullptr)) {
        ERR("Invalid ROCAL context or invalid input tensor")
        return output;
    }

    auto context = static_cast<Context*>(p_context);
    auto input = static_cast<Tensor*>(p_input);
    try {
        RocalTensorlayout op_tensor_layout = static_cast<RocalTensorlayout>(output_layout);
        RocalTensorDataType op_tensor_datatype = static_cast<RocalTensorDataType>(output_datatype);
        TensorInfo output_info = input->info();
        output_info.set_tensor_layout(op_tensor_layout);
        output_info.set_data_type(op_tensor_datatype);
        output = context->master_graph->create_tensor(output_info, is_output);
        context->master_graph->add_node<ColorTemperatureNode>({input}, {output})->init(adj_value_param);
    } catch (const std::exception& e) {
        context->capture_error(e.what());
        ERR(e.what())
    }
    return output;
}

RocalTensor ROCAL_API_CALL
rocalFog(
    RocalContext p_context,
    RocalTensor p_input,
    bool is_output,
    RocalFloatParam p_fog_param,
    RocalTensorLayout output_layout,
    RocalTensorOutputType output_datatype) {
    Tensor* output = nullptr;
    if ((p_context == nullptr) || (p_input == nullptr)) {
        ERR("Invalid ROCAL context or invalid input tensor")
        return output;
    }

    auto context = static_cast<Context*>(p_context);
    auto input = static_cast<Tensor*>(p_input);
    auto fog_param = static_cast<FloatParam*>(p_fog_param);
    try {
        RocalTensorlayout op_tensor_layout = static_cast<RocalTensorlayout>(output_layout);
        RocalTensorDataType op_tensor_datatype = static_cast<RocalTensorDataType>(output_datatype);
        TensorInfo output_info = input->info();
        output_info.set_tensor_layout(op_tensor_layout);
        output_info.set_data_type(op_tensor_datatype);
        output = context->master_graph->create_tensor(output_info, is_output);
        context->master_graph->add_node<FogNode>({input}, {output})->init(fog_param);
    } catch (const std::exception& e) {
        context->capture_error(e.what());
        ERR(e.what())
    }
    return output;
}

RocalTensor ROCAL_API_CALL
rocalFogFixed(
    RocalContext p_context,
    RocalTensor p_input,
    float fog_param,
    bool is_output,
    RocalTensorLayout output_layout,
    RocalTensorOutputType output_datatype) {
    Tensor* output = nullptr;
    if ((p_context == nullptr) || (p_input == nullptr)) {
        ERR("Invalid ROCAL context or invalid input tensor")
        return output;
    }

    auto context = static_cast<Context*>(p_context);
    auto input = static_cast<Tensor*>(p_input);
    try {
        RocalTensorlayout op_tensor_layout = static_cast<RocalTensorlayout>(output_layout);
        RocalTensorDataType op_tensor_datatype = static_cast<RocalTensorDataType>(output_datatype);
        TensorInfo output_info = input->info();
        output_info.set_tensor_layout(op_tensor_layout);
        output_info.set_data_type(op_tensor_datatype);
        output = context->master_graph->create_tensor(output_info, is_output);
        context->master_graph->add_node<FogNode>({input}, {output})->init(fog_param);
    } catch (const std::exception& e) {
        context->capture_error(e.what());
        ERR(e.what())
    }
    return output;
}

RocalTensor ROCAL_API_CALL
rocalPixelate(
    RocalContext p_context,
    RocalTensor p_input,
    bool is_output,
    RocalTensorLayout output_layout,
    RocalTensorOutputType output_datatype) {
    Tensor* output = nullptr;
    if ((p_context == nullptr) || (p_input == nullptr)) {
        ERR("Invalid ROCAL context or invalid input tensor")
        return output;
    }

    auto context = static_cast<Context*>(p_context);
    auto input = static_cast<Tensor*>(p_input);
    try {
        RocalTensorlayout op_tensor_layout = static_cast<RocalTensorlayout>(output_layout);
        RocalTensorDataType op_tensor_datatype = static_cast<RocalTensorDataType>(output_datatype);
        TensorInfo output_info = input->info();
        output_info.set_tensor_layout(op_tensor_layout);
        output_info.set_data_type(op_tensor_datatype);
        output = context->master_graph->create_tensor(output_info, is_output);
        context->master_graph->add_node<PixelateNode>({input}, {output});
    } catch (const std::exception& e) {
        context->capture_error(e.what());
        ERR(e.what())
    }
    return output;
}

RocalTensor ROCAL_API_CALL
rocalLensCorrection(
    RocalContext p_context,
    RocalTensor p_input,
    bool is_output,
    RocalFloatParam p_strength,
    RocalFloatParam p_zoom,
    RocalTensorLayout output_layout,
    RocalTensorOutputType output_datatype) {
    Tensor* output = nullptr;
    if ((p_context == nullptr) || (p_input == nullptr)) {
        ERR("Invalid ROCAL context or invalid input image")
        return output;
    }
    auto context = static_cast<Context*>(p_context);
    auto input = static_cast<Tensor*>(p_input);
    auto strength = static_cast<FloatParam*>(p_strength);
    auto zoom = static_cast<FloatParam*>(p_zoom);
    try {
        RocalTensorlayout op_tensor_layout = static_cast<RocalTensorlayout>(output_layout);
        RocalTensorDataType op_tensor_datatype = static_cast<RocalTensorDataType>(output_datatype);
        TensorInfo output_info = input->info();
        output_info.set_tensor_layout(op_tensor_layout);
        output_info.set_data_type(op_tensor_datatype);
        output = context->master_graph->create_tensor(output_info, is_output);
        context->master_graph->add_node<LensCorrectionNode>({input}, {output})->init(strength, zoom);
    } catch (const std::exception& e) {
        context->capture_error(e.what());
        ERR(e.what())
    }
    return output;
}

RocalTensor ROCAL_API_CALL
rocalLensCorrectionFixed(
    RocalContext p_context,
    RocalTensor p_input,
    float strength,
    float zoom,
    bool is_output,
    RocalTensorLayout output_layout,
    RocalTensorOutputType output_datatype) {
    Tensor* output = nullptr;
    if ((p_context == nullptr) || (p_input == nullptr)) {
        ERR("Invalid ROCAL context or invalid input image")
        return output;
    }
    auto context = static_cast<Context*>(p_context);
    auto input = static_cast<Tensor*>(p_input);
    try {
        RocalTensorlayout op_tensor_layout = static_cast<RocalTensorlayout>(output_layout);
        RocalTensorDataType op_tensor_datatype = static_cast<RocalTensorDataType>(output_datatype);
        TensorInfo output_info = input->info();
        output_info.set_tensor_layout(op_tensor_layout);
        output_info.set_data_type(op_tensor_datatype);
        output = context->master_graph->create_tensor(output_info, is_output);
        context->master_graph->add_node<LensCorrectionNode>({input}, {output})->init(strength, zoom);
    } catch (const std::exception& e) {
        context->capture_error(e.what());
        ERR(e.what())
    }
    return output;
}

RocalTensor ROCAL_API_CALL
rocalExposure(
    RocalContext p_context,
    RocalTensor p_input,
    bool is_output,
    RocalFloatParam p_exposure_factor,
    RocalTensorLayout output_layout,
    RocalTensorOutputType output_datatype) {
    Tensor* output = nullptr;
    if ((p_context == nullptr) || (p_input == nullptr)) {
        ERR("Invalid ROCAL context or invalid input tensor")
        return output;
    }

    auto context = static_cast<Context*>(p_context);
    auto input = static_cast<Tensor*>(p_input);
    auto exposure_factor = static_cast<FloatParam*>(p_exposure_factor);
    try {
        RocalTensorlayout op_tensor_layout = static_cast<RocalTensorlayout>(output_layout);
        RocalTensorDataType op_tensor_datatype = static_cast<RocalTensorDataType>(output_datatype);
        TensorInfo output_info = input->info();
        output_info.set_tensor_layout(op_tensor_layout);
        output_info.set_data_type(op_tensor_datatype);
        output = context->master_graph->create_tensor(output_info, is_output);
        context->master_graph->add_node<ExposureNode>({input}, {output})->init(exposure_factor);
    } catch (const std::exception& e) {
        context->capture_error(e.what());
        ERR(e.what())
    }
    return output;
}

RocalTensor ROCAL_API_CALL
rocalExposureFixed(
    RocalContext p_context,
    RocalTensor p_input,
    float exposure_factor,
    bool is_output,
    RocalTensorLayout output_layout,
    RocalTensorOutputType output_datatype) {
    Tensor* output = nullptr;
    if ((p_context == nullptr) || (p_input == nullptr)) {
        ERR("Invalid ROCAL context or invalid input tensor")
        return output;
    }

    auto context = static_cast<Context*>(p_context);
    auto input = static_cast<Tensor*>(p_input);
    try {
        RocalTensorlayout op_tensor_layout = static_cast<RocalTensorlayout>(output_layout);
        RocalTensorDataType op_tensor_datatype = static_cast<RocalTensorDataType>(output_datatype);
        TensorInfo output_info = input->info();
        output_info.set_tensor_layout(op_tensor_layout);
        output_info.set_data_type(op_tensor_datatype);
        output = context->master_graph->create_tensor(output_info, is_output);
        context->master_graph->add_node<ExposureNode>({input}, {output})->init(exposure_factor);
    } catch (const std::exception& e) {
        context->capture_error(e.what());
        ERR(e.what())
    }
    return output;
}

RocalTensor ROCAL_API_CALL
rocalColorTwist(
    RocalContext p_context,
    RocalTensor p_input,
    bool is_output,
    RocalFloatParam p_alpha,
    RocalFloatParam p_beta,
    RocalFloatParam p_hue,
    RocalFloatParam p_sat,
    RocalTensorLayout output_layout,
    RocalTensorOutputType output_datatype) {
    Tensor* output = nullptr;
    if ((p_context == nullptr) || (p_input == nullptr)) {
        ERR("Invalid ROCAL context or invalid input tensor")
        return output;
    }
    auto context = static_cast<Context*>(p_context);
    auto input = static_cast<Tensor*>(p_input);
    auto alpha = static_cast<FloatParam*>(p_alpha);
    auto beta = static_cast<FloatParam*>(p_beta);
    auto hue = static_cast<FloatParam*>(p_hue);
    auto sat = static_cast<FloatParam*>(p_sat);
    try {
        RocalTensorlayout op_tensor_layout = static_cast<RocalTensorlayout>(output_layout);
        RocalTensorDataType op_tensor_datatype = static_cast<RocalTensorDataType>(output_datatype);
        TensorInfo output_info = input->info();
        output_info.set_tensor_layout(op_tensor_layout);
        output_info.set_data_type(op_tensor_datatype);
        output = context->master_graph->create_tensor(output_info, is_output);
        context->master_graph->add_node<ColorTwistNode>({input}, {output})->init(alpha, beta, hue, sat);
    } catch (const std::exception& e) {
        context->capture_error(e.what());
        ERR(e.what())
    }
    return output;
}

RocalTensor ROCAL_API_CALL
rocalColorTwistFixed(
    RocalContext p_context,
    RocalTensor p_input,
    float alpha,
    float beta,
    float hue,
    float sat,
    bool is_output,
    RocalTensorLayout output_layout,
    RocalTensorOutputType output_datatype) {
    Tensor* output = nullptr;
    if ((p_context == nullptr) || (p_input == nullptr)) {
        ERR("Invalid ROCAL context or invalid input tensor")
        return output;
    }
    auto context = static_cast<Context*>(p_context);
    auto input = static_cast<Tensor*>(p_input);
    try {
        RocalTensorlayout op_tensor_layout = static_cast<RocalTensorlayout>(output_layout);
        RocalTensorDataType op_tensor_datatype = static_cast<RocalTensorDataType>(output_datatype);
        TensorInfo output_info = input->info();
        output_info.set_tensor_layout(op_tensor_layout);
        output_info.set_data_type(op_tensor_datatype);
        output = context->master_graph->create_tensor(output_info, is_output);
        context->master_graph->add_node<ColorTwistNode>({input}, {output})->init(alpha, beta, hue, sat);
    } catch (const std::exception& e) {
        context->capture_error(e.what());
        ERR(e.what())
    }
    return output;
}

RocalTensor ROCAL_API_CALL
rocalCropMirrorNormalize(RocalContext p_context, RocalTensor p_input, unsigned crop_height,
                         unsigned crop_width, float start_x, float start_y, std::vector<float>& mean,
                         std::vector<float>& std_dev, bool is_output, RocalIntParam p_mirror,
                         RocalTensorLayout output_layout,
                         RocalTensorOutputType output_datatype) {
    Tensor* output = nullptr;
    if ((p_context == nullptr) || (p_input == nullptr)) {
        ERR("Invalid ROCAL context or invalid input tensor")
        return output;
    }
    auto context = static_cast<Context*>(p_context);
    auto input = static_cast<Tensor*>(p_input);
    auto mirror = static_cast<IntParam*>(p_mirror);
    try {
        if (crop_width == 0 || crop_height == 0)
            THROW("Null values passed as input")
        RocalTensorlayout op_tensor_layout = static_cast<RocalTensorlayout>(output_layout);
        RocalTensorDataType op_tensor_datatype = static_cast<RocalTensorDataType>(output_datatype);
        TensorInfo output_info = input->info();
        output_info.set_data_type(op_tensor_datatype);

        // For the crop mirror normalize resize node, user can create an image with a different width and height
        output_info.modify_dims_width_and_height(op_tensor_layout, crop_width, crop_height);
        output = context->master_graph->create_tensor(output_info, is_output);
        std::shared_ptr<CropMirrorNormalizeNode> cmn_node = context->master_graph->add_node<CropMirrorNormalizeNode>({input}, {output});
        cmn_node->init(crop_height, crop_width, start_x, start_y, mean, std_dev, mirror);
        if (context->master_graph->meta_data_graph())
            context->master_graph->meta_add_node<CropMirrorNormalizeMetaNode, CropMirrorNormalizeNode>(cmn_node);
    } catch (const std::exception& e) {
        context->capture_error(e.what());
        ERR(e.what())
    }
    return output;
}

RocalTensor ROCAL_API_CALL
rocalCrop(
    RocalContext p_context,
    RocalTensor p_input,
    bool is_output,
    RocalFloatParam p_crop_width,
    RocalFloatParam p_crop_height,
    RocalFloatParam p_crop_depth,
    RocalFloatParam p_crop_pox_x,
    RocalFloatParam p_crop_pos_y,
    RocalFloatParam p_crop_pos_z,
    RocalTensorLayout output_layout,
    RocalTensorOutputType output_datatype) {
    Tensor* output = nullptr;
    if ((p_context == nullptr) || (p_input == nullptr)) {
        ERR("Invalid ROCAL context or invalid input tensor")
        return output;
    }
    auto context = static_cast<Context*>(p_context);
    auto input = static_cast<Tensor*>(p_input);
    auto crop_h = static_cast<FloatParam*>(p_crop_height);
    auto crop_w = static_cast<FloatParam*>(p_crop_width);
    auto x_drift = static_cast<FloatParam*>(p_crop_pox_x);
    auto y_drift = static_cast<FloatParam*>(p_crop_pos_y);

    try {
        RocalTensorlayout op_tensor_layout = static_cast<RocalTensorlayout>(output_layout);
        RocalTensorDataType op_tensor_datatype = static_cast<RocalTensorDataType>(output_datatype);
        TensorInfo output_info = input->info();
        output_info.set_tensor_layout(op_tensor_layout);
        output_info.set_data_type(op_tensor_datatype);
        output = context->master_graph->create_tensor(output_info, is_output);

        std::shared_ptr<CropNode> crop_node = context->master_graph->add_node<CropNode>({input}, {output});
        crop_node->init(crop_h, crop_w, x_drift, y_drift);
        if (context->master_graph->meta_data_graph())
            context->master_graph->meta_add_node<CropMetaNode, CropNode>(crop_node);
    } catch (const std::exception& e) {
        context->capture_error(e.what());
        ERR(e.what())
    }
    return output;
}

RocalTensor ROCAL_API_CALL
rocalCropFixed(
    RocalContext p_context,
    RocalTensor p_input,
    unsigned crop_width,
    unsigned crop_height,
    unsigned crop_depth,
    bool is_output,
    float crop_pos_x,
    float crop_pos_y,
    float crop_pos_z,
    RocalTensorLayout output_layout,
    RocalTensorOutputType output_datatype) {
    Tensor* output = nullptr;
    if ((p_context == nullptr) || (p_input == nullptr)) {
        ERR("Invalid ROCAL context or invalid input tensor")
        return output;
    }
    auto context = static_cast<Context*>(p_context);
    auto input = static_cast<Tensor*>(p_input);
    try {
        if (crop_width == 0 || crop_height == 0 || crop_depth == 0)
            THROW("Crop node needs to receive non-zero destination dimensions")
        RocalTensorlayout op_tensor_layout = static_cast<RocalTensorlayout>(output_layout);
        RocalTensorDataType op_tensor_datatype = static_cast<RocalTensorDataType>(output_datatype);
        TensorInfo output_info = input->info();
        output_info.set_data_type(op_tensor_datatype);

        // For the crop node, user can create an tensor with a different width and height
        output_info.modify_dims_width_and_height(op_tensor_layout, crop_width, crop_height);
        output = context->master_graph->create_tensor(output_info, is_output);

        std::shared_ptr<CropNode> crop_node = context->master_graph->add_node<CropNode>({input}, {output});
        crop_node->init(crop_height, crop_width, crop_pos_x, crop_pos_y);
        if (context->master_graph->meta_data_graph())
            context->master_graph->meta_add_node<CropMetaNode, CropNode>(crop_node);
    } catch (const std::exception& e) {
        context->capture_error(e.what());
        ERR(e.what())
    }
    return output;
}

RocalTensor ROCAL_API_CALL
rocalCropCenterFixed(
    RocalContext p_context,
    RocalTensor p_input,
    unsigned crop_width,
    unsigned crop_height,
    unsigned crop_depth,
    bool is_output,
    RocalTensorLayout output_layout,
    RocalTensorOutputType output_datatype) {
    Tensor* output = nullptr;
    if ((p_context == nullptr) || (p_input == nullptr)) {
        ERR("Invalid ROCAL context or invalid input tensor")
        return output;
    }
    auto context = static_cast<Context*>(p_context);
    auto input = static_cast<Tensor*>(p_input);
    try {
        if (crop_width == 0 || crop_height == 0 || crop_depth == 0)
            THROW("Crop node needs to receive non-zero destination dimensions")

        RocalTensorlayout op_tensor_layout = static_cast<RocalTensorlayout>(output_layout);
        RocalTensorDataType op_tensor_datatype = static_cast<RocalTensorDataType>(output_datatype);
        TensorInfo output_info = input->info();
        output_info.set_data_type(op_tensor_datatype);

        // For the crop node, user can create an tensor with a different width and height
        output_info.modify_dims_width_and_height(op_tensor_layout, crop_width, crop_height);
        output = context->master_graph->create_tensor(output_info, is_output);

        std::shared_ptr<CropNode> crop_node = context->master_graph->add_node<CropNode>({input}, {output});
        crop_node->init(crop_height, crop_width);
        if (context->master_graph->meta_data_graph())
            context->master_graph->meta_add_node<CropMetaNode, CropNode>(crop_node);
    } catch (const std::exception& e) {
        context->capture_error(e.what());
        ERR(e.what())
    }
    return output;
}

RocalTensor ROCAL_API_CALL
rocalResizeCropMirrorFixed(
    RocalContext p_context,
    RocalTensor p_input,
    unsigned dest_width,
    unsigned dest_height,
    bool is_output,
    unsigned crop_h,
    unsigned crop_w,
    RocalIntParam p_mirror,
    RocalTensorLayout output_layout,
    RocalTensorOutputType output_datatype) {
    Tensor* output = nullptr;
    if ((p_context == nullptr) || (p_input == nullptr)) {
        ERR("Invalid ROCAL context or invalid input tensor")
        return output;
    }
    auto mirror = static_cast<IntParam*>(p_mirror);
    auto context = static_cast<Context*>(p_context);
    auto input = static_cast<Tensor*>(p_input);
    try {
        if (dest_width == 0 || dest_height == 0)
            THROW("Crop Mirror node needs tp receive non-zero destination dimensions")

        RocalTensorlayout op_tensor_layout = static_cast<RocalTensorlayout>(output_layout);
        RocalTensorDataType op_tensor_datatype = static_cast<RocalTensorDataType>(output_datatype);
        TensorInfo output_info = input->info();
        output_info.set_data_type(op_tensor_datatype);

        // For the resize_crop_mirror node, user can create an image with a different width and height
        output_info.modify_dims_width_and_height(op_tensor_layout, dest_width, dest_height);
        output = context->master_graph->create_tensor(output_info, is_output);

        std::shared_ptr<ResizeCropMirrorNode> rcm_node = context->master_graph->add_node<ResizeCropMirrorNode>({input}, {output});
        rcm_node->init(crop_h, crop_w, mirror);
        if (context->master_graph->meta_data_graph())
            context->master_graph->meta_add_node<ResizeCropMirrorMetaNode, ResizeCropMirrorNode>(rcm_node);
    } catch (const std::exception& e) {
        context->capture_error(e.what());
        ERR(e.what())
    }
    return output;
}

RocalTensor ROCAL_API_CALL rocalResizeCropMirror(
    RocalContext p_context, RocalTensor p_input,
    unsigned dest_width, unsigned dest_height,
    bool is_output, RocalFloatParam p_crop_height,
    RocalFloatParam p_crop_width, RocalIntParam p_mirror,
    RocalTensorLayout output_layout,
    RocalTensorOutputType output_datatype) {
    Tensor* output = nullptr;
    if ((p_context == nullptr) || (p_input == nullptr)) {
        ERR("Invalid ROCAL context or invalid input image")
        return output;
    }
    auto context = static_cast<Context*>(p_context);
    auto input = static_cast<Tensor*>(p_input);
    auto crop_h = static_cast<FloatParam*>(p_crop_height);
    auto crop_w = static_cast<FloatParam*>(p_crop_width);
    auto mirror = static_cast<IntParam*>(p_mirror);
    try {
        if (dest_width == 0 || dest_height == 0)
            THROW("Crop Mirror node needs tp receive non-zero destination dimensions")

        RocalTensorlayout op_tensor_layout = static_cast<RocalTensorlayout>(output_layout);
        RocalTensorDataType op_tensor_datatype = static_cast<RocalTensorDataType>(output_datatype);
        TensorInfo output_info = input->info();
        output_info.set_data_type(op_tensor_datatype);

        // For the resize_crop_mirror node, user can create an image with a different width and height
        output_info.modify_dims_width_and_height(op_tensor_layout, dest_width, dest_height);
        output = context->master_graph->create_tensor(output_info, is_output);
        std::shared_ptr<ResizeCropMirrorNode> rcm_node = context->master_graph->add_node<ResizeCropMirrorNode>({input}, {output});
        rcm_node->init(crop_h, crop_w, mirror);
        if (context->master_graph->meta_data_graph())
            context->master_graph->meta_add_node<ResizeCropMirrorMetaNode, ResizeCropMirrorNode>(rcm_node);
    } catch (const std::exception& e) {
        context->capture_error(e.what());
        ERR(e.what())
    }
    return output;
}

RocalTensor ROCAL_API_CALL
rocalRandomCrop(
    RocalContext p_context,
    RocalTensor p_input,
    bool is_output,
    RocalFloatParam p_crop_area_factor,
    RocalFloatParam p_crop_aspect_ratio,
    RocalFloatParam p_crop_pox_x,
    RocalFloatParam p_crop_pos_y,
    int num_of_attempts,
    RocalTensorLayout output_layout,
    RocalTensorOutputType output_datatype) {
    Tensor* output = nullptr;
    if ((p_context == nullptr) || (p_input == nullptr)) {
        ERR("Invalid ROCAL context or invalid input tensor")
        return output;
    }
    auto context = static_cast<Context*>(p_context);
    auto input = static_cast<Tensor*>(p_input);
    auto crop_area_factor = static_cast<FloatParam*>(p_crop_area_factor);
    auto crop_aspect_ratio = static_cast<FloatParam*>(p_crop_aspect_ratio);
    auto x_drift = static_cast<FloatParam*>(p_crop_pox_x);
    auto y_drift = static_cast<FloatParam*>(p_crop_pos_y);

    try {
        RocalTensorlayout op_tensor_layout = static_cast<RocalTensorlayout>(output_layout);
        RocalTensorDataType op_tensor_datatype = static_cast<RocalTensorDataType>(output_datatype);
        TensorInfo output_info = input->info();
        output_info.set_tensor_layout(op_tensor_layout);
        output_info.set_data_type(op_tensor_datatype);
        output = context->master_graph->create_tensor(output_info, is_output);

        std::shared_ptr<RandomCropNode> crop_node = context->master_graph->add_node<RandomCropNode>({input}, {output});
        crop_node->init(crop_area_factor, crop_aspect_ratio, x_drift, y_drift, num_of_attempts);
        // if (context->master_graph->meta_data_graph())
        //     context->master_graph->meta_add_node<SSDRandomCropMetaNode,RandomCropNode>(crop_node);
    } catch (const std::exception& e) {
        context->capture_error(e.what());
        ERR(e.what())
    }
    return output;
}

RocalTensor ROCAL_API_CALL
rocalSSDRandomCrop(
    RocalContext p_context,
    RocalTensor p_input,
    bool is_output,
    RocalFloatParam p_threshold,
    RocalFloatParam p_crop_area_factor,
    RocalFloatParam p_crop_aspect_ratio,
    RocalFloatParam p_crop_pox_x,
    RocalFloatParam p_crop_pos_y,
    int num_of_attempts,
    RocalTensorLayout output_layout,
    RocalTensorOutputType output_datatype) {
    Tensor* output = nullptr;
    if ((p_context == nullptr) || (p_input == nullptr)) {
        ERR("Invalid ROCAL context or invalid input tensor")
        return output;
    }
    auto context = static_cast<Context*>(p_context);
    auto input = static_cast<Tensor*>(p_input);
    auto crop_area_factor = static_cast<FloatParam*>(p_crop_area_factor);
    auto crop_aspect_ratio = static_cast<FloatParam*>(p_crop_aspect_ratio);
    auto x_drift = static_cast<FloatParam*>(p_crop_pox_x);
    auto y_drift = static_cast<FloatParam*>(p_crop_pos_y);

    try {
        RocalTensorlayout op_tensor_layout = static_cast<RocalTensorlayout>(output_layout);
        RocalTensorDataType op_tensor_datatype = static_cast<RocalTensorDataType>(output_datatype);
        TensorInfo output_info = input->info();
        output_info.set_tensor_layout(op_tensor_layout);
        output_info.set_data_type(op_tensor_datatype);
        output = context->master_graph->create_tensor(output_info, is_output);

        std::shared_ptr<SSDRandomCropNode> crop_node = context->master_graph->add_node<SSDRandomCropNode>({input}, {output});
        crop_node->init(crop_area_factor, crop_aspect_ratio, x_drift, y_drift, num_of_attempts);
        // if (context->master_graph->meta_data_graph())
        //     context->master_graph->meta_add_node<SSDRandomCropMetaNode,SSDRandomCropNode>(crop_node);
    } catch (const std::exception& e) {
        context->capture_error(e.what());
        ERR(e.what())
    }
    return output;
}

RocalTensor ROCAL_API_CALL
rocalCopy(
    RocalContext p_context,
    RocalTensor p_input,
    bool is_output) {
    Tensor* output = nullptr;
    if ((p_context == nullptr) || (p_input == nullptr)) {
        ERR("Invalid ROCAL context or invalid input tensor")
        return output;
    }
    auto context = static_cast<Context*>(p_context);
    auto input = static_cast<Tensor*>(p_input);
    try {
        output = context->master_graph->create_tensor(input->info(), is_output);
        context->master_graph->add_node<CopyNode>({input}, {output});
    } catch (const std::exception& e) {
        context->capture_error(e.what());
        ERR(e.what())
    }
    return output;
}

RocalTensor ROCAL_API_CALL
rocalNop(
    RocalContext p_context,
    RocalTensor p_input,
    bool is_output) {
    Tensor* output = nullptr;
    if ((p_context == nullptr) || (p_input == nullptr)) {
        ERR("Invalid ROCAL context or invalid input tensor")
        return output;
    }
    auto context = static_cast<Context*>(p_context);
    auto input = static_cast<Tensor*>(p_input);
    try {
        output = context->master_graph->create_tensor(input->info(), is_output);
        context->master_graph->add_node<NopNode>({input}, {output});
    } catch (const std::exception& e) {
        context->capture_error(e.what());
        ERR(e.what())
    }
    return output;
}

RocalTensor ROCAL_API_CALL
rocalPreEmphasisFilter(RocalContext p_context,
                       RocalTensor p_input,
                       bool is_output,
                       RocalFloatParam p_preemph_coeff,
                       RocalAudioBorderType preemph_border_type,
                       RocalTensorOutputType output_datatype) {
    Tensor* output = nullptr;
    if ((p_context == nullptr) || (p_input == nullptr)) {
        ERR("Invalid ROCAL context or invalid input tensor")
        return output;
    }
    auto context = static_cast<Context*>(p_context);
    auto input = static_cast<Tensor*>(p_input);
    auto preemph_coeff = static_cast<FloatParam*>(p_preemph_coeff);
    try {
        RocalTensorDataType op_tensor_datatype = static_cast<RocalTensorDataType>(output_datatype);
<<<<<<< HEAD
=======
        if (op_tensor_datatype != RocalTensorDataType::FP32) {
            WRN("Only FP32 dtype is supported for this augmentation.")
            op_tensor_datatype = RocalTensorDataType::FP32;
        }
>>>>>>> 46b0bcc1
        TensorInfo output_info = input->info();
        output_info.set_data_type(op_tensor_datatype);
        output = context->master_graph->create_tensor(output_info, is_output);
        output->reset_tensor_roi();
        context->master_graph->add_node<PreemphasisFilterNode>({input}, {output})->init(preemph_coeff, preemph_border_type);
    } catch (const std::exception& e) {
        context->capture_error(e.what());
        ERR(e.what())
    }
    return output;
}<|MERGE_RESOLUTION|>--- conflicted
+++ resolved
@@ -2173,13 +2173,10 @@
     auto preemph_coeff = static_cast<FloatParam*>(p_preemph_coeff);
     try {
         RocalTensorDataType op_tensor_datatype = static_cast<RocalTensorDataType>(output_datatype);
-<<<<<<< HEAD
-=======
         if (op_tensor_datatype != RocalTensorDataType::FP32) {
             WRN("Only FP32 dtype is supported for this augmentation.")
             op_tensor_datatype = RocalTensorDataType::FP32;
         }
->>>>>>> 46b0bcc1
         TensorInfo output_info = input->info();
         output_info.set_data_type(op_tensor_datatype);
         output = context->master_graph->create_tensor(output_info, is_output);
