/*
Copyright (c) 2019 - 2023 Advanced Micro Devices, Inc. All rights reserved.

Permission is hereby granted, free of charge, to any person obtaining a copy
of this software and associated documentation files (the "Software"), to deal
in the Software without restriction, including without limitation the rights
to use, copy, modify, merge, publish, distribute, sublicense, and/or sell
copies of the Software, and to permit persons to whom the Software is
furnished to do so, subject to the following conditions:

The above copyright notice and this permission notice shall be included in
all copies or substantial portions of the Software.

THE SOFTWARE IS PROVIDED "AS IS", WITHOUT WARRANTY OF ANY KIND, EXPRESS OR
IMPLIED, INCLUDING BUT NOT LIMITED TO THE WARRANTIES OF MERCHANTABILITY,
FITNESS FOR A PARTICULAR PURPOSE AND NONINFRINGEMENT.  IN NO EVENT SHALL THE
AUTHORS OR COPYRIGHT HOLDERS BE LIABLE FOR ANY CLAIM, DAMAGES OR OTHER
LIABILITY, WHETHER IN AN ACTION OF CONTRACT, TORT OR OTHERWISE, ARISING FROM,
OUT OF OR IN CONNECTION WITH THE SOFTWARE OR THE USE OR OTHER DEALINGS IN
THE SOFTWARE.
*/

#include "meta_data/augmentations_meta_nodes.h"
#include "augmentations/augmentations_nodes.h"
#include "pipeline/commons.h"
#include "pipeline/context.h"
#include "loaders/image_source_evaluator.h"
#include "rocal_api.h"

RocalTensor ROCAL_API_CALL
rocalSequenceRearrange(RocalContext p_context,
                       RocalTensor p_input,
                       std::vector<unsigned int>& new_order,
                       bool is_output) {
    Tensor* output = nullptr;
    auto input = static_cast<Tensor*>(p_input);
    if ((p_context == nullptr) || (input == nullptr)) {
        ERR("Invalid ROCAL context or invalid input image")
        return output;
    }
    auto context = static_cast<Context*>(p_context);
    try {
        if (new_order.size() == 0)
            THROW("The new order for the sequence passed should be greater than 0")
        TensorInfo output_info = input->info();
        std::vector<size_t> new_dims;
        new_dims = output_info.dims();
        new_dims[1] = new_order.size();
        output_info.set_dims(new_dims);

        output = context->master_graph->create_tensor(output_info, is_output);
        std::shared_ptr<SequenceRearrangeNode> sequence_rearrange_node = context->master_graph->add_node<SequenceRearrangeNode>({input}, {output});
        sequence_rearrange_node->init(new_order);
    } catch (const std::exception& e) {
        context->capture_error(e.what());
        ERR(e.what())
    }
    return output;
}

RocalTensor ROCAL_API_CALL
rocalRotate(
    RocalContext p_context,
    RocalTensor p_input,
    bool is_output,
    RocalFloatParam p_angle,
    unsigned dest_width,
    unsigned dest_height,
    RocalResizeInterpolationType interpolation_type,
    RocalTensorLayout output_layout,
    RocalTensorOutputType output_datatype) {
    Tensor* output = nullptr;
    if ((p_context == nullptr) || (p_input == nullptr)) {
        ERR("Invalid ROCAL context or invalid input image")
        return output;
    }
    auto context = static_cast<Context*>(p_context);
    auto input = static_cast<Tensor*>(p_input);
    auto angle = static_cast<FloatParam*>(p_angle);
    try {
        if (dest_width == 0 || dest_height == 0) {
            dest_width = input->info().max_shape()[0];
            dest_height = input->info().max_shape()[1];
        }
        RocalTensorlayout op_tensor_layout = static_cast<RocalTensorlayout>(output_layout);
        RocalTensorDataType op_tensor_datatype = static_cast<RocalTensorDataType>(output_datatype);
        TensorInfo output_info = input->info();
        output_info.set_data_type(op_tensor_datatype);

        // For the rotate node, user can create a tensor with a different width and height
        output_info.modify_dims_width_and_height(op_tensor_layout, dest_width, dest_height);
        output = context->master_graph->create_tensor(output_info, is_output);
        std::shared_ptr<RotateNode> rotate_node = context->master_graph->add_node<RotateNode>({input}, {output});
        rotate_node->init(angle, interpolation_type);
        if (context->master_graph->meta_data_graph())
            context->master_graph->meta_add_node<RotateMetaNode, RotateNode>(rotate_node);
    } catch (const std::exception& e) {
        context->capture_error(e.what());
        ERR(e.what())
    }
    return output;
}

RocalTensor ROCAL_API_CALL
rocalRotateFixed(
    RocalContext p_context,
    RocalTensor p_input,
    float angle,
    bool is_output,
    unsigned dest_width,
    unsigned dest_height,
    RocalResizeInterpolationType interpolation_type,
    RocalTensorLayout output_layout,
    RocalTensorOutputType output_datatype) {
    Tensor* output = nullptr;
    if ((p_context == nullptr) || (p_input == nullptr)) {
        ERR("Invalid ROCAL context or invalid input tensor")
        return output;
    }
    auto context = static_cast<Context*>(p_context);
    auto input = static_cast<Tensor*>(p_input);
    try {
        if (dest_width == 0 || dest_height == 0) {
            dest_width = input->info().max_shape()[0];
            dest_height = input->info().max_shape()[1];
        }
        RocalTensorlayout op_tensor_layout = static_cast<RocalTensorlayout>(output_layout);
        RocalTensorDataType op_tensor_datatype = static_cast<RocalTensorDataType>(output_datatype);
        TensorInfo output_info = input->info();
        output_info.set_data_type(op_tensor_datatype);

        // For the rotate node, user can create an image with a different width and height
        output_info.modify_dims_width_and_height(op_tensor_layout, dest_width, dest_height);
        output = context->master_graph->create_tensor(output_info, is_output);

        std::shared_ptr<RotateNode> rotate_node = context->master_graph->add_node<RotateNode>({input}, {output});
        rotate_node->init(angle, interpolation_type);
        if (context->master_graph->meta_data_graph())
            context->master_graph->meta_add_node<RotateMetaNode, RotateNode>(rotate_node);
    } catch (const std::exception& e) {
        context->capture_error(e.what());
        ERR(e.what())
    }
    return output;
}

RocalTensor ROCAL_API_CALL
rocalGamma(
    RocalContext p_context,
    RocalTensor p_input,
    bool is_output,
    RocalFloatParam p_gamma,
    RocalTensorLayout output_layout,
    RocalTensorOutputType output_datatype) {
    Tensor* output = nullptr;
    if ((p_context == nullptr) || (p_input == nullptr)) {
        ERR("Invalid ROCAL context or invalid input tensor")
        return output;
    }

    auto context = static_cast<Context*>(p_context);
    auto input = static_cast<Tensor*>(p_input);
    auto gamma = static_cast<FloatParam*>(p_gamma);
    try {
        RocalTensorlayout op_tensor_layout = static_cast<RocalTensorlayout>(output_layout);
        RocalTensorDataType op_tensor_datatype = static_cast<RocalTensorDataType>(output_datatype);
        TensorInfo output_info = input->info();
        output_info.set_tensor_layout(op_tensor_layout);
        output_info.set_data_type(op_tensor_datatype);
        output = context->master_graph->create_tensor(output_info, is_output);
        context->master_graph->add_node<GammaNode>({input}, {output})->init(gamma);
    } catch (const std::exception& e) {
        context->capture_error(e.what());
        ERR(e.what())
    }
    return output;
}

RocalTensor ROCAL_API_CALL
rocalGammaFixed(
    RocalContext p_context,
    RocalTensor p_input,
    float gamma,
    bool is_output,
    RocalTensorLayout output_layout,
    RocalTensorOutputType output_datatype) {
    Tensor* output = nullptr;
    if ((p_context == nullptr) || (p_input == nullptr)) {
        ERR("Invalid ROCAL context or invalid input tensor")
        return output;
    }

    auto context = static_cast<Context*>(p_context);
    auto input = static_cast<Tensor*>(p_input);
    try {
        RocalTensorlayout op_tensor_layout = static_cast<RocalTensorlayout>(output_layout);
        RocalTensorDataType op_tensor_datatype = static_cast<RocalTensorDataType>(output_datatype);
        TensorInfo output_info = input->info();
        output_info.set_tensor_layout(op_tensor_layout);
        output_info.set_data_type(op_tensor_datatype);
        output = context->master_graph->create_tensor(output_info, is_output);
        context->master_graph->add_node<GammaNode>({input}, {output})->init(gamma);
    } catch (const std::exception& e) {
        context->capture_error(e.what());
        ERR(e.what())
    }
    return output;
}

RocalTensor ROCAL_API_CALL
rocalHue(
    RocalContext p_context,
    RocalTensor p_input,
    bool is_output,
    RocalFloatParam p_hue,
    RocalTensorLayout output_layout,
    RocalTensorOutputType output_datatype) {
    Tensor* output = nullptr;
    if ((p_context == nullptr) || (p_input == nullptr)) {
        ERR("Invalid ROCAL context or invalid input tensor")
        return output;
    }

    auto context = static_cast<Context*>(p_context);
    auto input = static_cast<Tensor*>(p_input);
    auto hue = static_cast<FloatParam*>(p_hue);
    try {
        RocalTensorlayout op_tensor_layout = static_cast<RocalTensorlayout>(output_layout);
        RocalTensorDataType op_tensor_datatype = static_cast<RocalTensorDataType>(output_datatype);
        TensorInfo output_info = input->info();
        output_info.set_tensor_layout(op_tensor_layout);
        output_info.set_data_type(op_tensor_datatype);
        output = context->master_graph->create_tensor(output_info, is_output);
        context->master_graph->add_node<HueNode>({input}, {output})->init(hue);
    } catch (const std::exception& e) {
        context->capture_error(e.what());
        ERR(e.what())
    }
    return output;
}

RocalTensor ROCAL_API_CALL
rocalHueFixed(
    RocalContext p_context,
    RocalTensor p_input,
    float hue,
    bool is_output,
    RocalTensorLayout output_layout,
    RocalTensorOutputType output_datatype) {
    Tensor* output = nullptr;
    if ((p_context == nullptr) || (p_input == nullptr)) {
        ERR("Invalid ROCAL context or invalid input tensor")
        return output;
    }

    auto context = static_cast<Context*>(p_context);
    auto input = static_cast<Tensor*>(p_input);
    try {
        RocalTensorlayout op_tensor_layout = static_cast<RocalTensorlayout>(output_layout);
        RocalTensorDataType op_tensor_datatype = static_cast<RocalTensorDataType>(output_datatype);
        TensorInfo output_info = input->info();
        output_info.set_tensor_layout(op_tensor_layout);
        output_info.set_data_type(op_tensor_datatype);
        output = context->master_graph->create_tensor(output_info, is_output);
        context->master_graph->add_node<HueNode>({input}, {output})->init(hue);
    } catch (const std::exception& e) {
        context->capture_error(e.what());
        ERR(e.what())
    }
    return output;
}

RocalTensor ROCAL_API_CALL
rocalSaturation(
    RocalContext p_context,
    RocalTensor p_input,
    bool is_output,
    RocalFloatParam p_saturation,
    RocalTensorLayout output_layout,
    RocalTensorOutputType output_datatype) {
    Tensor* output = nullptr;
    if ((p_context == nullptr) || (p_input == nullptr)) {
        ERR("Invalid ROCAL context or invalid input tensor")
        return output;
    }

    auto context = static_cast<Context*>(p_context);
    auto input = static_cast<Tensor*>(p_input);
    auto saturation = static_cast<FloatParam*>(p_saturation);
    try {
        RocalTensorlayout op_tensor_layout = static_cast<RocalTensorlayout>(output_layout);
        RocalTensorDataType op_tensor_datatype = static_cast<RocalTensorDataType>(output_datatype);
        TensorInfo output_info = input->info();
        output_info.set_tensor_layout(op_tensor_layout);
        output_info.set_data_type(op_tensor_datatype);
        output = context->master_graph->create_tensor(output_info, is_output);
        context->master_graph->add_node<SaturationNode>({input}, {output})->init(saturation);
    } catch (const std::exception& e) {
        context->capture_error(e.what());
        ERR(e.what())
    }
    return output;
}

RocalTensor ROCAL_API_CALL
rocalSaturationFixed(
    RocalContext p_context,
    RocalTensor p_input,
    float saturation,
    bool is_output,
    RocalTensorLayout output_layout,
    RocalTensorOutputType output_datatype) {
    Tensor* output = nullptr;
    if ((p_context == nullptr) || (p_input == nullptr)) {
        ERR("Invalid ROCAL context or invalid input tensor")
        return output;
    }

    auto context = static_cast<Context*>(p_context);
    auto input = static_cast<Tensor*>(p_input);
    try {
        RocalTensorlayout op_tensor_layout = static_cast<RocalTensorlayout>(output_layout);
        RocalTensorDataType op_tensor_datatype = static_cast<RocalTensorDataType>(output_datatype);
        TensorInfo output_info = input->info();
        output_info.set_tensor_layout(op_tensor_layout);
        output_info.set_data_type(op_tensor_datatype);
        output = context->master_graph->create_tensor(output_info, is_output);
        context->master_graph->add_node<SaturationNode>({input}, {output})->init(saturation);
    } catch (const std::exception& e) {
        context->capture_error(e.what());
        ERR(e.what())
    }
    return output;
}

RocalTensor ROCAL_API_CALL
rocalCropResize(
    RocalContext p_context,
    RocalTensor p_input,
    unsigned dest_width, unsigned dest_height,
    bool is_output,
    RocalFloatParam p_area,
    RocalFloatParam p_aspect_ratio,
    RocalFloatParam p_x_center_drift,
    RocalFloatParam p_y_center_drift,
    RocalTensorLayout output_layout,
    RocalTensorOutputType output_datatype) {
    Tensor* output = nullptr;
    if ((p_context == nullptr) || (p_input == nullptr)) {
        ERR("Invalid ROCAL context or invalid input tensor")
        return output;
    }

    auto context = static_cast<Context*>(p_context);
    auto input = static_cast<Tensor*>(p_input);
    auto area = static_cast<FloatParam*>(p_area);
    auto aspect_ratio = static_cast<FloatParam*>(p_aspect_ratio);
    auto x_center_drift = static_cast<FloatParam*>(p_x_center_drift);
    auto y_center_drift = static_cast<FloatParam*>(p_y_center_drift);
    try {
        if (dest_width == 0 || dest_height == 0)
            THROW("CropResize node needs tp receive non-zero destination dimensions")

        RocalTensorlayout op_tensor_layout = static_cast<RocalTensorlayout>(output_layout);
        RocalTensorDataType op_tensor_datatype = static_cast<RocalTensorDataType>(output_datatype);
        TensorInfo output_info = input->info();
        output_info.set_data_type(op_tensor_datatype);

        // For the crop resize node, user can create an image with a different width and height
        output_info.modify_dims_width_and_height(op_tensor_layout, dest_width, dest_height);

        output = context->master_graph->create_tensor(output_info, is_output);

        std::shared_ptr<CropResizeNode> crop_resize_node = context->master_graph->add_node<CropResizeNode>({input}, {output});
        crop_resize_node->init(area, aspect_ratio, x_center_drift, y_center_drift);
        if (context->master_graph->meta_data_graph())
            context->master_graph->meta_add_node<CropResizeMetaNode, CropResizeNode>(crop_resize_node);
    } catch (const std::exception& e) {
        context->capture_error(e.what());
        ERR(e.what())
    }
    return output;
}

RocalTensor ROCAL_API_CALL
rocalCropResizeFixed(
    RocalContext p_context,
    RocalTensor p_input,
    unsigned dest_width, unsigned dest_height,
    bool is_output,
    float area,
    float aspect_ratio,
    float x_center_drift,
    float y_center_drift,
    RocalTensorLayout output_layout,
    RocalTensorOutputType output_datatype) {
    Tensor* output = nullptr;
    if ((p_context == nullptr) || (p_input == nullptr)) {
        ERR("Invalid ROCAL context or invalid input tensor")
        return output;
    }

    auto context = static_cast<Context*>(p_context);
    auto input = static_cast<Tensor*>(p_input);
    try {
        if (dest_width == 0 || dest_height == 0)
            THROW("CropResize node needs tp receive non-zero destination dimensions")

        RocalTensorlayout op_tensor_layout = static_cast<RocalTensorlayout>(output_layout);
        RocalTensorDataType op_tensor_datatype = static_cast<RocalTensorDataType>(output_datatype);
        TensorInfo output_info = input->info();
        output_info.set_data_type(op_tensor_datatype);

        // For the crop resize node, user can create an image with a different width and height
        output_info.modify_dims_width_and_height(op_tensor_layout, dest_width, dest_height);
        output = context->master_graph->create_tensor(output_info, is_output);

        std::shared_ptr<CropResizeNode> crop_resize_node = context->master_graph->add_node<CropResizeNode>({input}, {output});
        crop_resize_node->init(area, aspect_ratio, x_center_drift, y_center_drift);
        if (context->master_graph->meta_data_graph())
            context->master_graph->meta_add_node<CropResizeMetaNode, CropResizeNode>(crop_resize_node);
    } catch (const std::exception& e) {
        context->capture_error(e.what());
        ERR(e.what())
    }
    return output;
}

RocalTensor ROCAL_API_CALL
rocalResize(
    RocalContext p_context,
    RocalTensor p_input,
    unsigned dest_width,
    unsigned dest_height,
    bool is_output,
    RocalResizeScalingMode scaling_mode,
    std::vector<unsigned> max_size,
    unsigned resize_shorter,
    unsigned resize_longer,
    RocalResizeInterpolationType interpolation_type,
    RocalTensorLayout output_layout,
    RocalTensorOutputType output_datatype) {
    Tensor* output = nullptr;
    if ((p_context == nullptr) || (p_input == nullptr)) {
        ERR("Invalid ROCAL context or invalid input tensor")
        return output;
    }

    auto context = static_cast<Context*>(p_context);
    auto input = static_cast<Tensor*>(p_input);
    try {
        if ((dest_width | dest_height | resize_longer | resize_shorter) == 0)
            THROW("Atleast one size 'dest_width' or 'dest_height' or 'resize_shorter' or 'resize_longer' must be specified")
        if ((dest_width | dest_height) && (resize_longer | resize_shorter))
            THROW("Only one method of specifying size can be used \ndest_width and/or dest_height\nresize_shorter\nresize_longer")
        if (resize_longer && resize_shorter)
            THROW("'resize_longer' and 'resize_shorter' cannot be passed together. They are mutually exclusive.")

        unsigned out_width, out_height;
        RocalResizeScalingMode resize_scaling_mode;

        // Change the scaling mode if resize_shorter or resize_longer is specified
        if (resize_shorter) {
            resize_scaling_mode = RocalResizeScalingMode::ROCAL_SCALING_MODE_NOT_SMALLER;
            out_width = out_height = resize_shorter;
        } else if (resize_longer) {
            resize_scaling_mode = RocalResizeScalingMode::ROCAL_SCALING_MODE_NOT_LARGER;
            out_width = out_height = resize_longer;
        } else {
            resize_scaling_mode = scaling_mode;
            out_width = dest_width;
            out_height = dest_height;
        }

        std::vector<unsigned> maximum_size;
        if (max_size.size()) {
            if (max_size.size() == 1) {
                maximum_size = {max_size[0], max_size[0]};
            } else if (max_size.size() == 2) {
                maximum_size = {max_size[0], max_size[1]};  // {width, height}
            } else {
                THROW("The length of max_size vector exceeds the image dimension.")
            }
        }

        // Determine the max width and height to be set to the output info
        unsigned max_out_width, max_out_height;
        if (maximum_size.size() && maximum_size[0] != 0 && maximum_size[1] != 0) {
            // If max_size is passed by the user, the resized images cannot exceed the max size,
            max_out_width = maximum_size[0];
            max_out_height = maximum_size[1];
        } else {
            // compute the output info width and height wrt the scaling modes and roi passed
            if (resize_scaling_mode == ROCAL_SCALING_MODE_STRETCH) {
                max_out_width = out_width ? out_width : input->info().max_shape()[0];
                max_out_height = out_height ? out_height : input->info().max_shape()[1];
            } else if (resize_scaling_mode == ROCAL_SCALING_MODE_NOT_SMALLER) {
                max_out_width = (out_width ? out_width : out_height) * MAX_ASPECT_RATIO;
                max_out_height = (out_height ? out_height : out_width) * MAX_ASPECT_RATIO;
            } else {
                max_out_width = out_width ? out_width : out_height * MAX_ASPECT_RATIO;
                max_out_height = out_height ? out_height : out_width * MAX_ASPECT_RATIO;
            }
            if (maximum_size.size() == 2) {
                max_out_width = maximum_size[0] ? maximum_size[0] : max_out_width;
                max_out_height = maximum_size[1] ? maximum_size[1] : max_out_height;
            }
        }

        RocalTensorlayout op_tensor_layout = static_cast<RocalTensorlayout>(output_layout);
        RocalTensorDataType op_tensor_datatype = static_cast<RocalTensorDataType>(output_datatype);
        TensorInfo output_info = input->info();
        output_info.set_data_type(op_tensor_datatype);
        output_info.modify_dims_width_and_height(op_tensor_layout, max_out_width, max_out_height);

        output = context->master_graph->create_tensor(output_info, is_output);

        std::shared_ptr<ResizeNode> resize_node = context->master_graph->add_node<ResizeNode>({input}, {output});
        resize_node->init(out_width, out_height, resize_scaling_mode, maximum_size, interpolation_type);
        if (context->master_graph->meta_data_graph())
            context->master_graph->meta_add_node<ResizeMetaNode, ResizeNode>(resize_node);
    } catch (const std::exception& e) {
        context->capture_error(e.what());
        ERR(e.what())
    }
    return output;
}

RocalTensor ROCAL_API_CALL
    ROCAL_API_CALL
    rocalResizeMirrorNormalize(
        RocalContext p_context,
        RocalTensor p_input,
        unsigned dest_width,
        unsigned dest_height,
        std::vector<float>& mean,
        std::vector<float>& std_dev,
        bool is_output,
        RocalResizeScalingMode scaling_mode,
        std::vector<unsigned> max_size,
        unsigned resize_shorter,
        unsigned resize_longer,
        RocalResizeInterpolationType interpolation_type,
        RocalIntParam p_mirror,
        RocalTensorLayout output_layout,
        RocalTensorOutputType output_datatype) {
    if (!p_context || !p_input || dest_width == 0 || dest_height == 0)
        THROW("Null values passed as input")
    Tensor* output = nullptr;
    auto context = static_cast<Context*>(p_context);
    auto input = static_cast<Tensor*>(p_input);
    auto mirror = static_cast<IntParam*>(p_mirror);

    try {
        if ((dest_width | dest_height | resize_longer | resize_shorter) == 0)
            THROW("Atleast one size 'dest_width' or 'dest_height' or 'resize_shorter' or 'resize_longer' must be specified")
        // MaskRCNN training uses a new resize scaling mode - MIN_MAX_SCALING_MODE where min_size and max_size is passed and the final output size is calculated from the image size
        // Only in the case of MIN_MAX_SCALING_MODE, both resize_shorter and resize_longer values can be passed together
        if ((dest_width | dest_height) && (resize_longer | resize_shorter) && (scaling_mode != RocalResizeScalingMode::ROCAL_SCALING_MODE_MIN_MAX))
            THROW("Only one method of specifying size can be used \ndest_width and/or dest_height\nresize_shorter\nresize_longer")
        if (resize_longer && resize_shorter && scaling_mode != RocalResizeScalingMode::ROCAL_SCALING_MODE_MIN_MAX)
            THROW("'resize_longer' and 'resize_shorter' can only be passed together for min max scaling mode")

        unsigned out_width, out_height;
        RocalResizeScalingMode resize_scaling_mode;

        // Change the scaling mode if resize_shorter or resize_longer is specified
        if (scaling_mode == RocalResizeScalingMode::ROCAL_SCALING_MODE_MIN_MAX) {
            resize_scaling_mode = scaling_mode;
            out_width = dest_width;
            out_height = dest_height;
        } else if (resize_shorter) {
            resize_scaling_mode = RocalResizeScalingMode::ROCAL_SCALING_MODE_NOT_SMALLER;
            out_width = out_height = resize_shorter;
        } else if (resize_longer) {
            resize_scaling_mode = RocalResizeScalingMode::ROCAL_SCALING_MODE_NOT_LARGER;
            out_width = out_height = resize_longer;
        } else {
            resize_scaling_mode = scaling_mode;
            out_width = dest_width;
            out_height = dest_height;
        }

        std::vector<unsigned> maximum_size;
        if (max_size.size()) {
            if (max_size.size() == 1) {
                maximum_size = {max_size[0], max_size[0]};
            } else if (max_size.size() == 2) {
                maximum_size = {max_size[0], max_size[1]};  // {width, height}
            } else {
                THROW("The length of max_size vector exceeds the image dimension.")
            }
        }

        // Determine the max width and height to be set to the output info
        unsigned max_out_width, max_out_height;
        if (maximum_size.size() && maximum_size[0] != 0 && maximum_size[1] != 0) {
            // If max_size is passed by the user, the resized images cannot exceed the max size,
            max_out_width = maximum_size[0];
            max_out_height = maximum_size[1];
        } else {
            // compute the output info width and height wrt the scaling modes and roi passed
            if (resize_scaling_mode == ROCAL_SCALING_MODE_STRETCH) {
                max_out_width = out_width ? out_width : input->info().max_shape()[0];
                max_out_height = out_height ? out_height : input->info().max_shape()[1];
            } else if (resize_scaling_mode == ROCAL_SCALING_MODE_NOT_SMALLER) {
                max_out_width = (out_width ? out_width : out_height) * MAX_ASPECT_RATIO;
                max_out_height = (out_height ? out_height : out_width) * MAX_ASPECT_RATIO;
            } else {
                max_out_width = out_width ? out_width : out_height * MAX_ASPECT_RATIO;
                max_out_height = out_height ? out_height : out_width * MAX_ASPECT_RATIO;
            }
            if (maximum_size.size() == 2) {
                max_out_width = maximum_size[0] ? maximum_size[0] : max_out_width;
                max_out_height = maximum_size[1] ? maximum_size[1] : max_out_height;
            }
        }
        if (scaling_mode == RocalResizeScalingMode::ROCAL_SCALING_MODE_MIN_MAX) {
            // For Min Max scaling mode, both min size and max size are passed as resize_shorter and resize_longer values
            maximum_size = {resize_shorter, resize_longer};
        }

        RocalTensorlayout op_tensor_layout = static_cast<RocalTensorlayout>(output_layout);
        RocalTensorDataType op_tensor_datatype = static_cast<RocalTensorDataType>(output_datatype);
        TensorInfo output_info = input->info();
        output_info.set_data_type(op_tensor_datatype);
        output_info.modify_dims_width_and_height(op_tensor_layout, max_out_width, max_out_height);

        output = context->master_graph->create_tensor(output_info, is_output);

        std::shared_ptr<ResizeMirrorNormalizeNode> rmn_node = context->master_graph->add_node<ResizeMirrorNormalizeNode>({input}, {output});
        rmn_node->init(out_width, out_height, resize_scaling_mode, maximum_size, interpolation_type, mean, std_dev, mirror);
        if (context->master_graph->meta_data_graph())
            context->master_graph->meta_add_node<ResizeMirrorNormalizeMetaNode, ResizeMirrorNormalizeNode>(rmn_node);
    } catch (const std::exception& e) {
        context->capture_error(e.what());
        ERR(e.what())
    }
    return output;
}

RocalTensor ROCAL_API_CALL
rocalBrightness(
    RocalContext p_context,
    RocalTensor p_input,
    bool is_output,
    RocalFloatParam p_alpha,
    RocalFloatParam p_beta,
    RocalTensorLayout output_layout,
    RocalTensorOutputType output_datatype) {
    Tensor* output = nullptr;
    if ((p_context == nullptr) || (p_input == nullptr)) {
        ERR("Invalid ROCAL context or invalid input tensor")
        return output;
    }

    auto context = static_cast<Context*>(p_context);
    auto input = static_cast<Tensor*>(p_input);
    auto alpha = static_cast<FloatParam*>(p_alpha);
    auto beta = static_cast<FloatParam*>(p_beta);
    try {
        RocalTensorlayout op_tensor_layout = static_cast<RocalTensorlayout>(output_layout);
        RocalTensorDataType op_tensor_datatype = static_cast<RocalTensorDataType>(output_datatype);
        TensorInfo output_info = input->info();
        output_info.set_tensor_layout(op_tensor_layout);
        output_info.set_data_type(op_tensor_datatype);
        output = context->master_graph->create_tensor(output_info, is_output);
        context->master_graph->add_node<BrightnessNode>({input}, {output})->init(alpha, beta);
    } catch (const std::exception& e) {
        context->capture_error(e.what());
        ERR(e.what())
    }
    return output;
}

RocalTensor ROCAL_API_CALL
rocalBrightnessFixed(
    RocalContext p_context,
    RocalTensor p_input,
    float alpha,
    float beta,
    bool is_output,
    RocalTensorLayout output_layout,
    RocalTensorOutputType output_datatype) {
    Tensor* output = nullptr;
    if ((p_context == nullptr) || (p_input == nullptr)) {
        ERR("Invalid ROCAL context or invalid input tensor")
        return output;
    }

    auto context = static_cast<Context*>(p_context);
    auto input = static_cast<Tensor*>(p_input);
    try {
        RocalTensorlayout op_tensor_layout = static_cast<RocalTensorlayout>(output_layout);
        RocalTensorDataType op_tensor_datatype = static_cast<RocalTensorDataType>(output_datatype);
        TensorInfo output_info = input->info();
        output_info.set_tensor_layout(op_tensor_layout);
        output_info.set_data_type(op_tensor_datatype);
        output = context->master_graph->create_tensor(output_info, is_output);
        context->master_graph->add_node<BrightnessNode>({input}, {output})->init(alpha, beta);
    } catch (const std::exception& e) {
        context->capture_error(e.what());
        ERR(e.what())
    }
    return output;
}

RocalTensor ROCAL_API_CALL
rocalBlur(
    RocalContext p_context,
    RocalTensor p_input,
    bool is_output,
    RocalIntParam p_kernel_size,
    RocalTensorLayout output_layout,
    RocalTensorOutputType output_datatype) {
    Tensor* output = nullptr;
    if ((p_context == nullptr) || (p_input == nullptr)) {
        ERR("Invalid ROCAL context or invalid input tensor")
        return output;
    }

    auto context = static_cast<Context*>(p_context);
    auto input = static_cast<Tensor*>(p_input);
    auto kernel_size = static_cast<IntParam*>(p_kernel_size);
    try {
        RocalTensorlayout op_tensor_layout = static_cast<RocalTensorlayout>(output_layout);
        RocalTensorDataType op_tensor_datatype = static_cast<RocalTensorDataType>(output_datatype);
        TensorInfo output_info = input->info();
        output_info.set_tensor_layout(op_tensor_layout);
        output_info.set_data_type(op_tensor_datatype);
        output = context->master_graph->create_tensor(output_info, is_output);
        context->master_graph->add_node<BlurNode>({input}, {output})->init(kernel_size);
    } catch (const std::exception& e) {
        context->capture_error(e.what());
        ERR(e.what())
    }
    return output;
}

RocalTensor ROCAL_API_CALL
rocalBlurFixed(
    RocalContext p_context,
    RocalTensor p_input,
    int kernel_size,
    bool is_output,
    RocalTensorLayout output_layout,
    RocalTensorOutputType output_datatype) {
    Tensor* output = nullptr;
    if ((p_context == nullptr) || (p_input == nullptr)) {
        ERR("Invalid ROCAL context or invalid input tensor")
        return output;
    }

    auto context = static_cast<Context*>(p_context);
    auto input = static_cast<Tensor*>(p_input);
    try {
        RocalTensorlayout op_tensor_layout = static_cast<RocalTensorlayout>(output_layout);
        RocalTensorDataType op_tensor_datatype = static_cast<RocalTensorDataType>(output_datatype);
        TensorInfo output_info = input->info();
        output_info.set_tensor_layout(op_tensor_layout);
        output_info.set_data_type(op_tensor_datatype);
        output = context->master_graph->create_tensor(output_info, is_output);
        context->master_graph->add_node<BlurNode>({input}, {output})->init(kernel_size);
    } catch (const std::exception& e) {
        context->capture_error(e.what());
        ERR(e.what())
    }
    return output;
}

RocalTensor ROCAL_API_CALL
rocalBlend(
    RocalContext p_context,
    RocalTensor p_input1,
    RocalTensor p_input2,
    bool is_output,
    RocalFloatParam p_ratio,
    RocalTensorLayout output_layout,
    RocalTensorOutputType output_datatype) {
    Tensor* output = nullptr;
    if ((p_context == nullptr) || (p_input1 == nullptr) || (p_input2 == nullptr)) {
        ERR("Invalid ROCAL context or invalid input tensor")
        return output;
    }

    auto context = static_cast<Context*>(p_context);
    auto input1 = static_cast<Tensor*>(p_input1);
    auto input2 = static_cast<Tensor*>(p_input2);
    auto ratio = static_cast<FloatParam*>(p_ratio);
    try {
        RocalTensorlayout op_tensor_layout = static_cast<RocalTensorlayout>(output_layout);
        RocalTensorDataType op_tensor_datatype = static_cast<RocalTensorDataType>(output_datatype);
        TensorInfo output_info = input1->info();
        output_info.set_tensor_layout(op_tensor_layout);
        output_info.set_data_type(op_tensor_datatype);
        output = context->master_graph->create_tensor(output_info, is_output);
        context->master_graph->add_node<BlendNode>({input1, input2}, {output})->init(ratio);
    } catch (const std::exception& e) {
        context->capture_error(e.what());
        ERR(e.what())
    }
    return output;
}

RocalTensor ROCAL_API_CALL
rocalBlendFixed(
    RocalContext p_context,
    RocalTensor p_input1,
    RocalTensor p_input2,
    float ratio,
    bool is_output,
    RocalTensorLayout output_layout,
    RocalTensorOutputType output_datatype) {
    Tensor* output = nullptr;
    if ((p_context == nullptr) || (p_input1 == nullptr) || (p_input2 == nullptr)) {
        ERR("Invalid ROCAL context or invalid input tensor")
        return output;
    }

    auto context = static_cast<Context*>(p_context);
    auto input1 = static_cast<Tensor*>(p_input1);
    auto input2 = static_cast<Tensor*>(p_input2);
    try {
        RocalTensorlayout op_tensor_layout = static_cast<RocalTensorlayout>(output_layout);
        RocalTensorDataType op_tensor_datatype = static_cast<RocalTensorDataType>(output_datatype);
        TensorInfo output_info = input1->info();
        output_info.set_tensor_layout(op_tensor_layout);
        output_info.set_data_type(op_tensor_datatype);
        output = context->master_graph->create_tensor(output_info, is_output);
        context->master_graph->add_node<BlendNode>({input1, input2}, {output})->init(ratio);
    } catch (const std::exception& e) {
        context->capture_error(e.what());
        ERR(e.what())
    }
    return output;
}

RocalTensor ROCAL_API_CALL
rocalWarpAffine(
    RocalContext p_context,
    RocalTensor p_input,
    bool is_output,
    unsigned dest_height, unsigned dest_width,
    RocalFloatParam p_x0, RocalFloatParam p_x1,
    RocalFloatParam p_y0, RocalFloatParam p_y1,
    RocalFloatParam p_o0, RocalFloatParam p_o1,
    RocalResizeInterpolationType interpolation_type,
    RocalTensorLayout output_layout,
    RocalTensorOutputType output_datatype) {
    Tensor* output = nullptr;
    if ((p_context == nullptr) || (p_input == nullptr)) {
        ERR("Invalid ROCAL context or invalid input image")
        return output;
    }
    auto context = static_cast<Context*>(p_context);
    auto input = static_cast<Tensor*>(p_input);
    auto x0 = static_cast<FloatParam*>(p_x0);
    auto x1 = static_cast<FloatParam*>(p_x1);
    auto y0 = static_cast<FloatParam*>(p_y0);
    auto y1 = static_cast<FloatParam*>(p_y1);
    auto o0 = static_cast<FloatParam*>(p_o0);
    auto o1 = static_cast<FloatParam*>(p_o1);
    try {
        if (dest_width == 0 || dest_height == 0) {
            dest_width = input->info().max_shape()[0];
            dest_height = input->info().max_shape()[1];
        }
        RocalTensorlayout op_tensor_layout = static_cast<RocalTensorlayout>(output_layout);
        RocalTensorDataType op_tensor_datatype = static_cast<RocalTensorDataType>(output_datatype);
        TensorInfo output_info = input->info();
        output_info.set_data_type(op_tensor_datatype);

        // For the warp affine node, user can create an image with a different width and height
        output_info.modify_dims_width_and_height(op_tensor_layout, dest_width, dest_height);
        output = context->master_graph->create_tensor(output_info, is_output);

        context->master_graph->add_node<WarpAffineNode>({input}, {output})->init(x0, x1, y0, y1, o0, o1, interpolation_type);
    } catch (const std::exception& e) {
        context->capture_error(e.what());
        ERR(e.what())
    }
    return output;
}

RocalTensor ROCAL_API_CALL
rocalWarpAffineFixed(
    RocalContext p_context,
    RocalTensor p_input,
    float x0, float x1,
    float y0, float y1,
    float o0, float o1,
    bool is_output,
    unsigned int dest_height,
    unsigned int dest_width,
    RocalResizeInterpolationType interpolation_type,
    RocalTensorLayout output_layout,
    RocalTensorOutputType output_datatype) {
    Tensor* output = nullptr;
    if ((p_context == nullptr) || (p_input == nullptr)) {
        ERR("Invalid ROCAL context or invalid input image")
        return output;
    }
    auto context = static_cast<Context*>(p_context);
    auto input = static_cast<Tensor*>(p_input);
    try {
        if (dest_width == 0 || dest_height == 0) {
            dest_width = input->info().max_shape()[0];
            dest_height = input->info().max_shape()[1];
        }
        RocalTensorlayout op_tensor_layout = static_cast<RocalTensorlayout>(output_layout);
        RocalTensorDataType op_tensor_datatype = static_cast<RocalTensorDataType>(output_datatype);
        TensorInfo output_info = input->info();
        output_info.set_data_type(op_tensor_datatype);

        // For the warp affine node, user can create an image with a different width and height
        output_info.modify_dims_width_and_height(op_tensor_layout, dest_width, dest_height);
        output = context->master_graph->create_tensor(output_info, is_output);

        context->master_graph->add_node<WarpAffineNode>({input}, {output})->init(x0, x1, y0, y1, o0, o1, interpolation_type);
    } catch (const std::exception& e) {
        context->capture_error(e.what());
        ERR(e.what())
    }
    return output;
}

RocalTensor ROCAL_API_CALL
rocalFishEye(
    RocalContext p_context,
    RocalTensor p_input,
    bool is_output,
    RocalTensorLayout output_layout,
    RocalTensorOutputType output_datatype) {
    Tensor* output = nullptr;
    if ((p_context == nullptr) || (p_input == nullptr)) {
        ERR("Invalid ROCAL context or invalid input image")
        return output;
    }
    auto context = static_cast<Context*>(p_context);
    auto input = static_cast<Tensor*>(p_input);
    try {
        RocalTensorlayout op_tensor_layout = static_cast<RocalTensorlayout>(output_layout);
        RocalTensorDataType op_tensor_datatype = static_cast<RocalTensorDataType>(output_datatype);
        TensorInfo output_info = input->info();
        output_info.set_tensor_layout(op_tensor_layout);
        output_info.set_data_type(op_tensor_datatype);
        output = context->master_graph->create_tensor(output_info, is_output);
        context->master_graph->add_node<FisheyeNode>({input}, {output});
    } catch (const std::exception& e) {
        context->capture_error(e.what());
        ERR(e.what())
    }
    return output;
}

RocalTensor ROCAL_API_CALL
rocalVignette(
    RocalContext p_context,
    RocalTensor p_input,
    bool is_output,
    RocalFloatParam p_sdev,
    RocalTensorLayout output_layout,
    RocalTensorOutputType output_datatype) {
    Tensor* output = nullptr;
    if ((p_context == nullptr) || (p_input == nullptr)) {
        ERR("Invalid ROCAL context or invalid input tensor")
        return output;
    }

    auto context = static_cast<Context*>(p_context);
    auto input = static_cast<Tensor*>(p_input);
    auto sdev = static_cast<FloatParam*>(p_sdev);
    try {
        RocalTensorlayout op_tensor_layout = static_cast<RocalTensorlayout>(output_layout);
        RocalTensorDataType op_tensor_datatype = static_cast<RocalTensorDataType>(output_datatype);
        TensorInfo output_info = input->info();
        output_info.set_tensor_layout(op_tensor_layout);
        output_info.set_data_type(op_tensor_datatype);
        output = context->master_graph->create_tensor(output_info, is_output);
        context->master_graph->add_node<VignetteNode>({input}, {output})->init(sdev);
    } catch (const std::exception& e) {
        context->capture_error(e.what());
        ERR(e.what())
    }
    return output;
}

RocalTensor ROCAL_API_CALL
rocalVignetteFixed(
    RocalContext p_context,
    RocalTensor p_input,
    float sdev,
    bool is_output,
    RocalTensorLayout output_layout,
    RocalTensorOutputType output_datatype) {
    Tensor* output = nullptr;
    if ((p_context == nullptr) || (p_input == nullptr)) {
        ERR("Invalid ROCAL context or invalid input tensor")
        return output;
    }

    auto context = static_cast<Context*>(p_context);
    auto input = static_cast<Tensor*>(p_input);
    try {
        RocalTensorlayout op_tensor_layout = static_cast<RocalTensorlayout>(output_layout);
        RocalTensorDataType op_tensor_datatype = static_cast<RocalTensorDataType>(output_datatype);
        TensorInfo output_info = input->info();
        output_info.set_tensor_layout(op_tensor_layout);
        output_info.set_data_type(op_tensor_datatype);
        output = context->master_graph->create_tensor(output_info, is_output);
        context->master_graph->add_node<VignetteNode>({input}, {output})->init(sdev);
    } catch (const std::exception& e) {
        context->capture_error(e.what());
        ERR(e.what())
    }
    return output;
}

RocalTensor ROCAL_API_CALL
rocalJitter(
    RocalContext p_context,
    RocalTensor p_input,
    bool is_output,
    RocalIntParam p_kernel_size,
    int seed,
    RocalTensorLayout output_layout,
    RocalTensorOutputType output_datatype) {
    Tensor* output = nullptr;
    if ((p_context == nullptr) || (p_input == nullptr)) {
        ERR("Invalid ROCAL context or invalid input tensor")
        return output;
    }

    auto context = static_cast<Context*>(p_context);
    auto input = static_cast<Tensor*>(p_input);
    auto kernel_size = static_cast<IntParam*>(p_kernel_size);
    try {
        RocalTensorlayout op_tensor_layout = static_cast<RocalTensorlayout>(output_layout);
        RocalTensorDataType op_tensor_datatype = static_cast<RocalTensorDataType>(output_datatype);
        TensorInfo output_info = input->info();
        output_info.set_tensor_layout(op_tensor_layout);
        output_info.set_data_type(op_tensor_datatype);
        output = context->master_graph->create_tensor(output_info, is_output);
        context->master_graph->add_node<JitterNode>({input}, {output})->init(kernel_size, seed);
    } catch (const std::exception& e) {
        context->capture_error(e.what());
        ERR(e.what())
    }
    return output;
}

RocalTensor ROCAL_API_CALL
rocalJitterFixed(
    RocalContext p_context,
    RocalTensor p_input,
    int kernel_size,
    bool is_output,
    int seed,
    RocalTensorLayout output_layout,
    RocalTensorOutputType output_datatype) {
    Tensor* output = nullptr;
    if ((p_context == nullptr) || (p_input == nullptr)) {
        ERR("Invalid ROCAL context or invalid input tensor")
        return output;
    }

    auto context = static_cast<Context*>(p_context);
    auto input = static_cast<Tensor*>(p_input);
    try {
        RocalTensorlayout op_tensor_layout = static_cast<RocalTensorlayout>(output_layout);
        RocalTensorDataType op_tensor_datatype = static_cast<RocalTensorDataType>(output_datatype);
        TensorInfo output_info = input->info();
        output_info.set_tensor_layout(op_tensor_layout);
        output_info.set_data_type(op_tensor_datatype);
        output = context->master_graph->create_tensor(output_info, is_output);
        context->master_graph->add_node<JitterNode>({input}, {output})->init(kernel_size, seed);
    } catch (const std::exception& e) {
        context->capture_error(e.what());
        ERR(e.what())
    }
    return output;
}

RocalTensor ROCAL_API_CALL
rocalSnPNoise(
    RocalContext p_context,
    RocalTensor p_input,
    bool is_output,
    RocalFloatParam p_noise_prob,
    RocalFloatParam p_salt_prob,
    RocalFloatParam p_salt_val,
    RocalFloatParam p_pepper_val,
    int seed,
    RocalTensorLayout output_layout,
    RocalTensorOutputType output_datatype) {
    Tensor* output = nullptr;
    if ((p_context == nullptr) || (p_input == nullptr)) {
        ERR("Invalid ROCAL context or invalid input tensor")
        return output;
    }

    auto context = static_cast<Context*>(p_context);
    auto input = static_cast<Tensor*>(p_input);
    auto noise_probability = static_cast<FloatParam*>(p_noise_prob);
    auto salt_probability = static_cast<FloatParam*>(p_salt_prob);
    auto salt_value = static_cast<FloatParam*>(p_salt_val);
    auto pepper_value = static_cast<FloatParam*>(p_pepper_val);
    try {
        RocalTensorlayout op_tensor_layout = static_cast<RocalTensorlayout>(output_layout);
        RocalTensorDataType op_tensor_datatype = static_cast<RocalTensorDataType>(output_datatype);
        TensorInfo output_info = input->info();
        output_info.set_tensor_layout(op_tensor_layout);
        output_info.set_data_type(op_tensor_datatype);
        output = context->master_graph->create_tensor(output_info, is_output);
        context->master_graph->add_node<SnPNoiseNode>({input}, {output})->init(noise_probability, salt_probability, salt_value, pepper_value, seed);
    } catch (const std::exception& e) {
        context->capture_error(e.what());
        ERR(e.what())
    }
    return output;
}

RocalTensor ROCAL_API_CALL
rocalSnPNoiseFixed(
    RocalContext p_context,
    RocalTensor p_input,
    float noise_prob,
    float salt_prob,
    float salt_val,
    float pepper_val,
    bool is_output,
    int seed,
    RocalTensorLayout output_layout,
    RocalTensorOutputType output_datatype) {
    Tensor* output = nullptr;
    if ((p_context == nullptr) || (p_input == nullptr)) {
        ERR("Invalid ROCAL context or invalid input tensor")
        return output;
    }

    auto context = static_cast<Context*>(p_context);
    auto input = static_cast<Tensor*>(p_input);
    try {
        RocalTensorlayout op_tensor_layout = static_cast<RocalTensorlayout>(output_layout);
        RocalTensorDataType op_tensor_datatype = static_cast<RocalTensorDataType>(output_datatype);
        TensorInfo output_info = input->info();
        output_info.set_tensor_layout(op_tensor_layout);
        output_info.set_data_type(op_tensor_datatype);
        output = context->master_graph->create_tensor(output_info, is_output);
        context->master_graph->add_node<SnPNoiseNode>({input}, {output})->init(noise_prob, salt_prob, salt_val, pepper_val, seed);
    } catch (const std::exception& e) {
        context->capture_error(e.what());
        ERR(e.what())
    }
    return output;
}

RocalTensor ROCAL_API_CALL
rocalFlip(
    RocalContext p_context,
    RocalTensor p_input,
    bool is_output,
    RocalIntParam p_horizontal_flag,
    RocalIntParam p_vertical_flag,
    RocalTensorLayout output_layout,
    RocalTensorOutputType output_datatype) {
    Tensor* output = nullptr;
    if ((p_context == nullptr) || (p_input == nullptr)) {
        ERR("Invalid ROCAL context or invalid input image")
        return output;
    }
    auto context = static_cast<Context*>(p_context);
    auto input = static_cast<Tensor*>(p_input);
    auto horizontal_flag = static_cast<IntParam*>(p_horizontal_flag);
    auto vertical_flag = static_cast<IntParam*>(p_vertical_flag);
    try {
        RocalTensorlayout op_tensor_layout = static_cast<RocalTensorlayout>(output_layout);
        RocalTensorDataType op_tensor_datatype = static_cast<RocalTensorDataType>(output_datatype);
        TensorInfo output_info = input->info();
        output_info.set_tensor_layout(op_tensor_layout);
        output_info.set_data_type(op_tensor_datatype);
        output = context->master_graph->create_tensor(output_info, is_output);
        std::shared_ptr<FlipNode> flip_node = context->master_graph->add_node<FlipNode>({input}, {output});
        flip_node->init(horizontal_flag, vertical_flag);
        if (context->master_graph->meta_data_graph())
            context->master_graph->meta_add_node<FlipMetaNode, FlipNode>(flip_node);
    } catch (const std::exception& e) {
        context->capture_error(e.what());
        ERR(e.what())
    }
    return output;
}

RocalTensor ROCAL_API_CALL
rocalFlipFixed(
    RocalContext p_context,
    RocalTensor p_input,
    int horizontal_flag,
    int vertical_flag,
    bool is_output,
    RocalTensorLayout output_layout,
    RocalTensorOutputType output_datatype) {
    Tensor* output = nullptr;
    if ((p_context == nullptr) || (p_input == nullptr)) {
        ERR("Invalid ROCAL context or invalid input image")
        return output;
    }
    auto context = static_cast<Context*>(p_context);
    auto input = static_cast<Tensor*>(p_input);
    try {
        RocalTensorlayout op_tensor_layout = static_cast<RocalTensorlayout>(output_layout);
        RocalTensorDataType op_tensor_datatype = static_cast<RocalTensorDataType>(output_datatype);
        TensorInfo output_info = input->info();
        output_info.set_tensor_layout(op_tensor_layout);
        output_info.set_data_type(op_tensor_datatype);
        output = context->master_graph->create_tensor(output_info, is_output);
        std::shared_ptr<FlipNode> flip_node = context->master_graph->add_node<FlipNode>({input}, {output});
        flip_node->init(horizontal_flag, vertical_flag);
        if (context->master_graph->meta_data_graph())
            context->master_graph->meta_add_node<FlipMetaNode, FlipNode>(flip_node);
    } catch (const std::exception& e) {
        context->capture_error(e.what());
        ERR(e.what())
    }
    return output;
}

RocalTensor ROCAL_API_CALL
rocalContrast(
    RocalContext p_context,
    RocalTensor p_input,
    bool is_output,
    RocalFloatParam p_contrast_factor,
    RocalFloatParam p_contrast_center,
    RocalTensorLayout output_layout,
    RocalTensorOutputType output_datatype) {
    Tensor* output = nullptr;
    if ((p_context == nullptr) || (p_input == nullptr)) {
        ERR("Invalid ROCAL context or invalid input tensor")
        return output;
    }

    auto context = static_cast<Context*>(p_context);
    auto input = static_cast<Tensor*>(p_input);
    auto contrast_factor = static_cast<FloatParam*>(p_contrast_factor);
    auto contrast_center = static_cast<FloatParam*>(p_contrast_center);
    try {
        RocalTensorlayout op_tensor_layout = static_cast<RocalTensorlayout>(output_layout);
        RocalTensorDataType op_tensor_datatype = static_cast<RocalTensorDataType>(output_datatype);
        TensorInfo output_info = input->info();
        output_info.set_tensor_layout(op_tensor_layout);
        output_info.set_data_type(op_tensor_datatype);
        output = context->master_graph->create_tensor(output_info, is_output);
        context->master_graph->add_node<ContrastNode>({input}, {output})->init(contrast_factor, contrast_center);
    } catch (const std::exception& e) {
        context->capture_error(e.what());
        ERR(e.what())
    }
    return output;
}

RocalTensor ROCAL_API_CALL
rocalContrastFixed(
    RocalContext p_context,
    RocalTensor p_input,
    float contrast_factor,
    float contrast_center,
    bool is_output,
    RocalTensorLayout output_layout,
    RocalTensorOutputType output_datatype) {
    Tensor* output = nullptr;
    if ((p_context == nullptr) || (p_input == nullptr)) {
        ERR("Invalid ROCAL context or invalid input tensor")
        return output;
    }

    auto context = static_cast<Context*>(p_context);
    auto input = static_cast<Tensor*>(p_input);
    try {
        RocalTensorlayout op_tensor_layout = static_cast<RocalTensorlayout>(output_layout);
        RocalTensorDataType op_tensor_datatype = static_cast<RocalTensorDataType>(output_datatype);
        TensorInfo output_info = input->info();
        output_info.set_tensor_layout(op_tensor_layout);
        output_info.set_data_type(op_tensor_datatype);
        output = context->master_graph->create_tensor(output_info, is_output);
        context->master_graph->add_node<ContrastNode>({input}, {output})->init(contrast_factor, contrast_center);
    } catch (const std::exception& e) {
        context->capture_error(e.what());
        ERR(e.what())
    }
    return output;
}

RocalTensor ROCAL_API_CALL
rocalSnow(
    RocalContext p_context,
    RocalTensor p_input,
    bool is_output,
    RocalFloatParam p_snow_value,
    RocalTensorLayout output_layout,
    RocalTensorOutputType output_datatype) {
    Tensor* output = nullptr;
    if ((p_context == nullptr) || (p_input == nullptr)) {
        ERR("Invalid ROCAL context or invalid input tensor")
        return output;
    }

    auto context = static_cast<Context*>(p_context);
    auto input = static_cast<Tensor*>(p_input);
    auto snow_value = static_cast<FloatParam*>(p_snow_value);
    try {
        RocalTensorlayout op_tensor_layout = static_cast<RocalTensorlayout>(output_layout);
        RocalTensorDataType op_tensor_datatype = static_cast<RocalTensorDataType>(output_datatype);
        TensorInfo output_info = input->info();
        output_info.set_tensor_layout(op_tensor_layout);
        output_info.set_data_type(op_tensor_datatype);
        output = context->master_graph->create_tensor(output_info, is_output);
        context->master_graph->add_node<SnowNode>({input}, {output})->init(snow_value);
    } catch (const std::exception& e) {
        context->capture_error(e.what());
        ERR(e.what())
    }
    return output;
}

RocalTensor ROCAL_API_CALL
rocalSnowFixed(
    RocalContext p_context,
    RocalTensor p_input,
    float snow_value,
    bool is_output,
    RocalTensorLayout output_layout,
    RocalTensorOutputType output_datatype) {
    Tensor* output = nullptr;
    if ((p_context == nullptr) || (p_input == nullptr)) {
        ERR("Invalid ROCAL context or invalid input tensor")
        return output;
    }

    auto context = static_cast<Context*>(p_context);
    auto input = static_cast<Tensor*>(p_input);
    try {
        RocalTensorlayout op_tensor_layout = static_cast<RocalTensorlayout>(output_layout);
        RocalTensorDataType op_tensor_datatype = static_cast<RocalTensorDataType>(output_datatype);
        TensorInfo output_info = input->info();
        output_info.set_tensor_layout(op_tensor_layout);
        output_info.set_data_type(op_tensor_datatype);
        output = context->master_graph->create_tensor(output_info, is_output);
        context->master_graph->add_node<SnowNode>({input}, {output})->init(snow_value);
    } catch (const std::exception& e) {
        context->capture_error(e.what());
        ERR(e.what())
    }
    return output;
}

RocalTensor ROCAL_API_CALL
rocalRain(
    RocalContext p_context,
    RocalTensor p_input,
    bool is_output,
    RocalFloatParam p_rain_value,
    RocalIntParam p_rain_width,
    RocalIntParam p_rain_height,
    RocalFloatParam p_rain_transparency,
    RocalTensorLayout output_layout,
    RocalTensorOutputType output_datatype) {
    Tensor* output = nullptr;
    if ((p_context == nullptr) || (p_input == nullptr)) {
        ERR("Invalid ROCAL context or invalid input tensor")
        return output;
    }
    auto context = static_cast<Context*>(p_context);
    auto input = static_cast<Tensor*>(p_input);
    auto rain_width = static_cast<IntParam*>(p_rain_width);
    auto rain_height = static_cast<IntParam*>(p_rain_height);
    auto rain_transparency = static_cast<FloatParam*>(p_rain_transparency);
    auto rain_value = static_cast<FloatParam*>(p_rain_value);
    try {
        RocalTensorlayout op_tensor_layout = static_cast<RocalTensorlayout>(output_layout);
        RocalTensorDataType op_tensor_datatype = static_cast<RocalTensorDataType>(output_datatype);
        TensorInfo output_info = input->info();
        output_info.set_tensor_layout(op_tensor_layout);
        output_info.set_data_type(op_tensor_datatype);
        output = context->master_graph->create_tensor(output_info, is_output);
        context->master_graph->add_node<RainNode>({input}, {output})->init(rain_value, rain_width, rain_height, rain_transparency);
    } catch (const std::exception& e) {
        context->capture_error(e.what());
        ERR(e.what())
    }
    return output;
}

RocalTensor ROCAL_API_CALL
rocalRainFixed(
    RocalContext p_context,
    RocalTensor p_input,
    float rain_value,
    int rain_width,
    int rain_height,
    float rain_transparency,
    bool is_output,
    RocalTensorLayout output_layout,
    RocalTensorOutputType output_datatype) {
    Tensor* output = nullptr;
    if ((p_context == nullptr) || (p_input == nullptr)) {
        ERR("Invalid ROCAL context or invalid input tensor")
        return output;
    }
    auto context = static_cast<Context*>(p_context);
    auto input = static_cast<Tensor*>(p_input);
    try {
        RocalTensorlayout op_tensor_layout = static_cast<RocalTensorlayout>(output_layout);
        RocalTensorDataType op_tensor_datatype = static_cast<RocalTensorDataType>(output_datatype);
        TensorInfo output_info = input->info();
        output_info.set_tensor_layout(op_tensor_layout);
        output_info.set_data_type(op_tensor_datatype);
        output = context->master_graph->create_tensor(output_info, is_output);
        context->master_graph->add_node<RainNode>({input}, {output})->init(rain_value, rain_width, rain_height, rain_transparency);
    } catch (const std::exception& e) {
        context->capture_error(e.what());
        ERR(e.what())
    }
    return output;
}

RocalTensor ROCAL_API_CALL
rocalColorTemp(
    RocalContext p_context,
    RocalTensor p_input,
    bool is_output,
    RocalIntParam p_adj_value_param,
    RocalTensorLayout output_layout,
    RocalTensorOutputType output_datatype) {
    Tensor* output = nullptr;
    if ((p_context == nullptr) || (p_input == nullptr)) {
        ERR("Invalid ROCAL context or invalid input tensor")
        return output;
    }

    auto context = static_cast<Context*>(p_context);
    auto input = static_cast<Tensor*>(p_input);
    auto adj_value_param = static_cast<IntParam*>(p_adj_value_param);
    try {
        RocalTensorlayout op_tensor_layout = static_cast<RocalTensorlayout>(output_layout);
        RocalTensorDataType op_tensor_datatype = static_cast<RocalTensorDataType>(output_datatype);
        TensorInfo output_info = input->info();
        output_info.set_tensor_layout(op_tensor_layout);
        output_info.set_data_type(op_tensor_datatype);
        output = context->master_graph->create_tensor(output_info, is_output);
        context->master_graph->add_node<ColorTemperatureNode>({input}, {output})->init(adj_value_param);
    } catch (const std::exception& e) {
        context->capture_error(e.what());
        ERR(e.what())
    }
    return output;
}

RocalTensor ROCAL_API_CALL
rocalColorTempFixed(
    RocalContext p_context,
    RocalTensor p_input,
    int adj_value_param,
    bool is_output,
    RocalTensorLayout output_layout,
    RocalTensorOutputType output_datatype) {
    Tensor* output = nullptr;
    if ((p_context == nullptr) || (p_input == nullptr)) {
        ERR("Invalid ROCAL context or invalid input tensor")
        return output;
    }

    auto context = static_cast<Context*>(p_context);
    auto input = static_cast<Tensor*>(p_input);
    try {
        RocalTensorlayout op_tensor_layout = static_cast<RocalTensorlayout>(output_layout);
        RocalTensorDataType op_tensor_datatype = static_cast<RocalTensorDataType>(output_datatype);
        TensorInfo output_info = input->info();
        output_info.set_tensor_layout(op_tensor_layout);
        output_info.set_data_type(op_tensor_datatype);
        output = context->master_graph->create_tensor(output_info, is_output);
        context->master_graph->add_node<ColorTemperatureNode>({input}, {output})->init(adj_value_param);
    } catch (const std::exception& e) {
        context->capture_error(e.what());
        ERR(e.what())
    }
    return output;
}

RocalTensor ROCAL_API_CALL
rocalFog(
    RocalContext p_context,
    RocalTensor p_input,
    bool is_output,
    RocalFloatParam p_fog_param,
    RocalTensorLayout output_layout,
    RocalTensorOutputType output_datatype) {
    Tensor* output = nullptr;
    if ((p_context == nullptr) || (p_input == nullptr)) {
        ERR("Invalid ROCAL context or invalid input tensor")
        return output;
    }

    auto context = static_cast<Context*>(p_context);
    auto input = static_cast<Tensor*>(p_input);
    auto fog_param = static_cast<FloatParam*>(p_fog_param);
    try {
        RocalTensorlayout op_tensor_layout = static_cast<RocalTensorlayout>(output_layout);
        RocalTensorDataType op_tensor_datatype = static_cast<RocalTensorDataType>(output_datatype);
        TensorInfo output_info = input->info();
        output_info.set_tensor_layout(op_tensor_layout);
        output_info.set_data_type(op_tensor_datatype);
        output = context->master_graph->create_tensor(output_info, is_output);
        context->master_graph->add_node<FogNode>({input}, {output})->init(fog_param);
    } catch (const std::exception& e) {
        context->capture_error(e.what());
        ERR(e.what())
    }
    return output;
}

RocalTensor ROCAL_API_CALL
rocalFogFixed(
    RocalContext p_context,
    RocalTensor p_input,
    float fog_param,
    bool is_output,
    RocalTensorLayout output_layout,
    RocalTensorOutputType output_datatype) {
    Tensor* output = nullptr;
    if ((p_context == nullptr) || (p_input == nullptr)) {
        ERR("Invalid ROCAL context or invalid input tensor")
        return output;
    }

    auto context = static_cast<Context*>(p_context);
    auto input = static_cast<Tensor*>(p_input);
    try {
        RocalTensorlayout op_tensor_layout = static_cast<RocalTensorlayout>(output_layout);
        RocalTensorDataType op_tensor_datatype = static_cast<RocalTensorDataType>(output_datatype);
        TensorInfo output_info = input->info();
        output_info.set_tensor_layout(op_tensor_layout);
        output_info.set_data_type(op_tensor_datatype);
        output = context->master_graph->create_tensor(output_info, is_output);
        context->master_graph->add_node<FogNode>({input}, {output})->init(fog_param);
    } catch (const std::exception& e) {
        context->capture_error(e.what());
        ERR(e.what())
    }
    return output;
}

RocalTensor ROCAL_API_CALL
rocalPixelate(
    RocalContext p_context,
    RocalTensor p_input,
    bool is_output,
    RocalTensorLayout output_layout,
    RocalTensorOutputType output_datatype) {
    Tensor* output = nullptr;
    if ((p_context == nullptr) || (p_input == nullptr)) {
        ERR("Invalid ROCAL context or invalid input tensor")
        return output;
    }

    auto context = static_cast<Context*>(p_context);
    auto input = static_cast<Tensor*>(p_input);
    try {
        RocalTensorlayout op_tensor_layout = static_cast<RocalTensorlayout>(output_layout);
        RocalTensorDataType op_tensor_datatype = static_cast<RocalTensorDataType>(output_datatype);
        TensorInfo output_info = input->info();
        output_info.set_tensor_layout(op_tensor_layout);
        output_info.set_data_type(op_tensor_datatype);
        output = context->master_graph->create_tensor(output_info, is_output);
        context->master_graph->add_node<PixelateNode>({input}, {output});
    } catch (const std::exception& e) {
        context->capture_error(e.what());
        ERR(e.what())
    }
    return output;
}

RocalTensor ROCAL_API_CALL
rocalLensCorrection(
    RocalContext p_context,
    RocalTensor p_input,
    bool is_output,
    RocalFloatParam p_strength,
    RocalFloatParam p_zoom,
    RocalTensorLayout output_layout,
    RocalTensorOutputType output_datatype) {
    Tensor* output = nullptr;
    if ((p_context == nullptr) || (p_input == nullptr)) {
        ERR("Invalid ROCAL context or invalid input image")
        return output;
    }
    auto context = static_cast<Context*>(p_context);
    auto input = static_cast<Tensor*>(p_input);
    auto strength = static_cast<FloatParam*>(p_strength);
    auto zoom = static_cast<FloatParam*>(p_zoom);
    try {
        RocalTensorlayout op_tensor_layout = static_cast<RocalTensorlayout>(output_layout);
        RocalTensorDataType op_tensor_datatype = static_cast<RocalTensorDataType>(output_datatype);
        TensorInfo output_info = input->info();
        output_info.set_tensor_layout(op_tensor_layout);
        output_info.set_data_type(op_tensor_datatype);
        output = context->master_graph->create_tensor(output_info, is_output);
        context->master_graph->add_node<LensCorrectionNode>({input}, {output})->init(strength, zoom);
    } catch (const std::exception& e) {
        context->capture_error(e.what());
        ERR(e.what())
    }
    return output;
}

RocalTensor ROCAL_API_CALL
rocalLensCorrectionFixed(
    RocalContext p_context,
    RocalTensor p_input,
    float strength,
    float zoom,
    bool is_output,
    RocalTensorLayout output_layout,
    RocalTensorOutputType output_datatype) {
    Tensor* output = nullptr;
    if ((p_context == nullptr) || (p_input == nullptr)) {
        ERR("Invalid ROCAL context or invalid input image")
        return output;
    }
    auto context = static_cast<Context*>(p_context);
    auto input = static_cast<Tensor*>(p_input);
    try {
        RocalTensorlayout op_tensor_layout = static_cast<RocalTensorlayout>(output_layout);
        RocalTensorDataType op_tensor_datatype = static_cast<RocalTensorDataType>(output_datatype);
        TensorInfo output_info = input->info();
        output_info.set_tensor_layout(op_tensor_layout);
        output_info.set_data_type(op_tensor_datatype);
        output = context->master_graph->create_tensor(output_info, is_output);
        context->master_graph->add_node<LensCorrectionNode>({input}, {output})->init(strength, zoom);
    } catch (const std::exception& e) {
        context->capture_error(e.what());
        ERR(e.what())
    }
    return output;
}

RocalTensor ROCAL_API_CALL
rocalExposure(
    RocalContext p_context,
    RocalTensor p_input,
    bool is_output,
    RocalFloatParam p_exposure_factor,
    RocalTensorLayout output_layout,
    RocalTensorOutputType output_datatype) {
    Tensor* output = nullptr;
    if ((p_context == nullptr) || (p_input == nullptr)) {
        ERR("Invalid ROCAL context or invalid input tensor")
        return output;
    }

    auto context = static_cast<Context*>(p_context);
    auto input = static_cast<Tensor*>(p_input);
    auto exposure_factor = static_cast<FloatParam*>(p_exposure_factor);
    try {
        RocalTensorlayout op_tensor_layout = static_cast<RocalTensorlayout>(output_layout);
        RocalTensorDataType op_tensor_datatype = static_cast<RocalTensorDataType>(output_datatype);
        TensorInfo output_info = input->info();
        output_info.set_tensor_layout(op_tensor_layout);
        output_info.set_data_type(op_tensor_datatype);
        output = context->master_graph->create_tensor(output_info, is_output);
        context->master_graph->add_node<ExposureNode>({input}, {output})->init(exposure_factor);
    } catch (const std::exception& e) {
        context->capture_error(e.what());
        ERR(e.what())
    }
    return output;
}

RocalTensor ROCAL_API_CALL
rocalExposureFixed(
    RocalContext p_context,
    RocalTensor p_input,
    float exposure_factor,
    bool is_output,
    RocalTensorLayout output_layout,
    RocalTensorOutputType output_datatype) {
    Tensor* output = nullptr;
    if ((p_context == nullptr) || (p_input == nullptr)) {
        ERR("Invalid ROCAL context or invalid input tensor")
        return output;
    }

    auto context = static_cast<Context*>(p_context);
    auto input = static_cast<Tensor*>(p_input);
    try {
        RocalTensorlayout op_tensor_layout = static_cast<RocalTensorlayout>(output_layout);
        RocalTensorDataType op_tensor_datatype = static_cast<RocalTensorDataType>(output_datatype);
        TensorInfo output_info = input->info();
        output_info.set_tensor_layout(op_tensor_layout);
        output_info.set_data_type(op_tensor_datatype);
        output = context->master_graph->create_tensor(output_info, is_output);
        context->master_graph->add_node<ExposureNode>({input}, {output})->init(exposure_factor);
    } catch (const std::exception& e) {
        context->capture_error(e.what());
        ERR(e.what())
    }
    return output;
}

RocalTensor ROCAL_API_CALL
rocalColorTwist(
    RocalContext p_context,
    RocalTensor p_input,
    bool is_output,
    RocalFloatParam p_alpha,
    RocalFloatParam p_beta,
    RocalFloatParam p_hue,
    RocalFloatParam p_sat,
    RocalTensorLayout output_layout,
    RocalTensorOutputType output_datatype) {
    Tensor* output = nullptr;
    if ((p_context == nullptr) || (p_input == nullptr)) {
        ERR("Invalid ROCAL context or invalid input tensor")
        return output;
    }
    auto context = static_cast<Context*>(p_context);
    auto input = static_cast<Tensor*>(p_input);
    auto alpha = static_cast<FloatParam*>(p_alpha);
    auto beta = static_cast<FloatParam*>(p_beta);
    auto hue = static_cast<FloatParam*>(p_hue);
    auto sat = static_cast<FloatParam*>(p_sat);
    try {
        RocalTensorlayout op_tensor_layout = static_cast<RocalTensorlayout>(output_layout);
        RocalTensorDataType op_tensor_datatype = static_cast<RocalTensorDataType>(output_datatype);
        TensorInfo output_info = input->info();
        output_info.set_tensor_layout(op_tensor_layout);
        output_info.set_data_type(op_tensor_datatype);
        output = context->master_graph->create_tensor(output_info, is_output);
        context->master_graph->add_node<ColorTwistNode>({input}, {output})->init(alpha, beta, hue, sat);
    } catch (const std::exception& e) {
        context->capture_error(e.what());
        ERR(e.what())
    }
    return output;
}

RocalTensor ROCAL_API_CALL
rocalColorTwistFixed(
    RocalContext p_context,
    RocalTensor p_input,
    float alpha,
    float beta,
    float hue,
    float sat,
    bool is_output,
    RocalTensorLayout output_layout,
    RocalTensorOutputType output_datatype) {
    Tensor* output = nullptr;
    if ((p_context == nullptr) || (p_input == nullptr)) {
        ERR("Invalid ROCAL context or invalid input tensor")
        return output;
    }
    auto context = static_cast<Context*>(p_context);
    auto input = static_cast<Tensor*>(p_input);
    try {
        RocalTensorlayout op_tensor_layout = static_cast<RocalTensorlayout>(output_layout);
        RocalTensorDataType op_tensor_datatype = static_cast<RocalTensorDataType>(output_datatype);
        TensorInfo output_info = input->info();
        output_info.set_tensor_layout(op_tensor_layout);
        output_info.set_data_type(op_tensor_datatype);
        output = context->master_graph->create_tensor(output_info, is_output);
        context->master_graph->add_node<ColorTwistNode>({input}, {output})->init(alpha, beta, hue, sat);
    } catch (const std::exception& e) {
        context->capture_error(e.what());
        ERR(e.what())
    }
    return output;
}

RocalTensor ROCAL_API_CALL
rocalCropMirrorNormalize(RocalContext p_context, RocalTensor p_input, unsigned crop_height,
                         unsigned crop_width, float start_x, float start_y, std::vector<float>& mean,
                         std::vector<float>& std_dev, bool is_output, RocalIntParam p_mirror,
                         RocalTensorLayout output_layout,
                         RocalTensorOutputType output_datatype) {
    Tensor* output = nullptr;
    if ((p_context == nullptr) || (p_input == nullptr)) {
        ERR("Invalid ROCAL context or invalid input tensor")
        return output;
    }
    auto context = static_cast<Context*>(p_context);
    auto input = static_cast<Tensor*>(p_input);
    auto mirror = static_cast<IntParam*>(p_mirror);
    try {
        if (crop_width == 0 || crop_height == 0)
            THROW("Null values passed as input")
        RocalTensorlayout op_tensor_layout = static_cast<RocalTensorlayout>(output_layout);
        RocalTensorDataType op_tensor_datatype = static_cast<RocalTensorDataType>(output_datatype);
        TensorInfo output_info = input->info();
        output_info.set_data_type(op_tensor_datatype);

        // For the crop mirror normalize resize node, user can create an image with a different width and height
        output_info.modify_dims_width_and_height(op_tensor_layout, crop_width, crop_height);
        output = context->master_graph->create_tensor(output_info, is_output);
        std::shared_ptr<CropMirrorNormalizeNode> cmn_node = context->master_graph->add_node<CropMirrorNormalizeNode>({input}, {output});
        cmn_node->init(crop_height, crop_width, start_x, start_y, mean, std_dev, mirror);
        if (context->master_graph->meta_data_graph())
            context->master_graph->meta_add_node<CropMirrorNormalizeMetaNode, CropMirrorNormalizeNode>(cmn_node);
    } catch (const std::exception& e) {
        context->capture_error(e.what());
        ERR(e.what())
    }
    return output;
}

RocalTensor ROCAL_API_CALL
rocalCrop(
    RocalContext p_context,
    RocalTensor p_input,
    bool is_output,
    RocalFloatParam p_crop_width,
    RocalFloatParam p_crop_height,
    RocalFloatParam p_crop_depth,
    RocalFloatParam p_crop_pox_x,
    RocalFloatParam p_crop_pos_y,
    RocalFloatParam p_crop_pos_z,
    RocalTensorLayout output_layout,
    RocalTensorOutputType output_datatype) {
    Tensor* output = nullptr;
    if ((p_context == nullptr) || (p_input == nullptr)) {
        ERR("Invalid ROCAL context or invalid input tensor")
        return output;
    }
    auto context = static_cast<Context*>(p_context);
    auto input = static_cast<Tensor*>(p_input);
    auto crop_h = static_cast<FloatParam*>(p_crop_height);
    auto crop_w = static_cast<FloatParam*>(p_crop_width);
    auto x_drift = static_cast<FloatParam*>(p_crop_pox_x);
    auto y_drift = static_cast<FloatParam*>(p_crop_pos_y);

    try {
        RocalTensorlayout op_tensor_layout = static_cast<RocalTensorlayout>(output_layout);
        RocalTensorDataType op_tensor_datatype = static_cast<RocalTensorDataType>(output_datatype);
        TensorInfo output_info = input->info();
        output_info.set_tensor_layout(op_tensor_layout);
        output_info.set_data_type(op_tensor_datatype);
        output = context->master_graph->create_tensor(output_info, is_output);

        std::shared_ptr<CropNode> crop_node = context->master_graph->add_node<CropNode>({input}, {output});
        crop_node->init(crop_h, crop_w, x_drift, y_drift);
        if (context->master_graph->meta_data_graph())
            context->master_graph->meta_add_node<CropMetaNode, CropNode>(crop_node);
    } catch (const std::exception& e) {
        context->capture_error(e.what());
        ERR(e.what())
    }
    return output;
}

RocalTensor ROCAL_API_CALL
rocalCropFixed(
    RocalContext p_context,
    RocalTensor p_input,
    unsigned crop_width,
    unsigned crop_height,
    unsigned crop_depth,
    bool is_output,
    float crop_pos_x,
    float crop_pos_y,
    float crop_pos_z,
    RocalTensorLayout output_layout,
    RocalTensorOutputType output_datatype) {
    Tensor* output = nullptr;
    if ((p_context == nullptr) || (p_input == nullptr)) {
        ERR("Invalid ROCAL context or invalid input tensor")
        return output;
    }
    auto context = static_cast<Context*>(p_context);
    auto input = static_cast<Tensor*>(p_input);
    try {
        if (crop_width == 0 || crop_height == 0 || crop_depth == 0)
            THROW("Crop node needs to receive non-zero destination dimensions")
        RocalTensorlayout op_tensor_layout = static_cast<RocalTensorlayout>(output_layout);
        RocalTensorDataType op_tensor_datatype = static_cast<RocalTensorDataType>(output_datatype);
        TensorInfo output_info = input->info();
        output_info.set_data_type(op_tensor_datatype);

        // For the crop node, user can create an tensor with a different width and height
        output_info.modify_dims_width_and_height(op_tensor_layout, crop_width, crop_height);
        output = context->master_graph->create_tensor(output_info, is_output);

        std::shared_ptr<CropNode> crop_node = context->master_graph->add_node<CropNode>({input}, {output});
        crop_node->init(crop_height, crop_width, crop_pos_x, crop_pos_y);
        if (context->master_graph->meta_data_graph())
            context->master_graph->meta_add_node<CropMetaNode, CropNode>(crop_node);
    } catch (const std::exception& e) {
        context->capture_error(e.what());
        ERR(e.what())
    }
    return output;
}

RocalTensor ROCAL_API_CALL
rocalCropCenterFixed(
    RocalContext p_context,
    RocalTensor p_input,
    unsigned crop_width,
    unsigned crop_height,
    unsigned crop_depth,
    bool is_output,
    RocalTensorLayout output_layout,
    RocalTensorOutputType output_datatype) {
    Tensor* output = nullptr;
    if ((p_context == nullptr) || (p_input == nullptr)) {
        ERR("Invalid ROCAL context or invalid input tensor")
        return output;
    }
    auto context = static_cast<Context*>(p_context);
    auto input = static_cast<Tensor*>(p_input);
    try {
        if (crop_width == 0 || crop_height == 0 || crop_depth == 0)
            THROW("Crop node needs to receive non-zero destination dimensions")

        RocalTensorlayout op_tensor_layout = static_cast<RocalTensorlayout>(output_layout);
        RocalTensorDataType op_tensor_datatype = static_cast<RocalTensorDataType>(output_datatype);
        TensorInfo output_info = input->info();
        output_info.set_data_type(op_tensor_datatype);

        // For the crop node, user can create an tensor with a different width and height
        output_info.modify_dims_width_and_height(op_tensor_layout, crop_width, crop_height);
        output = context->master_graph->create_tensor(output_info, is_output);

        std::shared_ptr<CropNode> crop_node = context->master_graph->add_node<CropNode>({input}, {output});
        crop_node->init(crop_height, crop_width);
        if (context->master_graph->meta_data_graph())
            context->master_graph->meta_add_node<CropMetaNode, CropNode>(crop_node);
    } catch (const std::exception& e) {
        context->capture_error(e.what());
        ERR(e.what())
    }
    return output;
}

RocalTensor ROCAL_API_CALL
rocalResizeCropMirrorFixed(
    RocalContext p_context,
    RocalTensor p_input,
    unsigned dest_width,
    unsigned dest_height,
    bool is_output,
    unsigned crop_h,
    unsigned crop_w,
    RocalIntParam p_mirror,
    RocalTensorLayout output_layout,
    RocalTensorOutputType output_datatype) {
    Tensor* output = nullptr;
    if ((p_context == nullptr) || (p_input == nullptr)) {
        ERR("Invalid ROCAL context or invalid input tensor")
        return output;
    }
    auto mirror = static_cast<IntParam*>(p_mirror);
    auto context = static_cast<Context*>(p_context);
    auto input = static_cast<Tensor*>(p_input);
    try {
        if (dest_width == 0 || dest_height == 0)
            THROW("Crop Mirror node needs tp receive non-zero destination dimensions")

        RocalTensorlayout op_tensor_layout = static_cast<RocalTensorlayout>(output_layout);
        RocalTensorDataType op_tensor_datatype = static_cast<RocalTensorDataType>(output_datatype);
        TensorInfo output_info = input->info();
        output_info.set_data_type(op_tensor_datatype);

        // For the resize_crop_mirror node, user can create an image with a different width and height
        output_info.modify_dims_width_and_height(op_tensor_layout, dest_width, dest_height);
        output = context->master_graph->create_tensor(output_info, is_output);

        std::shared_ptr<ResizeCropMirrorNode> rcm_node = context->master_graph->add_node<ResizeCropMirrorNode>({input}, {output});
        rcm_node->init(crop_h, crop_w, mirror);
        if (context->master_graph->meta_data_graph())
            context->master_graph->meta_add_node<ResizeCropMirrorMetaNode, ResizeCropMirrorNode>(rcm_node);
    } catch (const std::exception& e) {
        context->capture_error(e.what());
        ERR(e.what())
    }
    return output;
}

RocalTensor ROCAL_API_CALL rocalResizeCropMirror(
    RocalContext p_context, RocalTensor p_input,
    unsigned dest_width, unsigned dest_height,
    bool is_output, RocalFloatParam p_crop_height,
    RocalFloatParam p_crop_width, RocalIntParam p_mirror,
    RocalTensorLayout output_layout,
    RocalTensorOutputType output_datatype) {
    Tensor* output = nullptr;
    if ((p_context == nullptr) || (p_input == nullptr)) {
        ERR("Invalid ROCAL context or invalid input image")
        return output;
    }
    auto context = static_cast<Context*>(p_context);
    auto input = static_cast<Tensor*>(p_input);
    auto crop_h = static_cast<FloatParam*>(p_crop_height);
    auto crop_w = static_cast<FloatParam*>(p_crop_width);
    auto mirror = static_cast<IntParam*>(p_mirror);
    try {
        if (dest_width == 0 || dest_height == 0)
            THROW("Crop Mirror node needs tp receive non-zero destination dimensions")

        RocalTensorlayout op_tensor_layout = static_cast<RocalTensorlayout>(output_layout);
        RocalTensorDataType op_tensor_datatype = static_cast<RocalTensorDataType>(output_datatype);
        TensorInfo output_info = input->info();
        output_info.set_data_type(op_tensor_datatype);

        // For the resize_crop_mirror node, user can create an image with a different width and height
        output_info.modify_dims_width_and_height(op_tensor_layout, dest_width, dest_height);
        output = context->master_graph->create_tensor(output_info, is_output);
        std::shared_ptr<ResizeCropMirrorNode> rcm_node = context->master_graph->add_node<ResizeCropMirrorNode>({input}, {output});
        rcm_node->init(crop_h, crop_w, mirror);
        if (context->master_graph->meta_data_graph())
            context->master_graph->meta_add_node<ResizeCropMirrorMetaNode, ResizeCropMirrorNode>(rcm_node);
    } catch (const std::exception& e) {
        context->capture_error(e.what());
        ERR(e.what())
    }
    return output;
}

RocalTensor ROCAL_API_CALL
rocalRandomCrop(
    RocalContext p_context,
    RocalTensor p_input,
    bool is_output,
    RocalFloatParam p_crop_area_factor,
    RocalFloatParam p_crop_aspect_ratio,
    RocalFloatParam p_crop_pox_x,
    RocalFloatParam p_crop_pos_y,
    int num_of_attempts,
    RocalTensorLayout output_layout,
    RocalTensorOutputType output_datatype) {
    Tensor* output = nullptr;
    if ((p_context == nullptr) || (p_input == nullptr)) {
        ERR("Invalid ROCAL context or invalid input tensor")
        return output;
    }
    auto context = static_cast<Context*>(p_context);
    auto input = static_cast<Tensor*>(p_input);
    auto crop_area_factor = static_cast<FloatParam*>(p_crop_area_factor);
    auto crop_aspect_ratio = static_cast<FloatParam*>(p_crop_aspect_ratio);
    auto x_drift = static_cast<FloatParam*>(p_crop_pox_x);
    auto y_drift = static_cast<FloatParam*>(p_crop_pos_y);

    try {
        RocalTensorlayout op_tensor_layout = static_cast<RocalTensorlayout>(output_layout);
        RocalTensorDataType op_tensor_datatype = static_cast<RocalTensorDataType>(output_datatype);
        TensorInfo output_info = input->info();
        output_info.set_tensor_layout(op_tensor_layout);
        output_info.set_data_type(op_tensor_datatype);
        output = context->master_graph->create_tensor(output_info, is_output);

        std::shared_ptr<RandomCropNode> crop_node = context->master_graph->add_node<RandomCropNode>({input}, {output});
        crop_node->init(crop_area_factor, crop_aspect_ratio, x_drift, y_drift, num_of_attempts);
        // if (context->master_graph->meta_data_graph())
        //     context->master_graph->meta_add_node<SSDRandomCropMetaNode,RandomCropNode>(crop_node);
    } catch (const std::exception& e) {
        context->capture_error(e.what());
        ERR(e.what())
    }
    return output;
}

RocalTensor ROCAL_API_CALL
rocalSSDRandomCrop(
    RocalContext p_context,
    RocalTensor p_input,
    bool is_output,
    RocalFloatParam p_threshold,
    RocalFloatParam p_crop_area_factor,
    RocalFloatParam p_crop_aspect_ratio,
    RocalFloatParam p_crop_pox_x,
    RocalFloatParam p_crop_pos_y,
    int num_of_attempts,
    RocalTensorLayout output_layout,
    RocalTensorOutputType output_datatype) {
    Tensor* output = nullptr;
    if ((p_context == nullptr) || (p_input == nullptr)) {
        ERR("Invalid ROCAL context or invalid input tensor")
        return output;
    }
    auto context = static_cast<Context*>(p_context);
    auto input = static_cast<Tensor*>(p_input);
    auto crop_area_factor = static_cast<FloatParam*>(p_crop_area_factor);
    auto crop_aspect_ratio = static_cast<FloatParam*>(p_crop_aspect_ratio);
    auto x_drift = static_cast<FloatParam*>(p_crop_pox_x);
    auto y_drift = static_cast<FloatParam*>(p_crop_pos_y);

    try {
        RocalTensorlayout op_tensor_layout = static_cast<RocalTensorlayout>(output_layout);
        RocalTensorDataType op_tensor_datatype = static_cast<RocalTensorDataType>(output_datatype);
        TensorInfo output_info = input->info();
        output_info.set_tensor_layout(op_tensor_layout);
        output_info.set_data_type(op_tensor_datatype);
        output = context->master_graph->create_tensor(output_info, is_output);

        std::shared_ptr<SSDRandomCropNode> crop_node = context->master_graph->add_node<SSDRandomCropNode>({input}, {output});
        crop_node->init(crop_area_factor, crop_aspect_ratio, x_drift, y_drift, num_of_attempts);
        // if (context->master_graph->meta_data_graph())
        //     context->master_graph->meta_add_node<SSDRandomCropMetaNode,SSDRandomCropNode>(crop_node);
    } catch (const std::exception& e) {
        context->capture_error(e.what());
        ERR(e.what())
    }
    return output;
}

RocalTensor ROCAL_API_CALL
rocalCopy(
    RocalContext p_context,
    RocalTensor p_input,
    bool is_output) {
    Tensor* output = nullptr;
    if ((p_context == nullptr) || (p_input == nullptr)) {
        ERR("Invalid ROCAL context or invalid input tensor")
        return output;
    }
    auto context = static_cast<Context*>(p_context);
    auto input = static_cast<Tensor*>(p_input);
    try {
        output = context->master_graph->create_tensor(input->info(), is_output);
        context->master_graph->add_node<CopyNode>({input}, {output});
    } catch (const std::exception& e) {
        context->capture_error(e.what());
        ERR(e.what())
    }
    return output;
}

RocalTensor ROCAL_API_CALL
rocalNop(
    RocalContext p_context,
    RocalTensor p_input,
    bool is_output) {
    Tensor* output = nullptr;
    if ((p_context == nullptr) || (p_input == nullptr)) {
        ERR("Invalid ROCAL context or invalid input tensor")
        return output;
    }
    auto context = static_cast<Context*>(p_context);
    auto input = static_cast<Tensor*>(p_input);
    try {
        output = context->master_graph->create_tensor(input->info(), is_output);
        context->master_graph->add_node<NopNode>({input}, {output});
    } catch (const std::exception& e) {
        context->capture_error(e.what());
        ERR(e.what())
    }
    return output;
}

RocalTensor ROCAL_API_CALL
rocalPreEmphasisFilter(RocalContext p_context,
                       RocalTensor p_input,
                       bool is_output,
                       RocalFloatParam p_preemph_coeff,
                       RocalAudioBorderType preemph_border_type,
                       RocalTensorOutputType output_datatype) {
    Tensor* output = nullptr;
    if ((p_context == nullptr) || (p_input == nullptr)) {
        ERR("Invalid ROCAL context or invalid input tensor")
        return output;
    }
    auto context = static_cast<Context*>(p_context);
    auto input = static_cast<Tensor*>(p_input);
    auto preemph_coeff = static_cast<FloatParam*>(p_preemph_coeff);
    try {
        RocalTensorDataType op_tensor_datatype = static_cast<RocalTensorDataType>(output_datatype);
        if (op_tensor_datatype != RocalTensorDataType::FP32) {
            THROW("Only FP32 dtype is supported for PreEmphasis filter augmentation.")
        }
        TensorInfo output_info = input->info();
        output_info.set_data_type(op_tensor_datatype);
        output = context->master_graph->create_tensor(output_info, is_output);
        context->master_graph->add_node<PreemphasisFilterNode>({input}, {output})->init(preemph_coeff, preemph_border_type);
    } catch (const std::exception& e) {
        context->capture_error(e.what());
        ERR(e.what())
    }
    return output;
}

RocalTensor ROCAL_API_CALL
rocalSpectrogram(
        RocalContext p_context,
        RocalTensor p_input,
        bool is_output,
        std::vector<float> &window_fn,
        bool center_windows,
        bool reflect_padding,
        int power,
        int nfft,
        int window_length,
        int window_step,
        RocalTensorLayout output_layout,
        RocalTensorOutputType output_datatype) {
    Tensor* output = nullptr;
    if ((p_context == nullptr) || (p_input == nullptr)) {
        ERR("Invalid ROCAL context or invalid input tensor")
        return output;
    }
    auto context = static_cast<Context*>(p_context);
    auto input = static_cast<Tensor*>(p_input);
    try {
        RocalTensorDataType op_tensor_data_type = static_cast<RocalTensorDataType>(output_datatype);
        if (op_tensor_data_type != RocalTensorDataType::FP32) {
            WRN("Only FP32 data-type is supported for Spectrogram augmentation.")
            op_tensor_data_type = RocalTensorDataType::FP32;
        }
        std::vector<size_t> max_dims = input->info().max_shape();
        if (max_dims[1] != 1) THROW("Spectrogram only supports single channel inputs. Please check the input passed.")
        int window_offset = (!center_windows) ? window_length :  0;
        int max_frame = (((max_dims[0] - window_offset) / window_step) + 1);
        max_frame = std::max(0, max_frame);
        int bins = std::max(0, (nfft / 2) + 1);
        std::vector<size_t> dims = input->info().dims();
        RocalTensorlayout spectrogram_layout = static_cast<RocalTensorlayout>(output_layout);
        if (spectrogram_layout == RocalTensorlayout::NTF) {
            dims[1] = max_frame;
            dims[2] = bins;
        } else if (spectrogram_layout == RocalTensorlayout::NFT) {
            dims[1] = bins;
            dims[2] = max_frame;
        } else {
            THROW("Spectrogram supports only NFT / NTF layouts")
        }
        TensorInfo output_info = TensorInfo(std::vector<size_t>(std::move(dims)),
                                            context->master_graph->mem_type(),
                                            op_tensor_data_type,
                                            spectrogram_layout);
        if(power != 1 || power != 2) {
            WRN("rocalSpectrogram power value can be 1 or 2, setting it to default 2")
            power = 2;
        }
        output = context->master_graph->create_tensor(output_info, is_output);
        context->master_graph->add_node<SpectrogramNode>({input}, {output})->init(center_windows, reflect_padding,
                                                                                  power, nfft, window_length,
                                                                                  window_step, window_fn);
    } catch(const std::exception& e) {
        context->capture_error(e.what());
        ERR(e.what())
    }
    return output;
}

RocalTensor ROCAL_API_CALL
rocalToDecibels(
    RocalContext p_context,
    RocalTensor p_input,
    bool is_output,
    float cutoff_db,
    float multiplier,
    float reference_magnitude,
    RocalTensorOutputType output_datatype) {
    Tensor* output = nullptr;
    if ((p_context == nullptr) || (p_input == nullptr)) {
        ERR("Invalid ROCAL context or invalid input tensor")
        return output;
    }
    auto context = static_cast<Context*>(p_context);
    auto input = static_cast<Tensor*>(p_input);
    try {
        RocalTensorDataType op_tensor_data_type = static_cast<RocalTensorDataType>(output_datatype);
        TensorInfo output_info = input->info();
        if (op_tensor_data_type != RocalTensorDataType::FP32) {
            WRN("Only FP32 dtype is supported for To decibels augmentation.")
            op_tensor_data_type = RocalTensorDataType::FP32;
        }
        output_info.set_data_type(op_tensor_data_type);
        if (input->info().layout() == RocalTensorlayout::NFT || input->info().layout() == RocalTensorlayout::NTF) // Layout is changed when input is from spectrogram/mel filter bank
            output_info.set_tensor_layout(RocalTensorlayout::NHW);
        output = context->master_graph->create_tensor(output_info, is_output);
        context->master_graph->add_node<ToDecibelsNode>({input}, {output})->init(cutoff_db, multiplier, reference_magnitude);
    } catch (const std::exception& e) {
        context->capture_error(e.what());
        ERR(e.what())
    }
    return output;
}

RocalTensor ROCAL_API_CALL
rocalResample(RocalContext p_context,
              RocalTensor p_input,
              RocalTensor p_output_resample_rate,
              bool is_output,
              float sample_hint,
              float quality,
              RocalTensorOutputType output_datatype) {
    Tensor* output = nullptr;
    if ((p_context == nullptr) || (p_input == nullptr) || (p_output_resample_rate == nullptr)) {
        ERR("Invalid ROCAL context or invalid input tensor")
        return output;
    }
    Tensor* resampled_output = nullptr;
    auto context = static_cast<Context*>(p_context);
    auto input = static_cast<Tensor*>(p_input);
    auto output_resample_rate = static_cast<Tensor*>(p_output_resample_rate);
    try {
        TensorInfo output_info = input->info();
        RocalTensorDataType op_tensor_data_type = static_cast<RocalTensorDataType>(output_datatype);
        if (op_tensor_data_type != RocalTensorDataType::FP32) {
<<<<<<< HEAD
            WRN("Only FP32 dtype is supported for resample augmentation.")
            op_tensor_data_type = RocalTensorDataType::FP32;
=======
            THROW("Only FP32 dtype is supported for resample augmentation.")
>>>>>>> 7af1c038
        }
        output_info.set_data_type(op_tensor_data_type);
        if (sample_hint > 0) {
            std::vector<size_t> max_dims = output_info.max_shape();
            std::vector<size_t> dims = output_info.dims();
            dims[1] = std::ceil(sample_hint);
            dims[2] = max_dims[1];
            output_info.set_dims(dims);
        } else {
            THROW("Please pass a valid resample hint")
        }
        resampled_output = context->master_graph->create_tensor(output_info, is_output);
        context->master_graph->add_node<ResampleNode>({input}, {resampled_output})->init(output_resample_rate, quality);
    } catch (const std::exception& e) {
        context->capture_error(e.what());
        ERR(e.what())
    }
    return resampled_output;
}

RocalTensor rocalTensorMulScalar(RocalContext p_context,
                                 RocalTensor p_input,
                                 bool is_output,
                                 float scalar,
                                 RocalTensorOutputType output_datatype) {
    Tensor* output = nullptr;
    if ((p_context == nullptr) || (p_input == nullptr)) {
        ERR("Invalid ROCAL context or invalid input tensor")
        return output;
    }
    auto context = static_cast<Context*>(p_context);
    auto input = static_cast<Tensor*>(p_input);
    try {
        RocalTensorDataType op_tensor_data_type = static_cast<RocalTensorDataType>(output_datatype);
        if (op_tensor_data_type != RocalTensorDataType::FP32) {
<<<<<<< HEAD
            WRN("Only FP32 dtype is supported for TensorMulScalar augmentation.")
            op_tensor_data_type = RocalTensorDataType::FP32;
=======
            THROW("Only FP32 dtype is supported for TensorMulScalar augmentation.")
>>>>>>> 7af1c038
        }
        TensorInfo output_info = input->info();
        output_info.set_data_type(op_tensor_data_type);
        output = context->master_graph->create_tensor(output_info, is_output);
        context->master_graph->add_node<TensorMulScalarNode>({input}, {output})->init(scalar);
    } catch (const std::exception& e) {
        context->capture_error(e.what());
        ERR(e.what())
    }
    return output;
}

RocalTensor rocalTensorAddTensor(RocalContext p_context,
                                 RocalTensor p_input1,
                                 RocalTensor p_input2,
                                 bool is_output,
                                 RocalTensorOutputType output_datatype) {
    Tensor* output = nullptr;
    if ((p_context == nullptr) || (p_input1 == nullptr) || (p_input2 == nullptr)) {
        ERR("Invalid ROCAL context or invalid input tensor")
        return output;
    }
    auto context = static_cast<Context*>(p_context);
    auto input1 = static_cast<Tensor*>(p_input1);
    auto input2 = static_cast<Tensor*>(p_input2);
    try {
        RocalTensorDataType op_tensor_data_type = static_cast<RocalTensorDataType>(output_datatype);
        if (op_tensor_data_type != RocalTensorDataType::FP32) {
<<<<<<< HEAD
            WRN("Only FP32 dtype is supported for TensorAddTensor augmentation.")
            op_tensor_data_type = RocalTensorDataType::FP32;
=======
            THROW("Only FP32 dtype is supported for TensorAddTensor augmentation.")
>>>>>>> 7af1c038
        }
        TensorInfo output_info = input1->info();
        output_info.set_data_type(op_tensor_data_type);
        output = context->master_graph->create_tensor(output_info, is_output);
        context->master_graph->add_node<TensorAddTensorNode>({input1, input2}, {output});
    } catch (const std::exception& e) {
        context->capture_error(e.what());
        ERR(e.what())
    }
    return output;
}

RocalTensor rocalUniformDistribution(RocalContext p_context,
                                     RocalTensor p_input,
                                     bool is_output,
                                     std::vector<float>& range) {
    Tensor* output = nullptr;
    if ((p_context == nullptr) || (p_input == nullptr)) {
        ERR("Invalid ROCAL context or invalid input tensor")
        return output;
    }
    auto context = static_cast<Context*>(p_context);
    auto input = static_cast<Tensor*>(p_input);
    try {
        std::vector<size_t> dims = {context->user_batch_size(), 1};
        auto info = TensorInfo(dims,
                               context->master_graph->mem_type(),
                               RocalTensorDataType::FP32);
        info.set_dims(dims);
        output = context->master_graph->create_tensor(info, is_output);
        output->create_from_handle(context->master_graph->get_vx_context());
        context->master_graph->add_node<UniformDistributionNode>({input}, {output})->init(range);
    } catch (const std::exception& e) {
        context->capture_error(e.what());
        ERR(e.what())
    }
    return output;
}

RocalTensor rocalNormalDistribution(RocalContext p_context,
                                    RocalTensor p_input,
                                    bool is_output,
                                    float mean,
                                    float stddev) {
    Tensor* output = nullptr;
    if ((p_context == nullptr) || (p_input == nullptr)) {
        ERR("Invalid ROCAL context or invalid input tensor")
        return output;
    }
    auto context = static_cast<Context*>(p_context);
    auto input = static_cast<Tensor*>(p_input);
    try {
        std::vector<size_t> dims = {context->user_batch_size(), 1};
        auto info = TensorInfo(dims,
                               context->master_graph->mem_type(),
                               RocalTensorDataType::FP32);
        info.set_dims(dims);
        output = context->master_graph->create_tensor(info, is_output);
        output->create_from_handle(context->master_graph->get_vx_context());
        context->master_graph->add_node<NormalDistributionNode>({input}, {output})->init(mean, stddev);
    } catch (const std::exception& e) {
        context->capture_error(e.what());
        ERR(e.what())
    }
    return output;
}

std::pair<RocalTensor, RocalTensor> ROCAL_API_CALL
rocalNonSilentRegionDetection(
    RocalContext p_context,
    RocalTensor p_input,
    bool is_output,
    float cutoff_db,
    float reference_power,
    int reset_interval,
    int window_length) {
    Tensor* anchor_output = nullptr;
    Tensor* shape_output = nullptr;
    if ((p_context == nullptr) || (p_input == nullptr))
        ERR("Invalid ROCAL context or invalid input tensor")
    auto context = static_cast<Context*>(p_context);
    auto input = static_cast<Tensor*>(p_input);
    try {
        std::vector<size_t> dims1 = {context->user_batch_size(), 1};
        auto info1 = TensorInfo(std::vector<size_t>(std::move(dims1)),
                                context->master_graph->mem_type(),
                                RocalTensorDataType::INT32);
        info1.set_max_shape();
        std::vector<size_t> dims2 = {context->user_batch_size(), 1};
        auto info2 = TensorInfo(std::vector<size_t>(std::move(dims2)),
                                context->master_graph->mem_type(),
                                RocalTensorDataType::INT32);
        info2.set_max_shape();
        anchor_output = context->master_graph->create_tensor(info1, is_output);
        shape_output = context->master_graph->create_tensor(info2, is_output);
        context->master_graph->add_node<NonSilentRegionDetectionNode>({input}, {anchor_output, shape_output})->init(cutoff_db, reference_power, window_length, reset_interval);
    } catch (const std::exception& e) {
        context->capture_error(e.what());
        ERR(e.what())
    }

    return std::make_pair(anchor_output, shape_output);
}

RocalTensor ROCAL_API_CALL
rocalSlice(
    RocalContext p_context,
    RocalTensor p_input,
    bool is_output,
    RocalTensor p_anchor,
    RocalTensor p_shape,
    std::vector<float> fill_values,
    RocalOutOfBoundsPolicy policy,
    RocalTensorOutputType output_datatype) {
    Tensor* output = nullptr;
    if ((p_context == nullptr) || (p_input == nullptr))
        ERR("Invalid ROCAL context or invalid input tensor")
    auto context = static_cast<Context*>(p_context);
    auto input = static_cast<Tensor*>(p_input);
    auto anchor = static_cast<Tensor*>(p_anchor);
    auto shape = static_cast<Tensor*>(p_shape);
    try {
        RocalTensorDataType op_tensor_data_type = static_cast<RocalTensorDataType>(output_datatype);
        TensorInfo output_info = input->info();
        output_info.set_data_type(op_tensor_data_type);
        output_info.set_max_shape();
        output = context->master_graph->create_tensor(output_info, is_output);
        context->master_graph->add_node<SliceNode>({input}, {output})->init(anchor, shape, fill_values, policy);
    } catch (const std::exception& e) {
        context->capture_error(e.what());
        ERR(e.what())
    }
    return output;
<<<<<<< HEAD
}

RocalTensor ROCAL_API_CALL
rocalNormalize(RocalContext p_context, RocalTensor p_input, std::vector<unsigned>& axes,
               std::vector<float>& mean, std::vector<float>& std_dev, bool is_output,
               float scale, float shift,
               RocalTensorOutputType output_datatype) {
    Tensor* output = nullptr;
    if ((p_context == nullptr) || (p_input == nullptr)) {
        ERR("Invalid ROCAL context or invalid input tensor")
        return output;
    }
    auto context = static_cast<Context*>(p_context);
    auto input = static_cast<Tensor*>(p_input);
    try {
        RocalTensorDataType op_tensor_datatype = static_cast<RocalTensorDataType>(output_datatype);
        TensorInfo output_info = input->info();
        output_info.set_data_type(op_tensor_datatype);
        output = context->master_graph->create_tensor(output_info, is_output);
        std::shared_ptr<NormalizeNode> normalize_node = context->master_graph->add_node<NormalizeNode>({input}, {output});
        normalize_node->init(axes, mean, std_dev, scale, shift);
    } catch (const std::exception& e) {
        context->capture_error(e.what());
        ERR(e.what())
    }
    return output;
}

RocalTensor ROCAL_API_CALL
rocalMelFilterBank(
    RocalContext p_context,
    RocalTensor p_input,
    bool is_output,
    float freq_high,
    float freq_low,
    RocalMelScaleFormula mel_formula,
    int nfilter,
    bool normalize,
    float sample_rate,
    RocalTensorOutputType output_datatype) {
    Tensor* output = nullptr;
    if ((p_context == nullptr) || (p_input == nullptr)) {
        ERR("Invalid ROCAL context or invalid input tensor")
        return output;
    }
    auto context = static_cast<Context*>(p_context);
    auto input = static_cast<Tensor*>(p_input);
    try {
        RocalTensorDataType op_tensor_data_type = (RocalTensorDataType)output_datatype;
        if (op_tensor_data_type != RocalTensorDataType::FP32) {
            WRN("Only FP32 dtype is supported for MelFilterBank augmentation.")
            op_tensor_data_type = RocalTensorDataType::FP32;
        }
        TensorInfo output_info = input->info();
        std::vector<size_t> max_dims = output_info.max_shape();
        int max_frame = max_dims[1];
        max_frame = std::max(0, max_frame);
        std::vector<size_t> dims = output_info.dims();
        dims[1] = nfilter;
        dims[2] = max_frame;
        output_info.set_dims(dims);
        output_info.set_data_type(op_tensor_data_type);
        output = context->master_graph->create_tensor(output_info, is_output);
        context->master_graph->add_node<MelFilterBankNode>({input}, {output})->init(freq_high, freq_low, mel_formula, nfilter, normalize, sample_rate);
    } catch (const std::exception& e) {
        context->capture_error(e.what());
        ERR(e.what())
    }
    return output;
=======
>>>>>>> 7af1c038
}<|MERGE_RESOLUTION|>--- conflicted
+++ resolved
@@ -2270,8 +2270,7 @@
         RocalTensorDataType op_tensor_data_type = static_cast<RocalTensorDataType>(output_datatype);
         TensorInfo output_info = input->info();
         if (op_tensor_data_type != RocalTensorDataType::FP32) {
-            WRN("Only FP32 dtype is supported for To decibels augmentation.")
-            op_tensor_data_type = RocalTensorDataType::FP32;
+            THROW("Only FP32 dtype is supported for To decibels augmentation.")
         }
         output_info.set_data_type(op_tensor_data_type);
         if (input->info().layout() == RocalTensorlayout::NFT || input->info().layout() == RocalTensorlayout::NTF) // Layout is changed when input is from spectrogram/mel filter bank
@@ -2306,12 +2305,7 @@
         TensorInfo output_info = input->info();
         RocalTensorDataType op_tensor_data_type = static_cast<RocalTensorDataType>(output_datatype);
         if (op_tensor_data_type != RocalTensorDataType::FP32) {
-<<<<<<< HEAD
-            WRN("Only FP32 dtype is supported for resample augmentation.")
-            op_tensor_data_type = RocalTensorDataType::FP32;
-=======
             THROW("Only FP32 dtype is supported for resample augmentation.")
->>>>>>> 7af1c038
         }
         output_info.set_data_type(op_tensor_data_type);
         if (sample_hint > 0) {
@@ -2347,12 +2341,7 @@
     try {
         RocalTensorDataType op_tensor_data_type = static_cast<RocalTensorDataType>(output_datatype);
         if (op_tensor_data_type != RocalTensorDataType::FP32) {
-<<<<<<< HEAD
-            WRN("Only FP32 dtype is supported for TensorMulScalar augmentation.")
-            op_tensor_data_type = RocalTensorDataType::FP32;
-=======
             THROW("Only FP32 dtype is supported for TensorMulScalar augmentation.")
->>>>>>> 7af1c038
         }
         TensorInfo output_info = input->info();
         output_info.set_data_type(op_tensor_data_type);
@@ -2381,12 +2370,7 @@
     try {
         RocalTensorDataType op_tensor_data_type = static_cast<RocalTensorDataType>(output_datatype);
         if (op_tensor_data_type != RocalTensorDataType::FP32) {
-<<<<<<< HEAD
-            WRN("Only FP32 dtype is supported for TensorAddTensor augmentation.")
-            op_tensor_data_type = RocalTensorDataType::FP32;
-=======
             THROW("Only FP32 dtype is supported for TensorAddTensor augmentation.")
->>>>>>> 7af1c038
         }
         TensorInfo output_info = input1->info();
         output_info.set_data_type(op_tensor_data_type);
@@ -2520,7 +2504,6 @@
         ERR(e.what())
     }
     return output;
-<<<<<<< HEAD
 }
 
 RocalTensor ROCAL_API_CALL
@@ -2571,8 +2554,7 @@
     try {
         RocalTensorDataType op_tensor_data_type = (RocalTensorDataType)output_datatype;
         if (op_tensor_data_type != RocalTensorDataType::FP32) {
-            WRN("Only FP32 dtype is supported for MelFilterBank augmentation.")
-            op_tensor_data_type = RocalTensorDataType::FP32;
+            THROW("Only FP32 dtype is supported for MelFilterBank augmentation.")
         }
         TensorInfo output_info = input->info();
         std::vector<size_t> max_dims = output_info.max_shape();
@@ -2590,6 +2572,4 @@
         ERR(e.what())
     }
     return output;
-=======
->>>>>>> 7af1c038
 }