--- conflicted
+++ resolved
@@ -2455,11 +2455,7 @@
     auto input = static_cast<Tensor*>(p_input);
     try {
         RocalTensorDataType tensor_data_type = RocalTensorDataType::INT32;
-<<<<<<< HEAD
-        unsigned number_of_dims = 3;
-=======
         unsigned number_of_dims = 2;
->>>>>>> d9503788
         std::vector<size_t> dims1(number_of_dims, 1);
         dims1.at(0) = context->user_batch_size();
         auto info1 = TensorInfo(std::vector<size_t>(std::move(dims1)),
@@ -2517,7 +2513,6 @@
         ERR(e.what())
     }
     return output;
-<<<<<<< HEAD
 }
 
 RocalTensor ROCAL_API_CALL
@@ -2590,6 +2585,4 @@
         ERR(e.what())
     }
     return output;
-=======
->>>>>>> d9503788
 }