/*
Copyright (c) 2019 - 2023 Advanced Micro Devices, Inc. All rights reserved.

Permission is hereby granted, free of charge, to any person obtaining a copy
of this software and associated documentation files (the "Software"), to deal
in the Software without restriction, including without limitation the rights
to use, copy, modify, merge, publish, distribute, sublicense, and/or sell
copies of the Software, and to permit persons to whom the Software is
furnished to do so, subject to the following conditions:

The above copyright notice and this permission notice shall be included in
all copies or substantial portions of the Software.

THE SOFTWARE IS PROVIDED "AS IS", WITHOUT WARRANTY OF ANY KIND, EXPRESS OR
IMPLIED, INCLUDING BUT NOT LIMITED TO THE WARRANTIES OF MERCHANTABILITY,
FITNESS FOR A PARTICULAR PURPOSE AND NONINFRINGEMENT.  IN NO EVENT SHALL THE
AUTHORS OR COPYRIGHT HOLDERS BE LIABLE FOR ANY CLAIM, DAMAGES OR OTHER
LIABILITY, WHETHER IN AN ACTION OF CONTRACT, TORT OR OTHERWISE, ARISING FROM,
OUT OF OR IN CONNECTION WITH THE SOFTWARE OR THE USE OR OTHER DEALINGS IN
THE SOFTWARE.
*/

#include "augmentations_meta_nodes.h"
#include "augmentations_nodes.h"
#include "commons.h"
#include "context.h"
#include "image_source_evaluator.h"
#include "rocal_api.h"

RocalTensor ROCAL_API_CALL
rocalSequenceRearrange(RocalContext p_context,
                       RocalTensor p_input,
                       std::vector<unsigned int>& new_order,
                       bool is_output) {
    Tensor* output = nullptr;
    auto input = static_cast<Tensor*>(p_input);
    if ((p_context == nullptr) || (input == nullptr)) {
        ERR("Invalid ROCAL context or invalid input image")
        return output;
    }
    auto context = static_cast<Context*>(p_context);
    try {
        if (new_order.size() == 0)
            THROW("The new order for the sequence passed should be greater than 0")
        TensorInfo output_info = input->info();
        std::vector<size_t> new_dims;
        new_dims = output_info.dims();
        new_dims[1] = new_order.size();
        output_info.set_dims(new_dims);

        output = context->master_graph->create_tensor(output_info, is_output);
        std::shared_ptr<SequenceRearrangeNode> sequence_rearrange_node = context->master_graph->add_node<SequenceRearrangeNode>({input}, {output});
        sequence_rearrange_node->init(new_order);
    } catch (const std::exception& e) {
        context->capture_error(e.what());
        ERR(e.what())
    }
    return output;
}

RocalTensor ROCAL_API_CALL
rocalRotate(
    RocalContext p_context,
    RocalTensor p_input,
    bool is_output,
    RocalFloatParam p_angle,
    unsigned dest_width,
    unsigned dest_height,
    RocalResizeInterpolationType interpolation_type,
    RocalTensorLayout output_layout,
    RocalTensorOutputType output_datatype) {
    Tensor* output = nullptr;
    if ((p_context == nullptr) || (p_input == nullptr)) {
        ERR("Invalid ROCAL context or invalid input image")
        return output;
    }
    auto context = static_cast<Context*>(p_context);
    auto input = static_cast<Tensor*>(p_input);
    auto angle = static_cast<FloatParam*>(p_angle);
    try {
        if (dest_width == 0 || dest_height == 0) {
            dest_width = input->info().max_shape()[0];
            dest_height = input->info().max_shape()[1];
        }
        RocalTensorlayout op_tensor_layout = static_cast<RocalTensorlayout>(output_layout);
        RocalTensorDataType op_tensor_datatype = static_cast<RocalTensorDataType>(output_datatype);
        TensorInfo output_info = input->info();
        output_info.set_data_type(op_tensor_datatype);

        // For the rotate node, user can create a tensor with a different width and height
        output_info.modify_dims_width_and_height(op_tensor_layout, dest_width, dest_height);
        output = context->master_graph->create_tensor(output_info, is_output);
        std::shared_ptr<RotateNode> rotate_node = context->master_graph->add_node<RotateNode>({input}, {output});
        rotate_node->init(angle, interpolation_type);
        if (context->master_graph->meta_data_graph())
            context->master_graph->meta_add_node<RotateMetaNode, RotateNode>(rotate_node);
    } catch (const std::exception& e) {
        context->capture_error(e.what());
        ERR(e.what())
    }
    return output;
}

RocalTensor ROCAL_API_CALL
rocalRotateFixed(
    RocalContext p_context,
    RocalTensor p_input,
    float angle,
    bool is_output,
    unsigned dest_width,
    unsigned dest_height,
    RocalResizeInterpolationType interpolation_type,
    RocalTensorLayout output_layout,
    RocalTensorOutputType output_datatype) {
    Tensor* output = nullptr;
    if ((p_context == nullptr) || (p_input == nullptr)) {
        ERR("Invalid ROCAL context or invalid input tensor")
        return output;
    }
    auto context = static_cast<Context*>(p_context);
    auto input = static_cast<Tensor*>(p_input);
    try {
        if (dest_width == 0 || dest_height == 0) {
            dest_width = input->info().max_shape()[0];
            dest_height = input->info().max_shape()[1];
        }
        RocalTensorlayout op_tensor_layout = static_cast<RocalTensorlayout>(output_layout);
        RocalTensorDataType op_tensor_datatype = static_cast<RocalTensorDataType>(output_datatype);
        TensorInfo output_info = input->info();
        output_info.set_data_type(op_tensor_datatype);

        // For the rotate node, user can create an image with a different width and height
        output_info.modify_dims_width_and_height(op_tensor_layout, dest_width, dest_height);
        output = context->master_graph->create_tensor(output_info, is_output);

        std::shared_ptr<RotateNode> rotate_node = context->master_graph->add_node<RotateNode>({input}, {output});
        rotate_node->init(angle, interpolation_type);
        if (context->master_graph->meta_data_graph())
            context->master_graph->meta_add_node<RotateMetaNode, RotateNode>(rotate_node);
    } catch (const std::exception& e) {
        context->capture_error(e.what());
        ERR(e.what())
    }
    return output;
}

RocalTensor ROCAL_API_CALL
rocalGamma(
    RocalContext p_context,
    RocalTensor p_input,
    bool is_output,
    RocalFloatParam p_gamma,
    RocalTensorLayout output_layout,
    RocalTensorOutputType output_datatype) {
    Tensor* output = nullptr;
    if ((p_context == nullptr) || (p_input == nullptr)) {
        ERR("Invalid ROCAL context or invalid input tensor")
        return output;
    }

    auto context = static_cast<Context*>(p_context);
    auto input = static_cast<Tensor*>(p_input);
    auto gamma = static_cast<FloatParam*>(p_gamma);
    try {
        RocalTensorlayout op_tensor_layout = static_cast<RocalTensorlayout>(output_layout);
        RocalTensorDataType op_tensor_datatype = static_cast<RocalTensorDataType>(output_datatype);
        TensorInfo output_info = input->info();
        output_info.set_tensor_layout(op_tensor_layout);
        output_info.set_data_type(op_tensor_datatype);
        output = context->master_graph->create_tensor(output_info, is_output);
        context->master_graph->add_node<GammaNode>({input}, {output})->init(gamma);
    } catch (const std::exception& e) {
        context->capture_error(e.what());
        ERR(e.what())
    }
    return output;
}

RocalTensor ROCAL_API_CALL
rocalGammaFixed(
    RocalContext p_context,
    RocalTensor p_input,
    float gamma,
    bool is_output,
    RocalTensorLayout output_layout,
    RocalTensorOutputType output_datatype) {
    Tensor* output = nullptr;
    if ((p_context == nullptr) || (p_input == nullptr)) {
        ERR("Invalid ROCAL context or invalid input tensor")
        return output;
    }

    auto context = static_cast<Context*>(p_context);
    auto input = static_cast<Tensor*>(p_input);
    try {
        RocalTensorlayout op_tensor_layout = static_cast<RocalTensorlayout>(output_layout);
        RocalTensorDataType op_tensor_datatype = static_cast<RocalTensorDataType>(output_datatype);
        TensorInfo output_info = input->info();
        output_info.set_tensor_layout(op_tensor_layout);
        output_info.set_data_type(op_tensor_datatype);
        output = context->master_graph->create_tensor(output_info, is_output);
        context->master_graph->add_node<GammaNode>({input}, {output})->init(gamma);
    } catch (const std::exception& e) {
        context->capture_error(e.what());
        ERR(e.what())
    }
    return output;
}

RocalTensor ROCAL_API_CALL
rocalHue(
    RocalContext p_context,
    RocalTensor p_input,
    bool is_output,
    RocalFloatParam p_hue,
    RocalTensorLayout output_layout,
    RocalTensorOutputType output_datatype) {
    Tensor* output = nullptr;
    if ((p_context == nullptr) || (p_input == nullptr)) {
        ERR("Invalid ROCAL context or invalid input tensor")
        return output;
    }

    auto context = static_cast<Context*>(p_context);
    auto input = static_cast<Tensor*>(p_input);
    auto hue = static_cast<FloatParam*>(p_hue);
    try {
        RocalTensorlayout op_tensor_layout = static_cast<RocalTensorlayout>(output_layout);
        RocalTensorDataType op_tensor_datatype = static_cast<RocalTensorDataType>(output_datatype);
        TensorInfo output_info = input->info();
        output_info.set_tensor_layout(op_tensor_layout);
        output_info.set_data_type(op_tensor_datatype);
        output = context->master_graph->create_tensor(output_info, is_output);
        context->master_graph->add_node<HueNode>({input}, {output})->init(hue);
    } catch (const std::exception& e) {
        context->capture_error(e.what());
        ERR(e.what())
    }
    return output;
}

RocalTensor ROCAL_API_CALL
rocalHueFixed(
    RocalContext p_context,
    RocalTensor p_input,
    float hue,
    bool is_output,
    RocalTensorLayout output_layout,
    RocalTensorOutputType output_datatype) {
    Tensor* output = nullptr;
    if ((p_context == nullptr) || (p_input == nullptr)) {
        ERR("Invalid ROCAL context or invalid input tensor")
        return output;
    }

    auto context = static_cast<Context*>(p_context);
    auto input = static_cast<Tensor*>(p_input);
    try {
        RocalTensorlayout op_tensor_layout = static_cast<RocalTensorlayout>(output_layout);
        RocalTensorDataType op_tensor_datatype = static_cast<RocalTensorDataType>(output_datatype);
        TensorInfo output_info = input->info();
        output_info.set_tensor_layout(op_tensor_layout);
        output_info.set_data_type(op_tensor_datatype);
        output = context->master_graph->create_tensor(output_info, is_output);
        context->master_graph->add_node<HueNode>({input}, {output})->init(hue);
    } catch (const std::exception& e) {
        context->capture_error(e.what());
        ERR(e.what())
    }
    return output;
}

RocalTensor ROCAL_API_CALL
rocalSaturation(
    RocalContext p_context,
    RocalTensor p_input,
    bool is_output,
    RocalFloatParam p_saturation,
    RocalTensorLayout output_layout,
    RocalTensorOutputType output_datatype) {
    Tensor* output = nullptr;
    if ((p_context == nullptr) || (p_input == nullptr)) {
        ERR("Invalid ROCAL context or invalid input tensor")
        return output;
    }

    auto context = static_cast<Context*>(p_context);
    auto input = static_cast<Tensor*>(p_input);
    auto saturation = static_cast<FloatParam*>(p_saturation);
    try {
        RocalTensorlayout op_tensor_layout = static_cast<RocalTensorlayout>(output_layout);
        RocalTensorDataType op_tensor_datatype = static_cast<RocalTensorDataType>(output_datatype);
        TensorInfo output_info = input->info();
        output_info.set_tensor_layout(op_tensor_layout);
        output_info.set_data_type(op_tensor_datatype);
        output = context->master_graph->create_tensor(output_info, is_output);
        context->master_graph->add_node<SaturationNode>({input}, {output})->init(saturation);
    } catch (const std::exception& e) {
        context->capture_error(e.what());
        ERR(e.what())
    }
    return output;
}

RocalTensor ROCAL_API_CALL
rocalSaturationFixed(
    RocalContext p_context,
    RocalTensor p_input,
    float saturation,
    bool is_output,
    RocalTensorLayout output_layout,
    RocalTensorOutputType output_datatype) {
    Tensor* output = nullptr;
    if ((p_context == nullptr) || (p_input == nullptr)) {
        ERR("Invalid ROCAL context or invalid input tensor")
        return output;
    }

    auto context = static_cast<Context*>(p_context);
    auto input = static_cast<Tensor*>(p_input);
    try {
        RocalTensorlayout op_tensor_layout = static_cast<RocalTensorlayout>(output_layout);
        RocalTensorDataType op_tensor_datatype = static_cast<RocalTensorDataType>(output_datatype);
        TensorInfo output_info = input->info();
        output_info.set_tensor_layout(op_tensor_layout);
        output_info.set_data_type(op_tensor_datatype);
        output = context->master_graph->create_tensor(output_info, is_output);
        context->master_graph->add_node<SaturationNode>({input}, {output})->init(saturation);
    } catch (const std::exception& e) {
        context->capture_error(e.what());
        ERR(e.what())
    }
    return output;
}

RocalTensor ROCAL_API_CALL
rocalCropResize(
    RocalContext p_context,
    RocalTensor p_input,
    unsigned dest_width, unsigned dest_height,
    bool is_output,
    RocalFloatParam p_area,
    RocalFloatParam p_aspect_ratio,
    RocalFloatParam p_x_center_drift,
    RocalFloatParam p_y_center_drift,
    RocalTensorLayout output_layout,
    RocalTensorOutputType output_datatype) {
    Tensor* output = nullptr;
    if ((p_context == nullptr) || (p_input == nullptr)) {
        ERR("Invalid ROCAL context or invalid input tensor")
        return output;
    }

    auto context = static_cast<Context*>(p_context);
    auto input = static_cast<Tensor*>(p_input);
    auto area = static_cast<FloatParam*>(p_area);
    auto aspect_ratio = static_cast<FloatParam*>(p_aspect_ratio);
    auto x_center_drift = static_cast<FloatParam*>(p_x_center_drift);
    auto y_center_drift = static_cast<FloatParam*>(p_y_center_drift);
    try {
        if (dest_width == 0 || dest_height == 0)
            THROW("CropResize node needs tp receive non-zero destination dimensions")

        RocalTensorlayout op_tensor_layout = static_cast<RocalTensorlayout>(output_layout);
        RocalTensorDataType op_tensor_datatype = static_cast<RocalTensorDataType>(output_datatype);
        TensorInfo output_info = input->info();
        output_info.set_data_type(op_tensor_datatype);

        // For the crop resize node, user can create an image with a different width and height
        output_info.modify_dims_width_and_height(op_tensor_layout, dest_width, dest_height);

        output = context->master_graph->create_tensor(output_info, is_output);

        std::shared_ptr<CropResizeNode> crop_resize_node = context->master_graph->add_node<CropResizeNode>({input}, {output});
        crop_resize_node->init(area, aspect_ratio, x_center_drift, y_center_drift);
        if (context->master_graph->meta_data_graph())
            context->master_graph->meta_add_node<CropResizeMetaNode, CropResizeNode>(crop_resize_node);
    } catch (const std::exception& e) {
        context->capture_error(e.what());
        ERR(e.what())
    }
    return output;
}

RocalTensor ROCAL_API_CALL
rocalCropResizeFixed(
    RocalContext p_context,
    RocalTensor p_input,
    unsigned dest_width, unsigned dest_height,
    bool is_output,
    float area,
    float aspect_ratio,
    float x_center_drift,
    float y_center_drift,
    RocalTensorLayout output_layout,
    RocalTensorOutputType output_datatype) {
    Tensor* output = nullptr;
    if ((p_context == nullptr) || (p_input == nullptr)) {
        ERR("Invalid ROCAL context or invalid input tensor")
        return output;
    }

    auto context = static_cast<Context*>(p_context);
    auto input = static_cast<Tensor*>(p_input);
    try {
        if (dest_width == 0 || dest_height == 0)
            THROW("CropResize node needs tp receive non-zero destination dimensions")

        RocalTensorlayout op_tensor_layout = static_cast<RocalTensorlayout>(output_layout);
        RocalTensorDataType op_tensor_datatype = static_cast<RocalTensorDataType>(output_datatype);
        TensorInfo output_info = input->info();
        output_info.set_data_type(op_tensor_datatype);

        // For the crop resize node, user can create an image with a different width and height
        output_info.modify_dims_width_and_height(op_tensor_layout, dest_width, dest_height);
        output = context->master_graph->create_tensor(output_info, is_output);

        std::shared_ptr<CropResizeNode> crop_resize_node = context->master_graph->add_node<CropResizeNode>({input}, {output});
        crop_resize_node->init(area, aspect_ratio, x_center_drift, y_center_drift);
        if (context->master_graph->meta_data_graph())
            context->master_graph->meta_add_node<CropResizeMetaNode, CropResizeNode>(crop_resize_node);
    } catch (const std::exception& e) {
        context->capture_error(e.what());
        ERR(e.what())
    }
    return output;
}

RocalTensor ROCAL_API_CALL
rocalResize(
    RocalContext p_context,
    RocalTensor p_input,
    unsigned dest_width,
    unsigned dest_height,
    bool is_output,
    RocalResizeScalingMode scaling_mode,
    std::vector<unsigned> max_size,
    unsigned resize_shorter,
    unsigned resize_longer,
    RocalResizeInterpolationType interpolation_type,
    RocalTensorLayout output_layout,
    RocalTensorOutputType output_datatype) {
    Tensor* output = nullptr;
    if ((p_context == nullptr) || (p_input == nullptr)) {
        ERR("Invalid ROCAL context or invalid input tensor")
        return output;
    }

    auto context = static_cast<Context*>(p_context);
    auto input = static_cast<Tensor*>(p_input);
    try {
        if ((dest_width | dest_height | resize_longer | resize_shorter) == 0)
            THROW("Atleast one size 'dest_width' or 'dest_height' or 'resize_shorter' or 'resize_longer' must be specified")
        if ((dest_width | dest_height) && (resize_longer | resize_shorter))
            THROW("Only one method of specifying size can be used \ndest_width and/or dest_height\nresize_shorter\nresize_longer")
        if (resize_longer && resize_shorter)
            THROW("'resize_longer' and 'resize_shorter' cannot be passed together. They are mutually exclusive.")

        unsigned out_width, out_height;
        RocalResizeScalingMode resize_scaling_mode;

        // Change the scaling mode if resize_shorter or resize_longer is specified
        if (resize_shorter) {
            resize_scaling_mode = RocalResizeScalingMode::ROCAL_SCALING_MODE_NOT_SMALLER;
            out_width = out_height = resize_shorter;
        } else if (resize_longer) {
            resize_scaling_mode = RocalResizeScalingMode::ROCAL_SCALING_MODE_NOT_LARGER;
            out_width = out_height = resize_longer;
        } else {
            resize_scaling_mode = scaling_mode;
            out_width = dest_width;
            out_height = dest_height;
        }

        std::vector<unsigned> maximum_size;
        if (max_size.size()) {
            if (max_size.size() == 1) {
                maximum_size = {max_size[0], max_size[0]};
            } else if (max_size.size() == 2) {
                maximum_size = {max_size[0], max_size[1]};  // {width, height}
            } else {
                THROW("The length of max_size vector exceeds the image dimension.")
            }
        }

        // Determine the max width and height to be set to the output info
        unsigned max_out_width, max_out_height;
        if (maximum_size.size() && maximum_size[0] != 0 && maximum_size[1] != 0) {
            // If max_size is passed by the user, the resized images cannot exceed the max size,
            max_out_width = maximum_size[0];
            max_out_height = maximum_size[1];
        } else {
            // compute the output info width and height wrt the scaling modes and roi passed
            if (resize_scaling_mode == ROCAL_SCALING_MODE_STRETCH) {
                max_out_width = out_width ? out_width : input->info().max_shape()[0];
                max_out_height = out_height ? out_height : input->info().max_shape()[1];
            } else if (resize_scaling_mode == ROCAL_SCALING_MODE_NOT_SMALLER) {
                max_out_width = (out_width ? out_width : out_height) * MAX_ASPECT_RATIO;
                max_out_height = (out_height ? out_height : out_width) * MAX_ASPECT_RATIO;
            } else {
                max_out_width = out_width ? out_width : out_height * MAX_ASPECT_RATIO;
                max_out_height = out_height ? out_height : out_width * MAX_ASPECT_RATIO;
            }
            if (maximum_size.size() == 2) {
                max_out_width = maximum_size[0] ? maximum_size[0] : max_out_width;
                max_out_height = maximum_size[1] ? maximum_size[1] : max_out_height;
            }
        }

        RocalTensorlayout op_tensor_layout = static_cast<RocalTensorlayout>(output_layout);
        RocalTensorDataType op_tensor_datatype = static_cast<RocalTensorDataType>(output_datatype);
        TensorInfo output_info = input->info();
        output_info.set_data_type(op_tensor_datatype);
        output_info.modify_dims_width_and_height(op_tensor_layout, max_out_width, max_out_height);

        output = context->master_graph->create_tensor(output_info, is_output);

        std::shared_ptr<ResizeNode> resize_node = context->master_graph->add_node<ResizeNode>({input}, {output});
        resize_node->init(out_width, out_height, resize_scaling_mode, maximum_size, interpolation_type);
        if (context->master_graph->meta_data_graph())
            context->master_graph->meta_add_node<ResizeMetaNode, ResizeNode>(resize_node);
    } catch (const std::exception& e) {
        context->capture_error(e.what());
        ERR(e.what())
    }
    return output;
}

RocalTensor ROCAL_API_CALL
    ROCAL_API_CALL
    rocalResizeMirrorNormalize(
        RocalContext p_context,
        RocalTensor p_input,
        unsigned dest_width,
        unsigned dest_height,
        std::vector<float>& mean,
        std::vector<float>& std_dev,
        bool is_output,
        RocalResizeScalingMode scaling_mode,
        std::vector<unsigned> max_size,
        unsigned resize_shorter,
        unsigned resize_longer,
        RocalResizeInterpolationType interpolation_type,
        RocalIntParam p_mirror,
        RocalTensorLayout output_layout,
        RocalTensorOutputType output_datatype) {
    if (!p_context || !p_input || dest_width == 0 || dest_height == 0)
        THROW("Null values passed as input")
    Tensor* output = nullptr;
    auto context = static_cast<Context*>(p_context);
    auto input = static_cast<Tensor*>(p_input);
    auto mirror = static_cast<IntParam*>(p_mirror);

    try {
        if ((dest_width | dest_height | resize_longer | resize_shorter) == 0)
            THROW("Atleast one size 'dest_width' or 'dest_height' or 'resize_shorter' or 'resize_longer' must be specified")
        // MaskRCNN training uses a new resize scaling mode - MIN_MAX_SCALING_MODE where min_size and max_size is passed and the final output size is calculated from the image size
        // Only in the case of MIN_MAX_SCALING_MODE, both resize_shorter and resize_longer values can be passed together
        if ((dest_width | dest_height) && (resize_longer | resize_shorter) && (scaling_mode != RocalResizeScalingMode::ROCAL_SCALING_MODE_MIN_MAX))
            THROW("Only one method of specifying size can be used \ndest_width and/or dest_height\nresize_shorter\nresize_longer")
        if (resize_longer && resize_shorter && scaling_mode != RocalResizeScalingMode::ROCAL_SCALING_MODE_MIN_MAX)
            THROW("'resize_longer' and 'resize_shorter' can only be passed together for min max scaling mode")

        unsigned out_width, out_height;
        RocalResizeScalingMode resize_scaling_mode;

        // Change the scaling mode if resize_shorter or resize_longer is specified
        if (scaling_mode == RocalResizeScalingMode::ROCAL_SCALING_MODE_MIN_MAX) {
            resize_scaling_mode = scaling_mode;
            out_width = dest_width;
            out_height = dest_height;
        } else if (resize_shorter) {
            resize_scaling_mode = RocalResizeScalingMode::ROCAL_SCALING_MODE_NOT_SMALLER;
            out_width = out_height = resize_shorter;
        } else if (resize_longer) {
            resize_scaling_mode = RocalResizeScalingMode::ROCAL_SCALING_MODE_NOT_LARGER;
            out_width = out_height = resize_longer;
        } else {
            resize_scaling_mode = scaling_mode;
            out_width = dest_width;
            out_height = dest_height;
        }

        std::vector<unsigned> maximum_size;
        if (max_size.size()) {
            if (max_size.size() == 1) {
                maximum_size = {max_size[0], max_size[0]};
            } else if (max_size.size() == 2) {
                maximum_size = {max_size[0], max_size[1]};  // {width, height}
            } else {
                THROW("The length of max_size vector exceeds the image dimension.")
            }
        }

        // Determine the max width and height to be set to the output info
        unsigned max_out_width, max_out_height;
        if (maximum_size.size() && maximum_size[0] != 0 && maximum_size[1] != 0) {
            // If max_size is passed by the user, the resized images cannot exceed the max size,
            max_out_width = maximum_size[0];
            max_out_height = maximum_size[1];
        } else {
            // compute the output info width and height wrt the scaling modes and roi passed
            if (resize_scaling_mode == ROCAL_SCALING_MODE_STRETCH) {
                max_out_width = out_width ? out_width : input->info().max_shape()[0];
                max_out_height = out_height ? out_height : input->info().max_shape()[1];
            } else if (resize_scaling_mode == ROCAL_SCALING_MODE_NOT_SMALLER) {
                max_out_width = (out_width ? out_width : out_height) * MAX_ASPECT_RATIO;
                max_out_height = (out_height ? out_height : out_width) * MAX_ASPECT_RATIO;
            } else {
                max_out_width = out_width ? out_width : out_height * MAX_ASPECT_RATIO;
                max_out_height = out_height ? out_height : out_width * MAX_ASPECT_RATIO;
            }
            if (maximum_size.size() == 2) {
                max_out_width = maximum_size[0] ? maximum_size[0] : max_out_width;
                max_out_height = maximum_size[1] ? maximum_size[1] : max_out_height;
            }
        }
        if (scaling_mode == RocalResizeScalingMode::ROCAL_SCALING_MODE_MIN_MAX) {
            // For Min Max scaling mode, both min size and max size are passed as resize_shorter and resize_longer values
            maximum_size = {resize_shorter, resize_longer};
        }

        RocalTensorlayout op_tensor_layout = static_cast<RocalTensorlayout>(output_layout);
        RocalTensorDataType op_tensor_datatype = static_cast<RocalTensorDataType>(output_datatype);
        TensorInfo output_info = input->info();
        output_info.set_data_type(op_tensor_datatype);
        output_info.modify_dims_width_and_height(op_tensor_layout, max_out_width, max_out_height);

        output = context->master_graph->create_tensor(output_info, is_output);

        std::shared_ptr<ResizeMirrorNormalizeNode> rmn_node = context->master_graph->add_node<ResizeMirrorNormalizeNode>({input}, {output});
        rmn_node->init(out_width, out_height, resize_scaling_mode, maximum_size, interpolation_type, mean, std_dev, mirror);
        if (context->master_graph->meta_data_graph())
            context->master_graph->meta_add_node<ResizeMirrorNormalizeMetaNode, ResizeMirrorNormalizeNode>(rmn_node);
    } catch (const std::exception& e) {
        context->capture_error(e.what());
        ERR(e.what())
    }
    return output;
}

RocalTensor ROCAL_API_CALL
rocalBrightness(
    RocalContext p_context,
    RocalTensor p_input,
    bool is_output,
    RocalFloatParam p_alpha,
    RocalFloatParam p_beta,
    RocalTensorLayout output_layout,
    RocalTensorOutputType output_datatype) {
    Tensor* output = nullptr;
    if ((p_context == nullptr) || (p_input == nullptr)) {
        ERR("Invalid ROCAL context or invalid input tensor")
        return output;
    }

    auto context = static_cast<Context*>(p_context);
    auto input = static_cast<Tensor*>(p_input);
    auto alpha = static_cast<FloatParam*>(p_alpha);
    auto beta = static_cast<FloatParam*>(p_beta);
    try {
        RocalTensorlayout op_tensor_layout = static_cast<RocalTensorlayout>(output_layout);
        RocalTensorDataType op_tensor_datatype = static_cast<RocalTensorDataType>(output_datatype);
        TensorInfo output_info = input->info();
        output_info.set_tensor_layout(op_tensor_layout);
        output_info.set_data_type(op_tensor_datatype);
        output = context->master_graph->create_tensor(output_info, is_output);
        context->master_graph->add_node<BrightnessNode>({input}, {output})->init(alpha, beta);
    } catch (const std::exception& e) {
        context->capture_error(e.what());
        ERR(e.what())
    }
    return output;
}

RocalTensor ROCAL_API_CALL
rocalBrightnessFixed(
    RocalContext p_context,
    RocalTensor p_input,
    float alpha,
    float beta,
    bool is_output,
    RocalTensorLayout output_layout,
    RocalTensorOutputType output_datatype) {
    Tensor* output = nullptr;
    if ((p_context == nullptr) || (p_input == nullptr)) {
        ERR("Invalid ROCAL context or invalid input tensor")
        return output;
    }

    auto context = static_cast<Context*>(p_context);
    auto input = static_cast<Tensor*>(p_input);
    try {
        RocalTensorlayout op_tensor_layout = static_cast<RocalTensorlayout>(output_layout);
        RocalTensorDataType op_tensor_datatype = static_cast<RocalTensorDataType>(output_datatype);
        TensorInfo output_info = input->info();
        output_info.set_tensor_layout(op_tensor_layout);
        output_info.set_data_type(op_tensor_datatype);
        output = context->master_graph->create_tensor(output_info, is_output);
        context->master_graph->add_node<BrightnessNode>({input}, {output})->init(alpha, beta);
    } catch (const std::exception& e) {
        context->capture_error(e.what());
        ERR(e.what())
    }
    return output;
}

RocalTensor ROCAL_API_CALL
rocalBlur(
    RocalContext p_context,
    RocalTensor p_input,
    bool is_output,
    RocalIntParam p_kernel_size,
    RocalTensorLayout output_layout,
    RocalTensorOutputType output_datatype) {
    Tensor* output = nullptr;
    if ((p_context == nullptr) || (p_input == nullptr)) {
        ERR("Invalid ROCAL context or invalid input tensor")
        return output;
    }

    auto context = static_cast<Context*>(p_context);
    auto input = static_cast<Tensor*>(p_input);
    auto kernel_size = static_cast<IntParam*>(p_kernel_size);
    try {
        RocalTensorlayout op_tensor_layout = static_cast<RocalTensorlayout>(output_layout);
        RocalTensorDataType op_tensor_datatype = static_cast<RocalTensorDataType>(output_datatype);
        TensorInfo output_info = input->info();
        output_info.set_tensor_layout(op_tensor_layout);
        output_info.set_data_type(op_tensor_datatype);
        output = context->master_graph->create_tensor(output_info, is_output);
        context->master_graph->add_node<BlurNode>({input}, {output})->init(kernel_size);
    } catch (const std::exception& e) {
        context->capture_error(e.what());
        ERR(e.what())
    }
    return output;
}

RocalTensor ROCAL_API_CALL
rocalBlurFixed(
    RocalContext p_context,
    RocalTensor p_input,
    int kernel_size,
    bool is_output,
    RocalTensorLayout output_layout,
    RocalTensorOutputType output_datatype) {
    Tensor* output = nullptr;
    if ((p_context == nullptr) || (p_input == nullptr)) {
        ERR("Invalid ROCAL context or invalid input tensor")
        return output;
    }

    auto context = static_cast<Context*>(p_context);
    auto input = static_cast<Tensor*>(p_input);
    try {
        RocalTensorlayout op_tensor_layout = static_cast<RocalTensorlayout>(output_layout);
        RocalTensorDataType op_tensor_datatype = static_cast<RocalTensorDataType>(output_datatype);
        TensorInfo output_info = input->info();
        output_info.set_tensor_layout(op_tensor_layout);
        output_info.set_data_type(op_tensor_datatype);
        output = context->master_graph->create_tensor(output_info, is_output);
        context->master_graph->add_node<BlurNode>({input}, {output})->init(kernel_size);
    } catch (const std::exception& e) {
        context->capture_error(e.what());
        ERR(e.what())
    }
    return output;
}

RocalTensor ROCAL_API_CALL
rocalBlend(
    RocalContext p_context,
    RocalTensor p_input1,
    RocalTensor p_input2,
    bool is_output,
    RocalFloatParam p_ratio,
    RocalTensorLayout output_layout,
    RocalTensorOutputType output_datatype) {
    Tensor* output = nullptr;
    if ((p_context == nullptr) || (p_input1 == nullptr) || (p_input2 == nullptr)) {
        ERR("Invalid ROCAL context or invalid input tensor")
        return output;
    }

    auto context = static_cast<Context*>(p_context);
    auto input1 = static_cast<Tensor*>(p_input1);
    auto input2 = static_cast<Tensor*>(p_input2);
    auto ratio = static_cast<FloatParam*>(p_ratio);
    try {
        RocalTensorlayout op_tensor_layout = static_cast<RocalTensorlayout>(output_layout);
        RocalTensorDataType op_tensor_datatype = static_cast<RocalTensorDataType>(output_datatype);
        TensorInfo output_info = input1->info();
        output_info.set_tensor_layout(op_tensor_layout);
        output_info.set_data_type(op_tensor_datatype);
        output = context->master_graph->create_tensor(output_info, is_output);
        context->master_graph->add_node<BlendNode>({input1, input2}, {output})->init(ratio);
    } catch (const std::exception& e) {
        context->capture_error(e.what());
        ERR(e.what())
    }
    return output;
}

RocalTensor ROCAL_API_CALL
rocalBlendFixed(
    RocalContext p_context,
    RocalTensor p_input1,
    RocalTensor p_input2,
    float ratio,
    bool is_output,
    RocalTensorLayout output_layout,
    RocalTensorOutputType output_datatype) {
    Tensor* output = nullptr;
    if ((p_context == nullptr) || (p_input1 == nullptr) || (p_input2 == nullptr)) {
        ERR("Invalid ROCAL context or invalid input tensor")
        return output;
    }

    auto context = static_cast<Context*>(p_context);
    auto input1 = static_cast<Tensor*>(p_input1);
    auto input2 = static_cast<Tensor*>(p_input2);
    try {
        RocalTensorlayout op_tensor_layout = static_cast<RocalTensorlayout>(output_layout);
        RocalTensorDataType op_tensor_datatype = static_cast<RocalTensorDataType>(output_datatype);
        TensorInfo output_info = input1->info();
        output_info.set_tensor_layout(op_tensor_layout);
        output_info.set_data_type(op_tensor_datatype);
        output = context->master_graph->create_tensor(output_info, is_output);
        context->master_graph->add_node<BlendNode>({input1, input2}, {output})->init(ratio);
    } catch (const std::exception& e) {
        context->capture_error(e.what());
        ERR(e.what())
    }
    return output;
}

RocalTensor ROCAL_API_CALL
rocalWarpAffine(
    RocalContext p_context,
    RocalTensor p_input,
    bool is_output,
    unsigned dest_height, unsigned dest_width,
    RocalFloatParam p_x0, RocalFloatParam p_x1,
    RocalFloatParam p_y0, RocalFloatParam p_y1,
    RocalFloatParam p_o0, RocalFloatParam p_o1,
    RocalResizeInterpolationType interpolation_type,
    RocalTensorLayout output_layout,
    RocalTensorOutputType output_datatype) {
    Tensor* output = nullptr;
    if ((p_context == nullptr) || (p_input == nullptr)) {
        ERR("Invalid ROCAL context or invalid input image")
        return output;
    }
    auto context = static_cast<Context*>(p_context);
    auto input = static_cast<Tensor*>(p_input);
    auto x0 = static_cast<FloatParam*>(p_x0);
    auto x1 = static_cast<FloatParam*>(p_x1);
    auto y0 = static_cast<FloatParam*>(p_y0);
    auto y1 = static_cast<FloatParam*>(p_y1);
    auto o0 = static_cast<FloatParam*>(p_o0);
    auto o1 = static_cast<FloatParam*>(p_o1);
    try {
        if (dest_width == 0 || dest_height == 0) {
            dest_width = input->info().max_shape()[0];
            dest_height = input->info().max_shape()[1];
        }
        RocalTensorlayout op_tensor_layout = static_cast<RocalTensorlayout>(output_layout);
        RocalTensorDataType op_tensor_datatype = static_cast<RocalTensorDataType>(output_datatype);
        TensorInfo output_info = input->info();
        output_info.set_data_type(op_tensor_datatype);

        // For the warp affine node, user can create an image with a different width and height
        output_info.modify_dims_width_and_height(op_tensor_layout, dest_width, dest_height);
        output = context->master_graph->create_tensor(output_info, is_output);

        context->master_graph->add_node<WarpAffineNode>({input}, {output})->init(x0, x1, y0, y1, o0, o1, interpolation_type);
    } catch (const std::exception& e) {
        context->capture_error(e.what());
        ERR(e.what())
    }
    return output;
}

RocalTensor ROCAL_API_CALL
rocalWarpAffineFixed(
    RocalContext p_context,
    RocalTensor p_input,
    float x0, float x1,
    float y0, float y1,
    float o0, float o1,
    bool is_output,
    unsigned int dest_height,
    unsigned int dest_width,
    RocalResizeInterpolationType interpolation_type,
    RocalTensorLayout output_layout,
    RocalTensorOutputType output_datatype) {
    Tensor* output = nullptr;
    if ((p_context == nullptr) || (p_input == nullptr)) {
        ERR("Invalid ROCAL context or invalid input image")
        return output;
    }
    auto context = static_cast<Context*>(p_context);
    auto input = static_cast<Tensor*>(p_input);
    try {
        if (dest_width == 0 || dest_height == 0) {
            dest_width = input->info().max_shape()[0];
            dest_height = input->info().max_shape()[1];
        }
        RocalTensorlayout op_tensor_layout = static_cast<RocalTensorlayout>(output_layout);
        RocalTensorDataType op_tensor_datatype = static_cast<RocalTensorDataType>(output_datatype);
        TensorInfo output_info = input->info();
        output_info.set_data_type(op_tensor_datatype);

        // For the warp affine node, user can create an image with a different width and height
        output_info.modify_dims_width_and_height(op_tensor_layout, dest_width, dest_height);
        output = context->master_graph->create_tensor(output_info, is_output);

        context->master_graph->add_node<WarpAffineNode>({input}, {output})->init(x0, x1, y0, y1, o0, o1, interpolation_type);
    } catch (const std::exception& e) {
        context->capture_error(e.what());
        ERR(e.what())
    }
    return output;
}

RocalTensor ROCAL_API_CALL
rocalFishEye(
    RocalContext p_context,
    RocalTensor p_input,
    bool is_output,
    RocalTensorLayout output_layout,
    RocalTensorOutputType output_datatype) {
    Tensor* output = nullptr;
    if ((p_context == nullptr) || (p_input == nullptr)) {
        ERR("Invalid ROCAL context or invalid input image")
        return output;
    }
    auto context = static_cast<Context*>(p_context);
    auto input = static_cast<Tensor*>(p_input);
    try {
        RocalTensorlayout op_tensor_layout = static_cast<RocalTensorlayout>(output_layout);
        RocalTensorDataType op_tensor_datatype = static_cast<RocalTensorDataType>(output_datatype);
        TensorInfo output_info = input->info();
        output_info.set_tensor_layout(op_tensor_layout);
        output_info.set_data_type(op_tensor_datatype);
        output = context->master_graph->create_tensor(output_info, is_output);
        context->master_graph->add_node<FisheyeNode>({input}, {output});
    } catch (const std::exception& e) {
        context->capture_error(e.what());
        ERR(e.what())
    }
    return output;
}

RocalTensor ROCAL_API_CALL
rocalVignette(
    RocalContext p_context,
    RocalTensor p_input,
    bool is_output,
    RocalFloatParam p_sdev,
    RocalTensorLayout output_layout,
    RocalTensorOutputType output_datatype) {
    Tensor* output = nullptr;
    if ((p_context == nullptr) || (p_input == nullptr)) {
        ERR("Invalid ROCAL context or invalid input tensor")
        return output;
    }

    auto context = static_cast<Context*>(p_context);
    auto input = static_cast<Tensor*>(p_input);
    auto sdev = static_cast<FloatParam*>(p_sdev);
    try {
        RocalTensorlayout op_tensor_layout = static_cast<RocalTensorlayout>(output_layout);
        RocalTensorDataType op_tensor_datatype = static_cast<RocalTensorDataType>(output_datatype);
        TensorInfo output_info = input->info();
        output_info.set_tensor_layout(op_tensor_layout);
        output_info.set_data_type(op_tensor_datatype);
        output = context->master_graph->create_tensor(output_info, is_output);
        context->master_graph->add_node<VignetteNode>({input}, {output})->init(sdev);
    } catch (const std::exception& e) {
        context->capture_error(e.what());
        ERR(e.what())
    }
    return output;
}

RocalTensor ROCAL_API_CALL
rocalVignetteFixed(
    RocalContext p_context,
    RocalTensor p_input,
    float sdev,
    bool is_output,
    RocalTensorLayout output_layout,
    RocalTensorOutputType output_datatype) {
    Tensor* output = nullptr;
    if ((p_context == nullptr) || (p_input == nullptr)) {
        ERR("Invalid ROCAL context or invalid input tensor")
        return output;
    }

    auto context = static_cast<Context*>(p_context);
    auto input = static_cast<Tensor*>(p_input);
    try {
        RocalTensorlayout op_tensor_layout = static_cast<RocalTensorlayout>(output_layout);
        RocalTensorDataType op_tensor_datatype = static_cast<RocalTensorDataType>(output_datatype);
        TensorInfo output_info = input->info();
        output_info.set_tensor_layout(op_tensor_layout);
        output_info.set_data_type(op_tensor_datatype);
        output = context->master_graph->create_tensor(output_info, is_output);
        context->master_graph->add_node<VignetteNode>({input}, {output})->init(sdev);
    } catch (const std::exception& e) {
        context->capture_error(e.what());
        ERR(e.what())
    }
    return output;
}

RocalTensor ROCAL_API_CALL
rocalJitter(
    RocalContext p_context,
    RocalTensor p_input,
    bool is_output,
    RocalIntParam p_kernel_size,
    int seed,
    RocalTensorLayout output_layout,
    RocalTensorOutputType output_datatype) {
    Tensor* output = nullptr;
    if ((p_context == nullptr) || (p_input == nullptr)) {
        ERR("Invalid ROCAL context or invalid input tensor")
        return output;
    }

    auto context = static_cast<Context*>(p_context);
    auto input = static_cast<Tensor*>(p_input);
    auto kernel_size = static_cast<IntParam*>(p_kernel_size);
    try {
        RocalTensorlayout op_tensor_layout = static_cast<RocalTensorlayout>(output_layout);
        RocalTensorDataType op_tensor_datatype = static_cast<RocalTensorDataType>(output_datatype);
        TensorInfo output_info = input->info();
        output_info.set_tensor_layout(op_tensor_layout);
        output_info.set_data_type(op_tensor_datatype);
        output = context->master_graph->create_tensor(output_info, is_output);
        context->master_graph->add_node<JitterNode>({input}, {output})->init(kernel_size, seed);
    } catch (const std::exception& e) {
        context->capture_error(e.what());
        ERR(e.what())
    }
    return output;
}

RocalTensor ROCAL_API_CALL
rocalJitterFixed(
    RocalContext p_context,
    RocalTensor p_input,
    int kernel_size,
    bool is_output,
    int seed,
    RocalTensorLayout output_layout,
    RocalTensorOutputType output_datatype) {
    Tensor* output = nullptr;
    if ((p_context == nullptr) || (p_input == nullptr)) {
        ERR("Invalid ROCAL context or invalid input tensor")
        return output;
    }

    auto context = static_cast<Context*>(p_context);
    auto input = static_cast<Tensor*>(p_input);
    try {
        RocalTensorlayout op_tensor_layout = static_cast<RocalTensorlayout>(output_layout);
        RocalTensorDataType op_tensor_datatype = static_cast<RocalTensorDataType>(output_datatype);
        TensorInfo output_info = input->info();
        output_info.set_tensor_layout(op_tensor_layout);
        output_info.set_data_type(op_tensor_datatype);
        output = context->master_graph->create_tensor(output_info, is_output);
        context->master_graph->add_node<JitterNode>({input}, {output})->init(kernel_size, seed);
    } catch (const std::exception& e) {
        context->capture_error(e.what());
        ERR(e.what())
    }
    return output;
}

RocalTensor ROCAL_API_CALL
rocalSnPNoise(
    RocalContext p_context,
    RocalTensor p_input,
    bool is_output,
    RocalFloatParam p_noise_prob,
    RocalFloatParam p_salt_prob,
    RocalFloatParam p_salt_val,
    RocalFloatParam p_pepper_val,
    int seed,
    RocalTensorLayout output_layout,
    RocalTensorOutputType output_datatype) {
    Tensor* output = nullptr;
    if ((p_context == nullptr) || (p_input == nullptr)) {
        ERR("Invalid ROCAL context or invalid input tensor")
        return output;
    }

    auto context = static_cast<Context*>(p_context);
    auto input = static_cast<Tensor*>(p_input);
    auto noise_probability = static_cast<FloatParam*>(p_noise_prob);
    auto salt_probability = static_cast<FloatParam*>(p_salt_prob);
    auto salt_value = static_cast<FloatParam*>(p_salt_val);
    auto pepper_value = static_cast<FloatParam*>(p_pepper_val);
    try {
        RocalTensorlayout op_tensor_layout = static_cast<RocalTensorlayout>(output_layout);
        RocalTensorDataType op_tensor_datatype = static_cast<RocalTensorDataType>(output_datatype);
        TensorInfo output_info = input->info();
        output_info.set_tensor_layout(op_tensor_layout);
        output_info.set_data_type(op_tensor_datatype);
        output = context->master_graph->create_tensor(output_info, is_output);
        context->master_graph->add_node<SnPNoiseNode>({input}, {output})->init(noise_probability, salt_probability, salt_value, pepper_value, seed);
    } catch (const std::exception& e) {
        context->capture_error(e.what());
        ERR(e.what())
    }
    return output;
}

RocalTensor ROCAL_API_CALL
rocalSnPNoiseFixed(
    RocalContext p_context,
    RocalTensor p_input,
    float noise_prob,
    float salt_prob,
    float salt_val,
    float pepper_val,
    bool is_output,
    int seed,
    RocalTensorLayout output_layout,
    RocalTensorOutputType output_datatype) {
    Tensor* output = nullptr;
    if ((p_context == nullptr) || (p_input == nullptr)) {
        ERR("Invalid ROCAL context or invalid input tensor")
        return output;
    }

    auto context = static_cast<Context*>(p_context);
    auto input = static_cast<Tensor*>(p_input);
    try {
        RocalTensorlayout op_tensor_layout = static_cast<RocalTensorlayout>(output_layout);
        RocalTensorDataType op_tensor_datatype = static_cast<RocalTensorDataType>(output_datatype);
        TensorInfo output_info = input->info();
        output_info.set_tensor_layout(op_tensor_layout);
        output_info.set_data_type(op_tensor_datatype);
        output = context->master_graph->create_tensor(output_info, is_output);
        context->master_graph->add_node<SnPNoiseNode>({input}, {output})->init(noise_prob, salt_prob, salt_val, pepper_val, seed);
    } catch (const std::exception& e) {
        context->capture_error(e.what());
        ERR(e.what())
    }
    return output;
}

RocalTensor ROCAL_API_CALL
rocalFlip(
    RocalContext p_context,
    RocalTensor p_input,
    bool is_output,
    RocalIntParam p_horizontal_flag,
    RocalIntParam p_vertical_flag,
    RocalTensorLayout output_layout,
    RocalTensorOutputType output_datatype) {
    Tensor* output = nullptr;
    if ((p_context == nullptr) || (p_input == nullptr)) {
        ERR("Invalid ROCAL context or invalid input image")
        return output;
    }
    auto context = static_cast<Context*>(p_context);
    auto input = static_cast<Tensor*>(p_input);
    auto horizontal_flag = static_cast<IntParam*>(p_horizontal_flag);
    auto vertical_flag = static_cast<IntParam*>(p_vertical_flag);
    try {
        RocalTensorlayout op_tensor_layout = static_cast<RocalTensorlayout>(output_layout);
        RocalTensorDataType op_tensor_datatype = static_cast<RocalTensorDataType>(output_datatype);
        TensorInfo output_info = input->info();
        output_info.set_tensor_layout(op_tensor_layout);
        output_info.set_data_type(op_tensor_datatype);
        output = context->master_graph->create_tensor(output_info, is_output);
        std::shared_ptr<FlipNode> flip_node = context->master_graph->add_node<FlipNode>({input}, {output});
        flip_node->init(horizontal_flag, vertical_flag);
        if (context->master_graph->meta_data_graph())
            context->master_graph->meta_add_node<FlipMetaNode, FlipNode>(flip_node);
    } catch (const std::exception& e) {
        context->capture_error(e.what());
        ERR(e.what())
    }
    return output;
}

RocalTensor ROCAL_API_CALL
rocalFlipFixed(
    RocalContext p_context,
    RocalTensor p_input,
    int horizontal_flag,
    int vertical_flag,
    bool is_output,
    RocalTensorLayout output_layout,
    RocalTensorOutputType output_datatype) {
    Tensor* output = nullptr;
    if ((p_context == nullptr) || (p_input == nullptr)) {
        ERR("Invalid ROCAL context or invalid input image")
        return output;
    }
    auto context = static_cast<Context*>(p_context);
    auto input = static_cast<Tensor*>(p_input);
    try {
        RocalTensorlayout op_tensor_layout = static_cast<RocalTensorlayout>(output_layout);
        RocalTensorDataType op_tensor_datatype = static_cast<RocalTensorDataType>(output_datatype);
        TensorInfo output_info = input->info();
        output_info.set_tensor_layout(op_tensor_layout);
        output_info.set_data_type(op_tensor_datatype);
        output = context->master_graph->create_tensor(output_info, is_output);
        std::shared_ptr<FlipNode> flip_node = context->master_graph->add_node<FlipNode>({input}, {output});
        flip_node->init(horizontal_flag, vertical_flag);
        if (context->master_graph->meta_data_graph())
            context->master_graph->meta_add_node<FlipMetaNode, FlipNode>(flip_node);
    } catch (const std::exception& e) {
        context->capture_error(e.what());
        ERR(e.what())
    }
    return output;
}

RocalTensor ROCAL_API_CALL
rocalContrast(
    RocalContext p_context,
    RocalTensor p_input,
    bool is_output,
    RocalFloatParam p_contrast_factor,
    RocalFloatParam p_contrast_center,
    RocalTensorLayout output_layout,
    RocalTensorOutputType output_datatype) {
    Tensor* output = nullptr;
    if ((p_context == nullptr) || (p_input == nullptr)) {
        ERR("Invalid ROCAL context or invalid input tensor")
        return output;
    }

    auto context = static_cast<Context*>(p_context);
    auto input = static_cast<Tensor*>(p_input);
    auto contrast_factor = static_cast<FloatParam*>(p_contrast_factor);
    auto contrast_center = static_cast<FloatParam*>(p_contrast_center);
    try {
        RocalTensorlayout op_tensor_layout = static_cast<RocalTensorlayout>(output_layout);
        RocalTensorDataType op_tensor_datatype = static_cast<RocalTensorDataType>(output_datatype);
        TensorInfo output_info = input->info();
        output_info.set_tensor_layout(op_tensor_layout);
        output_info.set_data_type(op_tensor_datatype);
        output = context->master_graph->create_tensor(output_info, is_output);
        context->master_graph->add_node<ContrastNode>({input}, {output})->init(contrast_factor, contrast_center);
    } catch (const std::exception& e) {
        context->capture_error(e.what());
        ERR(e.what())
    }
    return output;
}

RocalTensor ROCAL_API_CALL
rocalContrastFixed(
    RocalContext p_context,
    RocalTensor p_input,
    float contrast_factor,
    float contrast_center,
    bool is_output,
    RocalTensorLayout output_layout,
    RocalTensorOutputType output_datatype) {
    Tensor* output = nullptr;
    if ((p_context == nullptr) || (p_input == nullptr)) {
        ERR("Invalid ROCAL context or invalid input tensor")
        return output;
    }

    auto context = static_cast<Context*>(p_context);
    auto input = static_cast<Tensor*>(p_input);
    try {
        RocalTensorlayout op_tensor_layout = static_cast<RocalTensorlayout>(output_layout);
        RocalTensorDataType op_tensor_datatype = static_cast<RocalTensorDataType>(output_datatype);
        TensorInfo output_info = input->info();
        output_info.set_tensor_layout(op_tensor_layout);
        output_info.set_data_type(op_tensor_datatype);
        output = context->master_graph->create_tensor(output_info, is_output);
        context->master_graph->add_node<ContrastNode>({input}, {output})->init(contrast_factor, contrast_center);
    } catch (const std::exception& e) {
        context->capture_error(e.what());
        ERR(e.what())
    }
    return output;
}

RocalTensor ROCAL_API_CALL
rocalSnow(
    RocalContext p_context,
    RocalTensor p_input,
    bool is_output,
    RocalFloatParam p_snow_value,
    RocalTensorLayout output_layout,
    RocalTensorOutputType output_datatype) {
    Tensor* output = nullptr;
    if ((p_context == nullptr) || (p_input == nullptr)) {
        ERR("Invalid ROCAL context or invalid input tensor")
        return output;
    }

    auto context = static_cast<Context*>(p_context);
    auto input = static_cast<Tensor*>(p_input);
    auto snow_value = static_cast<FloatParam*>(p_snow_value);
    try {
        RocalTensorlayout op_tensor_layout = static_cast<RocalTensorlayout>(output_layout);
        RocalTensorDataType op_tensor_datatype = static_cast<RocalTensorDataType>(output_datatype);
        TensorInfo output_info = input->info();
        output_info.set_tensor_layout(op_tensor_layout);
        output_info.set_data_type(op_tensor_datatype);
        output = context->master_graph->create_tensor(output_info, is_output);
        context->master_graph->add_node<SnowNode>({input}, {output})->init(snow_value);
    } catch (const std::exception& e) {
        context->capture_error(e.what());
        ERR(e.what())
    }
    return output;
}

RocalTensor ROCAL_API_CALL
rocalSnowFixed(
    RocalContext p_context,
    RocalTensor p_input,
    float snow_value,
    bool is_output,
    RocalTensorLayout output_layout,
    RocalTensorOutputType output_datatype) {
    Tensor* output = nullptr;
    if ((p_context == nullptr) || (p_input == nullptr)) {
        ERR("Invalid ROCAL context or invalid input tensor")
        return output;
    }

    auto context = static_cast<Context*>(p_context);
    auto input = static_cast<Tensor*>(p_input);
    try {
        RocalTensorlayout op_tensor_layout = static_cast<RocalTensorlayout>(output_layout);
        RocalTensorDataType op_tensor_datatype = static_cast<RocalTensorDataType>(output_datatype);
        TensorInfo output_info = input->info();
        output_info.set_tensor_layout(op_tensor_layout);
        output_info.set_data_type(op_tensor_datatype);
        output = context->master_graph->create_tensor(output_info, is_output);
        context->master_graph->add_node<SnowNode>({input}, {output})->init(snow_value);
    } catch (const std::exception& e) {
        context->capture_error(e.what());
        ERR(e.what())
    }
    return output;
}

RocalTensor ROCAL_API_CALL
rocalRain(
    RocalContext p_context,
    RocalTensor p_input,
    bool is_output,
    RocalFloatParam p_rain_value,
    RocalIntParam p_rain_width,
    RocalIntParam p_rain_height,
    RocalFloatParam p_rain_transparency,
    RocalTensorLayout output_layout,
    RocalTensorOutputType output_datatype) {
    Tensor* output = nullptr;
    if ((p_context == nullptr) || (p_input == nullptr)) {
        ERR("Invalid ROCAL context or invalid input tensor")
        return output;
    }
    auto context = static_cast<Context*>(p_context);
    auto input = static_cast<Tensor*>(p_input);
    auto rain_width = static_cast<IntParam*>(p_rain_width);
    auto rain_height = static_cast<IntParam*>(p_rain_height);
    auto rain_transparency = static_cast<FloatParam*>(p_rain_transparency);
    auto rain_value = static_cast<FloatParam*>(p_rain_value);
    try {
        RocalTensorlayout op_tensor_layout = static_cast<RocalTensorlayout>(output_layout);
        RocalTensorDataType op_tensor_datatype = static_cast<RocalTensorDataType>(output_datatype);
        TensorInfo output_info = input->info();
        output_info.set_tensor_layout(op_tensor_layout);
        output_info.set_data_type(op_tensor_datatype);
        output = context->master_graph->create_tensor(output_info, is_output);
        context->master_graph->add_node<RainNode>({input}, {output})->init(rain_value, rain_width, rain_height, rain_transparency);
    } catch (const std::exception& e) {
        context->capture_error(e.what());
        ERR(e.what())
    }
    return output;
}

RocalTensor ROCAL_API_CALL
rocalRainFixed(
    RocalContext p_context,
    RocalTensor p_input,
    float rain_value,
    int rain_width,
    int rain_height,
    float rain_transparency,
    bool is_output,
    RocalTensorLayout output_layout,
    RocalTensorOutputType output_datatype) {
    Tensor* output = nullptr;
    if ((p_context == nullptr) || (p_input == nullptr)) {
        ERR("Invalid ROCAL context or invalid input tensor")
        return output;
    }
    auto context = static_cast<Context*>(p_context);
    auto input = static_cast<Tensor*>(p_input);
    try {
        RocalTensorlayout op_tensor_layout = static_cast<RocalTensorlayout>(output_layout);
        RocalTensorDataType op_tensor_datatype = static_cast<RocalTensorDataType>(output_datatype);
        TensorInfo output_info = input->info();
        output_info.set_tensor_layout(op_tensor_layout);
        output_info.set_data_type(op_tensor_datatype);
        output = context->master_graph->create_tensor(output_info, is_output);
        context->master_graph->add_node<RainNode>({input}, {output})->init(rain_value, rain_width, rain_height, rain_transparency);
    } catch (const std::exception& e) {
        context->capture_error(e.what());
        ERR(e.what())
    }
    return output;
}

RocalTensor ROCAL_API_CALL
rocalColorTemp(
    RocalContext p_context,
    RocalTensor p_input,
    bool is_output,
    RocalIntParam p_adj_value_param,
    RocalTensorLayout output_layout,
    RocalTensorOutputType output_datatype) {
    Tensor* output = nullptr;
    if ((p_context == nullptr) || (p_input == nullptr)) {
        ERR("Invalid ROCAL context or invalid input tensor")
        return output;
    }

    auto context = static_cast<Context*>(p_context);
    auto input = static_cast<Tensor*>(p_input);
    auto adj_value_param = static_cast<IntParam*>(p_adj_value_param);
    try {
        RocalTensorlayout op_tensor_layout = static_cast<RocalTensorlayout>(output_layout);
        RocalTensorDataType op_tensor_datatype = static_cast<RocalTensorDataType>(output_datatype);
        TensorInfo output_info = input->info();
        output_info.set_tensor_layout(op_tensor_layout);
        output_info.set_data_type(op_tensor_datatype);
        output = context->master_graph->create_tensor(output_info, is_output);
        context->master_graph->add_node<ColorTemperatureNode>({input}, {output})->init(adj_value_param);
    } catch (const std::exception& e) {
        context->capture_error(e.what());
        ERR(e.what())
    }
    return output;
}

RocalTensor ROCAL_API_CALL
rocalColorTempFixed(
    RocalContext p_context,
    RocalTensor p_input,
    int adj_value_param,
    bool is_output,
    RocalTensorLayout output_layout,
    RocalTensorOutputType output_datatype) {
    Tensor* output = nullptr;
    if ((p_context == nullptr) || (p_input == nullptr)) {
        ERR("Invalid ROCAL context or invalid input tensor")
        return output;
    }

    auto context = static_cast<Context*>(p_context);
    auto input = static_cast<Tensor*>(p_input);
    try {
        RocalTensorlayout op_tensor_layout = static_cast<RocalTensorlayout>(output_layout);
        RocalTensorDataType op_tensor_datatype = static_cast<RocalTensorDataType>(output_datatype);
        TensorInfo output_info = input->info();
        output_info.set_tensor_layout(op_tensor_layout);
        output_info.set_data_type(op_tensor_datatype);
        output = context->master_graph->create_tensor(output_info, is_output);
        context->master_graph->add_node<ColorTemperatureNode>({input}, {output})->init(adj_value_param);
    } catch (const std::exception& e) {
        context->capture_error(e.what());
        ERR(e.what())
    }
    return output;
}

RocalTensor ROCAL_API_CALL
rocalFog(
    RocalContext p_context,
    RocalTensor p_input,
    bool is_output,
    RocalFloatParam p_fog_param,
    RocalTensorLayout output_layout,
    RocalTensorOutputType output_datatype) {
    Tensor* output = nullptr;
    if ((p_context == nullptr) || (p_input == nullptr)) {
        ERR("Invalid ROCAL context or invalid input tensor")
        return output;
    }

    auto context = static_cast<Context*>(p_context);
    auto input = static_cast<Tensor*>(p_input);
    auto fog_param = static_cast<FloatParam*>(p_fog_param);
    try {
        RocalTensorlayout op_tensor_layout = static_cast<RocalTensorlayout>(output_layout);
        RocalTensorDataType op_tensor_datatype = static_cast<RocalTensorDataType>(output_datatype);
        TensorInfo output_info = input->info();
        output_info.set_tensor_layout(op_tensor_layout);
        output_info.set_data_type(op_tensor_datatype);
        output = context->master_graph->create_tensor(output_info, is_output);
        context->master_graph->add_node<FogNode>({input}, {output})->init(fog_param);
    } catch (const std::exception& e) {
        context->capture_error(e.what());
        ERR(e.what())
    }
    return output;
}

RocalTensor ROCAL_API_CALL
rocalFogFixed(
    RocalContext p_context,
    RocalTensor p_input,
    float fog_param,
    bool is_output,
    RocalTensorLayout output_layout,
    RocalTensorOutputType output_datatype) {
    Tensor* output = nullptr;
    if ((p_context == nullptr) || (p_input == nullptr)) {
        ERR("Invalid ROCAL context or invalid input tensor")
        return output;
    }

    auto context = static_cast<Context*>(p_context);
    auto input = static_cast<Tensor*>(p_input);
    try {
        RocalTensorlayout op_tensor_layout = static_cast<RocalTensorlayout>(output_layout);
        RocalTensorDataType op_tensor_datatype = static_cast<RocalTensorDataType>(output_datatype);
        TensorInfo output_info = input->info();
        output_info.set_tensor_layout(op_tensor_layout);
        output_info.set_data_type(op_tensor_datatype);
        output = context->master_graph->create_tensor(output_info, is_output);
        context->master_graph->add_node<FogNode>({input}, {output})->init(fog_param);
    } catch (const std::exception& e) {
        context->capture_error(e.what());
        ERR(e.what())
    }
    return output;
}

RocalTensor ROCAL_API_CALL
rocalPixelate(
    RocalContext p_context,
    RocalTensor p_input,
    bool is_output,
    RocalTensorLayout output_layout,
    RocalTensorOutputType output_datatype) {
    Tensor* output = nullptr;
    if ((p_context == nullptr) || (p_input == nullptr)) {
        ERR("Invalid ROCAL context or invalid input tensor")
        return output;
    }

    auto context = static_cast<Context*>(p_context);
    auto input = static_cast<Tensor*>(p_input);
    try {
        RocalTensorlayout op_tensor_layout = static_cast<RocalTensorlayout>(output_layout);
        RocalTensorDataType op_tensor_datatype = static_cast<RocalTensorDataType>(output_datatype);
        TensorInfo output_info = input->info();
        output_info.set_tensor_layout(op_tensor_layout);
        output_info.set_data_type(op_tensor_datatype);
        output = context->master_graph->create_tensor(output_info, is_output);
        context->master_graph->add_node<PixelateNode>({input}, {output});
    } catch (const std::exception& e) {
        context->capture_error(e.what());
        ERR(e.what())
    }
    return output;
}

RocalTensor ROCAL_API_CALL
rocalLensCorrection(
    RocalContext p_context,
    RocalTensor p_input,
    bool is_output,
    RocalFloatParam p_strength,
    RocalFloatParam p_zoom,
    RocalTensorLayout output_layout,
    RocalTensorOutputType output_datatype) {
    Tensor* output = nullptr;
    if ((p_context == nullptr) || (p_input == nullptr)) {
        ERR("Invalid ROCAL context or invalid input image")
        return output;
    }
    auto context = static_cast<Context*>(p_context);
    auto input = static_cast<Tensor*>(p_input);
    auto strength = static_cast<FloatParam*>(p_strength);
    auto zoom = static_cast<FloatParam*>(p_zoom);
    try {
        RocalTensorlayout op_tensor_layout = static_cast<RocalTensorlayout>(output_layout);
        RocalTensorDataType op_tensor_datatype = static_cast<RocalTensorDataType>(output_datatype);
        TensorInfo output_info = input->info();
        output_info.set_tensor_layout(op_tensor_layout);
        output_info.set_data_type(op_tensor_datatype);
        output = context->master_graph->create_tensor(output_info, is_output);
        context->master_graph->add_node<LensCorrectionNode>({input}, {output})->init(strength, zoom);
    } catch (const std::exception& e) {
        context->capture_error(e.what());
        ERR(e.what())
    }
    return output;
}

RocalTensor ROCAL_API_CALL
rocalLensCorrectionFixed(
    RocalContext p_context,
    RocalTensor p_input,
    float strength,
    float zoom,
    bool is_output,
    RocalTensorLayout output_layout,
    RocalTensorOutputType output_datatype) {
    Tensor* output = nullptr;
    if ((p_context == nullptr) || (p_input == nullptr)) {
        ERR("Invalid ROCAL context or invalid input image")
        return output;
    }
    auto context = static_cast<Context*>(p_context);
    auto input = static_cast<Tensor*>(p_input);
    try {
        RocalTensorlayout op_tensor_layout = static_cast<RocalTensorlayout>(output_layout);
        RocalTensorDataType op_tensor_datatype = static_cast<RocalTensorDataType>(output_datatype);
        TensorInfo output_info = input->info();
        output_info.set_tensor_layout(op_tensor_layout);
        output_info.set_data_type(op_tensor_datatype);
        output = context->master_graph->create_tensor(output_info, is_output);
        context->master_graph->add_node<LensCorrectionNode>({input}, {output})->init(strength, zoom);
    } catch (const std::exception& e) {
        context->capture_error(e.what());
        ERR(e.what())
    }
    return output;
}

RocalTensor ROCAL_API_CALL
rocalExposure(
    RocalContext p_context,
    RocalTensor p_input,
    bool is_output,
    RocalFloatParam p_exposure_factor,
    RocalTensorLayout output_layout,
    RocalTensorOutputType output_datatype) {
    Tensor* output = nullptr;
    if ((p_context == nullptr) || (p_input == nullptr)) {
        ERR("Invalid ROCAL context or invalid input tensor")
        return output;
    }

    auto context = static_cast<Context*>(p_context);
    auto input = static_cast<Tensor*>(p_input);
    auto exposure_factor = static_cast<FloatParam*>(p_exposure_factor);
    try {
        RocalTensorlayout op_tensor_layout = static_cast<RocalTensorlayout>(output_layout);
        RocalTensorDataType op_tensor_datatype = static_cast<RocalTensorDataType>(output_datatype);
        TensorInfo output_info = input->info();
        output_info.set_tensor_layout(op_tensor_layout);
        output_info.set_data_type(op_tensor_datatype);
        output = context->master_graph->create_tensor(output_info, is_output);
        context->master_graph->add_node<ExposureNode>({input}, {output})->init(exposure_factor);
    } catch (const std::exception& e) {
        context->capture_error(e.what());
        ERR(e.what())
    }
    return output;
}

RocalTensor ROCAL_API_CALL
rocalExposureFixed(
    RocalContext p_context,
    RocalTensor p_input,
    float exposure_factor,
    bool is_output,
    RocalTensorLayout output_layout,
    RocalTensorOutputType output_datatype) {
    Tensor* output = nullptr;
    if ((p_context == nullptr) || (p_input == nullptr)) {
        ERR("Invalid ROCAL context or invalid input tensor")
        return output;
    }

    auto context = static_cast<Context*>(p_context);
    auto input = static_cast<Tensor*>(p_input);
    try {
        RocalTensorlayout op_tensor_layout = static_cast<RocalTensorlayout>(output_layout);
        RocalTensorDataType op_tensor_datatype = static_cast<RocalTensorDataType>(output_datatype);
        TensorInfo output_info = input->info();
        output_info.set_tensor_layout(op_tensor_layout);
        output_info.set_data_type(op_tensor_datatype);
        output = context->master_graph->create_tensor(output_info, is_output);
        context->master_graph->add_node<ExposureNode>({input}, {output})->init(exposure_factor);
    } catch (const std::exception& e) {
        context->capture_error(e.what());
        ERR(e.what())
    }
    return output;
}

RocalTensor ROCAL_API_CALL
rocalColorTwist(
    RocalContext p_context,
    RocalTensor p_input,
    bool is_output,
    RocalFloatParam p_alpha,
    RocalFloatParam p_beta,
    RocalFloatParam p_hue,
    RocalFloatParam p_sat,
    RocalTensorLayout output_layout,
    RocalTensorOutputType output_datatype) {
    Tensor* output = nullptr;
    if ((p_context == nullptr) || (p_input == nullptr)) {
        ERR("Invalid ROCAL context or invalid input tensor")
        return output;
    }
    auto context = static_cast<Context*>(p_context);
    auto input = static_cast<Tensor*>(p_input);
    auto alpha = static_cast<FloatParam*>(p_alpha);
    auto beta = static_cast<FloatParam*>(p_beta);
    auto hue = static_cast<FloatParam*>(p_hue);
    auto sat = static_cast<FloatParam*>(p_sat);
    try {
        RocalTensorlayout op_tensor_layout = static_cast<RocalTensorlayout>(output_layout);
        RocalTensorDataType op_tensor_datatype = static_cast<RocalTensorDataType>(output_datatype);
        TensorInfo output_info = input->info();
        output_info.set_tensor_layout(op_tensor_layout);
        output_info.set_data_type(op_tensor_datatype);
        output = context->master_graph->create_tensor(output_info, is_output);
        context->master_graph->add_node<ColorTwistNode>({input}, {output})->init(alpha, beta, hue, sat);
    } catch (const std::exception& e) {
        context->capture_error(e.what());
        ERR(e.what())
    }
    return output;
}

RocalTensor ROCAL_API_CALL
rocalColorTwistFixed(
    RocalContext p_context,
    RocalTensor p_input,
    float alpha,
    float beta,
    float hue,
    float sat,
    bool is_output,
    RocalTensorLayout output_layout,
    RocalTensorOutputType output_datatype) {
    Tensor* output = nullptr;
    if ((p_context == nullptr) || (p_input == nullptr)) {
        ERR("Invalid ROCAL context or invalid input tensor")
        return output;
    }
    auto context = static_cast<Context*>(p_context);
    auto input = static_cast<Tensor*>(p_input);
    try {
        RocalTensorlayout op_tensor_layout = static_cast<RocalTensorlayout>(output_layout);
        RocalTensorDataType op_tensor_datatype = static_cast<RocalTensorDataType>(output_datatype);
        TensorInfo output_info = input->info();
        output_info.set_tensor_layout(op_tensor_layout);
        output_info.set_data_type(op_tensor_datatype);
        output = context->master_graph->create_tensor(output_info, is_output);
        context->master_graph->add_node<ColorTwistNode>({input}, {output})->init(alpha, beta, hue, sat);
    } catch (const std::exception& e) {
        context->capture_error(e.what());
        ERR(e.what())
    }
    return output;
}

RocalTensor ROCAL_API_CALL
rocalCropMirrorNormalize(RocalContext p_context, RocalTensor p_input, unsigned crop_height,
                         unsigned crop_width, float start_x, float start_y, std::vector<float>& mean,
                         std::vector<float>& std_dev, bool is_output, RocalIntParam p_mirror,
                         RocalTensorLayout output_layout,
                         RocalTensorOutputType output_datatype) {
    Tensor* output = nullptr;
    if ((p_context == nullptr) || (p_input == nullptr)) {
        ERR("Invalid ROCAL context or invalid input tensor")
        return output;
    }
    auto context = static_cast<Context*>(p_context);
    auto input = static_cast<Tensor*>(p_input);
    auto mirror = static_cast<IntParam*>(p_mirror);
    try {
        if (crop_width == 0 || crop_height == 0)
            THROW("Null values passed as input")
        RocalTensorlayout op_tensor_layout = static_cast<RocalTensorlayout>(output_layout);
        RocalTensorDataType op_tensor_datatype = static_cast<RocalTensorDataType>(output_datatype);
        TensorInfo output_info = input->info();
        output_info.set_data_type(op_tensor_datatype);

        // For the crop mirror normalize resize node, user can create an image with a different width and height
        output_info.modify_dims_width_and_height(op_tensor_layout, crop_width, crop_height);
        output = context->master_graph->create_tensor(output_info, is_output);
        std::shared_ptr<CropMirrorNormalizeNode> cmn_node = context->master_graph->add_node<CropMirrorNormalizeNode>({input}, {output});
        cmn_node->init(crop_height, crop_width, start_x, start_y, mean, std_dev, mirror);
        if (context->master_graph->meta_data_graph())
            context->master_graph->meta_add_node<CropMirrorNormalizeMetaNode, CropMirrorNormalizeNode>(cmn_node);
    } catch (const std::exception& e) {
        context->capture_error(e.what());
        ERR(e.what())
    }
    return output;
}

RocalTensor ROCAL_API_CALL
rocalCrop(
    RocalContext p_context,
    RocalTensor p_input,
    bool is_output,
    RocalFloatParam p_crop_width,
    RocalFloatParam p_crop_height,
    RocalFloatParam p_crop_depth,
    RocalFloatParam p_crop_pox_x,
    RocalFloatParam p_crop_pos_y,
    RocalFloatParam p_crop_pos_z,
    RocalTensorLayout output_layout,
    RocalTensorOutputType output_datatype) {
    Tensor* output = nullptr;
    if ((p_context == nullptr) || (p_input == nullptr)) {
        ERR("Invalid ROCAL context or invalid input tensor")
        return output;
    }
    auto context = static_cast<Context*>(p_context);
    auto input = static_cast<Tensor*>(p_input);
    auto crop_h = static_cast<FloatParam*>(p_crop_height);
    auto crop_w = static_cast<FloatParam*>(p_crop_width);
    auto x_drift = static_cast<FloatParam*>(p_crop_pox_x);
    auto y_drift = static_cast<FloatParam*>(p_crop_pos_y);

    try {
        RocalTensorlayout op_tensor_layout = static_cast<RocalTensorlayout>(output_layout);
        RocalTensorDataType op_tensor_datatype = static_cast<RocalTensorDataType>(output_datatype);
        TensorInfo output_info = input->info();
        output_info.set_tensor_layout(op_tensor_layout);
        output_info.set_data_type(op_tensor_datatype);
        output = context->master_graph->create_tensor(output_info, is_output);

        std::shared_ptr<CropNode> crop_node = context->master_graph->add_node<CropNode>({input}, {output});
        crop_node->init(crop_h, crop_w, x_drift, y_drift);
        if (context->master_graph->meta_data_graph())
            context->master_graph->meta_add_node<CropMetaNode, CropNode>(crop_node);
    } catch (const std::exception& e) {
        context->capture_error(e.what());
        ERR(e.what())
    }
    return output;
}

RocalTensor ROCAL_API_CALL
rocalCropFixed(
    RocalContext p_context,
    RocalTensor p_input,
    unsigned crop_width,
    unsigned crop_height,
    unsigned crop_depth,
    bool is_output,
    float crop_pos_x,
    float crop_pos_y,
    float crop_pos_z,
    RocalTensorLayout output_layout,
    RocalTensorOutputType output_datatype) {
    Tensor* output = nullptr;
    if ((p_context == nullptr) || (p_input == nullptr)) {
        ERR("Invalid ROCAL context or invalid input tensor")
        return output;
    }
    auto context = static_cast<Context*>(p_context);
    auto input = static_cast<Tensor*>(p_input);
    try {
        if (crop_width == 0 || crop_height == 0 || crop_depth == 0)
            THROW("Crop node needs to receive non-zero destination dimensions")
        RocalTensorlayout op_tensor_layout = static_cast<RocalTensorlayout>(output_layout);
        RocalTensorDataType op_tensor_datatype = static_cast<RocalTensorDataType>(output_datatype);
        TensorInfo output_info = input->info();
        output_info.set_data_type(op_tensor_datatype);

        // For the crop node, user can create an tensor with a different width and height
        output_info.modify_dims_width_and_height(op_tensor_layout, crop_width, crop_height);
        output = context->master_graph->create_tensor(output_info, is_output);

        std::shared_ptr<CropNode> crop_node = context->master_graph->add_node<CropNode>({input}, {output});
        crop_node->init(crop_height, crop_width, crop_pos_x, crop_pos_y);
        if (context->master_graph->meta_data_graph())
            context->master_graph->meta_add_node<CropMetaNode, CropNode>(crop_node);
    } catch (const std::exception& e) {
        context->capture_error(e.what());
        ERR(e.what())
    }
    return output;
}

RocalTensor ROCAL_API_CALL
rocalCropCenterFixed(
    RocalContext p_context,
    RocalTensor p_input,
    unsigned crop_width,
    unsigned crop_height,
    unsigned crop_depth,
    bool is_output,
    RocalTensorLayout output_layout,
    RocalTensorOutputType output_datatype) {
    Tensor* output = nullptr;
    if ((p_context == nullptr) || (p_input == nullptr)) {
        ERR("Invalid ROCAL context or invalid input tensor")
        return output;
    }
    auto context = static_cast<Context*>(p_context);
    auto input = static_cast<Tensor*>(p_input);
    try {
        if (crop_width == 0 || crop_height == 0 || crop_depth == 0)
            THROW("Crop node needs to receive non-zero destination dimensions")

        RocalTensorlayout op_tensor_layout = static_cast<RocalTensorlayout>(output_layout);
        RocalTensorDataType op_tensor_datatype = static_cast<RocalTensorDataType>(output_datatype);
        TensorInfo output_info = input->info();
        output_info.set_data_type(op_tensor_datatype);

        // For the crop node, user can create an tensor with a different width and height
        output_info.modify_dims_width_and_height(op_tensor_layout, crop_width, crop_height);
        output = context->master_graph->create_tensor(output_info, is_output);

        std::shared_ptr<CropNode> crop_node = context->master_graph->add_node<CropNode>({input}, {output});
        crop_node->init(crop_height, crop_width);
        if (context->master_graph->meta_data_graph())
            context->master_graph->meta_add_node<CropMetaNode, CropNode>(crop_node);
    } catch (const std::exception& e) {
        context->capture_error(e.what());
        ERR(e.what())
    }
    return output;
}

RocalTensor ROCAL_API_CALL
rocalResizeCropMirrorFixed(
    RocalContext p_context,
    RocalTensor p_input,
    unsigned dest_width,
    unsigned dest_height,
    bool is_output,
    unsigned crop_h,
    unsigned crop_w,
    RocalIntParam p_mirror,
    RocalTensorLayout output_layout,
    RocalTensorOutputType output_datatype) {
    Tensor* output = nullptr;
    if ((p_context == nullptr) || (p_input == nullptr)) {
        ERR("Invalid ROCAL context or invalid input tensor")
        return output;
    }
    auto mirror = static_cast<IntParam*>(p_mirror);
    auto context = static_cast<Context*>(p_context);
    auto input = static_cast<Tensor*>(p_input);
    try {
        if (dest_width == 0 || dest_height == 0)
            THROW("Crop Mirror node needs tp receive non-zero destination dimensions")

        RocalTensorlayout op_tensor_layout = static_cast<RocalTensorlayout>(output_layout);
        RocalTensorDataType op_tensor_datatype = static_cast<RocalTensorDataType>(output_datatype);
        TensorInfo output_info = input->info();
        output_info.set_data_type(op_tensor_datatype);

        // For the resize_crop_mirror node, user can create an image with a different width and height
        output_info.modify_dims_width_and_height(op_tensor_layout, dest_width, dest_height);
        output = context->master_graph->create_tensor(output_info, is_output);

        std::shared_ptr<ResizeCropMirrorNode> rcm_node = context->master_graph->add_node<ResizeCropMirrorNode>({input}, {output});
        rcm_node->init(crop_h, crop_w, mirror);
        if (context->master_graph->meta_data_graph())
            context->master_graph->meta_add_node<ResizeCropMirrorMetaNode, ResizeCropMirrorNode>(rcm_node);
    } catch (const std::exception& e) {
        context->capture_error(e.what());
        ERR(e.what())
    }
    return output;
}

RocalTensor ROCAL_API_CALL rocalResizeCropMirror(
    RocalContext p_context, RocalTensor p_input,
    unsigned dest_width, unsigned dest_height,
    bool is_output, RocalFloatParam p_crop_height,
    RocalFloatParam p_crop_width, RocalIntParam p_mirror,
    RocalTensorLayout output_layout,
    RocalTensorOutputType output_datatype) {
    Tensor* output = nullptr;
    if ((p_context == nullptr) || (p_input == nullptr)) {
        ERR("Invalid ROCAL context or invalid input image")
        return output;
    }
    auto context = static_cast<Context*>(p_context);
    auto input = static_cast<Tensor*>(p_input);
    auto crop_h = static_cast<FloatParam*>(p_crop_height);
    auto crop_w = static_cast<FloatParam*>(p_crop_width);
    auto mirror = static_cast<IntParam*>(p_mirror);
    try {
        if (dest_width == 0 || dest_height == 0)
            THROW("Crop Mirror node needs tp receive non-zero destination dimensions")

        RocalTensorlayout op_tensor_layout = static_cast<RocalTensorlayout>(output_layout);
        RocalTensorDataType op_tensor_datatype = static_cast<RocalTensorDataType>(output_datatype);
        TensorInfo output_info = input->info();
        output_info.set_data_type(op_tensor_datatype);

        // For the resize_crop_mirror node, user can create an image with a different width and height
        output_info.modify_dims_width_and_height(op_tensor_layout, dest_width, dest_height);
        output = context->master_graph->create_tensor(output_info, is_output);
        std::shared_ptr<ResizeCropMirrorNode> rcm_node = context->master_graph->add_node<ResizeCropMirrorNode>({input}, {output});
        rcm_node->init(crop_h, crop_w, mirror);
        if (context->master_graph->meta_data_graph())
            context->master_graph->meta_add_node<ResizeCropMirrorMetaNode, ResizeCropMirrorNode>(rcm_node);
    } catch (const std::exception& e) {
        context->capture_error(e.what());
        ERR(e.what())
    }
    return output;
}

RocalTensor ROCAL_API_CALL
rocalRandomCrop(
    RocalContext p_context,
    RocalTensor p_input,
    bool is_output,
    RocalFloatParam p_crop_area_factor,
    RocalFloatParam p_crop_aspect_ratio,
    RocalFloatParam p_crop_pox_x,
    RocalFloatParam p_crop_pos_y,
    int num_of_attempts,
    RocalTensorLayout output_layout,
    RocalTensorOutputType output_datatype) {
    Tensor* output = nullptr;
    if ((p_context == nullptr) || (p_input == nullptr)) {
        ERR("Invalid ROCAL context or invalid input tensor")
        return output;
    }
    auto context = static_cast<Context*>(p_context);
    auto input = static_cast<Tensor*>(p_input);
    auto crop_area_factor = static_cast<FloatParam*>(p_crop_area_factor);
    auto crop_aspect_ratio = static_cast<FloatParam*>(p_crop_aspect_ratio);
    auto x_drift = static_cast<FloatParam*>(p_crop_pox_x);
    auto y_drift = static_cast<FloatParam*>(p_crop_pos_y);

    try {
        RocalTensorlayout op_tensor_layout = static_cast<RocalTensorlayout>(output_layout);
        RocalTensorDataType op_tensor_datatype = static_cast<RocalTensorDataType>(output_datatype);
        TensorInfo output_info = input->info();
        output_info.set_tensor_layout(op_tensor_layout);
        output_info.set_data_type(op_tensor_datatype);
        output = context->master_graph->create_tensor(output_info, is_output);

        std::shared_ptr<RandomCropNode> crop_node = context->master_graph->add_node<RandomCropNode>({input}, {output});
        crop_node->init(crop_area_factor, crop_aspect_ratio, x_drift, y_drift, num_of_attempts);
        // if (context->master_graph->meta_data_graph())
        //     context->master_graph->meta_add_node<SSDRandomCropMetaNode,RandomCropNode>(crop_node);
    } catch (const std::exception& e) {
        context->capture_error(e.what());
        ERR(e.what())
    }
    return output;
}

RocalTensor ROCAL_API_CALL
rocalSSDRandomCrop(
    RocalContext p_context,
    RocalTensor p_input,
    bool is_output,
    RocalFloatParam p_threshold,
    RocalFloatParam p_crop_area_factor,
    RocalFloatParam p_crop_aspect_ratio,
    RocalFloatParam p_crop_pox_x,
    RocalFloatParam p_crop_pos_y,
    int num_of_attempts,
    RocalTensorLayout output_layout,
    RocalTensorOutputType output_datatype) {
    Tensor* output = nullptr;
    if ((p_context == nullptr) || (p_input == nullptr)) {
        ERR("Invalid ROCAL context or invalid input tensor")
        return output;
    }
    auto context = static_cast<Context*>(p_context);
    auto input = static_cast<Tensor*>(p_input);
    auto crop_area_factor = static_cast<FloatParam*>(p_crop_area_factor);
    auto crop_aspect_ratio = static_cast<FloatParam*>(p_crop_aspect_ratio);
    auto x_drift = static_cast<FloatParam*>(p_crop_pox_x);
    auto y_drift = static_cast<FloatParam*>(p_crop_pos_y);

    try {
        RocalTensorlayout op_tensor_layout = static_cast<RocalTensorlayout>(output_layout);
        RocalTensorDataType op_tensor_datatype = static_cast<RocalTensorDataType>(output_datatype);
        TensorInfo output_info = input->info();
        output_info.set_tensor_layout(op_tensor_layout);
        output_info.set_data_type(op_tensor_datatype);
        output = context->master_graph->create_tensor(output_info, is_output);

        std::shared_ptr<SSDRandomCropNode> crop_node = context->master_graph->add_node<SSDRandomCropNode>({input}, {output});
        crop_node->init(crop_area_factor, crop_aspect_ratio, x_drift, y_drift, num_of_attempts);
        // if (context->master_graph->meta_data_graph())
        //     context->master_graph->meta_add_node<SSDRandomCropMetaNode,SSDRandomCropNode>(crop_node);
    } catch (const std::exception& e) {
        context->capture_error(e.what());
        ERR(e.what())
    }
    return output;
}

RocalTensor ROCAL_API_CALL
rocalCopy(
    RocalContext p_context,
    RocalTensor p_input,
    bool is_output) {
    Tensor* output = nullptr;
    if ((p_context == nullptr) || (p_input == nullptr)) {
        ERR("Invalid ROCAL context or invalid input tensor")
        return output;
    }
    auto context = static_cast<Context*>(p_context);
    auto input = static_cast<Tensor*>(p_input);
    try {
        output = context->master_graph->create_tensor(input->info(), is_output);
        context->master_graph->add_node<CopyNode>({input}, {output});
    } catch (const std::exception& e) {
        context->capture_error(e.what());
        ERR(e.what())
    }
    return output;
}

RocalTensor ROCAL_API_CALL
rocalNop(
    RocalContext p_context,
    RocalTensor p_input,
    bool is_output) {
    Tensor* output = nullptr;
    if ((p_context == nullptr) || (p_input == nullptr)) {
        ERR("Invalid ROCAL context or invalid input tensor")
        return output;
    }
    auto context = static_cast<Context*>(p_context);
    auto input = static_cast<Tensor*>(p_input);
    try {
        output = context->master_graph->create_tensor(input->info(), is_output);
        context->master_graph->add_node<NopNode>({input}, {output});
    } catch (const std::exception& e) {
        context->capture_error(e.what());
        ERR(e.what())
    }
    return output;
}

RocalTensor ROCAL_API_CALL
rocalPreEmphasisFilter(RocalContext p_context,
                       RocalTensor p_input,
                       bool is_output,
                       RocalFloatParam p_preemph_coeff,
                       RocalAudioBorderType preemph_border_type,
                       RocalTensorOutputType output_datatype) {
    Tensor* output = nullptr;
    if ((p_context == nullptr) || (p_input == nullptr)) {
        ERR("Invalid ROCAL context or invalid input tensor")
        return output;
    }
    auto context = static_cast<Context*>(p_context);
    auto input = static_cast<Tensor*>(p_input);
    auto preemph_coeff = static_cast<FloatParam*>(p_preemph_coeff);
    try {
        RocalTensorDataType op_tensor_datatype = static_cast<RocalTensorDataType>(output_datatype);
        if (op_tensor_datatype != RocalTensorDataType::FP32) {
            WRN("Only FP32 dtype is supported for PreEmphasis filter augmentation.")
            op_tensor_datatype = RocalTensorDataType::FP32;
        }
        TensorInfo output_info = input->info();
        output_info.set_data_type(op_tensor_datatype);
        output = context->master_graph->create_tensor(output_info, is_output);
        context->master_graph->add_node<PreemphasisFilterNode>({input}, {output})->init(preemph_coeff, preemph_border_type);
    } catch (const std::exception& e) {
        context->capture_error(e.what());
        ERR(e.what())
    }
    return output;
}

RocalTensor ROCAL_API_CALL
rocalSpectrogram(
        RocalContext p_context,
        RocalTensor p_input,
        bool is_output,
        std::vector<float> &window_fn,
        bool center_windows,
        bool reflect_padding,
        RocalSpectrogramLayout spectrogram_layout,
        int power,
        int nfft,
        int window_length,
        int window_step,
        RocalTensorOutputType output_datatype) {
    Tensor* output = nullptr;
    if ((p_context == nullptr) || (p_input == nullptr)) {
        ERR("Invalid ROCAL context or invalid input tensor")
        return output;
    }
    auto context = static_cast<Context*>(p_context);
    auto input = static_cast<Tensor*>(p_input);
    try {
<<<<<<< HEAD
        RocalTensorDataType op_tensor_data_type = (RocalTensorDataType)output_datatype;
        std::vector<size_t> max_dims = input->info().max_shape();
=======
        RocalTensorDataType op_tensor_data_type = static_cast<RocalTensorDataType>(output_datatype);
        if (op_tensor_data_type != RocalTensorDataType::FP32) {
            WRN("Only FP32 data-type is supported for Spectrogram augmentation.")
            op_tensor_data_type = RocalTensorDataType::FP32;
        }
        std::vector<size_t> max_dims = input->info().max_shape();
        if (max_dims[1] != 1) THROW("Spectrogram only supports single channel inputs. Please check the input passed.")
>>>>>>> 13205124
        TensorInfo output_info = input->info();
        int window_offset = (!center_windows) ? window_length :  0;
        int max_frame = (((max_dims[0] - window_offset) / window_step) + 1);
        max_frame = std::max(0, max_frame);
        int bins = std::max(0, (nfft / 2) + 1);
        std::vector<size_t> dims = output_info.dims();
<<<<<<< HEAD
        if (spectrogram_layout == RocalSpectrogramLayout::ROCAL_FT) {
=======
        if (spectrogram_layout == RocalSpectrogramLayout::ROCAL_TF) {
>>>>>>> 13205124
            dims[1] = max_frame;
            dims[2] = bins;
        } else {
            dims[1] = bins;
            dims[2] = max_frame;
        }
        output_info.set_dims(dims);
        output_info.set_data_type(op_tensor_data_type);
        if(power != 1 || power != 2) {
            WRN("rocalSpectrogram power value can be 1 or 2, setting it to default 2")
            power = 2;
        }
        output = context->master_graph->create_tensor(output_info, is_output);
        context->master_graph->add_node<SpectrogramNode>({input}, {output})->init(center_windows, reflect_padding, spectrogram_layout,
                                                                                  power, nfft, window_length,
                                                                                  window_step, window_fn);
    } catch(const std::exception& e) {
        context->capture_error(e.what());
        ERR(e.what())
    }
    return output;
<<<<<<< HEAD
}

RocalTensor ROCAL_API_CALL
rocalToDecibels(
    RocalContext p_context,
    RocalTensor p_input,
    bool is_output,
    float cutoff_db,
    float multiplier,
    float reference_magnitude,
    RocalTensorOutputType output_datatype) {
    Tensor* output = nullptr;
    if ((p_context == nullptr) || (p_input == nullptr)) {
        ERR("Invalid ROCAL context or invalid input tensor")
        return output;
    }
    auto context = static_cast<Context*>(p_context);
    auto input = static_cast<Tensor*>(p_input);
    try {
        RocalTensorDataType op_tensor_data_type = static_cast<RocalTensorDataType>(output_datatype);
        TensorInfo output_info = input->info();
        if (op_tensor_data_type != RocalTensorDataType::FP32) {
            WRN("Only FP32 dtype is supported for To decibels augmentation.")
            op_tensor_data_type = RocalTensorDataType::FP32;
        }
        output_info.set_data_type(op_tensor_data_type);
        output = context->master_graph->create_tensor(output_info, is_output);
        context->master_graph->add_node<ToDecibelsNode>({input}, {output})->init(cutoff_db, multiplier, reference_magnitude);
    } catch (const std::exception& e) {
        context->capture_error(e.what());
        ERR(e.what())
    }
    return output;
=======
>>>>>>> 13205124
}<|MERGE_RESOLUTION|>--- conflicted
+++ resolved
@@ -2210,10 +2210,6 @@
     auto context = static_cast<Context*>(p_context);
     auto input = static_cast<Tensor*>(p_input);
     try {
-<<<<<<< HEAD
-        RocalTensorDataType op_tensor_data_type = (RocalTensorDataType)output_datatype;
-        std::vector<size_t> max_dims = input->info().max_shape();
-=======
         RocalTensorDataType op_tensor_data_type = static_cast<RocalTensorDataType>(output_datatype);
         if (op_tensor_data_type != RocalTensorDataType::FP32) {
             WRN("Only FP32 data-type is supported for Spectrogram augmentation.")
@@ -2221,18 +2217,13 @@
         }
         std::vector<size_t> max_dims = input->info().max_shape();
         if (max_dims[1] != 1) THROW("Spectrogram only supports single channel inputs. Please check the input passed.")
->>>>>>> 13205124
         TensorInfo output_info = input->info();
         int window_offset = (!center_windows) ? window_length :  0;
         int max_frame = (((max_dims[0] - window_offset) / window_step) + 1);
         max_frame = std::max(0, max_frame);
         int bins = std::max(0, (nfft / 2) + 1);
         std::vector<size_t> dims = output_info.dims();
-<<<<<<< HEAD
-        if (spectrogram_layout == RocalSpectrogramLayout::ROCAL_FT) {
-=======
         if (spectrogram_layout == RocalSpectrogramLayout::ROCAL_TF) {
->>>>>>> 13205124
             dims[1] = max_frame;
             dims[2] = bins;
         } else {
@@ -2254,7 +2245,6 @@
         ERR(e.what())
     }
     return output;
-<<<<<<< HEAD
 }
 
 RocalTensor ROCAL_API_CALL
@@ -2288,6 +2278,4 @@
         ERR(e.what())
     }
     return output;
-=======
->>>>>>> 13205124
 }