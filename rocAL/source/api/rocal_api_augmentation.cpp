--- conflicted
+++ resolved
@@ -2270,12 +2270,7 @@
         RocalTensorDataType op_tensor_data_type = static_cast<RocalTensorDataType>(output_datatype);
         TensorInfo output_info = input->info();
         if (op_tensor_data_type != RocalTensorDataType::FP32) {
-<<<<<<< HEAD
-            WRN("Only FP32 dtype is supported for To decibels augmentation.")
-            op_tensor_data_type = RocalTensorDataType::FP32;
-=======
             THROW("Only FP32 dtype is supported for To decibels augmentation.")
->>>>>>> d425f180
         }
         output_info.set_data_type(op_tensor_data_type);
         if (input->info().layout() == RocalTensorlayout::NFT || input->info().layout() == RocalTensorlayout::NTF) // Layout is changed when input is from spectrogram/mel filter bank
@@ -2310,12 +2305,7 @@
         TensorInfo output_info = input->info();
         RocalTensorDataType op_tensor_data_type = static_cast<RocalTensorDataType>(output_datatype);
         if (op_tensor_data_type != RocalTensorDataType::FP32) {
-<<<<<<< HEAD
-            WRN("Only FP32 dtype is supported for resample augmentation.")
-            op_tensor_data_type = RocalTensorDataType::FP32;
-=======
             THROW("Only FP32 dtype is supported for resample augmentation.")
->>>>>>> d425f180
         }
         output_info.set_data_type(op_tensor_data_type);
         if (sample_hint > 0) {
@@ -2351,12 +2341,7 @@
     try {
         RocalTensorDataType op_tensor_data_type = static_cast<RocalTensorDataType>(output_datatype);
         if (op_tensor_data_type != RocalTensorDataType::FP32) {
-<<<<<<< HEAD
-            WRN("Only FP32 dtype is supported for TensorMulScalar augmentation.")
-            op_tensor_data_type = RocalTensorDataType::FP32;
-=======
             THROW("Only FP32 dtype is supported for TensorMulScalar augmentation.")
->>>>>>> d425f180
         }
         TensorInfo output_info = input->info();
         output_info.set_data_type(op_tensor_data_type);
@@ -2385,12 +2370,7 @@
     try {
         RocalTensorDataType op_tensor_data_type = static_cast<RocalTensorDataType>(output_datatype);
         if (op_tensor_data_type != RocalTensorDataType::FP32) {
-<<<<<<< HEAD
-            WRN("Only FP32 dtype is supported for TensorAddTensor augmentation.")
-            op_tensor_data_type = RocalTensorDataType::FP32;
-=======
             THROW("Only FP32 dtype is supported for TensorAddTensor augmentation.")
->>>>>>> d425f180
         }
         TensorInfo output_info = input1->info();
         output_info.set_data_type(op_tensor_data_type);
@@ -2456,7 +2436,6 @@
         ERR(e.what())
     }
     return output;
-<<<<<<< HEAD
 }
 
 std::pair<RocalTensor, RocalTensor> ROCAL_API_CALL
@@ -2525,6 +2504,4 @@
         ERR(e.what())
     }
     return output;
-=======
->>>>>>> d425f180
 }