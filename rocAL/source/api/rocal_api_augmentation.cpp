--- conflicted
+++ resolved
@@ -2180,10 +2180,6 @@
         TensorInfo output_info = input->info();
         output_info.set_data_type(op_tensor_datatype);
         output = context->master_graph->create_tensor(output_info, is_output);
-<<<<<<< HEAD
-        output->reset_tensor_roi();
-=======
->>>>>>> c42638b8
         context->master_graph->add_node<PreemphasisFilterNode>({input}, {output})->init(preemph_coeff, preemph_border_type);
     } catch (const std::exception& e) {
         context->capture_error(e.what());
