/*
Copyright (c) 2019 - 2023 Advanced Micro Devices, Inc. All rights reserved.

Permission is hereby granted, free of charge, to any person obtaining a copy
of this software and associated documentation files (the "Software"), to deal
in the Software without restriction, including without limitation the rights
to use, copy, modify, merge, publish, distribute, sublicense, and/or sell
copies of the Software, and to permit persons to whom the Software is
furnished to do so, subject to the following conditions:

The above copyright notice and this permission notice shall be included in
all copies or substantial portions of the Software.

THE SOFTWARE IS PROVIDED "AS IS", WITHOUT WARRANTY OF ANY KIND, EXPRESS OR
IMPLIED, INCLUDING BUT NOT LIMITED TO THE WARRANTIES OF MERCHANTABILITY,
FITNESS FOR A PARTICULAR PURPOSE AND NONINFRINGEMENT.  IN NO EVENT SHALL THE
AUTHORS OR COPYRIGHT HOLDERS BE LIABLE FOR ANY CLAIM, DAMAGES OR OTHER
LIABILITY, WHETHER IN AN ACTION OF CONTRACT, TORT OR OTHERWISE, ARISING FROM,
OUT OF OR IN CONNECTION WITH THE SOFTWARE OR THE USE OR OTHER DEALINGS IN
THE SOFTWARE.
*/

#include "meta_data/augmentations_meta_nodes.h"
#include "augmentations/augmentations_nodes.h"
#include "pipeline/commons.h"
#include "pipeline/context.h"
#include "loaders/image_source_evaluator.h"
#include "rocal_api.h"

RocalTensor ROCAL_API_CALL
rocalSequenceRearrange(RocalContext p_context,
                       RocalTensor p_input,
                       std::vector<unsigned int>& new_order,
                       bool is_output) {
    Tensor* output = nullptr;
    auto input = static_cast<Tensor*>(p_input);
    if ((p_context == nullptr) || (input == nullptr)) {
        ERR("Invalid ROCAL context or invalid input image")
        return output;
    }
    auto context = static_cast<Context*>(p_context);
    try {
        if (new_order.size() == 0)
            THROW("The new order for the sequence passed should be greater than 0")
        TensorInfo output_info = input->info();
        std::vector<size_t> new_dims;
        new_dims = output_info.dims();
        new_dims[1] = new_order.size();
        output_info.set_dims(new_dims);

        output = context->master_graph->create_tensor(output_info, is_output);
        std::shared_ptr<SequenceRearrangeNode> sequence_rearrange_node = context->master_graph->add_node<SequenceRearrangeNode>({input}, {output});
        sequence_rearrange_node->init(new_order);
    } catch (const std::exception& e) {
        context->capture_error(e.what());
        ERR(e.what())
    }
    return output;
}

RocalTensor ROCAL_API_CALL
rocalRotate(
    RocalContext p_context,
    RocalTensor p_input,
    bool is_output,
    RocalFloatParam p_angle,
    unsigned dest_width,
    unsigned dest_height,
    RocalResizeInterpolationType interpolation_type,
    RocalTensorLayout output_layout,
    RocalTensorOutputType output_datatype) {
    Tensor* output = nullptr;
    if ((p_context == nullptr) || (p_input == nullptr)) {
        ERR("Invalid ROCAL context or invalid input image")
        return output;
    }
    auto context = static_cast<Context*>(p_context);
    auto input = static_cast<Tensor*>(p_input);
    auto angle = static_cast<FloatParam*>(p_angle);
    try {
        if (dest_width == 0 || dest_height == 0) {
            dest_width = input->info().max_shape()[0];
            dest_height = input->info().max_shape()[1];
        }
        RocalTensorlayout op_tensor_layout = static_cast<RocalTensorlayout>(output_layout);
        RocalTensorDataType op_tensor_datatype = static_cast<RocalTensorDataType>(output_datatype);
        TensorInfo output_info = input->info();
        output_info.set_data_type(op_tensor_datatype);

        // For the rotate node, user can create a tensor with a different width and height
        output_info.modify_dims_width_and_height(op_tensor_layout, dest_width, dest_height);
        output = context->master_graph->create_tensor(output_info, is_output);
        std::shared_ptr<RotateNode> rotate_node = context->master_graph->add_node<RotateNode>({input}, {output});
        rotate_node->init(angle, interpolation_type);
        if (context->master_graph->meta_data_graph())
            context->master_graph->meta_add_node<RotateMetaNode, RotateNode>(rotate_node);
    } catch (const std::exception& e) {
        context->capture_error(e.what());
        ERR(e.what())
    }
    return output;
}

RocalTensor ROCAL_API_CALL
rocalRotateFixed(
    RocalContext p_context,
    RocalTensor p_input,
    float angle,
    bool is_output,
    unsigned dest_width,
    unsigned dest_height,
    RocalResizeInterpolationType interpolation_type,
    RocalTensorLayout output_layout,
    RocalTensorOutputType output_datatype) {
    Tensor* output = nullptr;
    if ((p_context == nullptr) || (p_input == nullptr)) {
        ERR("Invalid ROCAL context or invalid input tensor")
        return output;
    }
    auto context = static_cast<Context*>(p_context);
    auto input = static_cast<Tensor*>(p_input);
    try {
        if (dest_width == 0 || dest_height == 0) {
            dest_width = input->info().max_shape()[0];
            dest_height = input->info().max_shape()[1];
        }
        RocalTensorlayout op_tensor_layout = static_cast<RocalTensorlayout>(output_layout);
        RocalTensorDataType op_tensor_datatype = static_cast<RocalTensorDataType>(output_datatype);
        TensorInfo output_info = input->info();
        output_info.set_data_type(op_tensor_datatype);

        // For the rotate node, user can create an image with a different width and height
        output_info.modify_dims_width_and_height(op_tensor_layout, dest_width, dest_height);
        output = context->master_graph->create_tensor(output_info, is_output);

        std::shared_ptr<RotateNode> rotate_node = context->master_graph->add_node<RotateNode>({input}, {output});
        rotate_node->init(angle, interpolation_type);
        if (context->master_graph->meta_data_graph())
            context->master_graph->meta_add_node<RotateMetaNode, RotateNode>(rotate_node);
    } catch (const std::exception& e) {
        context->capture_error(e.what());
        ERR(e.what())
    }
    return output;
}

RocalTensor ROCAL_API_CALL
rocalGamma(
    RocalContext p_context,
    RocalTensor p_input,
    bool is_output,
    RocalFloatParam p_gamma,
    RocalTensorLayout output_layout,
    RocalTensorOutputType output_datatype) {
    Tensor* output = nullptr;
    if ((p_context == nullptr) || (p_input == nullptr)) {
        ERR("Invalid ROCAL context or invalid input tensor")
        return output;
    }

    auto context = static_cast<Context*>(p_context);
    auto input = static_cast<Tensor*>(p_input);
    auto gamma = static_cast<FloatParam*>(p_gamma);
    try {
        RocalTensorlayout op_tensor_layout = static_cast<RocalTensorlayout>(output_layout);
        RocalTensorDataType op_tensor_datatype = static_cast<RocalTensorDataType>(output_datatype);
        TensorInfo output_info = input->info();
        output_info.set_tensor_layout(op_tensor_layout);
        output_info.set_data_type(op_tensor_datatype);
        output = context->master_graph->create_tensor(output_info, is_output);
        context->master_graph->add_node<GammaNode>({input}, {output})->init(gamma);
    } catch (const std::exception& e) {
        context->capture_error(e.what());
        ERR(e.what())
    }
    return output;
}

RocalTensor ROCAL_API_CALL
rocalGammaFixed(
    RocalContext p_context,
    RocalTensor p_input,
    float gamma,
    bool is_output,
    RocalTensorLayout output_layout,
    RocalTensorOutputType output_datatype) {
    Tensor* output = nullptr;
    if ((p_context == nullptr) || (p_input == nullptr)) {
        ERR("Invalid ROCAL context or invalid input tensor")
        return output;
    }

    auto context = static_cast<Context*>(p_context);
    auto input = static_cast<Tensor*>(p_input);
    try {
        RocalTensorlayout op_tensor_layout = static_cast<RocalTensorlayout>(output_layout);
        RocalTensorDataType op_tensor_datatype = static_cast<RocalTensorDataType>(output_datatype);
        TensorInfo output_info = input->info();
        output_info.set_tensor_layout(op_tensor_layout);
        output_info.set_data_type(op_tensor_datatype);
        output = context->master_graph->create_tensor(output_info, is_output);
        context->master_graph->add_node<GammaNode>({input}, {output})->init(gamma);
    } catch (const std::exception& e) {
        context->capture_error(e.what());
        ERR(e.what())
    }
    return output;
}

RocalTensor ROCAL_API_CALL
rocalHue(
    RocalContext p_context,
    RocalTensor p_input,
    bool is_output,
    RocalFloatParam p_hue,
    RocalTensorLayout output_layout,
    RocalTensorOutputType output_datatype) {
    Tensor* output = nullptr;
    if ((p_context == nullptr) || (p_input == nullptr)) {
        ERR("Invalid ROCAL context or invalid input tensor")
        return output;
    }

    auto context = static_cast<Context*>(p_context);
    auto input = static_cast<Tensor*>(p_input);
    auto hue = static_cast<FloatParam*>(p_hue);
    try {
        RocalTensorlayout op_tensor_layout = static_cast<RocalTensorlayout>(output_layout);
        RocalTensorDataType op_tensor_datatype = static_cast<RocalTensorDataType>(output_datatype);
        TensorInfo output_info = input->info();
        output_info.set_tensor_layout(op_tensor_layout);
        output_info.set_data_type(op_tensor_datatype);
        output = context->master_graph->create_tensor(output_info, is_output);
        context->master_graph->add_node<HueNode>({input}, {output})->init(hue);
    } catch (const std::exception& e) {
        context->capture_error(e.what());
        ERR(e.what())
    }
    return output;
}

RocalTensor ROCAL_API_CALL
rocalHueFixed(
    RocalContext p_context,
    RocalTensor p_input,
    float hue,
    bool is_output,
    RocalTensorLayout output_layout,
    RocalTensorOutputType output_datatype) {
    Tensor* output = nullptr;
    if ((p_context == nullptr) || (p_input == nullptr)) {
        ERR("Invalid ROCAL context or invalid input tensor")
        return output;
    }

    auto context = static_cast<Context*>(p_context);
    auto input = static_cast<Tensor*>(p_input);
    try {
        RocalTensorlayout op_tensor_layout = static_cast<RocalTensorlayout>(output_layout);
        RocalTensorDataType op_tensor_datatype = static_cast<RocalTensorDataType>(output_datatype);
        TensorInfo output_info = input->info();
        output_info.set_tensor_layout(op_tensor_layout);
        output_info.set_data_type(op_tensor_datatype);
        output = context->master_graph->create_tensor(output_info, is_output);
        context->master_graph->add_node<HueNode>({input}, {output})->init(hue);
    } catch (const std::exception& e) {
        context->capture_error(e.what());
        ERR(e.what())
    }
    return output;
}

RocalTensor ROCAL_API_CALL
rocalSaturation(
    RocalContext p_context,
    RocalTensor p_input,
    bool is_output,
    RocalFloatParam p_saturation,
    RocalTensorLayout output_layout,
    RocalTensorOutputType output_datatype) {
    Tensor* output = nullptr;
    if ((p_context == nullptr) || (p_input == nullptr)) {
        ERR("Invalid ROCAL context or invalid input tensor")
        return output;
    }

    auto context = static_cast<Context*>(p_context);
    auto input = static_cast<Tensor*>(p_input);
    auto saturation = static_cast<FloatParam*>(p_saturation);
    try {
        RocalTensorlayout op_tensor_layout = static_cast<RocalTensorlayout>(output_layout);
        RocalTensorDataType op_tensor_datatype = static_cast<RocalTensorDataType>(output_datatype);
        TensorInfo output_info = input->info();
        output_info.set_tensor_layout(op_tensor_layout);
        output_info.set_data_type(op_tensor_datatype);
        output = context->master_graph->create_tensor(output_info, is_output);
        context->master_graph->add_node<SaturationNode>({input}, {output})->init(saturation);
    } catch (const std::exception& e) {
        context->capture_error(e.what());
        ERR(e.what())
    }
    return output;
}

RocalTensor ROCAL_API_CALL
rocalSaturationFixed(
    RocalContext p_context,
    RocalTensor p_input,
    float saturation,
    bool is_output,
    RocalTensorLayout output_layout,
    RocalTensorOutputType output_datatype) {
    Tensor* output = nullptr;
    if ((p_context == nullptr) || (p_input == nullptr)) {
        ERR("Invalid ROCAL context or invalid input tensor")
        return output;
    }

    auto context = static_cast<Context*>(p_context);
    auto input = static_cast<Tensor*>(p_input);
    try {
        RocalTensorlayout op_tensor_layout = static_cast<RocalTensorlayout>(output_layout);
        RocalTensorDataType op_tensor_datatype = static_cast<RocalTensorDataType>(output_datatype);
        TensorInfo output_info = input->info();
        output_info.set_tensor_layout(op_tensor_layout);
        output_info.set_data_type(op_tensor_datatype);
        output = context->master_graph->create_tensor(output_info, is_output);
        context->master_graph->add_node<SaturationNode>({input}, {output})->init(saturation);
    } catch (const std::exception& e) {
        context->capture_error(e.what());
        ERR(e.what())
    }
    return output;
}

RocalTensor ROCAL_API_CALL
rocalCropResize(
    RocalContext p_context,
    RocalTensor p_input,
    unsigned dest_width, unsigned dest_height,
    bool is_output,
    RocalFloatParam p_area,
    RocalFloatParam p_aspect_ratio,
    RocalFloatParam p_x_center_drift,
    RocalFloatParam p_y_center_drift,
    RocalTensorLayout output_layout,
    RocalTensorOutputType output_datatype) {
    Tensor* output = nullptr;
    if ((p_context == nullptr) || (p_input == nullptr)) {
        ERR("Invalid ROCAL context or invalid input tensor")
        return output;
    }

    auto context = static_cast<Context*>(p_context);
    auto input = static_cast<Tensor*>(p_input);
    auto area = static_cast<FloatParam*>(p_area);
    auto aspect_ratio = static_cast<FloatParam*>(p_aspect_ratio);
    auto x_center_drift = static_cast<FloatParam*>(p_x_center_drift);
    auto y_center_drift = static_cast<FloatParam*>(p_y_center_drift);
    try {
        if (dest_width == 0 || dest_height == 0)
            THROW("CropResize node needs tp receive non-zero destination dimensions")

        RocalTensorlayout op_tensor_layout = static_cast<RocalTensorlayout>(output_layout);
        RocalTensorDataType op_tensor_datatype = static_cast<RocalTensorDataType>(output_datatype);
        TensorInfo output_info = input->info();
        output_info.set_data_type(op_tensor_datatype);

        // For the crop resize node, user can create an image with a different width and height
        output_info.modify_dims_width_and_height(op_tensor_layout, dest_width, dest_height);

        output = context->master_graph->create_tensor(output_info, is_output);

        std::shared_ptr<CropResizeNode> crop_resize_node = context->master_graph->add_node<CropResizeNode>({input}, {output});
        crop_resize_node->init(area, aspect_ratio, x_center_drift, y_center_drift);
        if (context->master_graph->meta_data_graph())
            context->master_graph->meta_add_node<CropResizeMetaNode, CropResizeNode>(crop_resize_node);
    } catch (const std::exception& e) {
        context->capture_error(e.what());
        ERR(e.what())
    }
    return output;
}

RocalTensor ROCAL_API_CALL
rocalCropResizeFixed(
    RocalContext p_context,
    RocalTensor p_input,
    unsigned dest_width, unsigned dest_height,
    bool is_output,
    float area,
    float aspect_ratio,
    float x_center_drift,
    float y_center_drift,
    RocalTensorLayout output_layout,
    RocalTensorOutputType output_datatype) {
    Tensor* output = nullptr;
    if ((p_context == nullptr) || (p_input == nullptr)) {
        ERR("Invalid ROCAL context or invalid input tensor")
        return output;
    }

    auto context = static_cast<Context*>(p_context);
    auto input = static_cast<Tensor*>(p_input);
    try {
        if (dest_width == 0 || dest_height == 0)
            THROW("CropResize node needs tp receive non-zero destination dimensions")

        RocalTensorlayout op_tensor_layout = static_cast<RocalTensorlayout>(output_layout);
        RocalTensorDataType op_tensor_datatype = static_cast<RocalTensorDataType>(output_datatype);
        TensorInfo output_info = input->info();
        output_info.set_data_type(op_tensor_datatype);

        // For the crop resize node, user can create an image with a different width and height
        output_info.modify_dims_width_and_height(op_tensor_layout, dest_width, dest_height);
        output = context->master_graph->create_tensor(output_info, is_output);

        std::shared_ptr<CropResizeNode> crop_resize_node = context->master_graph->add_node<CropResizeNode>({input}, {output});
        crop_resize_node->init(area, aspect_ratio, x_center_drift, y_center_drift);
        if (context->master_graph->meta_data_graph())
            context->master_graph->meta_add_node<CropResizeMetaNode, CropResizeNode>(crop_resize_node);
    } catch (const std::exception& e) {
        context->capture_error(e.what());
        ERR(e.what())
    }
    return output;
}

RocalTensor ROCAL_API_CALL
rocalResize(
    RocalContext p_context,
    RocalTensor p_input,
    unsigned dest_width,
    unsigned dest_height,
    bool is_output,
    RocalResizeScalingMode scaling_mode,
    std::vector<unsigned> max_size,
    unsigned resize_shorter,
    unsigned resize_longer,
    RocalResizeInterpolationType interpolation_type,
    RocalTensorLayout output_layout,
    RocalTensorOutputType output_datatype) {
    Tensor* output = nullptr;
    if ((p_context == nullptr) || (p_input == nullptr)) {
        ERR("Invalid ROCAL context or invalid input tensor")
        return output;
    }

    auto context = static_cast<Context*>(p_context);
    auto input = static_cast<Tensor*>(p_input);
    try {
        if ((dest_width | dest_height | resize_longer | resize_shorter) == 0)
            THROW("Atleast one size 'dest_width' or 'dest_height' or 'resize_shorter' or 'resize_longer' must be specified")
        if ((dest_width | dest_height) && (resize_longer | resize_shorter))
            THROW("Only one method of specifying size can be used \ndest_width and/or dest_height\nresize_shorter\nresize_longer")
        if (resize_longer && resize_shorter)
            THROW("'resize_longer' and 'resize_shorter' cannot be passed together. They are mutually exclusive.")

        unsigned out_width, out_height;
        RocalResizeScalingMode resize_scaling_mode;

        // Change the scaling mode if resize_shorter or resize_longer is specified
        if (resize_shorter) {
            resize_scaling_mode = RocalResizeScalingMode::ROCAL_SCALING_MODE_NOT_SMALLER;
            out_width = out_height = resize_shorter;
        } else if (resize_longer) {
            resize_scaling_mode = RocalResizeScalingMode::ROCAL_SCALING_MODE_NOT_LARGER;
            out_width = out_height = resize_longer;
        } else {
            resize_scaling_mode = scaling_mode;
            out_width = dest_width;
            out_height = dest_height;
        }

        std::vector<unsigned> maximum_size;
        if (max_size.size()) {
            if (max_size.size() == 1) {
                maximum_size = {max_size[0], max_size[0]};
            } else if (max_size.size() == 2) {
                maximum_size = {max_size[0], max_size[1]};  // {width, height}
            } else {
                THROW("The length of max_size vector exceeds the image dimension.")
            }
        }

        // Determine the max width and height to be set to the output info
        unsigned max_out_width, max_out_height;
        if (maximum_size.size() && maximum_size[0] != 0 && maximum_size[1] != 0) {
            // If max_size is passed by the user, the resized images cannot exceed the max size,
            max_out_width = maximum_size[0];
            max_out_height = maximum_size[1];
        } else {
            // compute the output info width and height wrt the scaling modes and roi passed
            if (resize_scaling_mode == ROCAL_SCALING_MODE_STRETCH) {
                max_out_width = out_width ? out_width : input->info().max_shape()[0];
                max_out_height = out_height ? out_height : input->info().max_shape()[1];
            } else if (resize_scaling_mode == ROCAL_SCALING_MODE_NOT_SMALLER) {
                max_out_width = (out_width ? out_width : out_height) * MAX_ASPECT_RATIO;
                max_out_height = (out_height ? out_height : out_width) * MAX_ASPECT_RATIO;
            } else {
                max_out_width = out_width ? out_width : out_height * MAX_ASPECT_RATIO;
                max_out_height = out_height ? out_height : out_width * MAX_ASPECT_RATIO;
            }
            if (maximum_size.size() == 2) {
                max_out_width = maximum_size[0] ? maximum_size[0] : max_out_width;
                max_out_height = maximum_size[1] ? maximum_size[1] : max_out_height;
            }
        }

        RocalTensorlayout op_tensor_layout = static_cast<RocalTensorlayout>(output_layout);
        RocalTensorDataType op_tensor_datatype = static_cast<RocalTensorDataType>(output_datatype);
        TensorInfo output_info = input->info();
        output_info.set_data_type(op_tensor_datatype);
        output_info.modify_dims_width_and_height(op_tensor_layout, max_out_width, max_out_height);

        output = context->master_graph->create_tensor(output_info, is_output);

        std::shared_ptr<ResizeNode> resize_node = context->master_graph->add_node<ResizeNode>({input}, {output});
        resize_node->init(out_width, out_height, resize_scaling_mode, maximum_size, interpolation_type);
        if (context->master_graph->meta_data_graph())
            context->master_graph->meta_add_node<ResizeMetaNode, ResizeNode>(resize_node);
    } catch (const std::exception& e) {
        context->capture_error(e.what());
        ERR(e.what())
    }
    return output;
}

RocalTensor ROCAL_API_CALL
    ROCAL_API_CALL
    rocalResizeMirrorNormalize(
        RocalContext p_context,
        RocalTensor p_input,
        unsigned dest_width,
        unsigned dest_height,
        std::vector<float>& mean,
        std::vector<float>& std_dev,
        bool is_output,
        RocalResizeScalingMode scaling_mode,
        std::vector<unsigned> max_size,
        unsigned resize_shorter,
        unsigned resize_longer,
        RocalResizeInterpolationType interpolation_type,
        RocalIntParam p_mirror,
        RocalTensorLayout output_layout,
        RocalTensorOutputType output_datatype) {
    if (!p_context || !p_input || dest_width == 0 || dest_height == 0)
        THROW("Null values passed as input")
    Tensor* output = nullptr;
    auto context = static_cast<Context*>(p_context);
    auto input = static_cast<Tensor*>(p_input);
    auto mirror = static_cast<IntParam*>(p_mirror);

    try {
        if ((dest_width | dest_height | resize_longer | resize_shorter) == 0)
            THROW("Atleast one size 'dest_width' or 'dest_height' or 'resize_shorter' or 'resize_longer' must be specified")
        // MaskRCNN training uses a new resize scaling mode - MIN_MAX_SCALING_MODE where min_size and max_size is passed and the final output size is calculated from the image size
        // Only in the case of MIN_MAX_SCALING_MODE, both resize_shorter and resize_longer values can be passed together
        if ((dest_width | dest_height) && (resize_longer | resize_shorter) && (scaling_mode != RocalResizeScalingMode::ROCAL_SCALING_MODE_MIN_MAX))
            THROW("Only one method of specifying size can be used \ndest_width and/or dest_height\nresize_shorter\nresize_longer")
        if (resize_longer && resize_shorter && scaling_mode != RocalResizeScalingMode::ROCAL_SCALING_MODE_MIN_MAX)
            THROW("'resize_longer' and 'resize_shorter' can only be passed together for min max scaling mode")

        unsigned out_width, out_height;
        RocalResizeScalingMode resize_scaling_mode;

        // Change the scaling mode if resize_shorter or resize_longer is specified
        if (scaling_mode == RocalResizeScalingMode::ROCAL_SCALING_MODE_MIN_MAX) {
            resize_scaling_mode = scaling_mode;
            out_width = dest_width;
            out_height = dest_height;
        } else if (resize_shorter) {
            resize_scaling_mode = RocalResizeScalingMode::ROCAL_SCALING_MODE_NOT_SMALLER;
            out_width = out_height = resize_shorter;
        } else if (resize_longer) {
            resize_scaling_mode = RocalResizeScalingMode::ROCAL_SCALING_MODE_NOT_LARGER;
            out_width = out_height = resize_longer;
        } else {
            resize_scaling_mode = scaling_mode;
            out_width = dest_width;
            out_height = dest_height;
        }

        std::vector<unsigned> maximum_size;
        if (max_size.size()) {
            if (max_size.size() == 1) {
                maximum_size = {max_size[0], max_size[0]};
            } else if (max_size.size() == 2) {
                maximum_size = {max_size[0], max_size[1]};  // {width, height}
            } else {
                THROW("The length of max_size vector exceeds the image dimension.")
            }
        }

        // Determine the max width and height to be set to the output info
        unsigned max_out_width, max_out_height;
        if (maximum_size.size() && maximum_size[0] != 0 && maximum_size[1] != 0) {
            // If max_size is passed by the user, the resized images cannot exceed the max size,
            max_out_width = maximum_size[0];
            max_out_height = maximum_size[1];
        } else {
            // compute the output info width and height wrt the scaling modes and roi passed
            if (resize_scaling_mode == ROCAL_SCALING_MODE_STRETCH) {
                max_out_width = out_width ? out_width : input->info().max_shape()[0];
                max_out_height = out_height ? out_height : input->info().max_shape()[1];
            } else if (resize_scaling_mode == ROCAL_SCALING_MODE_NOT_SMALLER) {
                max_out_width = (out_width ? out_width : out_height) * MAX_ASPECT_RATIO;
                max_out_height = (out_height ? out_height : out_width) * MAX_ASPECT_RATIO;
            } else {
                max_out_width = out_width ? out_width : out_height * MAX_ASPECT_RATIO;
                max_out_height = out_height ? out_height : out_width * MAX_ASPECT_RATIO;
            }
            if (maximum_size.size() == 2) {
                max_out_width = maximum_size[0] ? maximum_size[0] : max_out_width;
                max_out_height = maximum_size[1] ? maximum_size[1] : max_out_height;
            }
        }
        if (scaling_mode == RocalResizeScalingMode::ROCAL_SCALING_MODE_MIN_MAX) {
            // For Min Max scaling mode, both min size and max size are passed as resize_shorter and resize_longer values
            maximum_size = {resize_shorter, resize_longer};
        }

        RocalTensorlayout op_tensor_layout = static_cast<RocalTensorlayout>(output_layout);
        RocalTensorDataType op_tensor_datatype = static_cast<RocalTensorDataType>(output_datatype);
        TensorInfo output_info = input->info();
        output_info.set_data_type(op_tensor_datatype);
        output_info.modify_dims_width_and_height(op_tensor_layout, max_out_width, max_out_height);

        output = context->master_graph->create_tensor(output_info, is_output);

        std::shared_ptr<ResizeMirrorNormalizeNode> rmn_node = context->master_graph->add_node<ResizeMirrorNormalizeNode>({input}, {output});
        rmn_node->init(out_width, out_height, resize_scaling_mode, maximum_size, interpolation_type, mean, std_dev, mirror);
        if (context->master_graph->meta_data_graph())
            context->master_graph->meta_add_node<ResizeMirrorNormalizeMetaNode, ResizeMirrorNormalizeNode>(rmn_node);
    } catch (const std::exception& e) {
        context->capture_error(e.what());
        ERR(e.what())
    }
    return output;
}

RocalTensor ROCAL_API_CALL
rocalBrightness(
    RocalContext p_context,
    RocalTensor p_input,
    bool is_output,
    RocalFloatParam p_alpha,
    RocalFloatParam p_beta,
    RocalTensorLayout output_layout,
    RocalTensorOutputType output_datatype) {
    Tensor* output = nullptr;
    if ((p_context == nullptr) || (p_input == nullptr)) {
        ERR("Invalid ROCAL context or invalid input tensor")
        return output;
    }

    auto context = static_cast<Context*>(p_context);
    auto input = static_cast<Tensor*>(p_input);
    auto alpha = static_cast<FloatParam*>(p_alpha);
    auto beta = static_cast<FloatParam*>(p_beta);
    try {
        RocalTensorlayout op_tensor_layout = static_cast<RocalTensorlayout>(output_layout);
        RocalTensorDataType op_tensor_datatype = static_cast<RocalTensorDataType>(output_datatype);
        TensorInfo output_info = input->info();
        output_info.set_tensor_layout(op_tensor_layout);
        output_info.set_data_type(op_tensor_datatype);
        output = context->master_graph->create_tensor(output_info, is_output);
        context->master_graph->add_node<BrightnessNode>({input}, {output})->init(alpha, beta);
    } catch (const std::exception& e) {
        context->capture_error(e.what());
        ERR(e.what())
    }
    return output;
}

RocalTensor ROCAL_API_CALL
rocalBrightnessFixed(
    RocalContext p_context,
    RocalTensor p_input,
    float alpha,
    float beta,
    bool is_output,
    RocalTensorLayout output_layout,
    RocalTensorOutputType output_datatype) {
    Tensor* output = nullptr;
    if ((p_context == nullptr) || (p_input == nullptr)) {
        ERR("Invalid ROCAL context or invalid input tensor")
        return output;
    }

    auto context = static_cast<Context*>(p_context);
    auto input = static_cast<Tensor*>(p_input);
    try {
        RocalTensorlayout op_tensor_layout = static_cast<RocalTensorlayout>(output_layout);
        RocalTensorDataType op_tensor_datatype = static_cast<RocalTensorDataType>(output_datatype);
        TensorInfo output_info = input->info();
        output_info.set_tensor_layout(op_tensor_layout);
        output_info.set_data_type(op_tensor_datatype);
        output = context->master_graph->create_tensor(output_info, is_output);
        context->master_graph->add_node<BrightnessNode>({input}, {output})->init(alpha, beta);
    } catch (const std::exception& e) {
        context->capture_error(e.what());
        ERR(e.what())
    }
    return output;
}

RocalTensor ROCAL_API_CALL
rocalBlur(
    RocalContext p_context,
    RocalTensor p_input,
    bool is_output,
    RocalIntParam p_kernel_size,
    RocalTensorLayout output_layout,
    RocalTensorOutputType output_datatype) {
    Tensor* output = nullptr;
    if ((p_context == nullptr) || (p_input == nullptr)) {
        ERR("Invalid ROCAL context or invalid input tensor")
        return output;
    }

    auto context = static_cast<Context*>(p_context);
    auto input = static_cast<Tensor*>(p_input);
    auto kernel_size = static_cast<IntParam*>(p_kernel_size);
    try {
        RocalTensorlayout op_tensor_layout = static_cast<RocalTensorlayout>(output_layout);
        RocalTensorDataType op_tensor_datatype = static_cast<RocalTensorDataType>(output_datatype);
        TensorInfo output_info = input->info();
        output_info.set_tensor_layout(op_tensor_layout);
        output_info.set_data_type(op_tensor_datatype);
        output = context->master_graph->create_tensor(output_info, is_output);
        context->master_graph->add_node<BlurNode>({input}, {output})->init(kernel_size);
    } catch (const std::exception& e) {
        context->capture_error(e.what());
        ERR(e.what())
    }
    return output;
}

RocalTensor ROCAL_API_CALL
rocalBlurFixed(
    RocalContext p_context,
    RocalTensor p_input,
    int kernel_size,
    bool is_output,
    RocalTensorLayout output_layout,
    RocalTensorOutputType output_datatype) {
    Tensor* output = nullptr;
    if ((p_context == nullptr) || (p_input == nullptr)) {
        ERR("Invalid ROCAL context or invalid input tensor")
        return output;
    }

    auto context = static_cast<Context*>(p_context);
    auto input = static_cast<Tensor*>(p_input);
    try {
        RocalTensorlayout op_tensor_layout = static_cast<RocalTensorlayout>(output_layout);
        RocalTensorDataType op_tensor_datatype = static_cast<RocalTensorDataType>(output_datatype);
        TensorInfo output_info = input->info();
        output_info.set_tensor_layout(op_tensor_layout);
        output_info.set_data_type(op_tensor_datatype);
        output = context->master_graph->create_tensor(output_info, is_output);
        context->master_graph->add_node<BlurNode>({input}, {output})->init(kernel_size);
    } catch (const std::exception& e) {
        context->capture_error(e.what());
        ERR(e.what())
    }
    return output;
}

RocalTensor ROCAL_API_CALL
rocalBlend(
    RocalContext p_context,
    RocalTensor p_input1,
    RocalTensor p_input2,
    bool is_output,
    RocalFloatParam p_ratio,
    RocalTensorLayout output_layout,
    RocalTensorOutputType output_datatype) {
    Tensor* output = nullptr;
    if ((p_context == nullptr) || (p_input1 == nullptr) || (p_input2 == nullptr)) {
        ERR("Invalid ROCAL context or invalid input tensor")
        return output;
    }

    auto context = static_cast<Context*>(p_context);
    auto input1 = static_cast<Tensor*>(p_input1);
    auto input2 = static_cast<Tensor*>(p_input2);
    auto ratio = static_cast<FloatParam*>(p_ratio);
    try {
        RocalTensorlayout op_tensor_layout = static_cast<RocalTensorlayout>(output_layout);
        RocalTensorDataType op_tensor_datatype = static_cast<RocalTensorDataType>(output_datatype);
        TensorInfo output_info = input1->info();
        output_info.set_tensor_layout(op_tensor_layout);
        output_info.set_data_type(op_tensor_datatype);
        output = context->master_graph->create_tensor(output_info, is_output);
        context->master_graph->add_node<BlendNode>({input1, input2}, {output})->init(ratio);
    } catch (const std::exception& e) {
        context->capture_error(e.what());
        ERR(e.what())
    }
    return output;
}

RocalTensor ROCAL_API_CALL
rocalBlendFixed(
    RocalContext p_context,
    RocalTensor p_input1,
    RocalTensor p_input2,
    float ratio,
    bool is_output,
    RocalTensorLayout output_layout,
    RocalTensorOutputType output_datatype) {
    Tensor* output = nullptr;
    if ((p_context == nullptr) || (p_input1 == nullptr) || (p_input2 == nullptr)) {
        ERR("Invalid ROCAL context or invalid input tensor")
        return output;
    }

    auto context = static_cast<Context*>(p_context);
    auto input1 = static_cast<Tensor*>(p_input1);
    auto input2 = static_cast<Tensor*>(p_input2);
    try {
        RocalTensorlayout op_tensor_layout = static_cast<RocalTensorlayout>(output_layout);
        RocalTensorDataType op_tensor_datatype = static_cast<RocalTensorDataType>(output_datatype);
        TensorInfo output_info = input1->info();
        output_info.set_tensor_layout(op_tensor_layout);
        output_info.set_data_type(op_tensor_datatype);
        output = context->master_graph->create_tensor(output_info, is_output);
        context->master_graph->add_node<BlendNode>({input1, input2}, {output})->init(ratio);
    } catch (const std::exception& e) {
        context->capture_error(e.what());
        ERR(e.what())
    }
    return output;
}

RocalTensor ROCAL_API_CALL
rocalWarpAffine(
    RocalContext p_context,
    RocalTensor p_input,
    bool is_output,
    unsigned dest_height, unsigned dest_width,
    RocalFloatParam p_x0, RocalFloatParam p_x1,
    RocalFloatParam p_y0, RocalFloatParam p_y1,
    RocalFloatParam p_o0, RocalFloatParam p_o1,
    RocalResizeInterpolationType interpolation_type,
    RocalTensorLayout output_layout,
    RocalTensorOutputType output_datatype) {
    Tensor* output = nullptr;
    if ((p_context == nullptr) || (p_input == nullptr)) {
        ERR("Invalid ROCAL context or invalid input image")
        return output;
    }
    auto context = static_cast<Context*>(p_context);
    auto input = static_cast<Tensor*>(p_input);
    auto x0 = static_cast<FloatParam*>(p_x0);
    auto x1 = static_cast<FloatParam*>(p_x1);
    auto y0 = static_cast<FloatParam*>(p_y0);
    auto y1 = static_cast<FloatParam*>(p_y1);
    auto o0 = static_cast<FloatParam*>(p_o0);
    auto o1 = static_cast<FloatParam*>(p_o1);
    try {
        if (dest_width == 0 || dest_height == 0) {
            dest_width = input->info().max_shape()[0];
            dest_height = input->info().max_shape()[1];
        }
        RocalTensorlayout op_tensor_layout = static_cast<RocalTensorlayout>(output_layout);
        RocalTensorDataType op_tensor_datatype = static_cast<RocalTensorDataType>(output_datatype);
        TensorInfo output_info = input->info();
        output_info.set_data_type(op_tensor_datatype);

        // For the warp affine node, user can create an image with a different width and height
        output_info.modify_dims_width_and_height(op_tensor_layout, dest_width, dest_height);
        output = context->master_graph->create_tensor(output_info, is_output);

        context->master_graph->add_node<WarpAffineNode>({input}, {output})->init(x0, x1, y0, y1, o0, o1, interpolation_type);
    } catch (const std::exception& e) {
        context->capture_error(e.what());
        ERR(e.what())
    }
    return output;
}

RocalTensor ROCAL_API_CALL
rocalWarpAffineFixed(
    RocalContext p_context,
    RocalTensor p_input,
    float x0, float x1,
    float y0, float y1,
    float o0, float o1,
    bool is_output,
    unsigned int dest_height,
    unsigned int dest_width,
    RocalResizeInterpolationType interpolation_type,
    RocalTensorLayout output_layout,
    RocalTensorOutputType output_datatype) {
    Tensor* output = nullptr;
    if ((p_context == nullptr) || (p_input == nullptr)) {
        ERR("Invalid ROCAL context or invalid input image")
        return output;
    }
    auto context = static_cast<Context*>(p_context);
    auto input = static_cast<Tensor*>(p_input);
    try {
        if (dest_width == 0 || dest_height == 0) {
            dest_width = input->info().max_shape()[0];
            dest_height = input->info().max_shape()[1];
        }
        RocalTensorlayout op_tensor_layout = static_cast<RocalTensorlayout>(output_layout);
        RocalTensorDataType op_tensor_datatype = static_cast<RocalTensorDataType>(output_datatype);
        TensorInfo output_info = input->info();
        output_info.set_data_type(op_tensor_datatype);

        // For the warp affine node, user can create an image with a different width and height
        output_info.modify_dims_width_and_height(op_tensor_layout, dest_width, dest_height);
        output = context->master_graph->create_tensor(output_info, is_output);

        context->master_graph->add_node<WarpAffineNode>({input}, {output})->init(x0, x1, y0, y1, o0, o1, interpolation_type);
    } catch (const std::exception& e) {
        context->capture_error(e.what());
        ERR(e.what())
    }
    return output;
}

RocalTensor ROCAL_API_CALL
rocalFishEye(
    RocalContext p_context,
    RocalTensor p_input,
    bool is_output,
    RocalTensorLayout output_layout,
    RocalTensorOutputType output_datatype) {
    Tensor* output = nullptr;
    if ((p_context == nullptr) || (p_input == nullptr)) {
        ERR("Invalid ROCAL context or invalid input image")
        return output;
    }
    auto context = static_cast<Context*>(p_context);
    auto input = static_cast<Tensor*>(p_input);
    try {
        RocalTensorlayout op_tensor_layout = static_cast<RocalTensorlayout>(output_layout);
        RocalTensorDataType op_tensor_datatype = static_cast<RocalTensorDataType>(output_datatype);
        TensorInfo output_info = input->info();
        output_info.set_tensor_layout(op_tensor_layout);
        output_info.set_data_type(op_tensor_datatype);
        output = context->master_graph->create_tensor(output_info, is_output);
        context->master_graph->add_node<FisheyeNode>({input}, {output});
    } catch (const std::exception& e) {
        context->capture_error(e.what());
        ERR(e.what())
    }
    return output;
}

RocalTensor ROCAL_API_CALL
rocalVignette(
    RocalContext p_context,
    RocalTensor p_input,
    bool is_output,
    RocalFloatParam p_sdev,
    RocalTensorLayout output_layout,
    RocalTensorOutputType output_datatype) {
    Tensor* output = nullptr;
    if ((p_context == nullptr) || (p_input == nullptr)) {
        ERR("Invalid ROCAL context or invalid input tensor")
        return output;
    }

    auto context = static_cast<Context*>(p_context);
    auto input = static_cast<Tensor*>(p_input);
    auto sdev = static_cast<FloatParam*>(p_sdev);
    try {
        RocalTensorlayout op_tensor_layout = static_cast<RocalTensorlayout>(output_layout);
        RocalTensorDataType op_tensor_datatype = static_cast<RocalTensorDataType>(output_datatype);
        TensorInfo output_info = input->info();
        output_info.set_tensor_layout(op_tensor_layout);
        output_info.set_data_type(op_tensor_datatype);
        output = context->master_graph->create_tensor(output_info, is_output);
        context->master_graph->add_node<VignetteNode>({input}, {output})->init(sdev);
    } catch (const std::exception& e) {
        context->capture_error(e.what());
        ERR(e.what())
    }
    return output;
}

RocalTensor ROCAL_API_CALL
rocalVignetteFixed(
    RocalContext p_context,
    RocalTensor p_input,
    float sdev,
    bool is_output,
    RocalTensorLayout output_layout,
    RocalTensorOutputType output_datatype) {
    Tensor* output = nullptr;
    if ((p_context == nullptr) || (p_input == nullptr)) {
        ERR("Invalid ROCAL context or invalid input tensor")
        return output;
    }

    auto context = static_cast<Context*>(p_context);
    auto input = static_cast<Tensor*>(p_input);
    try {
        RocalTensorlayout op_tensor_layout = static_cast<RocalTensorlayout>(output_layout);
        RocalTensorDataType op_tensor_datatype = static_cast<RocalTensorDataType>(output_datatype);
        TensorInfo output_info = input->info();
        output_info.set_tensor_layout(op_tensor_layout);
        output_info.set_data_type(op_tensor_datatype);
        output = context->master_graph->create_tensor(output_info, is_output);
        context->master_graph->add_node<VignetteNode>({input}, {output})->init(sdev);
    } catch (const std::exception& e) {
        context->capture_error(e.what());
        ERR(e.what())
    }
    return output;
}

RocalTensor ROCAL_API_CALL
rocalJitter(
    RocalContext p_context,
    RocalTensor p_input,
    bool is_output,
    RocalIntParam p_kernel_size,
    int seed,
    RocalTensorLayout output_layout,
    RocalTensorOutputType output_datatype) {
    Tensor* output = nullptr;
    if ((p_context == nullptr) || (p_input == nullptr)) {
        ERR("Invalid ROCAL context or invalid input tensor")
        return output;
    }

    auto context = static_cast<Context*>(p_context);
    auto input = static_cast<Tensor*>(p_input);
    auto kernel_size = static_cast<IntParam*>(p_kernel_size);
    try {
        RocalTensorlayout op_tensor_layout = static_cast<RocalTensorlayout>(output_layout);
        RocalTensorDataType op_tensor_datatype = static_cast<RocalTensorDataType>(output_datatype);
        TensorInfo output_info = input->info();
        output_info.set_tensor_layout(op_tensor_layout);
        output_info.set_data_type(op_tensor_datatype);
        output = context->master_graph->create_tensor(output_info, is_output);
        context->master_graph->add_node<JitterNode>({input}, {output})->init(kernel_size, seed);
    } catch (const std::exception& e) {
        context->capture_error(e.what());
        ERR(e.what())
    }
    return output;
}

RocalTensor ROCAL_API_CALL
rocalJitterFixed(
    RocalContext p_context,
    RocalTensor p_input,
    int kernel_size,
    bool is_output,
    int seed,
    RocalTensorLayout output_layout,
    RocalTensorOutputType output_datatype) {
    Tensor* output = nullptr;
    if ((p_context == nullptr) || (p_input == nullptr)) {
        ERR("Invalid ROCAL context or invalid input tensor")
        return output;
    }

    auto context = static_cast<Context*>(p_context);
    auto input = static_cast<Tensor*>(p_input);
    try {
        RocalTensorlayout op_tensor_layout = static_cast<RocalTensorlayout>(output_layout);
        RocalTensorDataType op_tensor_datatype = static_cast<RocalTensorDataType>(output_datatype);
        TensorInfo output_info = input->info();
        output_info.set_tensor_layout(op_tensor_layout);
        output_info.set_data_type(op_tensor_datatype);
        output = context->master_graph->create_tensor(output_info, is_output);
        context->master_graph->add_node<JitterNode>({input}, {output})->init(kernel_size, seed);
    } catch (const std::exception& e) {
        context->capture_error(e.what());
        ERR(e.what())
    }
    return output;
}

RocalTensor ROCAL_API_CALL
rocalSnPNoise(
    RocalContext p_context,
    RocalTensor p_input,
    bool is_output,
    RocalFloatParam p_noise_prob,
    RocalFloatParam p_salt_prob,
    RocalFloatParam p_salt_val,
    RocalFloatParam p_pepper_val,
    int seed,
    RocalTensorLayout output_layout,
    RocalTensorOutputType output_datatype) {
    Tensor* output = nullptr;
    if ((p_context == nullptr) || (p_input == nullptr)) {
        ERR("Invalid ROCAL context or invalid input tensor")
        return output;
    }

    auto context = static_cast<Context*>(p_context);
    auto input = static_cast<Tensor*>(p_input);
    auto noise_probability = static_cast<FloatParam*>(p_noise_prob);
    auto salt_probability = static_cast<FloatParam*>(p_salt_prob);
    auto salt_value = static_cast<FloatParam*>(p_salt_val);
    auto pepper_value = static_cast<FloatParam*>(p_pepper_val);
    try {
        RocalTensorlayout op_tensor_layout = static_cast<RocalTensorlayout>(output_layout);
        RocalTensorDataType op_tensor_datatype = static_cast<RocalTensorDataType>(output_datatype);
        TensorInfo output_info = input->info();
        output_info.set_tensor_layout(op_tensor_layout);
        output_info.set_data_type(op_tensor_datatype);
        output = context->master_graph->create_tensor(output_info, is_output);
        context->master_graph->add_node<SnPNoiseNode>({input}, {output})->init(noise_probability, salt_probability, salt_value, pepper_value, seed);
    } catch (const std::exception& e) {
        context->capture_error(e.what());
        ERR(e.what())
    }
    return output;
}

RocalTensor ROCAL_API_CALL
rocalSnPNoiseFixed(
    RocalContext p_context,
    RocalTensor p_input,
    float noise_prob,
    float salt_prob,
    float salt_val,
    float pepper_val,
    bool is_output,
    int seed,
    RocalTensorLayout output_layout,
    RocalTensorOutputType output_datatype) {
    Tensor* output = nullptr;
    if ((p_context == nullptr) || (p_input == nullptr)) {
        ERR("Invalid ROCAL context or invalid input tensor")
        return output;
    }

    auto context = static_cast<Context*>(p_context);
    auto input = static_cast<Tensor*>(p_input);
    try {
        RocalTensorlayout op_tensor_layout = static_cast<RocalTensorlayout>(output_layout);
        RocalTensorDataType op_tensor_datatype = static_cast<RocalTensorDataType>(output_datatype);
        TensorInfo output_info = input->info();
        output_info.set_tensor_layout(op_tensor_layout);
        output_info.set_data_type(op_tensor_datatype);
        output = context->master_graph->create_tensor(output_info, is_output);
        context->master_graph->add_node<SnPNoiseNode>({input}, {output})->init(noise_prob, salt_prob, salt_val, pepper_val, seed);
    } catch (const std::exception& e) {
        context->capture_error(e.what());
        ERR(e.what())
    }
    return output;
}

RocalTensor ROCAL_API_CALL
rocalTranspose(
    RocalContext p_context,
    RocalTensor p_input,
    std::vector<unsigned> perm,
    bool is_output,
    RocalTensorLayout output_layout,
    RocalTensorOutputType output_datatype) {
    Tensor* output = nullptr;
    if ((p_context == nullptr) || (p_input == nullptr)) {
        ERR("Invalid ROCAL context or invalid input image")
        return output;
    }
    auto context = static_cast<Context*>(p_context);
    auto input = static_cast<Tensor*>(p_input);
    try {
        RocalTensorlayout op_tensor_layout = static_cast<RocalTensorlayout>(output_layout);
        RocalTensorDataType op_tensor_datatype = static_cast<RocalTensorDataType>(output_datatype);
        TensorInfo output_info = input->info();
        output_info.set_tensor_layout(op_tensor_layout);
        output_info.set_data_type(op_tensor_datatype);
        output = context->master_graph->create_tensor(output_info, is_output);
        std::shared_ptr<TransposeNode> transpose_node = context->master_graph->add_node<TransposeNode>({input}, {output});
        transpose_node->init(perm);
    } catch (const std::exception& e) {
        context->capture_error(e.what());
        ERR(e.what())
    }
    return output;
}

RocalTensor ROCAL_API_CALL
rocalFlip(
    RocalContext p_context,
    RocalTensor p_input,
    bool is_output,
    RocalIntParam p_horizontal_flag,
    RocalIntParam p_vertical_flag,
    RocalTensorLayout output_layout,
    RocalTensorOutputType output_datatype) {
    Tensor* output = nullptr;
    if ((p_context == nullptr) || (p_input == nullptr)) {
        ERR("Invalid ROCAL context or invalid input image")
        return output;
    }
    auto context = static_cast<Context*>(p_context);
    auto input = static_cast<Tensor*>(p_input);
    auto horizontal_flag = static_cast<IntParam*>(p_horizontal_flag);
    auto vertical_flag = static_cast<IntParam*>(p_vertical_flag);
    try {
        RocalTensorlayout op_tensor_layout = static_cast<RocalTensorlayout>(output_layout);
        RocalTensorDataType op_tensor_datatype = static_cast<RocalTensorDataType>(output_datatype);
        TensorInfo output_info = input->info();
        output_info.set_tensor_layout(op_tensor_layout);
        output_info.set_data_type(op_tensor_datatype);
        output = context->master_graph->create_tensor(output_info, is_output);
        std::shared_ptr<FlipNode> flip_node = context->master_graph->add_node<FlipNode>({input}, {output});
        flip_node->init(horizontal_flag, vertical_flag);
        if (context->master_graph->meta_data_graph())
            context->master_graph->meta_add_node<FlipMetaNode, FlipNode>(flip_node);
    } catch (const std::exception& e) {
        context->capture_error(e.what());
        ERR(e.what())
    }
    return output;
}

RocalTensor ROCAL_API_CALL
rocalFlipFixed(
    RocalContext p_context,
    RocalTensor p_input,
    int horizontal_flag,
    int vertical_flag,
    bool is_output,
    RocalTensorLayout output_layout,
    RocalTensorOutputType output_datatype) {
    Tensor* output = nullptr;
    if ((p_context == nullptr) || (p_input == nullptr)) {
        ERR("Invalid ROCAL context or invalid input image")
        return output;
    }
    auto context = static_cast<Context*>(p_context);
    auto input = static_cast<Tensor*>(p_input);
    try {
        RocalTensorlayout op_tensor_layout = static_cast<RocalTensorlayout>(output_layout);
        RocalTensorDataType op_tensor_datatype = static_cast<RocalTensorDataType>(output_datatype);
        TensorInfo output_info = input->info();
        output_info.set_tensor_layout(op_tensor_layout);
        output_info.set_data_type(op_tensor_datatype);
        output = context->master_graph->create_tensor(output_info, is_output);
        std::shared_ptr<FlipNode> flip_node = context->master_graph->add_node<FlipNode>({input}, {output});
        flip_node->init(horizontal_flag, vertical_flag);
        if (context->master_graph->meta_data_graph())
            context->master_graph->meta_add_node<FlipMetaNode, FlipNode>(flip_node);
    } catch (const std::exception& e) {
        context->capture_error(e.what());
        ERR(e.what())
    }
    return output;
}

RocalTensor ROCAL_API_CALL
rocalContrast(
    RocalContext p_context,
    RocalTensor p_input,
    bool is_output,
    RocalFloatParam p_contrast_factor,
    RocalFloatParam p_contrast_center,
    RocalTensorLayout output_layout,
    RocalTensorOutputType output_datatype) {
    Tensor* output = nullptr;
    if ((p_context == nullptr) || (p_input == nullptr)) {
        ERR("Invalid ROCAL context or invalid input tensor")
        return output;
    }

    auto context = static_cast<Context*>(p_context);
    auto input = static_cast<Tensor*>(p_input);
    auto contrast_factor = static_cast<FloatParam*>(p_contrast_factor);
    auto contrast_center = static_cast<FloatParam*>(p_contrast_center);
    try {
        RocalTensorlayout op_tensor_layout = static_cast<RocalTensorlayout>(output_layout);
        RocalTensorDataType op_tensor_datatype = static_cast<RocalTensorDataType>(output_datatype);
        TensorInfo output_info = input->info();
        output_info.set_tensor_layout(op_tensor_layout);
        output_info.set_data_type(op_tensor_datatype);
        output = context->master_graph->create_tensor(output_info, is_output);
        context->master_graph->add_node<ContrastNode>({input}, {output})->init(contrast_factor, contrast_center);
    } catch (const std::exception& e) {
        context->capture_error(e.what());
        ERR(e.what())
    }
    return output;
}

RocalTensor ROCAL_API_CALL
rocalContrastFixed(
    RocalContext p_context,
    RocalTensor p_input,
    float contrast_factor,
    float contrast_center,
    bool is_output,
    RocalTensorLayout output_layout,
    RocalTensorOutputType output_datatype) {
    Tensor* output = nullptr;
    if ((p_context == nullptr) || (p_input == nullptr)) {
        ERR("Invalid ROCAL context or invalid input tensor")
        return output;
    }

    auto context = static_cast<Context*>(p_context);
    auto input = static_cast<Tensor*>(p_input);
    try {
        RocalTensorlayout op_tensor_layout = static_cast<RocalTensorlayout>(output_layout);
        RocalTensorDataType op_tensor_datatype = static_cast<RocalTensorDataType>(output_datatype);
        TensorInfo output_info = input->info();
        output_info.set_tensor_layout(op_tensor_layout);
        output_info.set_data_type(op_tensor_datatype);
        output = context->master_graph->create_tensor(output_info, is_output);
        context->master_graph->add_node<ContrastNode>({input}, {output})->init(contrast_factor, contrast_center);
    } catch (const std::exception& e) {
        context->capture_error(e.what());
        ERR(e.what())
    }
    return output;
}

RocalTensor ROCAL_API_CALL
rocalSnow(
    RocalContext p_context,
    RocalTensor p_input,
    bool is_output,
    RocalFloatParam p_snow_value,
    RocalTensorLayout output_layout,
    RocalTensorOutputType output_datatype) {
    Tensor* output = nullptr;
    if ((p_context == nullptr) || (p_input == nullptr)) {
        ERR("Invalid ROCAL context or invalid input tensor")
        return output;
    }

    auto context = static_cast<Context*>(p_context);
    auto input = static_cast<Tensor*>(p_input);
    auto snow_value = static_cast<FloatParam*>(p_snow_value);
    try {
        RocalTensorlayout op_tensor_layout = static_cast<RocalTensorlayout>(output_layout);
        RocalTensorDataType op_tensor_datatype = static_cast<RocalTensorDataType>(output_datatype);
        TensorInfo output_info = input->info();
        output_info.set_tensor_layout(op_tensor_layout);
        output_info.set_data_type(op_tensor_datatype);
        output = context->master_graph->create_tensor(output_info, is_output);
        context->master_graph->add_node<SnowNode>({input}, {output})->init(snow_value);
    } catch (const std::exception& e) {
        context->capture_error(e.what());
        ERR(e.what())
    }
    return output;
}

RocalTensor ROCAL_API_CALL
rocalSnowFixed(
    RocalContext p_context,
    RocalTensor p_input,
    float snow_value,
    bool is_output,
    RocalTensorLayout output_layout,
    RocalTensorOutputType output_datatype) {
    Tensor* output = nullptr;
    if ((p_context == nullptr) || (p_input == nullptr)) {
        ERR("Invalid ROCAL context or invalid input tensor")
        return output;
    }

    auto context = static_cast<Context*>(p_context);
    auto input = static_cast<Tensor*>(p_input);
    try {
        RocalTensorlayout op_tensor_layout = static_cast<RocalTensorlayout>(output_layout);
        RocalTensorDataType op_tensor_datatype = static_cast<RocalTensorDataType>(output_datatype);
        TensorInfo output_info = input->info();
        output_info.set_tensor_layout(op_tensor_layout);
        output_info.set_data_type(op_tensor_datatype);
        output = context->master_graph->create_tensor(output_info, is_output);
        context->master_graph->add_node<SnowNode>({input}, {output})->init(snow_value);
    } catch (const std::exception& e) {
        context->capture_error(e.what());
        ERR(e.what())
    }
    return output;
}

RocalTensor ROCAL_API_CALL
rocalRain(
    RocalContext p_context,
    RocalTensor p_input,
    bool is_output,
    RocalFloatParam p_rain_value,
    RocalIntParam p_rain_width,
    RocalIntParam p_rain_height,
    RocalFloatParam p_rain_transparency,
    RocalTensorLayout output_layout,
    RocalTensorOutputType output_datatype) {
    Tensor* output = nullptr;
    if ((p_context == nullptr) || (p_input == nullptr)) {
        ERR("Invalid ROCAL context or invalid input tensor")
        return output;
    }
    auto context = static_cast<Context*>(p_context);
    auto input = static_cast<Tensor*>(p_input);
    auto rain_width = static_cast<IntParam*>(p_rain_width);
    auto rain_height = static_cast<IntParam*>(p_rain_height);
    auto rain_transparency = static_cast<FloatParam*>(p_rain_transparency);
    auto rain_value = static_cast<FloatParam*>(p_rain_value);
    try {
        RocalTensorlayout op_tensor_layout = static_cast<RocalTensorlayout>(output_layout);
        RocalTensorDataType op_tensor_datatype = static_cast<RocalTensorDataType>(output_datatype);
        TensorInfo output_info = input->info();
        output_info.set_tensor_layout(op_tensor_layout);
        output_info.set_data_type(op_tensor_datatype);
        output = context->master_graph->create_tensor(output_info, is_output);
        context->master_graph->add_node<RainNode>({input}, {output})->init(rain_value, rain_width, rain_height, rain_transparency);
    } catch (const std::exception& e) {
        context->capture_error(e.what());
        ERR(e.what())
    }
    return output;
}

RocalTensor ROCAL_API_CALL
rocalRainFixed(
    RocalContext p_context,
    RocalTensor p_input,
    float rain_value,
    int rain_width,
    int rain_height,
    float rain_transparency,
    bool is_output,
    RocalTensorLayout output_layout,
    RocalTensorOutputType output_datatype) {
    Tensor* output = nullptr;
    if ((p_context == nullptr) || (p_input == nullptr)) {
        ERR("Invalid ROCAL context or invalid input tensor")
        return output;
    }
    auto context = static_cast<Context*>(p_context);
    auto input = static_cast<Tensor*>(p_input);
    try {
        RocalTensorlayout op_tensor_layout = static_cast<RocalTensorlayout>(output_layout);
        RocalTensorDataType op_tensor_datatype = static_cast<RocalTensorDataType>(output_datatype);
        TensorInfo output_info = input->info();
        output_info.set_tensor_layout(op_tensor_layout);
        output_info.set_data_type(op_tensor_datatype);
        output = context->master_graph->create_tensor(output_info, is_output);
        context->master_graph->add_node<RainNode>({input}, {output})->init(rain_value, rain_width, rain_height, rain_transparency);
    } catch (const std::exception& e) {
        context->capture_error(e.what());
        ERR(e.what())
    }
    return output;
}

RocalTensor ROCAL_API_CALL
rocalColorTemp(
    RocalContext p_context,
    RocalTensor p_input,
    bool is_output,
    RocalIntParam p_adj_value_param,
    RocalTensorLayout output_layout,
    RocalTensorOutputType output_datatype) {
    Tensor* output = nullptr;
    if ((p_context == nullptr) || (p_input == nullptr)) {
        ERR("Invalid ROCAL context or invalid input tensor")
        return output;
    }

    auto context = static_cast<Context*>(p_context);
    auto input = static_cast<Tensor*>(p_input);
    auto adj_value_param = static_cast<IntParam*>(p_adj_value_param);
    try {
        RocalTensorlayout op_tensor_layout = static_cast<RocalTensorlayout>(output_layout);
        RocalTensorDataType op_tensor_datatype = static_cast<RocalTensorDataType>(output_datatype);
        TensorInfo output_info = input->info();
        output_info.set_tensor_layout(op_tensor_layout);
        output_info.set_data_type(op_tensor_datatype);
        output = context->master_graph->create_tensor(output_info, is_output);
        context->master_graph->add_node<ColorTemperatureNode>({input}, {output})->init(adj_value_param);
    } catch (const std::exception& e) {
        context->capture_error(e.what());
        ERR(e.what())
    }
    return output;
}

RocalTensor ROCAL_API_CALL
rocalColorTempFixed(
    RocalContext p_context,
    RocalTensor p_input,
    int adj_value_param,
    bool is_output,
    RocalTensorLayout output_layout,
    RocalTensorOutputType output_datatype) {
    Tensor* output = nullptr;
    if ((p_context == nullptr) || (p_input == nullptr)) {
        ERR("Invalid ROCAL context or invalid input tensor")
        return output;
    }

    auto context = static_cast<Context*>(p_context);
    auto input = static_cast<Tensor*>(p_input);
    try {
        RocalTensorlayout op_tensor_layout = static_cast<RocalTensorlayout>(output_layout);
        RocalTensorDataType op_tensor_datatype = static_cast<RocalTensorDataType>(output_datatype);
        TensorInfo output_info = input->info();
        output_info.set_tensor_layout(op_tensor_layout);
        output_info.set_data_type(op_tensor_datatype);
        output = context->master_graph->create_tensor(output_info, is_output);
        context->master_graph->add_node<ColorTemperatureNode>({input}, {output})->init(adj_value_param);
    } catch (const std::exception& e) {
        context->capture_error(e.what());
        ERR(e.what())
    }
    return output;
}

RocalTensor ROCAL_API_CALL
rocalFog(
    RocalContext p_context,
    RocalTensor p_input,
    bool is_output,
    RocalFloatParam p_fog_param,
    RocalTensorLayout output_layout,
    RocalTensorOutputType output_datatype) {
    Tensor* output = nullptr;
    if ((p_context == nullptr) || (p_input == nullptr)) {
        ERR("Invalid ROCAL context or invalid input tensor")
        return output;
    }

    auto context = static_cast<Context*>(p_context);
    auto input = static_cast<Tensor*>(p_input);
    auto fog_param = static_cast<FloatParam*>(p_fog_param);
    try {
        RocalTensorlayout op_tensor_layout = static_cast<RocalTensorlayout>(output_layout);
        RocalTensorDataType op_tensor_datatype = static_cast<RocalTensorDataType>(output_datatype);
        TensorInfo output_info = input->info();
        output_info.set_tensor_layout(op_tensor_layout);
        output_info.set_data_type(op_tensor_datatype);
        output = context->master_graph->create_tensor(output_info, is_output);
        context->master_graph->add_node<FogNode>({input}, {output})->init(fog_param);
    } catch (const std::exception& e) {
        context->capture_error(e.what());
        ERR(e.what())
    }
    return output;
}

RocalTensor ROCAL_API_CALL
rocalFogFixed(
    RocalContext p_context,
    RocalTensor p_input,
    float fog_param,
    bool is_output,
    RocalTensorLayout output_layout,
    RocalTensorOutputType output_datatype) {
    Tensor* output = nullptr;
    if ((p_context == nullptr) || (p_input == nullptr)) {
        ERR("Invalid ROCAL context or invalid input tensor")
        return output;
    }

    auto context = static_cast<Context*>(p_context);
    auto input = static_cast<Tensor*>(p_input);
    try {
        RocalTensorlayout op_tensor_layout = static_cast<RocalTensorlayout>(output_layout);
        RocalTensorDataType op_tensor_datatype = static_cast<RocalTensorDataType>(output_datatype);
        TensorInfo output_info = input->info();
        output_info.set_tensor_layout(op_tensor_layout);
        output_info.set_data_type(op_tensor_datatype);
        output = context->master_graph->create_tensor(output_info, is_output);
        context->master_graph->add_node<FogNode>({input}, {output})->init(fog_param);
    } catch (const std::exception& e) {
        context->capture_error(e.what());
        ERR(e.what())
    }
    return output;
}

RocalTensor ROCAL_API_CALL
rocalPixelate(
    RocalContext p_context,
    RocalTensor p_input,
    bool is_output,
    RocalTensorLayout output_layout,
    RocalTensorOutputType output_datatype) {
    Tensor* output = nullptr;
    if ((p_context == nullptr) || (p_input == nullptr)) {
        ERR("Invalid ROCAL context or invalid input tensor")
        return output;
    }

    auto context = static_cast<Context*>(p_context);
    auto input = static_cast<Tensor*>(p_input);
    try {
        RocalTensorlayout op_tensor_layout = static_cast<RocalTensorlayout>(output_layout);
        RocalTensorDataType op_tensor_datatype = static_cast<RocalTensorDataType>(output_datatype);
        TensorInfo output_info = input->info();
        output_info.set_tensor_layout(op_tensor_layout);
        output_info.set_data_type(op_tensor_datatype);
        output = context->master_graph->create_tensor(output_info, is_output);
        context->master_graph->add_node<PixelateNode>({input}, {output});
    } catch (const std::exception& e) {
        context->capture_error(e.what());
        ERR(e.what())
    }
    return output;
}

RocalTensor ROCAL_API_CALL
rocalLensCorrection(
    RocalContext p_context,
    RocalTensor p_input,
    bool is_output,
    RocalFloatParam p_strength,
    RocalFloatParam p_zoom,
    RocalTensorLayout output_layout,
    RocalTensorOutputType output_datatype) {
    Tensor* output = nullptr;
    if ((p_context == nullptr) || (p_input == nullptr)) {
        ERR("Invalid ROCAL context or invalid input image")
        return output;
    }
    auto context = static_cast<Context*>(p_context);
    auto input = static_cast<Tensor*>(p_input);
    auto strength = static_cast<FloatParam*>(p_strength);
    auto zoom = static_cast<FloatParam*>(p_zoom);
    try {
        RocalTensorlayout op_tensor_layout = static_cast<RocalTensorlayout>(output_layout);
        RocalTensorDataType op_tensor_datatype = static_cast<RocalTensorDataType>(output_datatype);
        TensorInfo output_info = input->info();
        output_info.set_tensor_layout(op_tensor_layout);
        output_info.set_data_type(op_tensor_datatype);
        output = context->master_graph->create_tensor(output_info, is_output);
        context->master_graph->add_node<LensCorrectionNode>({input}, {output})->init(strength, zoom);
    } catch (const std::exception& e) {
        context->capture_error(e.what());
        ERR(e.what())
    }
    return output;
}

RocalTensor ROCAL_API_CALL
rocalLensCorrectionFixed(
    RocalContext p_context,
    RocalTensor p_input,
    float strength,
    float zoom,
    bool is_output,
    RocalTensorLayout output_layout,
    RocalTensorOutputType output_datatype) {
    Tensor* output = nullptr;
    if ((p_context == nullptr) || (p_input == nullptr)) {
        ERR("Invalid ROCAL context or invalid input image")
        return output;
    }
    auto context = static_cast<Context*>(p_context);
    auto input = static_cast<Tensor*>(p_input);
    try {
        RocalTensorlayout op_tensor_layout = static_cast<RocalTensorlayout>(output_layout);
        RocalTensorDataType op_tensor_datatype = static_cast<RocalTensorDataType>(output_datatype);
        TensorInfo output_info = input->info();
        output_info.set_tensor_layout(op_tensor_layout);
        output_info.set_data_type(op_tensor_datatype);
        output = context->master_graph->create_tensor(output_info, is_output);
        context->master_graph->add_node<LensCorrectionNode>({input}, {output})->init(strength, zoom);
    } catch (const std::exception& e) {
        context->capture_error(e.what());
        ERR(e.what())
    }
    return output;
}

RocalTensor ROCAL_API_CALL
rocalExposure(
    RocalContext p_context,
    RocalTensor p_input,
    bool is_output,
    RocalFloatParam p_exposure_factor,
    RocalTensorLayout output_layout,
    RocalTensorOutputType output_datatype) {
    Tensor* output = nullptr;
    if ((p_context == nullptr) || (p_input == nullptr)) {
        ERR("Invalid ROCAL context or invalid input tensor")
        return output;
    }

    auto context = static_cast<Context*>(p_context);
    auto input = static_cast<Tensor*>(p_input);
    auto exposure_factor = static_cast<FloatParam*>(p_exposure_factor);
    try {
        RocalTensorlayout op_tensor_layout = static_cast<RocalTensorlayout>(output_layout);
        RocalTensorDataType op_tensor_datatype = static_cast<RocalTensorDataType>(output_datatype);
        TensorInfo output_info = input->info();
        output_info.set_tensor_layout(op_tensor_layout);
        output_info.set_data_type(op_tensor_datatype);
        output = context->master_graph->create_tensor(output_info, is_output);
        context->master_graph->add_node<ExposureNode>({input}, {output})->init(exposure_factor);
    } catch (const std::exception& e) {
        context->capture_error(e.what());
        ERR(e.what())
    }
    return output;
}

RocalTensor ROCAL_API_CALL
rocalExposureFixed(
    RocalContext p_context,
    RocalTensor p_input,
    float exposure_factor,
    bool is_output,
    RocalTensorLayout output_layout,
    RocalTensorOutputType output_datatype) {
    Tensor* output = nullptr;
    if ((p_context == nullptr) || (p_input == nullptr)) {
        ERR("Invalid ROCAL context or invalid input tensor")
        return output;
    }

    auto context = static_cast<Context*>(p_context);
    auto input = static_cast<Tensor*>(p_input);
    try {
        RocalTensorlayout op_tensor_layout = static_cast<RocalTensorlayout>(output_layout);
        RocalTensorDataType op_tensor_datatype = static_cast<RocalTensorDataType>(output_datatype);
        TensorInfo output_info = input->info();
        output_info.set_tensor_layout(op_tensor_layout);
        output_info.set_data_type(op_tensor_datatype);
        output = context->master_graph->create_tensor(output_info, is_output);
        context->master_graph->add_node<ExposureNode>({input}, {output})->init(exposure_factor);
    } catch (const std::exception& e) {
        context->capture_error(e.what());
        ERR(e.what())
    }
    return output;
}

RocalTensor ROCAL_API_CALL
rocalColorTwist(
    RocalContext p_context,
    RocalTensor p_input,
    bool is_output,
    RocalFloatParam p_alpha,
    RocalFloatParam p_beta,
    RocalFloatParam p_hue,
    RocalFloatParam p_sat,
    RocalTensorLayout output_layout,
    RocalTensorOutputType output_datatype) {
    Tensor* output = nullptr;
    if ((p_context == nullptr) || (p_input == nullptr)) {
        ERR("Invalid ROCAL context or invalid input tensor")
        return output;
    }
    auto context = static_cast<Context*>(p_context);
    auto input = static_cast<Tensor*>(p_input);
    auto alpha = static_cast<FloatParam*>(p_alpha);
    auto beta = static_cast<FloatParam*>(p_beta);
    auto hue = static_cast<FloatParam*>(p_hue);
    auto sat = static_cast<FloatParam*>(p_sat);
    try {
        RocalTensorlayout op_tensor_layout = static_cast<RocalTensorlayout>(output_layout);
        RocalTensorDataType op_tensor_datatype = static_cast<RocalTensorDataType>(output_datatype);
        TensorInfo output_info = input->info();
        output_info.set_tensor_layout(op_tensor_layout);
        output_info.set_data_type(op_tensor_datatype);
        output = context->master_graph->create_tensor(output_info, is_output);
        context->master_graph->add_node<ColorTwistNode>({input}, {output})->init(alpha, beta, hue, sat);
    } catch (const std::exception& e) {
        context->capture_error(e.what());
        ERR(e.what())
    }
    return output;
}

RocalTensor ROCAL_API_CALL
rocalColorTwistFixed(
    RocalContext p_context,
    RocalTensor p_input,
    float alpha,
    float beta,
    float hue,
    float sat,
    bool is_output,
    RocalTensorLayout output_layout,
    RocalTensorOutputType output_datatype) {
    Tensor* output = nullptr;
    if ((p_context == nullptr) || (p_input == nullptr)) {
        ERR("Invalid ROCAL context or invalid input tensor")
        return output;
    }
    auto context = static_cast<Context*>(p_context);
    auto input = static_cast<Tensor*>(p_input);
    try {
        RocalTensorlayout op_tensor_layout = static_cast<RocalTensorlayout>(output_layout);
        RocalTensorDataType op_tensor_datatype = static_cast<RocalTensorDataType>(output_datatype);
        TensorInfo output_info = input->info();
        output_info.set_tensor_layout(op_tensor_layout);
        output_info.set_data_type(op_tensor_datatype);
        output = context->master_graph->create_tensor(output_info, is_output);
        context->master_graph->add_node<ColorTwistNode>({input}, {output})->init(alpha, beta, hue, sat);
    } catch (const std::exception& e) {
        context->capture_error(e.what());
        ERR(e.what())
    }
    return output;
}

RocalTensor ROCAL_API_CALL
rocalCropMirrorNormalize(RocalContext p_context, RocalTensor p_input, unsigned crop_height,
                         unsigned crop_width, float start_x, float start_y, std::vector<float>& mean,
                         std::vector<float>& std_dev, bool is_output, RocalIntParam p_mirror,
                         RocalTensorLayout output_layout,
                         RocalTensorOutputType output_datatype) {
    Tensor* output = nullptr;
    if ((p_context == nullptr) || (p_input == nullptr)) {
        ERR("Invalid ROCAL context or invalid input tensor")
        return output;
    }
    auto context = static_cast<Context*>(p_context);
    auto input = static_cast<Tensor*>(p_input);
    auto mirror = static_cast<IntParam*>(p_mirror);
    try {
        if (crop_width == 0 || crop_height == 0)
            THROW("Null values passed as input")
        RocalTensorlayout op_tensor_layout = static_cast<RocalTensorlayout>(output_layout);
        RocalTensorDataType op_tensor_datatype = static_cast<RocalTensorDataType>(output_datatype);
        TensorInfo output_info = input->info();
        output_info.set_data_type(op_tensor_datatype);

        // For the crop mirror normalize resize node, user can create an image with a different width and height
        output_info.modify_dims_width_and_height(op_tensor_layout, crop_width, crop_height);
        output = context->master_graph->create_tensor(output_info, is_output);
        std::shared_ptr<CropMirrorNormalizeNode> cmn_node = context->master_graph->add_node<CropMirrorNormalizeNode>({input}, {output});
        cmn_node->init(crop_height, crop_width, start_x, start_y, mean, std_dev, mirror);
        if (context->master_graph->meta_data_graph())
            context->master_graph->meta_add_node<CropMirrorNormalizeMetaNode, CropMirrorNormalizeNode>(cmn_node);
    } catch (const std::exception& e) {
        context->capture_error(e.what());
        ERR(e.what())
    }
    return output;
}

RocalTensor ROCAL_API_CALL
rocalCrop(
    RocalContext p_context,
    RocalTensor p_input,
    bool is_output,
    RocalFloatParam p_crop_width,
    RocalFloatParam p_crop_height,
    RocalFloatParam p_crop_depth,
    RocalFloatParam p_crop_pox_x,
    RocalFloatParam p_crop_pos_y,
    RocalFloatParam p_crop_pos_z,
    RocalTensorLayout output_layout,
    RocalTensorOutputType output_datatype) {
    Tensor* output = nullptr;
    if ((p_context == nullptr) || (p_input == nullptr)) {
        ERR("Invalid ROCAL context or invalid input tensor")
        return output;
    }
    auto context = static_cast<Context*>(p_context);
    auto input = static_cast<Tensor*>(p_input);
    auto crop_h = static_cast<FloatParam*>(p_crop_height);
    auto crop_w = static_cast<FloatParam*>(p_crop_width);
    auto x_drift = static_cast<FloatParam*>(p_crop_pox_x);
    auto y_drift = static_cast<FloatParam*>(p_crop_pos_y);

    try {
        RocalTensorlayout op_tensor_layout = static_cast<RocalTensorlayout>(output_layout);
        RocalTensorDataType op_tensor_datatype = static_cast<RocalTensorDataType>(output_datatype);
        TensorInfo output_info = input->info();
        output_info.set_tensor_layout(op_tensor_layout);
        output_info.set_data_type(op_tensor_datatype);
        output = context->master_graph->create_tensor(output_info, is_output);

        std::shared_ptr<CropNode> crop_node = context->master_graph->add_node<CropNode>({input}, {output});
        crop_node->init(crop_h, crop_w, x_drift, y_drift);
        if (context->master_graph->meta_data_graph())
            context->master_graph->meta_add_node<CropMetaNode, CropNode>(crop_node);
    } catch (const std::exception& e) {
        context->capture_error(e.what());
        ERR(e.what())
    }
    return output;
}

RocalTensor ROCAL_API_CALL
rocalCropFixed(
    RocalContext p_context,
    RocalTensor p_input,
    unsigned crop_width,
    unsigned crop_height,
    unsigned crop_depth,
    bool is_output,
    float crop_pos_x,
    float crop_pos_y,
    float crop_pos_z,
    RocalTensorLayout output_layout,
    RocalTensorOutputType output_datatype) {
    Tensor* output = nullptr;
    if ((p_context == nullptr) || (p_input == nullptr)) {
        ERR("Invalid ROCAL context or invalid input tensor")
        return output;
    }
    auto context = static_cast<Context*>(p_context);
    auto input = static_cast<Tensor*>(p_input);
    try {
        if (crop_width == 0 || crop_height == 0 || crop_depth == 0)
            THROW("Crop node needs to receive non-zero destination dimensions")
        RocalTensorlayout op_tensor_layout = static_cast<RocalTensorlayout>(output_layout);
        RocalTensorDataType op_tensor_datatype = static_cast<RocalTensorDataType>(output_datatype);
        TensorInfo output_info = input->info();
        output_info.set_data_type(op_tensor_datatype);

        // For the crop node, user can create an tensor with a different width and height
        output_info.modify_dims_width_and_height(op_tensor_layout, crop_width, crop_height);
        output = context->master_graph->create_tensor(output_info, is_output);

        std::shared_ptr<CropNode> crop_node = context->master_graph->add_node<CropNode>({input}, {output});
        crop_node->init(crop_height, crop_width, crop_pos_x, crop_pos_y);
        if (context->master_graph->meta_data_graph())
            context->master_graph->meta_add_node<CropMetaNode, CropNode>(crop_node);
    } catch (const std::exception& e) {
        context->capture_error(e.what());
        ERR(e.what())
    }
    return output;
}

RocalTensor ROCAL_API_CALL
rocalCropCenterFixed(
    RocalContext p_context,
    RocalTensor p_input,
    unsigned crop_width,
    unsigned crop_height,
    unsigned crop_depth,
    bool is_output,
    RocalTensorLayout output_layout,
    RocalTensorOutputType output_datatype) {
    Tensor* output = nullptr;
    if ((p_context == nullptr) || (p_input == nullptr)) {
        ERR("Invalid ROCAL context or invalid input tensor")
        return output;
    }
    auto context = static_cast<Context*>(p_context);
    auto input = static_cast<Tensor*>(p_input);
    try {
        if (crop_width == 0 || crop_height == 0 || crop_depth == 0)
            THROW("Crop node needs to receive non-zero destination dimensions")

        RocalTensorlayout op_tensor_layout = static_cast<RocalTensorlayout>(output_layout);
        RocalTensorDataType op_tensor_datatype = static_cast<RocalTensorDataType>(output_datatype);
        TensorInfo output_info = input->info();
        output_info.set_data_type(op_tensor_datatype);

        // For the crop node, user can create an tensor with a different width and height
        output_info.modify_dims_width_and_height(op_tensor_layout, crop_width, crop_height);
        output = context->master_graph->create_tensor(output_info, is_output);

        std::shared_ptr<CropNode> crop_node = context->master_graph->add_node<CropNode>({input}, {output});
        crop_node->init(crop_height, crop_width);
        if (context->master_graph->meta_data_graph())
            context->master_graph->meta_add_node<CropMetaNode, CropNode>(crop_node);
    } catch (const std::exception& e) {
        context->capture_error(e.what());
        ERR(e.what())
    }
    return output;
}

RocalTensor ROCAL_API_CALL
rocalResizeCropMirrorFixed(
    RocalContext p_context,
    RocalTensor p_input,
    unsigned dest_width,
    unsigned dest_height,
    bool is_output,
    unsigned crop_h,
    unsigned crop_w,
    RocalIntParam p_mirror,
    RocalTensorLayout output_layout,
    RocalTensorOutputType output_datatype) {
    Tensor* output = nullptr;
    if ((p_context == nullptr) || (p_input == nullptr)) {
        ERR("Invalid ROCAL context or invalid input tensor")
        return output;
    }
    auto mirror = static_cast<IntParam*>(p_mirror);
    auto context = static_cast<Context*>(p_context);
    auto input = static_cast<Tensor*>(p_input);
    try {
        if (dest_width == 0 || dest_height == 0)
            THROW("Crop Mirror node needs tp receive non-zero destination dimensions")

        RocalTensorlayout op_tensor_layout = static_cast<RocalTensorlayout>(output_layout);
        RocalTensorDataType op_tensor_datatype = static_cast<RocalTensorDataType>(output_datatype);
        TensorInfo output_info = input->info();
        output_info.set_data_type(op_tensor_datatype);

        // For the resize_crop_mirror node, user can create an image with a different width and height
        output_info.modify_dims_width_and_height(op_tensor_layout, dest_width, dest_height);
        output = context->master_graph->create_tensor(output_info, is_output);

        std::shared_ptr<ResizeCropMirrorNode> rcm_node = context->master_graph->add_node<ResizeCropMirrorNode>({input}, {output});
        rcm_node->init(crop_h, crop_w, mirror);
        if (context->master_graph->meta_data_graph())
            context->master_graph->meta_add_node<ResizeCropMirrorMetaNode, ResizeCropMirrorNode>(rcm_node);
    } catch (const std::exception& e) {
        context->capture_error(e.what());
        ERR(e.what())
    }
    return output;
}

RocalTensor ROCAL_API_CALL rocalResizeCropMirror(
    RocalContext p_context, RocalTensor p_input,
    unsigned dest_width, unsigned dest_height,
    bool is_output, RocalFloatParam p_crop_height,
    RocalFloatParam p_crop_width, RocalIntParam p_mirror,
    RocalTensorLayout output_layout,
    RocalTensorOutputType output_datatype) {
    Tensor* output = nullptr;
    if ((p_context == nullptr) || (p_input == nullptr)) {
        ERR("Invalid ROCAL context or invalid input image")
        return output;
    }
    auto context = static_cast<Context*>(p_context);
    auto input = static_cast<Tensor*>(p_input);
    auto crop_h = static_cast<FloatParam*>(p_crop_height);
    auto crop_w = static_cast<FloatParam*>(p_crop_width);
    auto mirror = static_cast<IntParam*>(p_mirror);
    try {
        if (dest_width == 0 || dest_height == 0)
            THROW("Crop Mirror node needs tp receive non-zero destination dimensions")

        RocalTensorlayout op_tensor_layout = static_cast<RocalTensorlayout>(output_layout);
        RocalTensorDataType op_tensor_datatype = static_cast<RocalTensorDataType>(output_datatype);
        TensorInfo output_info = input->info();
        output_info.set_data_type(op_tensor_datatype);

        // For the resize_crop_mirror node, user can create an image with a different width and height
        output_info.modify_dims_width_and_height(op_tensor_layout, dest_width, dest_height);
        output = context->master_graph->create_tensor(output_info, is_output);
        std::shared_ptr<ResizeCropMirrorNode> rcm_node = context->master_graph->add_node<ResizeCropMirrorNode>({input}, {output});
        rcm_node->init(crop_h, crop_w, mirror);
        if (context->master_graph->meta_data_graph())
            context->master_graph->meta_add_node<ResizeCropMirrorMetaNode, ResizeCropMirrorNode>(rcm_node);
    } catch (const std::exception& e) {
        context->capture_error(e.what());
        ERR(e.what())
    }
    return output;
}

RocalTensor ROCAL_API_CALL
rocalRandomCrop(
    RocalContext p_context,
    RocalTensor p_input,
    bool is_output,
    RocalFloatParam p_crop_area_factor,
    RocalFloatParam p_crop_aspect_ratio,
    RocalFloatParam p_crop_pox_x,
    RocalFloatParam p_crop_pos_y,
    int num_of_attempts,
    RocalTensorLayout output_layout,
    RocalTensorOutputType output_datatype) {
    Tensor* output = nullptr;
    if ((p_context == nullptr) || (p_input == nullptr)) {
        ERR("Invalid ROCAL context or invalid input tensor")
        return output;
    }
    auto context = static_cast<Context*>(p_context);
    auto input = static_cast<Tensor*>(p_input);
    auto crop_area_factor = static_cast<FloatParam*>(p_crop_area_factor);
    auto crop_aspect_ratio = static_cast<FloatParam*>(p_crop_aspect_ratio);
    auto x_drift = static_cast<FloatParam*>(p_crop_pox_x);
    auto y_drift = static_cast<FloatParam*>(p_crop_pos_y);

    try {
        RocalTensorlayout op_tensor_layout = static_cast<RocalTensorlayout>(output_layout);
        RocalTensorDataType op_tensor_datatype = static_cast<RocalTensorDataType>(output_datatype);
        TensorInfo output_info = input->info();
        output_info.set_tensor_layout(op_tensor_layout);
        output_info.set_data_type(op_tensor_datatype);
        output = context->master_graph->create_tensor(output_info, is_output);

        std::shared_ptr<RandomCropNode> crop_node = context->master_graph->add_node<RandomCropNode>({input}, {output});
        crop_node->init(crop_area_factor, crop_aspect_ratio, x_drift, y_drift, num_of_attempts);
        // if (context->master_graph->meta_data_graph())
        //     context->master_graph->meta_add_node<SSDRandomCropMetaNode,RandomCropNode>(crop_node);
    } catch (const std::exception& e) {
        context->capture_error(e.what());
        ERR(e.what())
    }
    return output;
}

RocalTensor ROCAL_API_CALL
rocalSSDRandomCrop(
    RocalContext p_context,
    RocalTensor p_input,
    bool is_output,
    RocalFloatParam p_threshold,
    RocalFloatParam p_crop_area_factor,
    RocalFloatParam p_crop_aspect_ratio,
    RocalFloatParam p_crop_pox_x,
    RocalFloatParam p_crop_pos_y,
    int num_of_attempts,
    RocalTensorLayout output_layout,
    RocalTensorOutputType output_datatype) {
    Tensor* output = nullptr;
    if ((p_context == nullptr) || (p_input == nullptr)) {
        ERR("Invalid ROCAL context or invalid input tensor")
        return output;
    }
    auto context = static_cast<Context*>(p_context);
    auto input = static_cast<Tensor*>(p_input);
    auto crop_area_factor = static_cast<FloatParam*>(p_crop_area_factor);
    auto crop_aspect_ratio = static_cast<FloatParam*>(p_crop_aspect_ratio);
    auto x_drift = static_cast<FloatParam*>(p_crop_pox_x);
    auto y_drift = static_cast<FloatParam*>(p_crop_pos_y);

    try {
        RocalTensorlayout op_tensor_layout = static_cast<RocalTensorlayout>(output_layout);
        RocalTensorDataType op_tensor_datatype = static_cast<RocalTensorDataType>(output_datatype);
        TensorInfo output_info = input->info();
        output_info.set_tensor_layout(op_tensor_layout);
        output_info.set_data_type(op_tensor_datatype);
        output = context->master_graph->create_tensor(output_info, is_output);

        std::shared_ptr<SSDRandomCropNode> crop_node = context->master_graph->add_node<SSDRandomCropNode>({input}, {output});
        crop_node->init(crop_area_factor, crop_aspect_ratio, x_drift, y_drift, num_of_attempts);
        // if (context->master_graph->meta_data_graph())
        //     context->master_graph->meta_add_node<SSDRandomCropMetaNode,SSDRandomCropNode>(crop_node);
    } catch (const std::exception& e) {
        context->capture_error(e.what());
        ERR(e.what())
    }
    return output;
}

RocalTensor ROCAL_API_CALL
rocalCopy(
    RocalContext p_context,
    RocalTensor p_input,
    bool is_output) {
    Tensor* output = nullptr;
    if ((p_context == nullptr) || (p_input == nullptr)) {
        ERR("Invalid ROCAL context or invalid input tensor")
        return output;
    }
    auto context = static_cast<Context*>(p_context);
    auto input = static_cast<Tensor*>(p_input);
    try {
        output = context->master_graph->create_tensor(input->info(), is_output);
        context->master_graph->add_node<CopyNode>({input}, {output});
    } catch (const std::exception& e) {
        context->capture_error(e.what());
        ERR(e.what())
    }
    return output;
}

RocalTensor ROCAL_API_CALL
rocalNop(
    RocalContext p_context,
    RocalTensor p_input,
    bool is_output) {
    Tensor* output = nullptr;
    if ((p_context == nullptr) || (p_input == nullptr)) {
        ERR("Invalid ROCAL context or invalid input tensor")
        return output;
    }
    auto context = static_cast<Context*>(p_context);
    auto input = static_cast<Tensor*>(p_input);
    try {
        output = context->master_graph->create_tensor(input->info(), is_output);
        context->master_graph->add_node<NopNode>({input}, {output});
    } catch (const std::exception& e) {
        context->capture_error(e.what());
        ERR(e.what())
    }
    return output;
}

RocalTensor ROCAL_API_CALL
rocalPreEmphasisFilter(RocalContext p_context,
                       RocalTensor p_input,
                       bool is_output,
                       RocalFloatParam p_preemph_coeff,
                       RocalAudioBorderType preemph_border_type,
                       RocalTensorOutputType output_datatype) {
    Tensor* output = nullptr;
    if ((p_context == nullptr) || (p_input == nullptr)) {
        ERR("Invalid ROCAL context or invalid input tensor")
        return output;
    }
    auto context = static_cast<Context*>(p_context);
    auto input = static_cast<Tensor*>(p_input);
    auto preemph_coeff = static_cast<FloatParam*>(p_preemph_coeff);
    try {
        RocalTensorDataType op_tensor_datatype = static_cast<RocalTensorDataType>(output_datatype);
        if (op_tensor_datatype != RocalTensorDataType::FP32) {
            THROW("Only FP32 dtype is supported for PreEmphasis filter augmentation.")
        }
        TensorInfo output_info = input->info();
        output_info.set_data_type(op_tensor_datatype);
        output = context->master_graph->create_tensor(output_info, is_output);
        context->master_graph->add_node<PreemphasisFilterNode>({input}, {output})->init(preemph_coeff, preemph_border_type);
    } catch (const std::exception& e) {
        context->capture_error(e.what());
        ERR(e.what())
    }
    return output;
}

RocalTensor ROCAL_API_CALL
rocalSpectrogram(
        RocalContext p_context,
        RocalTensor p_input,
        bool is_output,
        std::vector<float> &window_fn,
        bool center_windows,
        bool reflect_padding,
        int power,
        int nfft,
        int window_length,
        int window_step,
        RocalTensorLayout output_layout,
        RocalTensorOutputType output_datatype) {
    Tensor* output = nullptr;
    if ((p_context == nullptr) || (p_input == nullptr)) {
        ERR("Invalid ROCAL context or invalid input tensor")
        return output;
    }
    auto context = static_cast<Context*>(p_context);
    auto input = static_cast<Tensor*>(p_input);
    try {
        RocalTensorDataType op_tensor_data_type = static_cast<RocalTensorDataType>(output_datatype);
        if (op_tensor_data_type != RocalTensorDataType::FP32) {
            WRN("Only FP32 data-type is supported for Spectrogram augmentation.")
            op_tensor_data_type = RocalTensorDataType::FP32;
        }
        std::vector<size_t> max_dims = input->info().max_shape();
        if (max_dims[1] != 1) THROW("Spectrogram only supports single channel inputs. Please check the input passed.")
        int window_offset = (!center_windows) ? window_length :  0;
        int max_frame = (((max_dims[0] - window_offset) / window_step) + 1);
        max_frame = std::max(0, max_frame);
        int bins = std::max(0, (nfft / 2) + 1);
        std::vector<size_t> dims = input->info().dims();
        RocalTensorlayout spectrogram_layout = static_cast<RocalTensorlayout>(output_layout);
        if (spectrogram_layout == RocalTensorlayout::NTF) {
            dims[1] = max_frame;
            dims[2] = bins;
        } else if (spectrogram_layout == RocalTensorlayout::NFT) {
            dims[1] = bins;
            dims[2] = max_frame;
        } else {
            THROW("Spectrogram supports only NFT / NTF layouts")
        }
        TensorInfo output_info = TensorInfo(std::vector<size_t>(std::move(dims)),
                                            context->master_graph->mem_type(),
                                            op_tensor_data_type,
                                            spectrogram_layout);
        if(power != 1 || power != 2) {
            WRN("rocalSpectrogram power value can be 1 or 2, setting it to default 2")
            power = 2;
        }
        output = context->master_graph->create_tensor(output_info, is_output);
        context->master_graph->add_node<SpectrogramNode>({input}, {output})->init(center_windows, reflect_padding,
                                                                                  power, nfft, window_length,
                                                                                  window_step, window_fn);
    } catch(const std::exception& e) {
        context->capture_error(e.what());
        ERR(e.what())
    }
    return output;
}

RocalTensor ROCAL_API_CALL
rocalToDecibels(
    RocalContext p_context,
    RocalTensor p_input,
    bool is_output,
    float cutoff_db,
    float multiplier,
    float reference_magnitude,
    RocalTensorOutputType output_datatype) {
    Tensor* output = nullptr;
    if ((p_context == nullptr) || (p_input == nullptr)) {
        ERR("Invalid ROCAL context or invalid input tensor")
        return output;
    }
    auto context = static_cast<Context*>(p_context);
    auto input = static_cast<Tensor*>(p_input);
    try {
        RocalTensorDataType op_tensor_data_type = static_cast<RocalTensorDataType>(output_datatype);
        TensorInfo output_info = input->info();
        if (op_tensor_data_type != RocalTensorDataType::FP32) {
            THROW("Only FP32 dtype is supported for To decibels augmentation.")
        }
        output_info.set_data_type(op_tensor_data_type);
        if (input->info().layout() == RocalTensorlayout::NFT || input->info().layout() == RocalTensorlayout::NTF) // Layout is changed when input is from spectrogram/mel filter bank
            output_info.set_tensor_layout(RocalTensorlayout::NHW);
        output = context->master_graph->create_tensor(output_info, is_output);
        context->master_graph->add_node<ToDecibelsNode>({input}, {output})->init(cutoff_db, multiplier, reference_magnitude);
    } catch (const std::exception& e) {
        context->capture_error(e.what());
        ERR(e.what())
    }
    return output;
}

RocalTensor ROCAL_API_CALL
rocalResample(RocalContext p_context,
              RocalTensor p_input,
              RocalTensor p_output_resample_rate,
              bool is_output,
              float sample_hint,
              float quality,
              RocalTensorOutputType output_datatype) {
    Tensor* output = nullptr;
    if ((p_context == nullptr) || (p_input == nullptr) || (p_output_resample_rate == nullptr)) {
        ERR("Invalid ROCAL context or invalid input tensor")
        return output;
    }
    Tensor* resampled_output = nullptr;
    auto context = static_cast<Context*>(p_context);
    auto input = static_cast<Tensor*>(p_input);
    auto output_resample_rate = static_cast<Tensor*>(p_output_resample_rate);
    try {
        TensorInfo output_info = input->info();
        RocalTensorDataType op_tensor_data_type = static_cast<RocalTensorDataType>(output_datatype);
        if (op_tensor_data_type != RocalTensorDataType::FP32) {
            THROW("Only FP32 dtype is supported for resample augmentation.")
        }
        output_info.set_data_type(op_tensor_data_type);
        if (sample_hint > 0) {
            std::vector<size_t> max_dims = output_info.max_shape();
            std::vector<size_t> dims = output_info.dims();
            dims[1] = std::ceil(sample_hint);
            dims[2] = max_dims[1];
            output_info.set_dims(dims);
        } else {
            THROW("Please pass a valid resample hint")
        }
        resampled_output = context->master_graph->create_tensor(output_info, is_output);
        context->master_graph->add_node<ResampleNode>({input}, {resampled_output})->init(output_resample_rate, quality);
    } catch (const std::exception& e) {
        context->capture_error(e.what());
        ERR(e.what())
    }
    return resampled_output;
}

RocalTensor rocalTensorMulScalar(RocalContext p_context,
                                 RocalTensor p_input,
                                 bool is_output,
                                 float scalar,
                                 RocalTensorOutputType output_datatype) {
    Tensor* output = nullptr;
    if ((p_context == nullptr) || (p_input == nullptr)) {
        ERR("Invalid ROCAL context or invalid input tensor")
        return output;
    }
    auto context = static_cast<Context*>(p_context);
    auto input = static_cast<Tensor*>(p_input);
    try {
        RocalTensorDataType op_tensor_data_type = static_cast<RocalTensorDataType>(output_datatype);
        if (op_tensor_data_type != RocalTensorDataType::FP32) {
            THROW("Only FP32 dtype is supported for TensorMulScalar augmentation.")
        }
        TensorInfo output_info = input->info();
        output_info.set_data_type(op_tensor_data_type);
        output = context->master_graph->create_tensor(output_info, is_output);
        context->master_graph->add_node<TensorMulScalarNode>({input}, {output})->init(scalar);
    } catch (const std::exception& e) {
        context->capture_error(e.what());
        ERR(e.what())
    }
    return output;
}

RocalTensor rocalTensorAddScalar(RocalContext p_context,
                                 RocalTensor p_input,
                                 bool is_output,
                                 float scalar,
                                 RocalTensorOutputType output_datatype) {
    Tensor* output = nullptr;
    if ((p_context == nullptr) || (p_input == nullptr)) {
        ERR("Invalid ROCAL context or invalid input tensor")
        return output;
    }
    auto context = static_cast<Context*>(p_context);
    auto input = static_cast<Tensor*>(p_input);
    try {
        RocalTensorDataType op_tensor_data_type = static_cast<RocalTensorDataType>(output_datatype);
        if (op_tensor_data_type != RocalTensorDataType::FP32) {
            THROW("Only FP32 dtype is supported for TensorAddScalar augmentation.")
        }
        TensorInfo output_info = input->info();
        output_info.set_data_type(op_tensor_data_type);
        output = context->master_graph->create_tensor(output_info, is_output);
        context->master_graph->add_node<TensorAddScalarNode>({input}, {output})->init(scalar);
    } catch (const std::exception& e) {
        context->capture_error(e.what());
        ERR(e.what())
    }
    return output;
}

RocalTensor rocalTensorAddTensor(RocalContext p_context,
                                 RocalTensor p_input1,
                                 RocalTensor p_input2,
                                 bool is_output,
                                 RocalTensorOutputType output_datatype) {
    Tensor* output = nullptr;
    if ((p_context == nullptr) || (p_input1 == nullptr) || (p_input2 == nullptr)) {
        ERR("Invalid ROCAL context or invalid input tensor")
        return output;
    }
    auto context = static_cast<Context*>(p_context);
    auto input1 = static_cast<Tensor*>(p_input1);
    auto input2 = static_cast<Tensor*>(p_input2);
    try {
        RocalTensorDataType op_tensor_data_type = static_cast<RocalTensorDataType>(output_datatype);
        if (op_tensor_data_type != RocalTensorDataType::FP32) {
            THROW("Only FP32 dtype is supported for TensorAddTensor augmentation.")
        }
        TensorInfo output_info = input1->info();
        output_info.set_data_type(op_tensor_data_type);
        output = context->master_graph->create_tensor(output_info, is_output);
        context->master_graph->add_node<TensorAddTensorNode>({input1, input2}, {output});
    } catch (const std::exception& e) {
        context->capture_error(e.what());
        ERR(e.what())
    }
    return output;
}

RocalTensor rocalUniformDistribution(RocalContext p_context,
                                     RocalTensor p_input,
                                     bool is_output,
                                     std::vector<float>& range) {
    Tensor* output = nullptr;
    if ((p_context == nullptr) || (p_input == nullptr)) {
        ERR("Invalid ROCAL context or invalid input tensor")
        return output;
    }
    auto context = static_cast<Context*>(p_context);
    auto input = static_cast<Tensor*>(p_input);
    try {
        std::vector<size_t> dims = {context->user_batch_size(), 1};
        auto info = TensorInfo(dims,
                               context->master_graph->mem_type(),
                               RocalTensorDataType::FP32);
        info.set_dims(dims);
        output = context->master_graph->create_tensor(info, is_output);
        output->create_from_handle(context->master_graph->get_vx_context());
        context->master_graph->add_node<UniformDistributionNode>({input}, {output})->init(range);
    } catch (const std::exception& e) {
        context->capture_error(e.what());
        ERR(e.what())
    }
    return output;
}

RocalTensor rocalNormalDistribution(RocalContext p_context,
                                    RocalTensor p_input,
                                    bool is_output,
                                    float mean,
                                    float stddev) {
    Tensor* output = nullptr;
    if ((p_context == nullptr) || (p_input == nullptr)) {
        ERR("Invalid ROCAL context or invalid input tensor")
        return output;
    }
    auto context = static_cast<Context*>(p_context);
    auto input = static_cast<Tensor*>(p_input);
    try {
        std::vector<size_t> dims = {context->user_batch_size(), 1};
        auto info = TensorInfo(dims,
                               context->master_graph->mem_type(),
                               RocalTensorDataType::FP32);
        info.set_dims(dims);
        output = context->master_graph->create_tensor(info, is_output);
        output->create_from_handle(context->master_graph->get_vx_context());
        context->master_graph->add_node<NormalDistributionNode>({input}, {output})->init(mean, stddev);
    } catch (const std::exception& e) {
        context->capture_error(e.what());
        ERR(e.what())
    }
    return output;
}

std::pair<RocalTensor, RocalTensor> ROCAL_API_CALL
rocalNonSilentRegionDetection(
    RocalContext p_context,
    RocalTensor p_input,
    bool is_output,
    float cutoff_db,
    float reference_power,
    int reset_interval,
    int window_length) {
    Tensor* anchor_output = nullptr;
    Tensor* shape_output = nullptr;
    if ((p_context == nullptr) || (p_input == nullptr))
        ERR("Invalid ROCAL context or invalid input tensor")
    auto context = static_cast<Context*>(p_context);
    auto input = static_cast<Tensor*>(p_input);
    try {
        std::vector<size_t> dims1 = {context->user_batch_size(), 1};
        auto info1 = TensorInfo(std::vector<size_t>(std::move(dims1)),
                                context->master_graph->mem_type(),
                                RocalTensorDataType::INT32);
        info1.set_max_shape();
        std::vector<size_t> dims2 = {context->user_batch_size(), 1};
        auto info2 = TensorInfo(std::vector<size_t>(std::move(dims2)),
                                context->master_graph->mem_type(),
                                RocalTensorDataType::INT32);
        info2.set_max_shape();
        anchor_output = context->master_graph->create_tensor(info1, is_output);
        shape_output = context->master_graph->create_tensor(info2, is_output);
        context->master_graph->add_node<NonSilentRegionDetectionNode>({input}, {anchor_output, shape_output})->init(cutoff_db, reference_power, window_length, reset_interval);
    } catch (const std::exception& e) {
        context->capture_error(e.what());
        ERR(e.what())
    }

    return std::make_pair(anchor_output, shape_output);
}

RocalTensor ROCAL_API_CALL
rocalSlice(
    RocalContext p_context,
    RocalTensor p_input,
    bool is_output,
    RocalTensor p_anchor,
    RocalTensor p_shape,
    std::vector<float> fill_values,
    RocalOutOfBoundsPolicy policy,
    RocalTensorOutputType output_datatype) {
    Tensor* output = nullptr;
    if ((p_context == nullptr) || (p_input == nullptr))
        ERR("Invalid ROCAL context or invalid input tensor")
    auto context = static_cast<Context*>(p_context);
    auto input = static_cast<Tensor*>(p_input);
    auto anchor = static_cast<Tensor*>(p_anchor);
    auto shape = static_cast<Tensor*>(p_shape);
    try {
        RocalTensorDataType op_tensor_data_type = static_cast<RocalTensorDataType>(output_datatype);
        TensorInfo output_info = input->info();
        output_info.set_data_type(op_tensor_data_type);
        output_info.set_max_shape();
        output = context->master_graph->create_tensor(output_info, is_output);
        context->master_graph->add_node<SliceNode>({input}, {output})->init(anchor, shape, fill_values, policy);
    } catch (const std::exception& e) {
        context->capture_error(e.what());
        ERR(e.what())
    }
    return output;
}

RocalTensor ROCAL_API_CALL
rocalNormalize(RocalContext p_context, RocalTensor p_input, std::vector<unsigned>& axes,
               std::vector<float>& mean, std::vector<float>& std_dev, bool is_output,
               float scale, float shift,
               RocalTensorOutputType output_datatype) {
    Tensor* output = nullptr;
    if ((p_context == nullptr) || (p_input == nullptr)) {
        ERR("Invalid ROCAL context or invalid input tensor")
        return output;
    }
    auto context = static_cast<Context*>(p_context);
    auto input = static_cast<Tensor*>(p_input);
    try {
        RocalTensorDataType op_tensor_datatype = static_cast<RocalTensorDataType>(output_datatype);
        TensorInfo output_info = input->info();
        output_info.set_data_type(op_tensor_datatype);
        output = context->master_graph->create_tensor(output_info, is_output);
        std::shared_ptr<NormalizeNode> normalize_node = context->master_graph->add_node<NormalizeNode>({input}, {output});
        normalize_node->init(axes, mean, std_dev, scale, shift);
    } catch (const std::exception& e) {
        context->capture_error(e.what());
        ERR(e.what())
    }
    return output;
}

RocalTensor ROCAL_API_CALL
rocalMelFilterBank(
    RocalContext p_context,
    RocalTensor p_input,
    bool is_output,
    float freq_high,
    float freq_low,
    RocalMelScaleFormula mel_formula,
    int nfilter,
    bool normalize,
    float sample_rate,
    RocalTensorOutputType output_datatype) {
    Tensor* output = nullptr;
    if ((p_context == nullptr) || (p_input == nullptr)) {
        ERR("Invalid ROCAL context or invalid input tensor")
        return output;
    }
    auto context = static_cast<Context*>(p_context);
    auto input = static_cast<Tensor*>(p_input);
    try {
        RocalTensorDataType op_tensor_data_type = (RocalTensorDataType)output_datatype;
        if (op_tensor_data_type != RocalTensorDataType::FP32) {
            THROW("Only FP32 dtype is supported for MelFilterBank augmentation.")
        }
        TensorInfo output_info = input->info();
        std::vector<size_t> max_dims = output_info.max_shape();
        int max_frame = std::max(0ul, max_dims[1]);
        std::vector<size_t> dims = output_info.dims();
        dims[1] = nfilter;
        dims[2] = max_frame;
        output_info.set_dims(dims);
        output_info.set_data_type(op_tensor_data_type);
        output = context->master_graph->create_tensor(output_info, is_output);
        context->master_graph->add_node<MelFilterBankNode>({input}, {output})->init(freq_high, freq_low, mel_formula, nfilter, normalize, sample_rate);
    } catch (const std::exception& e) {
        context->capture_error(e.what());
        ERR(e.what())
    }
    return output;
}

<<<<<<< HEAD
RocalTensor ROCAL_API_CALL
rocalSetLayout(
    RocalContext p_context,
    RocalTensor p_input,
    RocalTensorLayout output_layout) {
=======
RocalTensor rocalTensorLog(RocalContext p_context,
                           RocalTensor p_input,
                           bool is_output) {
>>>>>>> d71ac5fb
    Tensor* output = nullptr;
    if ((p_context == nullptr) || (p_input == nullptr)) {
        ERR("Invalid ROCAL context or invalid input tensor")
        return output;
    }
<<<<<<< HEAD

    auto context = static_cast<Context*>(p_context);
    auto input = static_cast<Tensor*>(p_input);
    try {
        RocalTensorlayout op_tensor_layout = static_cast<RocalTensorlayout>(output_layout);
        input->set_layout(op_tensor_layout);
=======
    auto context = static_cast<Context*>(p_context);
    auto input = static_cast<Tensor*>(p_input);
    try {
        RocalTensorDataType op_tensor_data_type = static_cast<RocalTensorDataType>(input->data_type());
        if ((op_tensor_data_type != RocalTensorDataType::INT8) || (op_tensor_data_type != RocalTensorDataType::UINT8) || (op_tensor_data_type != RocalTensorDataType::INT16)) {
            op_tensor_data_type = RocalTensorDataType::FP32;
        }
        TensorInfo output_info = input->info();
        output_info.set_data_type(op_tensor_data_type);
        output = context->master_graph->create_tensor(output_info, is_output);
        context->master_graph->add_node<TensorLogNode>({input}, {output});
>>>>>>> d71ac5fb
    } catch (const std::exception& e) {
        context->capture_error(e.what());
        ERR(e.what())
    }
<<<<<<< HEAD
    return input;
=======
    return output;
}

RocalTensor ROCAL_API_CALL rocalCast(RocalContext p_context, RocalTensor p_input,
                                     bool is_output,
                                     RocalTensorOutputType output_datatype) {
    Tensor* output = nullptr;
    if ((p_context == nullptr) || (p_input == nullptr)) {
        ERR("Invalid ROCAL context or invalid input tensor")
        return output;
    }
    auto context = static_cast<Context*>(p_context);
    auto input = static_cast<Tensor*>(p_input);
    try {
        RocalTensorDataType op_tensor_datatype = static_cast<RocalTensorDataType>(output_datatype);

        if (input->info().data_type() == op_tensor_datatype) {
        output = context->master_graph->create_tensor(input->info(), is_output);
            context->master_graph->add_node<CopyNode>({input}, {output});
        } else {
            TensorInfo output_info = input->info();
            output_info.set_data_type(op_tensor_datatype);
            output = context->master_graph->create_tensor(output_info, is_output);
            context->master_graph->add_node<CastNode>({input}, {output});
        }
    } catch(const std::exception& e) {
        context->capture_error(e.what());
        ERR(e.what())
    }
    return output;
>>>>>>> d71ac5fb
}<|MERGE_RESOLUTION|>--- conflicted
+++ resolved
@@ -2632,30 +2632,14 @@
     return output;
 }
 
-<<<<<<< HEAD
-RocalTensor ROCAL_API_CALL
-rocalSetLayout(
-    RocalContext p_context,
-    RocalTensor p_input,
-    RocalTensorLayout output_layout) {
-=======
 RocalTensor rocalTensorLog(RocalContext p_context,
                            RocalTensor p_input,
                            bool is_output) {
->>>>>>> d71ac5fb
-    Tensor* output = nullptr;
-    if ((p_context == nullptr) || (p_input == nullptr)) {
-        ERR("Invalid ROCAL context or invalid input tensor")
-        return output;
-    }
-<<<<<<< HEAD
-
-    auto context = static_cast<Context*>(p_context);
-    auto input = static_cast<Tensor*>(p_input);
-    try {
-        RocalTensorlayout op_tensor_layout = static_cast<RocalTensorlayout>(output_layout);
-        input->set_layout(op_tensor_layout);
-=======
+    Tensor* output = nullptr;
+    if ((p_context == nullptr) || (p_input == nullptr)) {
+        ERR("Invalid ROCAL context or invalid input tensor")
+        return output;
+    }
     auto context = static_cast<Context*>(p_context);
     auto input = static_cast<Tensor*>(p_input);
     try {
@@ -2667,14 +2651,10 @@
         output_info.set_data_type(op_tensor_data_type);
         output = context->master_graph->create_tensor(output_info, is_output);
         context->master_graph->add_node<TensorLogNode>({input}, {output});
->>>>>>> d71ac5fb
-    } catch (const std::exception& e) {
-        context->capture_error(e.what());
-        ERR(e.what())
-    }
-<<<<<<< HEAD
-    return input;
-=======
+    } catch (const std::exception& e) {
+        context->capture_error(e.what());
+        ERR(e.what())
+    }
     return output;
 }
 
@@ -2705,5 +2685,4 @@
         ERR(e.what())
     }
     return output;
->>>>>>> d71ac5fb
 }