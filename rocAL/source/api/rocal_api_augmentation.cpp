/*
Copyright (c) 2019 - 2023 Advanced Micro Devices, Inc. All rights reserved.

Permission is hereby granted, free of charge, to any person obtaining a copy
of this software and associated documentation files (the "Software"), to deal
in the Software without restriction, including without limitation the rights
to use, copy, modify, merge, publish, distribute, sublicense, and/or sell
copies of the Software, and to permit persons to whom the Software is
furnished to do so, subject to the following conditions:

The above copyright notice and this permission notice shall be included in
all copies or substantial portions of the Software.

THE SOFTWARE IS PROVIDED "AS IS", WITHOUT WARRANTY OF ANY KIND, EXPRESS OR
IMPLIED, INCLUDING BUT NOT LIMITED TO THE WARRANTIES OF MERCHANTABILITY,
FITNESS FOR A PARTICULAR PURPOSE AND NONINFRINGEMENT.  IN NO EVENT SHALL THE
AUTHORS OR COPYRIGHT HOLDERS BE LIABLE FOR ANY CLAIM, DAMAGES OR OTHER
LIABILITY, WHETHER IN AN ACTION OF CONTRACT, TORT OR OTHERWISE, ARISING FROM,
OUT OF OR IN CONNECTION WITH THE SOFTWARE OR THE USE OR OTHER DEALINGS IN
THE SOFTWARE.
*/

#include "augmentations_meta_nodes.h"
#include "augmentations_nodes.h"
#include "commons.h"
#include "context.h"
#include "image_source_evaluator.h"
#include "rocal_api.h"

RocalTensor ROCAL_API_CALL
rocalSequenceRearrange(RocalContext p_context,
                       RocalTensor p_input,
                       std::vector<unsigned int>& new_order,
                       bool is_output) {
    Tensor* output = nullptr;
    auto input = static_cast<Tensor*>(p_input);
    if ((p_context == nullptr) || (input == nullptr)) {
        ERR("Invalid ROCAL context or invalid input image")
        return output;
    }
    auto context = static_cast<Context*>(p_context);
    try {
        if (new_order.size() == 0)
            THROW("The new order for the sequence passed should be greater than 0")
        TensorInfo output_info = input->info();
        std::vector<size_t> new_dims;
        new_dims = output_info.dims();
        new_dims[1] = new_order.size();
        output_info.set_dims(new_dims);

        output = context->master_graph->create_tensor(output_info, is_output);
        std::shared_ptr<SequenceRearrangeNode> sequence_rearrange_node = context->master_graph->add_node<SequenceRearrangeNode>({input}, {output});
        sequence_rearrange_node->init(new_order);
    } catch (const std::exception& e) {
        context->capture_error(e.what());
        ERR(e.what())
    }
    return output;
}

RocalTensor ROCAL_API_CALL
rocalRotate(
    RocalContext p_context,
    RocalTensor p_input,
    bool is_output,
    RocalFloatParam p_angle,
    unsigned dest_width,
    unsigned dest_height,
    RocalResizeInterpolationType interpolation_type,
    RocalTensorLayout output_layout,
    RocalTensorOutputType output_datatype) {
    Tensor* output = nullptr;
    if ((p_context == nullptr) || (p_input == nullptr)) {
        ERR("Invalid ROCAL context or invalid input image")
        return output;
    }
    auto context = static_cast<Context*>(p_context);
    auto input = static_cast<Tensor*>(p_input);
    auto angle = static_cast<FloatParam*>(p_angle);
    try {
        if (dest_width == 0 || dest_height == 0) {
            dest_width = input->info().max_shape()[0];
            dest_height = input->info().max_shape()[1];
        }
        RocalTensorlayout op_tensor_layout = static_cast<RocalTensorlayout>(output_layout);
        RocalTensorDataType op_tensor_datatype = static_cast<RocalTensorDataType>(output_datatype);
        TensorInfo output_info = input->info();
        output_info.set_data_type(op_tensor_datatype);

        // For the rotate node, user can create a tensor with a different width and height
        output_info.modify_dims_width_and_height(op_tensor_layout, dest_width, dest_height);
        output = context->master_graph->create_tensor(output_info, is_output);
        std::shared_ptr<RotateNode> rotate_node = context->master_graph->add_node<RotateNode>({input}, {output});
        rotate_node->init(angle, interpolation_type);
        if (context->master_graph->meta_data_graph())
            context->master_graph->meta_add_node<RotateMetaNode, RotateNode>(rotate_node);
    } catch (const std::exception& e) {
        context->capture_error(e.what());
        ERR(e.what())
    }
    return output;
}

RocalTensor ROCAL_API_CALL
rocalRotateFixed(
    RocalContext p_context,
    RocalTensor p_input,
    float angle,
    bool is_output,
    unsigned dest_width,
    unsigned dest_height,
    RocalResizeInterpolationType interpolation_type,
    RocalTensorLayout output_layout,
    RocalTensorOutputType output_datatype) {
    Tensor* output = nullptr;
    if ((p_context == nullptr) || (p_input == nullptr)) {
        ERR("Invalid ROCAL context or invalid input tensor")
        return output;
    }
    auto context = static_cast<Context*>(p_context);
    auto input = static_cast<Tensor*>(p_input);
    try {
        if (dest_width == 0 || dest_height == 0) {
            dest_width = input->info().max_shape()[0];
            dest_height = input->info().max_shape()[1];
        }
        RocalTensorlayout op_tensor_layout = static_cast<RocalTensorlayout>(output_layout);
        RocalTensorDataType op_tensor_datatype = static_cast<RocalTensorDataType>(output_datatype);
        TensorInfo output_info = input->info();
        output_info.set_data_type(op_tensor_datatype);

        // For the rotate node, user can create an image with a different width and height
        output_info.modify_dims_width_and_height(op_tensor_layout, dest_width, dest_height);
        output = context->master_graph->create_tensor(output_info, is_output);

        std::shared_ptr<RotateNode> rotate_node = context->master_graph->add_node<RotateNode>({input}, {output});
        rotate_node->init(angle, interpolation_type);
        if (context->master_graph->meta_data_graph())
            context->master_graph->meta_add_node<RotateMetaNode, RotateNode>(rotate_node);
    } catch (const std::exception& e) {
        context->capture_error(e.what());
        ERR(e.what())
    }
    return output;
}

RocalTensor ROCAL_API_CALL
rocalGamma(
    RocalContext p_context,
    RocalTensor p_input,
    bool is_output,
    RocalFloatParam p_gamma,
    RocalTensorLayout output_layout,
    RocalTensorOutputType output_datatype) {
    Tensor* output = nullptr;
    if ((p_context == nullptr) || (p_input == nullptr)) {
        ERR("Invalid ROCAL context or invalid input tensor")
        return output;
    }

    auto context = static_cast<Context*>(p_context);
    auto input = static_cast<Tensor*>(p_input);
    auto gamma = static_cast<FloatParam*>(p_gamma);
    try {
        RocalTensorlayout op_tensor_layout = static_cast<RocalTensorlayout>(output_layout);
        RocalTensorDataType op_tensor_datatype = static_cast<RocalTensorDataType>(output_datatype);
        TensorInfo output_info = input->info();
        output_info.set_tensor_layout(op_tensor_layout);
        output_info.set_data_type(op_tensor_datatype);
        output = context->master_graph->create_tensor(output_info, is_output);
        context->master_graph->add_node<GammaNode>({input}, {output})->init(gamma);
    } catch (const std::exception& e) {
        context->capture_error(e.what());
        ERR(e.what())
    }
    return output;
}

RocalTensor ROCAL_API_CALL
rocalGammaFixed(
    RocalContext p_context,
    RocalTensor p_input,
    float gamma,
    bool is_output,
    RocalTensorLayout output_layout,
    RocalTensorOutputType output_datatype) {
    Tensor* output = nullptr;
    if ((p_context == nullptr) || (p_input == nullptr)) {
        ERR("Invalid ROCAL context or invalid input tensor")
        return output;
    }

    auto context = static_cast<Context*>(p_context);
    auto input = static_cast<Tensor*>(p_input);
    try {
        RocalTensorlayout op_tensor_layout = static_cast<RocalTensorlayout>(output_layout);
        RocalTensorDataType op_tensor_datatype = static_cast<RocalTensorDataType>(output_datatype);
        TensorInfo output_info = input->info();
        output_info.set_tensor_layout(op_tensor_layout);
        output_info.set_data_type(op_tensor_datatype);
        output = context->master_graph->create_tensor(output_info, is_output);
        context->master_graph->add_node<GammaNode>({input}, {output})->init(gamma);
    } catch (const std::exception& e) {
        context->capture_error(e.what());
        ERR(e.what())
    }
    return output;
}

RocalTensor ROCAL_API_CALL
rocalHue(
    RocalContext p_context,
    RocalTensor p_input,
    bool is_output,
    RocalFloatParam p_hue,
    RocalTensorLayout output_layout,
    RocalTensorOutputType output_datatype) {
    Tensor* output = nullptr;
    if ((p_context == nullptr) || (p_input == nullptr)) {
        ERR("Invalid ROCAL context or invalid input tensor")
        return output;
    }

    auto context = static_cast<Context*>(p_context);
    auto input = static_cast<Tensor*>(p_input);
    auto hue = static_cast<FloatParam*>(p_hue);
    try {
        RocalTensorlayout op_tensor_layout = static_cast<RocalTensorlayout>(output_layout);
        RocalTensorDataType op_tensor_datatype = static_cast<RocalTensorDataType>(output_datatype);
        TensorInfo output_info = input->info();
        output_info.set_tensor_layout(op_tensor_layout);
        output_info.set_data_type(op_tensor_datatype);
        output = context->master_graph->create_tensor(output_info, is_output);
        context->master_graph->add_node<HueNode>({input}, {output})->init(hue);
    } catch (const std::exception& e) {
        context->capture_error(e.what());
        ERR(e.what())
    }
    return output;
}

RocalTensor ROCAL_API_CALL
rocalHueFixed(
    RocalContext p_context,
    RocalTensor p_input,
    float hue,
    bool is_output,
    RocalTensorLayout output_layout,
    RocalTensorOutputType output_datatype) {
    Tensor* output = nullptr;
    if ((p_context == nullptr) || (p_input == nullptr)) {
        ERR("Invalid ROCAL context or invalid input tensor")
        return output;
    }

    auto context = static_cast<Context*>(p_context);
    auto input = static_cast<Tensor*>(p_input);
    try {
        RocalTensorlayout op_tensor_layout = static_cast<RocalTensorlayout>(output_layout);
        RocalTensorDataType op_tensor_datatype = static_cast<RocalTensorDataType>(output_datatype);
        TensorInfo output_info = input->info();
        output_info.set_tensor_layout(op_tensor_layout);
        output_info.set_data_type(op_tensor_datatype);
        output = context->master_graph->create_tensor(output_info, is_output);
        context->master_graph->add_node<HueNode>({input}, {output})->init(hue);
    } catch (const std::exception& e) {
        context->capture_error(e.what());
        ERR(e.what())
    }
    return output;
}

RocalTensor ROCAL_API_CALL
rocalSaturation(
    RocalContext p_context,
    RocalTensor p_input,
    bool is_output,
    RocalFloatParam p_saturation,
    RocalTensorLayout output_layout,
    RocalTensorOutputType output_datatype) {
    Tensor* output = nullptr;
    if ((p_context == nullptr) || (p_input == nullptr)) {
        ERR("Invalid ROCAL context or invalid input tensor")
        return output;
    }

    auto context = static_cast<Context*>(p_context);
    auto input = static_cast<Tensor*>(p_input);
    auto saturation = static_cast<FloatParam*>(p_saturation);
    try {
        RocalTensorlayout op_tensor_layout = static_cast<RocalTensorlayout>(output_layout);
        RocalTensorDataType op_tensor_datatype = static_cast<RocalTensorDataType>(output_datatype);
        TensorInfo output_info = input->info();
        output_info.set_tensor_layout(op_tensor_layout);
        output_info.set_data_type(op_tensor_datatype);
        output = context->master_graph->create_tensor(output_info, is_output);
        context->master_graph->add_node<SaturationNode>({input}, {output})->init(saturation);
    } catch (const std::exception& e) {
        context->capture_error(e.what());
        ERR(e.what())
    }
    return output;
}

RocalTensor ROCAL_API_CALL
rocalSaturationFixed(
    RocalContext p_context,
    RocalTensor p_input,
    float saturation,
    bool is_output,
    RocalTensorLayout output_layout,
    RocalTensorOutputType output_datatype) {
    Tensor* output = nullptr;
    if ((p_context == nullptr) || (p_input == nullptr)) {
        ERR("Invalid ROCAL context or invalid input tensor")
        return output;
    }

    auto context = static_cast<Context*>(p_context);
    auto input = static_cast<Tensor*>(p_input);
    try {
        RocalTensorlayout op_tensor_layout = static_cast<RocalTensorlayout>(output_layout);
        RocalTensorDataType op_tensor_datatype = static_cast<RocalTensorDataType>(output_datatype);
        TensorInfo output_info = input->info();
        output_info.set_tensor_layout(op_tensor_layout);
        output_info.set_data_type(op_tensor_datatype);
        output = context->master_graph->create_tensor(output_info, is_output);
        context->master_graph->add_node<SaturationNode>({input}, {output})->init(saturation);
    } catch (const std::exception& e) {
        context->capture_error(e.what());
        ERR(e.what())
    }
    return output;
}

RocalTensor ROCAL_API_CALL
rocalCropResize(
    RocalContext p_context,
    RocalTensor p_input,
    unsigned dest_width, unsigned dest_height,
    bool is_output,
    RocalFloatParam p_area,
    RocalFloatParam p_aspect_ratio,
    RocalFloatParam p_x_center_drift,
    RocalFloatParam p_y_center_drift,
    RocalTensorLayout output_layout,
    RocalTensorOutputType output_datatype) {
    Tensor* output = nullptr;
    if ((p_context == nullptr) || (p_input == nullptr)) {
        ERR("Invalid ROCAL context or invalid input tensor")
        return output;
    }

    auto context = static_cast<Context*>(p_context);
    auto input = static_cast<Tensor*>(p_input);
    auto area = static_cast<FloatParam*>(p_area);
    auto aspect_ratio = static_cast<FloatParam*>(p_aspect_ratio);
    auto x_center_drift = static_cast<FloatParam*>(p_x_center_drift);
    auto y_center_drift = static_cast<FloatParam*>(p_y_center_drift);
    try {
        if (dest_width == 0 || dest_height == 0)
            THROW("CropResize node needs tp receive non-zero destination dimensions")

        RocalTensorlayout op_tensor_layout = static_cast<RocalTensorlayout>(output_layout);
        RocalTensorDataType op_tensor_datatype = static_cast<RocalTensorDataType>(output_datatype);
        TensorInfo output_info = input->info();
        output_info.set_data_type(op_tensor_datatype);

        // For the crop resize node, user can create an image with a different width and height
        output_info.modify_dims_width_and_height(op_tensor_layout, dest_width, dest_height);

        output = context->master_graph->create_tensor(output_info, is_output);

        std::shared_ptr<CropResizeNode> crop_resize_node = context->master_graph->add_node<CropResizeNode>({input}, {output});
        crop_resize_node->init(area, aspect_ratio, x_center_drift, y_center_drift);
        if (context->master_graph->meta_data_graph())
            context->master_graph->meta_add_node<CropResizeMetaNode, CropResizeNode>(crop_resize_node);
    } catch (const std::exception& e) {
        context->capture_error(e.what());
        ERR(e.what())
    }
    return output;
}

RocalTensor ROCAL_API_CALL
rocalCropResizeFixed(
    RocalContext p_context,
    RocalTensor p_input,
    unsigned dest_width, unsigned dest_height,
    bool is_output,
    float area,
    float aspect_ratio,
    float x_center_drift,
    float y_center_drift,
    RocalTensorLayout output_layout,
    RocalTensorOutputType output_datatype) {
    Tensor* output = nullptr;
    if ((p_context == nullptr) || (p_input == nullptr)) {
        ERR("Invalid ROCAL context or invalid input tensor")
        return output;
    }

    auto context = static_cast<Context*>(p_context);
    auto input = static_cast<Tensor*>(p_input);
    try {
        if (dest_width == 0 || dest_height == 0)
            THROW("CropResize node needs tp receive non-zero destination dimensions")

        RocalTensorlayout op_tensor_layout = static_cast<RocalTensorlayout>(output_layout);
        RocalTensorDataType op_tensor_datatype = static_cast<RocalTensorDataType>(output_datatype);
        TensorInfo output_info = input->info();
        output_info.set_data_type(op_tensor_datatype);

        // For the crop resize node, user can create an image with a different width and height
        output_info.modify_dims_width_and_height(op_tensor_layout, dest_width, dest_height);
        output = context->master_graph->create_tensor(output_info, is_output);

        std::shared_ptr<CropResizeNode> crop_resize_node = context->master_graph->add_node<CropResizeNode>({input}, {output});
        crop_resize_node->init(area, aspect_ratio, x_center_drift, y_center_drift);
        if (context->master_graph->meta_data_graph())
            context->master_graph->meta_add_node<CropResizeMetaNode, CropResizeNode>(crop_resize_node);
    } catch (const std::exception& e) {
        context->capture_error(e.what());
        ERR(e.what())
    }
    return output;
}

RocalTensor ROCAL_API_CALL
rocalResize(
    RocalContext p_context,
    RocalTensor p_input,
    unsigned dest_width,
    unsigned dest_height,
    bool is_output,
    RocalResizeScalingMode scaling_mode,
    std::vector<unsigned> max_size,
    unsigned resize_shorter,
    unsigned resize_longer,
    RocalResizeInterpolationType interpolation_type,
    RocalTensorLayout output_layout,
    RocalTensorOutputType output_datatype) {
    Tensor* output = nullptr;
    if ((p_context == nullptr) || (p_input == nullptr)) {
        ERR("Invalid ROCAL context or invalid input tensor")
        return output;
    }

    auto context = static_cast<Context*>(p_context);
    auto input = static_cast<Tensor*>(p_input);
    try {
        if ((dest_width | dest_height | resize_longer | resize_shorter) == 0)
            THROW("Atleast one size 'dest_width' or 'dest_height' or 'resize_shorter' or 'resize_longer' must be specified")
        if ((dest_width | dest_height) && (resize_longer | resize_shorter))
            THROW("Only one method of specifying size can be used \ndest_width and/or dest_height\nresize_shorter\nresize_longer")
        if (resize_longer && resize_shorter)
            THROW("'resize_longer' and 'resize_shorter' cannot be passed together. They are mutually exclusive.")

        unsigned out_width, out_height;
        RocalResizeScalingMode resize_scaling_mode;

        // Change the scaling mode if resize_shorter or resize_longer is specified
        if (resize_shorter) {
            resize_scaling_mode = RocalResizeScalingMode::ROCAL_SCALING_MODE_NOT_SMALLER;
            out_width = out_height = resize_shorter;
        } else if (resize_longer) {
            resize_scaling_mode = RocalResizeScalingMode::ROCAL_SCALING_MODE_NOT_LARGER;
            out_width = out_height = resize_longer;
        } else {
            resize_scaling_mode = scaling_mode;
            out_width = dest_width;
            out_height = dest_height;
        }

        std::vector<unsigned> maximum_size;
        if (max_size.size()) {
            if (max_size.size() == 1) {
                maximum_size = {max_size[0], max_size[0]};
            } else if (max_size.size() == 2) {
                maximum_size = {max_size[0], max_size[1]};  // {width, height}
            } else {
                THROW("The length of max_size vector exceeds the image dimension.")
            }
        }

        // Determine the max width and height to be set to the output info
        unsigned max_out_width, max_out_height;
        if (maximum_size.size() && maximum_size[0] != 0 && maximum_size[1] != 0) {
            // If max_size is passed by the user, the resized images cannot exceed the max size,
            max_out_width = maximum_size[0];
            max_out_height = maximum_size[1];
        } else {
            // compute the output info width and height wrt the scaling modes and roi passed
            if (resize_scaling_mode == ROCAL_SCALING_MODE_STRETCH) {
                max_out_width = out_width ? out_width : input->info().max_shape()[0];
                max_out_height = out_height ? out_height : input->info().max_shape()[1];
            } else if (resize_scaling_mode == ROCAL_SCALING_MODE_NOT_SMALLER) {
                max_out_width = (out_width ? out_width : out_height) * MAX_ASPECT_RATIO;
                max_out_height = (out_height ? out_height : out_width) * MAX_ASPECT_RATIO;
            } else {
                max_out_width = out_width ? out_width : out_height * MAX_ASPECT_RATIO;
                max_out_height = out_height ? out_height : out_width * MAX_ASPECT_RATIO;
            }
            if (maximum_size.size() == 2) {
                max_out_width = maximum_size[0] ? maximum_size[0] : max_out_width;
                max_out_height = maximum_size[1] ? maximum_size[1] : max_out_height;
            }
        }

        RocalTensorlayout op_tensor_layout = static_cast<RocalTensorlayout>(output_layout);
        RocalTensorDataType op_tensor_datatype = static_cast<RocalTensorDataType>(output_datatype);
        TensorInfo output_info = input->info();
        output_info.set_data_type(op_tensor_datatype);
        output_info.modify_dims_width_and_height(op_tensor_layout, max_out_width, max_out_height);

        output = context->master_graph->create_tensor(output_info, is_output);

        std::shared_ptr<ResizeNode> resize_node = context->master_graph->add_node<ResizeNode>({input}, {output});
        resize_node->init(out_width, out_height, resize_scaling_mode, maximum_size, interpolation_type);
        if (context->master_graph->meta_data_graph())
            context->master_graph->meta_add_node<ResizeMetaNode, ResizeNode>(resize_node);
    } catch (const std::exception& e) {
        context->capture_error(e.what());
        ERR(e.what())
    }
    return output;
}

RocalTensor ROCAL_API_CALL
    ROCAL_API_CALL
    rocalResizeMirrorNormalize(
        RocalContext p_context,
        RocalTensor p_input,
        unsigned dest_width,
        unsigned dest_height,
        std::vector<float>& mean,
        std::vector<float>& std_dev,
        bool is_output,
        RocalResizeScalingMode scaling_mode,
        std::vector<unsigned> max_size,
        unsigned resize_shorter,
        unsigned resize_longer,
        RocalResizeInterpolationType interpolation_type,
        RocalIntParam p_mirror,
        RocalTensorLayout output_layout,
        RocalTensorOutputType output_datatype) {
    if (!p_context || !p_input || dest_width == 0 || dest_height == 0)
        THROW("Null values passed as input")
    Tensor* output = nullptr;
    auto context = static_cast<Context*>(p_context);
    auto input = static_cast<Tensor*>(p_input);
    auto mirror = static_cast<IntParam*>(p_mirror);

    try {
        if ((dest_width | dest_height | resize_longer | resize_shorter) == 0)
            THROW("Atleast one size 'dest_width' or 'dest_height' or 'resize_shorter' or 'resize_longer' must be specified")
        // MaskRCNN training uses a new resize scaling mode - MIN_MAX_SCALING_MODE where min_size and max_size is passed and the final output size is calculated from the image size
        // Only in the case of MIN_MAX_SCALING_MODE, both resize_shorter and resize_longer values can be passed together
        if ((dest_width | dest_height) && (resize_longer | resize_shorter) && (scaling_mode != RocalResizeScalingMode::ROCAL_SCALING_MODE_MIN_MAX))
            THROW("Only one method of specifying size can be used \ndest_width and/or dest_height\nresize_shorter\nresize_longer")
        if (resize_longer && resize_shorter && scaling_mode != RocalResizeScalingMode::ROCAL_SCALING_MODE_MIN_MAX)
            THROW("'resize_longer' and 'resize_shorter' can only be passed together for min max scaling mode")

        unsigned out_width, out_height;
        RocalResizeScalingMode resize_scaling_mode;

        // Change the scaling mode if resize_shorter or resize_longer is specified
        if (scaling_mode == RocalResizeScalingMode::ROCAL_SCALING_MODE_MIN_MAX) {
            resize_scaling_mode = scaling_mode;
            out_width = dest_width;
            out_height = dest_height;
        } else if (resize_shorter) {
            resize_scaling_mode = RocalResizeScalingMode::ROCAL_SCALING_MODE_NOT_SMALLER;
            out_width = out_height = resize_shorter;
        } else if (resize_longer) {
            resize_scaling_mode = RocalResizeScalingMode::ROCAL_SCALING_MODE_NOT_LARGER;
            out_width = out_height = resize_longer;
        } else {
            resize_scaling_mode = scaling_mode;
            out_width = dest_width;
            out_height = dest_height;
        }

        std::vector<unsigned> maximum_size;
        if (max_size.size()) {
            if (max_size.size() == 1) {
                maximum_size = {max_size[0], max_size[0]};
            } else if (max_size.size() == 2) {
                maximum_size = {max_size[0], max_size[1]};  // {width, height}
            } else {
                THROW("The length of max_size vector exceeds the image dimension.")
            }
        }

        // Determine the max width and height to be set to the output info
        unsigned max_out_width, max_out_height;
        if (maximum_size.size() && maximum_size[0] != 0 && maximum_size[1] != 0) {
            // If max_size is passed by the user, the resized images cannot exceed the max size,
            max_out_width = maximum_size[0];
            max_out_height = maximum_size[1];
        } else {
            // compute the output info width and height wrt the scaling modes and roi passed
            if (resize_scaling_mode == ROCAL_SCALING_MODE_STRETCH) {
                max_out_width = out_width ? out_width : input->info().max_shape()[0];
                max_out_height = out_height ? out_height : input->info().max_shape()[1];
            } else if (resize_scaling_mode == ROCAL_SCALING_MODE_NOT_SMALLER) {
                max_out_width = (out_width ? out_width : out_height) * MAX_ASPECT_RATIO;
                max_out_height = (out_height ? out_height : out_width) * MAX_ASPECT_RATIO;
            } else {
                max_out_width = out_width ? out_width : out_height * MAX_ASPECT_RATIO;
                max_out_height = out_height ? out_height : out_width * MAX_ASPECT_RATIO;
            }
            if (maximum_size.size() == 2) {
                max_out_width = maximum_size[0] ? maximum_size[0] : max_out_width;
                max_out_height = maximum_size[1] ? maximum_size[1] : max_out_height;
            }
        }
        if (scaling_mode == RocalResizeScalingMode::ROCAL_SCALING_MODE_MIN_MAX) {
            // For Min Max scaling mode, both min size and max size are passed as resize_shorter and resize_longer values
            maximum_size = {resize_shorter, resize_longer};
        }

        RocalTensorlayout op_tensor_layout = static_cast<RocalTensorlayout>(output_layout);
        RocalTensorDataType op_tensor_datatype = static_cast<RocalTensorDataType>(output_datatype);
        TensorInfo output_info = input->info();
        output_info.set_data_type(op_tensor_datatype);
        output_info.modify_dims_width_and_height(op_tensor_layout, max_out_width, max_out_height);

        output = context->master_graph->create_tensor(output_info, is_output);

        std::shared_ptr<ResizeMirrorNormalizeNode> rmn_node = context->master_graph->add_node<ResizeMirrorNormalizeNode>({input}, {output});
        rmn_node->init(out_width, out_height, resize_scaling_mode, maximum_size, interpolation_type, mean, std_dev, mirror);
        if (context->master_graph->meta_data_graph())
            context->master_graph->meta_add_node<ResizeMirrorNormalizeMetaNode, ResizeMirrorNormalizeNode>(rmn_node);
    } catch (const std::exception& e) {
        context->capture_error(e.what());
        ERR(e.what())
    }
    return output;
}

RocalTensor ROCAL_API_CALL
rocalBrightness(
    RocalContext p_context,
    RocalTensor p_input,
    bool is_output,
    RocalFloatParam p_alpha,
    RocalFloatParam p_beta,
    RocalTensorLayout output_layout,
    RocalTensorOutputType output_datatype) {
    Tensor* output = nullptr;
    if ((p_context == nullptr) || (p_input == nullptr)) {
        ERR("Invalid ROCAL context or invalid input tensor")
        return output;
    }

    auto context = static_cast<Context*>(p_context);
    auto input = static_cast<Tensor*>(p_input);
    auto alpha = static_cast<FloatParam*>(p_alpha);
    auto beta = static_cast<FloatParam*>(p_beta);
    try {
        RocalTensorlayout op_tensor_layout = static_cast<RocalTensorlayout>(output_layout);
        RocalTensorDataType op_tensor_datatype = static_cast<RocalTensorDataType>(output_datatype);
        TensorInfo output_info = input->info();
        output_info.set_tensor_layout(op_tensor_layout);
        output_info.set_data_type(op_tensor_datatype);
        output = context->master_graph->create_tensor(output_info, is_output);
        context->master_graph->add_node<BrightnessNode>({input}, {output})->init(alpha, beta);
    } catch (const std::exception& e) {
        context->capture_error(e.what());
        ERR(e.what())
    }
    return output;
}

RocalTensor ROCAL_API_CALL
rocalBrightnessFixed(
    RocalContext p_context,
    RocalTensor p_input,
    float alpha,
    float beta,
    bool is_output,
    RocalTensorLayout output_layout,
    RocalTensorOutputType output_datatype) {
    Tensor* output = nullptr;
    if ((p_context == nullptr) || (p_input == nullptr)) {
        ERR("Invalid ROCAL context or invalid input tensor")
        return output;
    }

    auto context = static_cast<Context*>(p_context);
    auto input = static_cast<Tensor*>(p_input);
    try {
        RocalTensorlayout op_tensor_layout = static_cast<RocalTensorlayout>(output_layout);
        RocalTensorDataType op_tensor_datatype = static_cast<RocalTensorDataType>(output_datatype);
        TensorInfo output_info = input->info();
        output_info.set_tensor_layout(op_tensor_layout);
        output_info.set_data_type(op_tensor_datatype);
        output = context->master_graph->create_tensor(output_info, is_output);
        context->master_graph->add_node<BrightnessNode>({input}, {output})->init(alpha, beta);
    } catch (const std::exception& e) {
        context->capture_error(e.what());
        ERR(e.what())
    }
    return output;
}

RocalTensor ROCAL_API_CALL
rocalBlur(
    RocalContext p_context,
    RocalTensor p_input,
    bool is_output,
    RocalIntParam p_kernel_size,
    RocalTensorLayout output_layout,
    RocalTensorOutputType output_datatype) {
    Tensor* output = nullptr;
    if ((p_context == nullptr) || (p_input == nullptr)) {
        ERR("Invalid ROCAL context or invalid input tensor")
        return output;
    }

    auto context = static_cast<Context*>(p_context);
    auto input = static_cast<Tensor*>(p_input);
    auto kernel_size = static_cast<IntParam*>(p_kernel_size);
    try {
        RocalTensorlayout op_tensor_layout = static_cast<RocalTensorlayout>(output_layout);
        RocalTensorDataType op_tensor_datatype = static_cast<RocalTensorDataType>(output_datatype);
        TensorInfo output_info = input->info();
        output_info.set_tensor_layout(op_tensor_layout);
        output_info.set_data_type(op_tensor_datatype);
        output = context->master_graph->create_tensor(output_info, is_output);
        context->master_graph->add_node<BlurNode>({input}, {output})->init(kernel_size);
    } catch (const std::exception& e) {
        context->capture_error(e.what());
        ERR(e.what())
    }
    return output;
}

RocalTensor ROCAL_API_CALL
rocalBlurFixed(
    RocalContext p_context,
    RocalTensor p_input,
    int kernel_size,
    bool is_output,
    RocalTensorLayout output_layout,
    RocalTensorOutputType output_datatype) {
    Tensor* output = nullptr;
    if ((p_context == nullptr) || (p_input == nullptr)) {
        ERR("Invalid ROCAL context or invalid input tensor")
        return output;
    }

    auto context = static_cast<Context*>(p_context);
    auto input = static_cast<Tensor*>(p_input);
    try {
        RocalTensorlayout op_tensor_layout = static_cast<RocalTensorlayout>(output_layout);
        RocalTensorDataType op_tensor_datatype = static_cast<RocalTensorDataType>(output_datatype);
        TensorInfo output_info = input->info();
        output_info.set_tensor_layout(op_tensor_layout);
        output_info.set_data_type(op_tensor_datatype);
        output = context->master_graph->create_tensor(output_info, is_output);
        context->master_graph->add_node<BlurNode>({input}, {output})->init(kernel_size);
    } catch (const std::exception& e) {
        context->capture_error(e.what());
        ERR(e.what())
    }
    return output;
}

RocalTensor ROCAL_API_CALL
rocalBlend(
    RocalContext p_context,
    RocalTensor p_input1,
    RocalTensor p_input2,
    bool is_output,
    RocalFloatParam p_ratio,
    RocalTensorLayout output_layout,
    RocalTensorOutputType output_datatype) {
    Tensor* output = nullptr;
    if ((p_context == nullptr) || (p_input1 == nullptr) || (p_input2 == nullptr)) {
        ERR("Invalid ROCAL context or invalid input tensor")
        return output;
    }

    auto context = static_cast<Context*>(p_context);
    auto input1 = static_cast<Tensor*>(p_input1);
    auto input2 = static_cast<Tensor*>(p_input2);
    auto ratio = static_cast<FloatParam*>(p_ratio);
    try {
        RocalTensorlayout op_tensor_layout = static_cast<RocalTensorlayout>(output_layout);
        RocalTensorDataType op_tensor_datatype = static_cast<RocalTensorDataType>(output_datatype);
        TensorInfo output_info = input1->info();
        output_info.set_tensor_layout(op_tensor_layout);
        output_info.set_data_type(op_tensor_datatype);
        output = context->master_graph->create_tensor(output_info, is_output);
        context->master_graph->add_node<BlendNode>({input1, input2}, {output})->init(ratio);
    } catch (const std::exception& e) {
        context->capture_error(e.what());
        ERR(e.what())
    }
    return output;
}

RocalTensor ROCAL_API_CALL
rocalBlendFixed(
    RocalContext p_context,
    RocalTensor p_input1,
    RocalTensor p_input2,
    float ratio,
    bool is_output,
    RocalTensorLayout output_layout,
    RocalTensorOutputType output_datatype) {
    Tensor* output = nullptr;
    if ((p_context == nullptr) || (p_input1 == nullptr) || (p_input2 == nullptr)) {
        ERR("Invalid ROCAL context or invalid input tensor")
        return output;
    }

    auto context = static_cast<Context*>(p_context);
    auto input1 = static_cast<Tensor*>(p_input1);
    auto input2 = static_cast<Tensor*>(p_input2);
    try {
        RocalTensorlayout op_tensor_layout = static_cast<RocalTensorlayout>(output_layout);
        RocalTensorDataType op_tensor_datatype = static_cast<RocalTensorDataType>(output_datatype);
        TensorInfo output_info = input1->info();
        output_info.set_tensor_layout(op_tensor_layout);
        output_info.set_data_type(op_tensor_datatype);
        output = context->master_graph->create_tensor(output_info, is_output);
        context->master_graph->add_node<BlendNode>({input1, input2}, {output})->init(ratio);
    } catch (const std::exception& e) {
        context->capture_error(e.what());
        ERR(e.what())
    }
    return output;
}

RocalTensor ROCAL_API_CALL
rocalWarpAffine(
    RocalContext p_context,
    RocalTensor p_input,
    bool is_output,
    unsigned dest_height, unsigned dest_width,
    RocalFloatParam p_x0, RocalFloatParam p_x1,
    RocalFloatParam p_y0, RocalFloatParam p_y1,
    RocalFloatParam p_o0, RocalFloatParam p_o1,
    RocalResizeInterpolationType interpolation_type,
    RocalTensorLayout output_layout,
    RocalTensorOutputType output_datatype) {
    Tensor* output = nullptr;
    if ((p_context == nullptr) || (p_input == nullptr)) {
        ERR("Invalid ROCAL context or invalid input image")
        return output;
    }
    auto context = static_cast<Context*>(p_context);
    auto input = static_cast<Tensor*>(p_input);
    auto x0 = static_cast<FloatParam*>(p_x0);
    auto x1 = static_cast<FloatParam*>(p_x1);
    auto y0 = static_cast<FloatParam*>(p_y0);
    auto y1 = static_cast<FloatParam*>(p_y1);
    auto o0 = static_cast<FloatParam*>(p_o0);
    auto o1 = static_cast<FloatParam*>(p_o1);
    try {
        if (dest_width == 0 || dest_height == 0) {
            dest_width = input->info().max_shape()[0];
            dest_height = input->info().max_shape()[1];
        }
        RocalTensorlayout op_tensor_layout = static_cast<RocalTensorlayout>(output_layout);
        RocalTensorDataType op_tensor_datatype = static_cast<RocalTensorDataType>(output_datatype);
        TensorInfo output_info = input->info();
        output_info.set_data_type(op_tensor_datatype);

        // For the warp affine node, user can create an image with a different width and height
        output_info.modify_dims_width_and_height(op_tensor_layout, dest_width, dest_height);
        output = context->master_graph->create_tensor(output_info, is_output);

        context->master_graph->add_node<WarpAffineNode>({input}, {output})->init(x0, x1, y0, y1, o0, o1, interpolation_type);
    } catch (const std::exception& e) {
        context->capture_error(e.what());
        ERR(e.what())
    }
    return output;
}

RocalTensor ROCAL_API_CALL
rocalWarpAffineFixed(
    RocalContext p_context,
    RocalTensor p_input,
    float x0, float x1,
    float y0, float y1,
    float o0, float o1,
    bool is_output,
    unsigned int dest_height,
    unsigned int dest_width,
    RocalResizeInterpolationType interpolation_type,
    RocalTensorLayout output_layout,
    RocalTensorOutputType output_datatype) {
    Tensor* output = nullptr;
    if ((p_context == nullptr) || (p_input == nullptr)) {
        ERR("Invalid ROCAL context or invalid input image")
        return output;
    }
    auto context = static_cast<Context*>(p_context);
    auto input = static_cast<Tensor*>(p_input);
    try {
        if (dest_width == 0 || dest_height == 0) {
            dest_width = input->info().max_shape()[0];
            dest_height = input->info().max_shape()[1];
        }
        RocalTensorlayout op_tensor_layout = static_cast<RocalTensorlayout>(output_layout);
        RocalTensorDataType op_tensor_datatype = static_cast<RocalTensorDataType>(output_datatype);
        TensorInfo output_info = input->info();
        output_info.set_data_type(op_tensor_datatype);

        // For the warp affine node, user can create an image with a different width and height
        output_info.modify_dims_width_and_height(op_tensor_layout, dest_width, dest_height);
        output = context->master_graph->create_tensor(output_info, is_output);

        context->master_graph->add_node<WarpAffineNode>({input}, {output})->init(x0, x1, y0, y1, o0, o1, interpolation_type);
    } catch (const std::exception& e) {
        context->capture_error(e.what());
        ERR(e.what())
    }
    return output;
}

RocalTensor ROCAL_API_CALL
rocalFishEye(
    RocalContext p_context,
    RocalTensor p_input,
    bool is_output,
    RocalTensorLayout output_layout,
    RocalTensorOutputType output_datatype) {
    Tensor* output = nullptr;
    if ((p_context == nullptr) || (p_input == nullptr)) {
        ERR("Invalid ROCAL context or invalid input image")
        return output;
    }
    auto context = static_cast<Context*>(p_context);
    auto input = static_cast<Tensor*>(p_input);
    try {
        RocalTensorlayout op_tensor_layout = static_cast<RocalTensorlayout>(output_layout);
        RocalTensorDataType op_tensor_datatype = static_cast<RocalTensorDataType>(output_datatype);
        TensorInfo output_info = input->info();
        output_info.set_tensor_layout(op_tensor_layout);
        output_info.set_data_type(op_tensor_datatype);
        output = context->master_graph->create_tensor(output_info, is_output);
        context->master_graph->add_node<FisheyeNode>({input}, {output});
    } catch (const std::exception& e) {
        context->capture_error(e.what());
        ERR(e.what())
    }
    return output;
}

RocalTensor ROCAL_API_CALL
rocalVignette(
    RocalContext p_context,
    RocalTensor p_input,
    bool is_output,
    RocalFloatParam p_sdev,
    RocalTensorLayout output_layout,
    RocalTensorOutputType output_datatype) {
    Tensor* output = nullptr;
    if ((p_context == nullptr) || (p_input == nullptr)) {
        ERR("Invalid ROCAL context or invalid input tensor")
        return output;
    }

    auto context = static_cast<Context*>(p_context);
    auto input = static_cast<Tensor*>(p_input);
    auto sdev = static_cast<FloatParam*>(p_sdev);
    try {
        RocalTensorlayout op_tensor_layout = static_cast<RocalTensorlayout>(output_layout);
        RocalTensorDataType op_tensor_datatype = static_cast<RocalTensorDataType>(output_datatype);
        TensorInfo output_info = input->info();
        output_info.set_tensor_layout(op_tensor_layout);
        output_info.set_data_type(op_tensor_datatype);
        output = context->master_graph->create_tensor(output_info, is_output);
        context->master_graph->add_node<VignetteNode>({input}, {output})->init(sdev);
    } catch (const std::exception& e) {
        context->capture_error(e.what());
        ERR(e.what())
    }
    return output;
}

RocalTensor ROCAL_API_CALL
rocalVignetteFixed(
    RocalContext p_context,
    RocalTensor p_input,
    float sdev,
    bool is_output,
    RocalTensorLayout output_layout,
    RocalTensorOutputType output_datatype) {
    Tensor* output = nullptr;
    if ((p_context == nullptr) || (p_input == nullptr)) {
        ERR("Invalid ROCAL context or invalid input tensor")
        return output;
    }

    auto context = static_cast<Context*>(p_context);
    auto input = static_cast<Tensor*>(p_input);
    try {
        RocalTensorlayout op_tensor_layout = static_cast<RocalTensorlayout>(output_layout);
        RocalTensorDataType op_tensor_datatype = static_cast<RocalTensorDataType>(output_datatype);
        TensorInfo output_info = input->info();
        output_info.set_tensor_layout(op_tensor_layout);
        output_info.set_data_type(op_tensor_datatype);
        output = context->master_graph->create_tensor(output_info, is_output);
        context->master_graph->add_node<VignetteNode>({input}, {output})->init(sdev);
    } catch (const std::exception& e) {
        context->capture_error(e.what());
        ERR(e.what())
    }
    return output;
}

RocalTensor ROCAL_API_CALL
rocalJitter(
    RocalContext p_context,
    RocalTensor p_input,
    bool is_output,
    RocalIntParam p_kernel_size,
    int seed,
    RocalTensorLayout output_layout,
    RocalTensorOutputType output_datatype) {
    Tensor* output = nullptr;
    if ((p_context == nullptr) || (p_input == nullptr)) {
        ERR("Invalid ROCAL context or invalid input tensor")
        return output;
    }

    auto context = static_cast<Context*>(p_context);
    auto input = static_cast<Tensor*>(p_input);
    auto kernel_size = static_cast<IntParam*>(p_kernel_size);
    try {
        RocalTensorlayout op_tensor_layout = static_cast<RocalTensorlayout>(output_layout);
        RocalTensorDataType op_tensor_datatype = static_cast<RocalTensorDataType>(output_datatype);
        TensorInfo output_info = input->info();
        output_info.set_tensor_layout(op_tensor_layout);
        output_info.set_data_type(op_tensor_datatype);
        output = context->master_graph->create_tensor(output_info, is_output);
        context->master_graph->add_node<JitterNode>({input}, {output})->init(kernel_size, seed);
    } catch (const std::exception& e) {
        context->capture_error(e.what());
        ERR(e.what())
    }
    return output;
}

RocalTensor ROCAL_API_CALL
rocalJitterFixed(
    RocalContext p_context,
    RocalTensor p_input,
    int kernel_size,
    bool is_output,
    int seed,
    RocalTensorLayout output_layout,
    RocalTensorOutputType output_datatype) {
    Tensor* output = nullptr;
    if ((p_context == nullptr) || (p_input == nullptr)) {
        ERR("Invalid ROCAL context or invalid input tensor")
        return output;
    }

    auto context = static_cast<Context*>(p_context);
    auto input = static_cast<Tensor*>(p_input);
    try {
        RocalTensorlayout op_tensor_layout = static_cast<RocalTensorlayout>(output_layout);
        RocalTensorDataType op_tensor_datatype = static_cast<RocalTensorDataType>(output_datatype);
        TensorInfo output_info = input->info();
        output_info.set_tensor_layout(op_tensor_layout);
        output_info.set_data_type(op_tensor_datatype);
        output = context->master_graph->create_tensor(output_info, is_output);
        context->master_graph->add_node<JitterNode>({input}, {output})->init(kernel_size, seed);
    } catch (const std::exception& e) {
        context->capture_error(e.what());
        ERR(e.what())
    }
    return output;
}

RocalTensor ROCAL_API_CALL
rocalSnPNoise(
    RocalContext p_context,
    RocalTensor p_input,
    bool is_output,
    RocalFloatParam p_noise_prob,
    RocalFloatParam p_salt_prob,
    RocalFloatParam p_salt_val,
    RocalFloatParam p_pepper_val,
    int seed,
    RocalTensorLayout output_layout,
    RocalTensorOutputType output_datatype) {
    Tensor* output = nullptr;
    if ((p_context == nullptr) || (p_input == nullptr)) {
        ERR("Invalid ROCAL context or invalid input tensor")
        return output;
    }

    auto context = static_cast<Context*>(p_context);
    auto input = static_cast<Tensor*>(p_input);
    auto noise_probability = static_cast<FloatParam*>(p_noise_prob);
    auto salt_probability = static_cast<FloatParam*>(p_salt_prob);
    auto salt_value = static_cast<FloatParam*>(p_salt_val);
    auto pepper_value = static_cast<FloatParam*>(p_pepper_val);
    try {
        RocalTensorlayout op_tensor_layout = static_cast<RocalTensorlayout>(output_layout);
        RocalTensorDataType op_tensor_datatype = static_cast<RocalTensorDataType>(output_datatype);
        TensorInfo output_info = input->info();
        output_info.set_tensor_layout(op_tensor_layout);
        output_info.set_data_type(op_tensor_datatype);
        output = context->master_graph->create_tensor(output_info, is_output);
        context->master_graph->add_node<SnPNoiseNode>({input}, {output})->init(noise_probability, salt_probability, salt_value, pepper_value, seed);
    } catch (const std::exception& e) {
        context->capture_error(e.what());
        ERR(e.what())
    }
    return output;
}

RocalTensor ROCAL_API_CALL
rocalSnPNoiseFixed(
    RocalContext p_context,
    RocalTensor p_input,
    float noise_prob,
    float salt_prob,
    float salt_val,
    float pepper_val,
    bool is_output,
    int seed,
    RocalTensorLayout output_layout,
    RocalTensorOutputType output_datatype) {
    Tensor* output = nullptr;
    if ((p_context == nullptr) || (p_input == nullptr)) {
        ERR("Invalid ROCAL context or invalid input tensor")
        return output;
    }

    auto context = static_cast<Context*>(p_context);
    auto input = static_cast<Tensor*>(p_input);
    try {
        RocalTensorlayout op_tensor_layout = static_cast<RocalTensorlayout>(output_layout);
        RocalTensorDataType op_tensor_datatype = static_cast<RocalTensorDataType>(output_datatype);
        TensorInfo output_info = input->info();
        output_info.set_tensor_layout(op_tensor_layout);
        output_info.set_data_type(op_tensor_datatype);
        output = context->master_graph->create_tensor(output_info, is_output);
        context->master_graph->add_node<SnPNoiseNode>({input}, {output})->init(noise_prob, salt_prob, salt_val, pepper_val, seed);
    } catch (const std::exception& e) {
        context->capture_error(e.what());
        ERR(e.what())
    }
    return output;
}

RocalTensor ROCAL_API_CALL
rocalFlip(
    RocalContext p_context,
    RocalTensor p_input,
    bool is_output,
    RocalIntParam p_horizontal_flag,
    RocalIntParam p_vertical_flag,
    RocalTensorLayout output_layout,
    RocalTensorOutputType output_datatype) {
    Tensor* output = nullptr;
    if ((p_context == nullptr) || (p_input == nullptr)) {
        ERR("Invalid ROCAL context or invalid input image")
        return output;
    }
    auto context = static_cast<Context*>(p_context);
    auto input = static_cast<Tensor*>(p_input);
    auto horizontal_flag = static_cast<IntParam*>(p_horizontal_flag);
    auto vertical_flag = static_cast<IntParam*>(p_vertical_flag);
    try {
        RocalTensorlayout op_tensor_layout = static_cast<RocalTensorlayout>(output_layout);
        RocalTensorDataType op_tensor_datatype = static_cast<RocalTensorDataType>(output_datatype);
        TensorInfo output_info = input->info();
        output_info.set_tensor_layout(op_tensor_layout);
        output_info.set_data_type(op_tensor_datatype);
        output = context->master_graph->create_tensor(output_info, is_output);
        std::shared_ptr<FlipNode> flip_node = context->master_graph->add_node<FlipNode>({input}, {output});
        flip_node->init(horizontal_flag, vertical_flag);
        if (context->master_graph->meta_data_graph())
            context->master_graph->meta_add_node<FlipMetaNode, FlipNode>(flip_node);
    } catch (const std::exception& e) {
        context->capture_error(e.what());
        ERR(e.what())
    }
    return output;
}

RocalTensor ROCAL_API_CALL
rocalFlipFixed(
    RocalContext p_context,
    RocalTensor p_input,
    int horizontal_flag,
    int vertical_flag,
    bool is_output,
    RocalTensorLayout output_layout,
    RocalTensorOutputType output_datatype) {
    Tensor* output = nullptr;
    if ((p_context == nullptr) || (p_input == nullptr)) {
        ERR("Invalid ROCAL context or invalid input image")
        return output;
    }
    auto context = static_cast<Context*>(p_context);
    auto input = static_cast<Tensor*>(p_input);
    try {
        RocalTensorlayout op_tensor_layout = static_cast<RocalTensorlayout>(output_layout);
        RocalTensorDataType op_tensor_datatype = static_cast<RocalTensorDataType>(output_datatype);
        TensorInfo output_info = input->info();
        output_info.set_tensor_layout(op_tensor_layout);
        output_info.set_data_type(op_tensor_datatype);
        output = context->master_graph->create_tensor(output_info, is_output);
        std::shared_ptr<FlipNode> flip_node = context->master_graph->add_node<FlipNode>({input}, {output});
        flip_node->init(horizontal_flag, vertical_flag);
        if (context->master_graph->meta_data_graph())
            context->master_graph->meta_add_node<FlipMetaNode, FlipNode>(flip_node);
    } catch (const std::exception& e) {
        context->capture_error(e.what());
        ERR(e.what())
    }
    return output;
}

RocalTensor ROCAL_API_CALL
rocalContrast(
    RocalContext p_context,
    RocalTensor p_input,
    bool is_output,
    RocalFloatParam p_contrast_factor,
    RocalFloatParam p_contrast_center,
    RocalTensorLayout output_layout,
    RocalTensorOutputType output_datatype) {
    Tensor* output = nullptr;
    if ((p_context == nullptr) || (p_input == nullptr)) {
        ERR("Invalid ROCAL context or invalid input tensor")
        return output;
    }

    auto context = static_cast<Context*>(p_context);
    auto input = static_cast<Tensor*>(p_input);
    auto contrast_factor = static_cast<FloatParam*>(p_contrast_factor);
    auto contrast_center = static_cast<FloatParam*>(p_contrast_center);
    try {
        RocalTensorlayout op_tensor_layout = static_cast<RocalTensorlayout>(output_layout);
        RocalTensorDataType op_tensor_datatype = static_cast<RocalTensorDataType>(output_datatype);
        TensorInfo output_info = input->info();
        output_info.set_tensor_layout(op_tensor_layout);
        output_info.set_data_type(op_tensor_datatype);
        output = context->master_graph->create_tensor(output_info, is_output);
        context->master_graph->add_node<ContrastNode>({input}, {output})->init(contrast_factor, contrast_center);
    } catch (const std::exception& e) {
        context->capture_error(e.what());
        ERR(e.what())
    }
    return output;
}

RocalTensor ROCAL_API_CALL
rocalContrastFixed(
    RocalContext p_context,
    RocalTensor p_input,
    float contrast_factor,
    float contrast_center,
    bool is_output,
    RocalTensorLayout output_layout,
    RocalTensorOutputType output_datatype) {
    Tensor* output = nullptr;
    if ((p_context == nullptr) || (p_input == nullptr)) {
        ERR("Invalid ROCAL context or invalid input tensor")
        return output;
    }

    auto context = static_cast<Context*>(p_context);
    auto input = static_cast<Tensor*>(p_input);
    try {
        RocalTensorlayout op_tensor_layout = static_cast<RocalTensorlayout>(output_layout);
        RocalTensorDataType op_tensor_datatype = static_cast<RocalTensorDataType>(output_datatype);
        TensorInfo output_info = input->info();
        output_info.set_tensor_layout(op_tensor_layout);
        output_info.set_data_type(op_tensor_datatype);
        output = context->master_graph->create_tensor(output_info, is_output);
        context->master_graph->add_node<ContrastNode>({input}, {output})->init(contrast_factor, contrast_center);
    } catch (const std::exception& e) {
        context->capture_error(e.what());
        ERR(e.what())
    }
    return output;
}

RocalTensor ROCAL_API_CALL
rocalSnow(
    RocalContext p_context,
    RocalTensor p_input,
    bool is_output,
    RocalFloatParam p_snow_value,
    RocalTensorLayout output_layout,
    RocalTensorOutputType output_datatype) {
    Tensor* output = nullptr;
    if ((p_context == nullptr) || (p_input == nullptr)) {
        ERR("Invalid ROCAL context or invalid input tensor")
        return output;
    }

    auto context = static_cast<Context*>(p_context);
    auto input = static_cast<Tensor*>(p_input);
    auto snow_value = static_cast<FloatParam*>(p_snow_value);
    try {
        RocalTensorlayout op_tensor_layout = static_cast<RocalTensorlayout>(output_layout);
        RocalTensorDataType op_tensor_datatype = static_cast<RocalTensorDataType>(output_datatype);
        TensorInfo output_info = input->info();
        output_info.set_tensor_layout(op_tensor_layout);
        output_info.set_data_type(op_tensor_datatype);
        output = context->master_graph->create_tensor(output_info, is_output);
        context->master_graph->add_node<SnowNode>({input}, {output})->init(snow_value);
    } catch (const std::exception& e) {
        context->capture_error(e.what());
        ERR(e.what())
    }
    return output;
}

RocalTensor ROCAL_API_CALL
rocalSnowFixed(
    RocalContext p_context,
    RocalTensor p_input,
    float snow_value,
    bool is_output,
    RocalTensorLayout output_layout,
    RocalTensorOutputType output_datatype) {
    Tensor* output = nullptr;
    if ((p_context == nullptr) || (p_input == nullptr)) {
        ERR("Invalid ROCAL context or invalid input tensor")
        return output;
    }

    auto context = static_cast<Context*>(p_context);
    auto input = static_cast<Tensor*>(p_input);
    try {
        RocalTensorlayout op_tensor_layout = static_cast<RocalTensorlayout>(output_layout);
        RocalTensorDataType op_tensor_datatype = static_cast<RocalTensorDataType>(output_datatype);
        TensorInfo output_info = input->info();
        output_info.set_tensor_layout(op_tensor_layout);
        output_info.set_data_type(op_tensor_datatype);
        output = context->master_graph->create_tensor(output_info, is_output);
        context->master_graph->add_node<SnowNode>({input}, {output})->init(snow_value);
    } catch (const std::exception& e) {
        context->capture_error(e.what());
        ERR(e.what())
    }
    return output;
}

RocalTensor ROCAL_API_CALL
rocalRain(
    RocalContext p_context,
    RocalTensor p_input,
    bool is_output,
    RocalFloatParam p_rain_value,
    RocalIntParam p_rain_width,
    RocalIntParam p_rain_height,
    RocalFloatParam p_rain_transparency,
    RocalTensorLayout output_layout,
    RocalTensorOutputType output_datatype) {
    Tensor* output = nullptr;
    if ((p_context == nullptr) || (p_input == nullptr)) {
        ERR("Invalid ROCAL context or invalid input tensor")
        return output;
    }
    auto context = static_cast<Context*>(p_context);
    auto input = static_cast<Tensor*>(p_input);
    auto rain_width = static_cast<IntParam*>(p_rain_width);
    auto rain_height = static_cast<IntParam*>(p_rain_height);
    auto rain_transparency = static_cast<FloatParam*>(p_rain_transparency);
    auto rain_value = static_cast<FloatParam*>(p_rain_value);
    try {
        RocalTensorlayout op_tensor_layout = static_cast<RocalTensorlayout>(output_layout);
        RocalTensorDataType op_tensor_datatype = static_cast<RocalTensorDataType>(output_datatype);
        TensorInfo output_info = input->info();
        output_info.set_tensor_layout(op_tensor_layout);
        output_info.set_data_type(op_tensor_datatype);
        output = context->master_graph->create_tensor(output_info, is_output);
        context->master_graph->add_node<RainNode>({input}, {output})->init(rain_value, rain_width, rain_height, rain_transparency);
    } catch (const std::exception& e) {
        context->capture_error(e.what());
        ERR(e.what())
    }
    return output;
}

RocalTensor ROCAL_API_CALL
rocalRainFixed(
    RocalContext p_context,
    RocalTensor p_input,
    float rain_value,
    int rain_width,
    int rain_height,
    float rain_transparency,
    bool is_output,
    RocalTensorLayout output_layout,
    RocalTensorOutputType output_datatype) {
    Tensor* output = nullptr;
    if ((p_context == nullptr) || (p_input == nullptr)) {
        ERR("Invalid ROCAL context or invalid input tensor")
        return output;
    }
    auto context = static_cast<Context*>(p_context);
    auto input = static_cast<Tensor*>(p_input);
    try {
        RocalTensorlayout op_tensor_layout = static_cast<RocalTensorlayout>(output_layout);
        RocalTensorDataType op_tensor_datatype = static_cast<RocalTensorDataType>(output_datatype);
        TensorInfo output_info = input->info();
        output_info.set_tensor_layout(op_tensor_layout);
        output_info.set_data_type(op_tensor_datatype);
        output = context->master_graph->create_tensor(output_info, is_output);
        context->master_graph->add_node<RainNode>({input}, {output})->init(rain_value, rain_width, rain_height, rain_transparency);
    } catch (const std::exception& e) {
        context->capture_error(e.what());
        ERR(e.what())
    }
    return output;
}

RocalTensor ROCAL_API_CALL
rocalColorTemp(
    RocalContext p_context,
    RocalTensor p_input,
    bool is_output,
    RocalIntParam p_adj_value_param,
    RocalTensorLayout output_layout,
    RocalTensorOutputType output_datatype) {
    Tensor* output = nullptr;
    if ((p_context == nullptr) || (p_input == nullptr)) {
        ERR("Invalid ROCAL context or invalid input tensor")
        return output;
    }

    auto context = static_cast<Context*>(p_context);
    auto input = static_cast<Tensor*>(p_input);
    auto adj_value_param = static_cast<IntParam*>(p_adj_value_param);
    try {
        RocalTensorlayout op_tensor_layout = static_cast<RocalTensorlayout>(output_layout);
        RocalTensorDataType op_tensor_datatype = static_cast<RocalTensorDataType>(output_datatype);
        TensorInfo output_info = input->info();
        output_info.set_tensor_layout(op_tensor_layout);
        output_info.set_data_type(op_tensor_datatype);
        output = context->master_graph->create_tensor(output_info, is_output);
        context->master_graph->add_node<ColorTemperatureNode>({input}, {output})->init(adj_value_param);
    } catch (const std::exception& e) {
        context->capture_error(e.what());
        ERR(e.what())
    }
    return output;
}

RocalTensor ROCAL_API_CALL
rocalColorTempFixed(
    RocalContext p_context,
    RocalTensor p_input,
    int adj_value_param,
    bool is_output,
    RocalTensorLayout output_layout,
    RocalTensorOutputType output_datatype) {
    Tensor* output = nullptr;
    if ((p_context == nullptr) || (p_input == nullptr)) {
        ERR("Invalid ROCAL context or invalid input tensor")
        return output;
    }

    auto context = static_cast<Context*>(p_context);
    auto input = static_cast<Tensor*>(p_input);
    try {
        RocalTensorlayout op_tensor_layout = static_cast<RocalTensorlayout>(output_layout);
        RocalTensorDataType op_tensor_datatype = static_cast<RocalTensorDataType>(output_datatype);
        TensorInfo output_info = input->info();
        output_info.set_tensor_layout(op_tensor_layout);
        output_info.set_data_type(op_tensor_datatype);
        output = context->master_graph->create_tensor(output_info, is_output);
        context->master_graph->add_node<ColorTemperatureNode>({input}, {output})->init(adj_value_param);
    } catch (const std::exception& e) {
        context->capture_error(e.what());
        ERR(e.what())
    }
    return output;
}

RocalTensor ROCAL_API_CALL
rocalFog(
    RocalContext p_context,
    RocalTensor p_input,
    bool is_output,
    RocalFloatParam p_fog_param,
    RocalTensorLayout output_layout,
    RocalTensorOutputType output_datatype) {
    Tensor* output = nullptr;
    if ((p_context == nullptr) || (p_input == nullptr)) {
        ERR("Invalid ROCAL context or invalid input tensor")
        return output;
    }

    auto context = static_cast<Context*>(p_context);
    auto input = static_cast<Tensor*>(p_input);
    auto fog_param = static_cast<FloatParam*>(p_fog_param);
    try {
        RocalTensorlayout op_tensor_layout = static_cast<RocalTensorlayout>(output_layout);
        RocalTensorDataType op_tensor_datatype = static_cast<RocalTensorDataType>(output_datatype);
        TensorInfo output_info = input->info();
        output_info.set_tensor_layout(op_tensor_layout);
        output_info.set_data_type(op_tensor_datatype);
        output = context->master_graph->create_tensor(output_info, is_output);
        context->master_graph->add_node<FogNode>({input}, {output})->init(fog_param);
    } catch (const std::exception& e) {
        context->capture_error(e.what());
        ERR(e.what())
    }
    return output;
}

RocalTensor ROCAL_API_CALL
rocalFogFixed(
    RocalContext p_context,
    RocalTensor p_input,
    float fog_param,
    bool is_output,
    RocalTensorLayout output_layout,
    RocalTensorOutputType output_datatype) {
    Tensor* output = nullptr;
    if ((p_context == nullptr) || (p_input == nullptr)) {
        ERR("Invalid ROCAL context or invalid input tensor")
        return output;
    }

    auto context = static_cast<Context*>(p_context);
    auto input = static_cast<Tensor*>(p_input);
    try {
        RocalTensorlayout op_tensor_layout = static_cast<RocalTensorlayout>(output_layout);
        RocalTensorDataType op_tensor_datatype = static_cast<RocalTensorDataType>(output_datatype);
        TensorInfo output_info = input->info();
        output_info.set_tensor_layout(op_tensor_layout);
        output_info.set_data_type(op_tensor_datatype);
        output = context->master_graph->create_tensor(output_info, is_output);
        context->master_graph->add_node<FogNode>({input}, {output})->init(fog_param);
    } catch (const std::exception& e) {
        context->capture_error(e.what());
        ERR(e.what())
    }
    return output;
}

RocalTensor ROCAL_API_CALL
rocalPixelate(
    RocalContext p_context,
    RocalTensor p_input,
    bool is_output,
    RocalTensorLayout output_layout,
    RocalTensorOutputType output_datatype) {
    Tensor* output = nullptr;
    if ((p_context == nullptr) || (p_input == nullptr)) {
        ERR("Invalid ROCAL context or invalid input tensor")
        return output;
    }

    auto context = static_cast<Context*>(p_context);
    auto input = static_cast<Tensor*>(p_input);
    try {
        RocalTensorlayout op_tensor_layout = static_cast<RocalTensorlayout>(output_layout);
        RocalTensorDataType op_tensor_datatype = static_cast<RocalTensorDataType>(output_datatype);
        TensorInfo output_info = input->info();
        output_info.set_tensor_layout(op_tensor_layout);
        output_info.set_data_type(op_tensor_datatype);
        output = context->master_graph->create_tensor(output_info, is_output);
        context->master_graph->add_node<PixelateNode>({input}, {output});
    } catch (const std::exception& e) {
        context->capture_error(e.what());
        ERR(e.what())
    }
    return output;
}

RocalTensor ROCAL_API_CALL
rocalLensCorrection(
    RocalContext p_context,
    RocalTensor p_input,
    bool is_output,
    RocalFloatParam p_strength,
    RocalFloatParam p_zoom,
    RocalTensorLayout output_layout,
    RocalTensorOutputType output_datatype) {
    Tensor* output = nullptr;
    if ((p_context == nullptr) || (p_input == nullptr)) {
        ERR("Invalid ROCAL context or invalid input image")
        return output;
    }
    auto context = static_cast<Context*>(p_context);
    auto input = static_cast<Tensor*>(p_input);
    auto strength = static_cast<FloatParam*>(p_strength);
    auto zoom = static_cast<FloatParam*>(p_zoom);
    try {
        RocalTensorlayout op_tensor_layout = static_cast<RocalTensorlayout>(output_layout);
        RocalTensorDataType op_tensor_datatype = static_cast<RocalTensorDataType>(output_datatype);
        TensorInfo output_info = input->info();
        output_info.set_tensor_layout(op_tensor_layout);
        output_info.set_data_type(op_tensor_datatype);
        output = context->master_graph->create_tensor(output_info, is_output);
        context->master_graph->add_node<LensCorrectionNode>({input}, {output})->init(strength, zoom);
    } catch (const std::exception& e) {
        context->capture_error(e.what());
        ERR(e.what())
    }
    return output;
}

RocalTensor ROCAL_API_CALL
rocalLensCorrectionFixed(
    RocalContext p_context,
    RocalTensor p_input,
    float strength,
    float zoom,
    bool is_output,
    RocalTensorLayout output_layout,
    RocalTensorOutputType output_datatype) {
    Tensor* output = nullptr;
    if ((p_context == nullptr) || (p_input == nullptr)) {
        ERR("Invalid ROCAL context or invalid input image")
        return output;
    }
    auto context = static_cast<Context*>(p_context);
    auto input = static_cast<Tensor*>(p_input);
    try {
        RocalTensorlayout op_tensor_layout = static_cast<RocalTensorlayout>(output_layout);
        RocalTensorDataType op_tensor_datatype = static_cast<RocalTensorDataType>(output_datatype);
        TensorInfo output_info = input->info();
        output_info.set_tensor_layout(op_tensor_layout);
        output_info.set_data_type(op_tensor_datatype);
        output = context->master_graph->create_tensor(output_info, is_output);
        context->master_graph->add_node<LensCorrectionNode>({input}, {output})->init(strength, zoom);
    } catch (const std::exception& e) {
        context->capture_error(e.what());
        ERR(e.what())
    }
    return output;
}

RocalTensor ROCAL_API_CALL
rocalExposure(
    RocalContext p_context,
    RocalTensor p_input,
    bool is_output,
    RocalFloatParam p_exposure_factor,
    RocalTensorLayout output_layout,
    RocalTensorOutputType output_datatype) {
    Tensor* output = nullptr;
    if ((p_context == nullptr) || (p_input == nullptr)) {
        ERR("Invalid ROCAL context or invalid input tensor")
        return output;
    }

    auto context = static_cast<Context*>(p_context);
    auto input = static_cast<Tensor*>(p_input);
    auto exposure_factor = static_cast<FloatParam*>(p_exposure_factor);
    try {
        RocalTensorlayout op_tensor_layout = static_cast<RocalTensorlayout>(output_layout);
        RocalTensorDataType op_tensor_datatype = static_cast<RocalTensorDataType>(output_datatype);
        TensorInfo output_info = input->info();
        output_info.set_tensor_layout(op_tensor_layout);
        output_info.set_data_type(op_tensor_datatype);
        output = context->master_graph->create_tensor(output_info, is_output);
        context->master_graph->add_node<ExposureNode>({input}, {output})->init(exposure_factor);
    } catch (const std::exception& e) {
        context->capture_error(e.what());
        ERR(e.what())
    }
    return output;
}

RocalTensor ROCAL_API_CALL
rocalExposureFixed(
    RocalContext p_context,
    RocalTensor p_input,
    float exposure_factor,
    bool is_output,
    RocalTensorLayout output_layout,
    RocalTensorOutputType output_datatype) {
    Tensor* output = nullptr;
    if ((p_context == nullptr) || (p_input == nullptr)) {
        ERR("Invalid ROCAL context or invalid input tensor")
        return output;
    }

    auto context = static_cast<Context*>(p_context);
    auto input = static_cast<Tensor*>(p_input);
    try {
        RocalTensorlayout op_tensor_layout = static_cast<RocalTensorlayout>(output_layout);
        RocalTensorDataType op_tensor_datatype = static_cast<RocalTensorDataType>(output_datatype);
        TensorInfo output_info = input->info();
        output_info.set_tensor_layout(op_tensor_layout);
        output_info.set_data_type(op_tensor_datatype);
        output = context->master_graph->create_tensor(output_info, is_output);
        context->master_graph->add_node<ExposureNode>({input}, {output})->init(exposure_factor);
    } catch (const std::exception& e) {
        context->capture_error(e.what());
        ERR(e.what())
    }
    return output;
}

RocalTensor ROCAL_API_CALL
rocalColorTwist(
    RocalContext p_context,
    RocalTensor p_input,
    bool is_output,
    RocalFloatParam p_alpha,
    RocalFloatParam p_beta,
    RocalFloatParam p_hue,
    RocalFloatParam p_sat,
    RocalTensorLayout output_layout,
    RocalTensorOutputType output_datatype) {
    Tensor* output = nullptr;
    if ((p_context == nullptr) || (p_input == nullptr)) {
        ERR("Invalid ROCAL context or invalid input tensor")
        return output;
    }
    auto context = static_cast<Context*>(p_context);
    auto input = static_cast<Tensor*>(p_input);
    auto alpha = static_cast<FloatParam*>(p_alpha);
    auto beta = static_cast<FloatParam*>(p_beta);
    auto hue = static_cast<FloatParam*>(p_hue);
    auto sat = static_cast<FloatParam*>(p_sat);
    try {
        RocalTensorlayout op_tensor_layout = static_cast<RocalTensorlayout>(output_layout);
        RocalTensorDataType op_tensor_datatype = static_cast<RocalTensorDataType>(output_datatype);
        TensorInfo output_info = input->info();
        output_info.set_tensor_layout(op_tensor_layout);
        output_info.set_data_type(op_tensor_datatype);
        output = context->master_graph->create_tensor(output_info, is_output);
        context->master_graph->add_node<ColorTwistNode>({input}, {output})->init(alpha, beta, hue, sat);
    } catch (const std::exception& e) {
        context->capture_error(e.what());
        ERR(e.what())
    }
    return output;
}

RocalTensor ROCAL_API_CALL
rocalColorTwistFixed(
    RocalContext p_context,
    RocalTensor p_input,
    float alpha,
    float beta,
    float hue,
    float sat,
    bool is_output,
    RocalTensorLayout output_layout,
    RocalTensorOutputType output_datatype) {
    Tensor* output = nullptr;
    if ((p_context == nullptr) || (p_input == nullptr)) {
        ERR("Invalid ROCAL context or invalid input tensor")
        return output;
    }
    auto context = static_cast<Context*>(p_context);
    auto input = static_cast<Tensor*>(p_input);
    try {
        RocalTensorlayout op_tensor_layout = static_cast<RocalTensorlayout>(output_layout);
        RocalTensorDataType op_tensor_datatype = static_cast<RocalTensorDataType>(output_datatype);
        TensorInfo output_info = input->info();
        output_info.set_tensor_layout(op_tensor_layout);
        output_info.set_data_type(op_tensor_datatype);
        output = context->master_graph->create_tensor(output_info, is_output);
        context->master_graph->add_node<ColorTwistNode>({input}, {output})->init(alpha, beta, hue, sat);
    } catch (const std::exception& e) {
        context->capture_error(e.what());
        ERR(e.what())
    }
    return output;
}

RocalTensor ROCAL_API_CALL
rocalCropMirrorNormalize(RocalContext p_context, RocalTensor p_input, unsigned crop_height,
                         unsigned crop_width, float start_x, float start_y, std::vector<float>& mean,
                         std::vector<float>& std_dev, bool is_output, RocalIntParam p_mirror,
                         RocalTensorLayout output_layout,
                         RocalTensorOutputType output_datatype) {
    Tensor* output = nullptr;
    if ((p_context == nullptr) || (p_input == nullptr)) {
        ERR("Invalid ROCAL context or invalid input tensor")
        return output;
    }
    auto context = static_cast<Context*>(p_context);
    auto input = static_cast<Tensor*>(p_input);
    auto mirror = static_cast<IntParam*>(p_mirror);
    try {
        if (crop_width == 0 || crop_height == 0)
            THROW("Null values passed as input")
        RocalTensorlayout op_tensor_layout = static_cast<RocalTensorlayout>(output_layout);
        RocalTensorDataType op_tensor_datatype = static_cast<RocalTensorDataType>(output_datatype);
        TensorInfo output_info = input->info();
        output_info.set_data_type(op_tensor_datatype);

        // For the crop mirror normalize resize node, user can create an image with a different width and height
        output_info.modify_dims_width_and_height(op_tensor_layout, crop_width, crop_height);
        output = context->master_graph->create_tensor(output_info, is_output);
        std::shared_ptr<CropMirrorNormalizeNode> cmn_node = context->master_graph->add_node<CropMirrorNormalizeNode>({input}, {output});
        cmn_node->init(crop_height, crop_width, start_x, start_y, mean, std_dev, mirror);
        if (context->master_graph->meta_data_graph())
            context->master_graph->meta_add_node<CropMirrorNormalizeMetaNode, CropMirrorNormalizeNode>(cmn_node);
    } catch (const std::exception& e) {
        context->capture_error(e.what());
        ERR(e.what())
    }
    return output;
}

RocalTensor ROCAL_API_CALL
rocalCrop(
    RocalContext p_context,
    RocalTensor p_input,
    bool is_output,
    RocalFloatParam p_crop_width,
    RocalFloatParam p_crop_height,
    RocalFloatParam p_crop_depth,
    RocalFloatParam p_crop_pox_x,
    RocalFloatParam p_crop_pos_y,
    RocalFloatParam p_crop_pos_z,
    RocalTensorLayout output_layout,
    RocalTensorOutputType output_datatype) {
    Tensor* output = nullptr;
    if ((p_context == nullptr) || (p_input == nullptr)) {
        ERR("Invalid ROCAL context or invalid input tensor")
        return output;
    }
    auto context = static_cast<Context*>(p_context);
    auto input = static_cast<Tensor*>(p_input);
    auto crop_h = static_cast<FloatParam*>(p_crop_height);
    auto crop_w = static_cast<FloatParam*>(p_crop_width);
    auto x_drift = static_cast<FloatParam*>(p_crop_pox_x);
    auto y_drift = static_cast<FloatParam*>(p_crop_pos_y);

    try {
        RocalTensorlayout op_tensor_layout = static_cast<RocalTensorlayout>(output_layout);
        RocalTensorDataType op_tensor_datatype = static_cast<RocalTensorDataType>(output_datatype);
        TensorInfo output_info = input->info();
        output_info.set_tensor_layout(op_tensor_layout);
        output_info.set_data_type(op_tensor_datatype);
        output = context->master_graph->create_tensor(output_info, is_output);

        std::shared_ptr<CropNode> crop_node = context->master_graph->add_node<CropNode>({input}, {output});
        crop_node->init(crop_h, crop_w, x_drift, y_drift);
        if (context->master_graph->meta_data_graph())
            context->master_graph->meta_add_node<CropMetaNode, CropNode>(crop_node);
    } catch (const std::exception& e) {
        context->capture_error(e.what());
        ERR(e.what())
    }
    return output;
}

RocalTensor ROCAL_API_CALL
rocalCropFixed(
    RocalContext p_context,
    RocalTensor p_input,
    unsigned crop_width,
    unsigned crop_height,
    unsigned crop_depth,
    bool is_output,
    float crop_pos_x,
    float crop_pos_y,
    float crop_pos_z,
    RocalTensorLayout output_layout,
    RocalTensorOutputType output_datatype) {
    Tensor* output = nullptr;
    if ((p_context == nullptr) || (p_input == nullptr)) {
        ERR("Invalid ROCAL context or invalid input tensor")
        return output;
    }
    auto context = static_cast<Context*>(p_context);
    auto input = static_cast<Tensor*>(p_input);
    try {
        if (crop_width == 0 || crop_height == 0 || crop_depth == 0)
            THROW("Crop node needs to receive non-zero destination dimensions")
        RocalTensorlayout op_tensor_layout = static_cast<RocalTensorlayout>(output_layout);
        RocalTensorDataType op_tensor_datatype = static_cast<RocalTensorDataType>(output_datatype);
        TensorInfo output_info = input->info();
        output_info.set_data_type(op_tensor_datatype);

        // For the crop node, user can create an tensor with a different width and height
        output_info.modify_dims_width_and_height(op_tensor_layout, crop_width, crop_height);
        output = context->master_graph->create_tensor(output_info, is_output);

        std::shared_ptr<CropNode> crop_node = context->master_graph->add_node<CropNode>({input}, {output});
        crop_node->init(crop_height, crop_width, crop_pos_x, crop_pos_y);
        if (context->master_graph->meta_data_graph())
            context->master_graph->meta_add_node<CropMetaNode, CropNode>(crop_node);
    } catch (const std::exception& e) {
        context->capture_error(e.what());
        ERR(e.what())
    }
    return output;
}

RocalTensor ROCAL_API_CALL
rocalCropCenterFixed(
    RocalContext p_context,
    RocalTensor p_input,
    unsigned crop_width,
    unsigned crop_height,
    unsigned crop_depth,
    bool is_output,
    RocalTensorLayout output_layout,
    RocalTensorOutputType output_datatype) {
    Tensor* output = nullptr;
    if ((p_context == nullptr) || (p_input == nullptr)) {
        ERR("Invalid ROCAL context or invalid input tensor")
        return output;
    }
    auto context = static_cast<Context*>(p_context);
    auto input = static_cast<Tensor*>(p_input);
    try {
        if (crop_width == 0 || crop_height == 0 || crop_depth == 0)
            THROW("Crop node needs to receive non-zero destination dimensions")

        RocalTensorlayout op_tensor_layout = static_cast<RocalTensorlayout>(output_layout);
        RocalTensorDataType op_tensor_datatype = static_cast<RocalTensorDataType>(output_datatype);
        TensorInfo output_info = input->info();
        output_info.set_data_type(op_tensor_datatype);

        // For the crop node, user can create an tensor with a different width and height
        output_info.modify_dims_width_and_height(op_tensor_layout, crop_width, crop_height);
        output = context->master_graph->create_tensor(output_info, is_output);

        std::shared_ptr<CropNode> crop_node = context->master_graph->add_node<CropNode>({input}, {output});
        crop_node->init(crop_height, crop_width);
        if (context->master_graph->meta_data_graph())
            context->master_graph->meta_add_node<CropMetaNode, CropNode>(crop_node);
    } catch (const std::exception& e) {
        context->capture_error(e.what());
        ERR(e.what())
    }
    return output;
}

RocalTensor ROCAL_API_CALL
rocalResizeCropMirrorFixed(
    RocalContext p_context,
    RocalTensor p_input,
    unsigned dest_width,
    unsigned dest_height,
    bool is_output,
    unsigned crop_h,
    unsigned crop_w,
    RocalIntParam p_mirror,
    RocalTensorLayout output_layout,
    RocalTensorOutputType output_datatype) {
    Tensor* output = nullptr;
    if ((p_context == nullptr) || (p_input == nullptr)) {
        ERR("Invalid ROCAL context or invalid input tensor")
        return output;
    }
    auto mirror = static_cast<IntParam*>(p_mirror);
    auto context = static_cast<Context*>(p_context);
    auto input = static_cast<Tensor*>(p_input);
    try {
        if (dest_width == 0 || dest_height == 0)
            THROW("Crop Mirror node needs tp receive non-zero destination dimensions")

        RocalTensorlayout op_tensor_layout = static_cast<RocalTensorlayout>(output_layout);
        RocalTensorDataType op_tensor_datatype = static_cast<RocalTensorDataType>(output_datatype);
        TensorInfo output_info = input->info();
        output_info.set_data_type(op_tensor_datatype);

        // For the resize_crop_mirror node, user can create an image with a different width and height
        output_info.modify_dims_width_and_height(op_tensor_layout, dest_width, dest_height);
        output = context->master_graph->create_tensor(output_info, is_output);

        std::shared_ptr<ResizeCropMirrorNode> rcm_node = context->master_graph->add_node<ResizeCropMirrorNode>({input}, {output});
        rcm_node->init(crop_h, crop_w, mirror);
        if (context->master_graph->meta_data_graph())
            context->master_graph->meta_add_node<ResizeCropMirrorMetaNode, ResizeCropMirrorNode>(rcm_node);
    } catch (const std::exception& e) {
        context->capture_error(e.what());
        ERR(e.what())
    }
    return output;
}

RocalTensor ROCAL_API_CALL rocalResizeCropMirror(
    RocalContext p_context, RocalTensor p_input,
    unsigned dest_width, unsigned dest_height,
    bool is_output, RocalFloatParam p_crop_height,
    RocalFloatParam p_crop_width, RocalIntParam p_mirror,
    RocalTensorLayout output_layout,
    RocalTensorOutputType output_datatype) {
    Tensor* output = nullptr;
    if ((p_context == nullptr) || (p_input == nullptr)) {
        ERR("Invalid ROCAL context or invalid input image")
        return output;
    }
    auto context = static_cast<Context*>(p_context);
    auto input = static_cast<Tensor*>(p_input);
    auto crop_h = static_cast<FloatParam*>(p_crop_height);
    auto crop_w = static_cast<FloatParam*>(p_crop_width);
    auto mirror = static_cast<IntParam*>(p_mirror);
    try {
        if (dest_width == 0 || dest_height == 0)
            THROW("Crop Mirror node needs tp receive non-zero destination dimensions")

        RocalTensorlayout op_tensor_layout = static_cast<RocalTensorlayout>(output_layout);
        RocalTensorDataType op_tensor_datatype = static_cast<RocalTensorDataType>(output_datatype);
        TensorInfo output_info = input->info();
        output_info.set_data_type(op_tensor_datatype);

        // For the resize_crop_mirror node, user can create an image with a different width and height
        output_info.modify_dims_width_and_height(op_tensor_layout, dest_width, dest_height);
        output = context->master_graph->create_tensor(output_info, is_output);
        std::shared_ptr<ResizeCropMirrorNode> rcm_node = context->master_graph->add_node<ResizeCropMirrorNode>({input}, {output});
        rcm_node->init(crop_h, crop_w, mirror);
        if (context->master_graph->meta_data_graph())
            context->master_graph->meta_add_node<ResizeCropMirrorMetaNode, ResizeCropMirrorNode>(rcm_node);
    } catch (const std::exception& e) {
        context->capture_error(e.what());
        ERR(e.what())
    }
    return output;
}

RocalTensor ROCAL_API_CALL
rocalRandomCrop(
    RocalContext p_context,
    RocalTensor p_input,
    bool is_output,
    RocalFloatParam p_crop_area_factor,
    RocalFloatParam p_crop_aspect_ratio,
    RocalFloatParam p_crop_pox_x,
    RocalFloatParam p_crop_pos_y,
    int num_of_attempts,
    RocalTensorLayout output_layout,
    RocalTensorOutputType output_datatype) {
    Tensor* output = nullptr;
    if ((p_context == nullptr) || (p_input == nullptr)) {
        ERR("Invalid ROCAL context or invalid input tensor")
        return output;
    }
    auto context = static_cast<Context*>(p_context);
    auto input = static_cast<Tensor*>(p_input);
    auto crop_area_factor = static_cast<FloatParam*>(p_crop_area_factor);
    auto crop_aspect_ratio = static_cast<FloatParam*>(p_crop_aspect_ratio);
    auto x_drift = static_cast<FloatParam*>(p_crop_pox_x);
    auto y_drift = static_cast<FloatParam*>(p_crop_pos_y);

    try {
        RocalTensorlayout op_tensor_layout = static_cast<RocalTensorlayout>(output_layout);
        RocalTensorDataType op_tensor_datatype = static_cast<RocalTensorDataType>(output_datatype);
        TensorInfo output_info = input->info();
        output_info.set_tensor_layout(op_tensor_layout);
        output_info.set_data_type(op_tensor_datatype);
        output = context->master_graph->create_tensor(output_info, is_output);

        std::shared_ptr<RandomCropNode> crop_node = context->master_graph->add_node<RandomCropNode>({input}, {output});
        crop_node->init(crop_area_factor, crop_aspect_ratio, x_drift, y_drift, num_of_attempts);
        // if (context->master_graph->meta_data_graph())
        //     context->master_graph->meta_add_node<SSDRandomCropMetaNode,RandomCropNode>(crop_node);
    } catch (const std::exception& e) {
        context->capture_error(e.what());
        ERR(e.what())
    }
    return output;
}

RocalTensor ROCAL_API_CALL
rocalSSDRandomCrop(
    RocalContext p_context,
    RocalTensor p_input,
    bool is_output,
    RocalFloatParam p_threshold,
    RocalFloatParam p_crop_area_factor,
    RocalFloatParam p_crop_aspect_ratio,
    RocalFloatParam p_crop_pox_x,
    RocalFloatParam p_crop_pos_y,
    int num_of_attempts,
    RocalTensorLayout output_layout,
    RocalTensorOutputType output_datatype) {
    Tensor* output = nullptr;
    if ((p_context == nullptr) || (p_input == nullptr)) {
        ERR("Invalid ROCAL context or invalid input tensor")
        return output;
    }
    auto context = static_cast<Context*>(p_context);
    auto input = static_cast<Tensor*>(p_input);
    auto crop_area_factor = static_cast<FloatParam*>(p_crop_area_factor);
    auto crop_aspect_ratio = static_cast<FloatParam*>(p_crop_aspect_ratio);
    auto x_drift = static_cast<FloatParam*>(p_crop_pox_x);
    auto y_drift = static_cast<FloatParam*>(p_crop_pos_y);

    try {
        RocalTensorlayout op_tensor_layout = static_cast<RocalTensorlayout>(output_layout);
        RocalTensorDataType op_tensor_datatype = static_cast<RocalTensorDataType>(output_datatype);
        TensorInfo output_info = input->info();
        output_info.set_tensor_layout(op_tensor_layout);
        output_info.set_data_type(op_tensor_datatype);
        output = context->master_graph->create_tensor(output_info, is_output);

        std::shared_ptr<SSDRandomCropNode> crop_node = context->master_graph->add_node<SSDRandomCropNode>({input}, {output});
        crop_node->init(crop_area_factor, crop_aspect_ratio, x_drift, y_drift, num_of_attempts);
        // if (context->master_graph->meta_data_graph())
        //     context->master_graph->meta_add_node<SSDRandomCropMetaNode,SSDRandomCropNode>(crop_node);
    } catch (const std::exception& e) {
        context->capture_error(e.what());
        ERR(e.what())
    }
    return output;
}

RocalTensor ROCAL_API_CALL
rocalCopy(
    RocalContext p_context,
    RocalTensor p_input,
    bool is_output) {
    Tensor* output = nullptr;
    if ((p_context == nullptr) || (p_input == nullptr)) {
        ERR("Invalid ROCAL context or invalid input tensor")
        return output;
    }
    auto context = static_cast<Context*>(p_context);
    auto input = static_cast<Tensor*>(p_input);
    try {
        output = context->master_graph->create_tensor(input->info(), is_output);
        context->master_graph->add_node<CopyNode>({input}, {output});
    } catch (const std::exception& e) {
        context->capture_error(e.what());
        ERR(e.what())
    }
    return output;
}

RocalTensor ROCAL_API_CALL
rocalNop(
    RocalContext p_context,
    RocalTensor p_input,
    bool is_output) {
    Tensor* output = nullptr;
    if ((p_context == nullptr) || (p_input == nullptr)) {
        ERR("Invalid ROCAL context or invalid input tensor")
        return output;
    }
    auto context = static_cast<Context*>(p_context);
    auto input = static_cast<Tensor*>(p_input);
    try {
        output = context->master_graph->create_tensor(input->info(), is_output);
        context->master_graph->add_node<NopNode>({input}, {output});
    } catch (const std::exception& e) {
        context->capture_error(e.what());
        ERR(e.what())
    }
    return output;
}

RocalTensor ROCAL_API_CALL
rocalPreEmphasisFilter(RocalContext p_context,
                       RocalTensor p_input,
                       bool is_output,
                       RocalFloatParam p_preemph_coeff,
                       RocalAudioBorderType preemph_border_type,
                       RocalTensorOutputType output_datatype) {
    Tensor* output = nullptr;
    if ((p_context == nullptr) || (p_input == nullptr)) {
        ERR("Invalid ROCAL context or invalid input tensor")
        return output;
    }
    auto context = static_cast<Context*>(p_context);
    auto input = static_cast<Tensor*>(p_input);
    auto preemph_coeff = static_cast<FloatParam*>(p_preemph_coeff);
    try {
        RocalTensorDataType op_tensor_datatype = static_cast<RocalTensorDataType>(output_datatype);
        if (op_tensor_datatype != RocalTensorDataType::FP32) {
            WRN("Only FP32 dtype is supported for PreEmphasis filter augmentation.")
            op_tensor_datatype = RocalTensorDataType::FP32;
        }
        TensorInfo output_info = input->info();
        output_info.set_data_type(op_tensor_datatype);
        output = context->master_graph->create_tensor(output_info, is_output);
        context->master_graph->add_node<PreemphasisFilterNode>({input}, {output})->init(preemph_coeff, preemph_border_type);
    } catch (const std::exception& e) {
        context->capture_error(e.what());
        ERR(e.what())
    }
    return output;
}

RocalTensor ROCAL_API_CALL
rocalSpectrogram(
        RocalContext p_context,
        RocalTensor p_input,
        bool is_output,
        std::vector<float> &window_fn,
        bool center_windows,
        bool reflect_padding,
        RocalSpectrogramLayout spectrogram_layout,
        int power,
        int nfft,
        int window_length,
        int window_step,
        RocalTensorOutputType output_datatype) {
    Tensor* output = nullptr;
    if ((p_context == nullptr) || (p_input == nullptr)) {
        ERR("Invalid ROCAL context or invalid input tensor")
        return output;
    }
    auto context = static_cast<Context*>(p_context);
    auto input = static_cast<Tensor*>(p_input);
    try {
        RocalTensorDataType op_tensor_data_type = static_cast<RocalTensorDataType>(output_datatype);
        if (op_tensor_data_type != RocalTensorDataType::FP32) {
            WRN("Only FP32 data-type is supported for Spectrogram augmentation.")
            op_tensor_data_type = RocalTensorDataType::FP32;
        }
        std::vector<size_t> max_dims = input->info().max_shape();
        if (max_dims[1] != 1) THROW("Spectrogram only supports single channel inputs. Please check the input passed.")
        TensorInfo output_info = input->info();
        int window_offset = (!center_windows) ? window_length :  0;
        int max_frame = (((max_dims[0] - window_offset) / window_step) + 1);
        max_frame = std::max(0, max_frame);
        int bins = std::max(0, (nfft / 2) + 1);
        std::vector<size_t> dims = output_info.dims();
        if (spectrogram_layout == RocalSpectrogramLayout::ROCAL_FT) {
            dims[1] = max_frame;
            dims[2] = bins;
        } else {
            dims[1] = bins;
            dims[2] = max_frame;
        }
        output_info.set_dims(dims);
        output_info.set_data_type(op_tensor_data_type);
        if(power != 1 || power != 2) {
            WRN("rocalSpectrogram power value can be 1 or 2, setting it to default 2")
            power = 2;
        }
        output = context->master_graph->create_tensor(output_info, is_output);
        context->master_graph->add_node<SpectrogramNode>({input}, {output})->init(center_windows, reflect_padding, spectrogram_layout,
                                                                                  power, nfft, window_length,
                                                                                  window_step, window_fn);
    } catch(const std::exception& e) {
        context->capture_error(e.what());
        ERR(e.what())
    }
    return output;
}

RocalTensor ROCAL_API_CALL
rocalToDecibels(
    RocalContext p_context,
    RocalTensor p_input,
    bool is_output,
    float cutoff_db,
    float multiplier,
    float reference_magnitude,
    RocalTensorOutputType output_datatype) {
    Tensor* output = nullptr;
    if ((p_context == nullptr) || (p_input == nullptr)) {
        ERR("Invalid ROCAL context or invalid input tensor")
        return output;
    }
    auto context = static_cast<Context*>(p_context);
    auto input = static_cast<Tensor*>(p_input);
    try {
<<<<<<< HEAD
        RocalTensorDataType op_tensor_data_type = (RocalTensorDataType)output_datatype;
        TensorInfo output_info = input->info();
        output_info.set_data_type(op_tensor_data_type);
        output = context->master_graph->create_tensor(output_info, is_output);
        output->reset_tensor_roi();
        context->master_graph->add_node<ToDeciblesNode>({input}, {output})->init(cutoff_db, multiplier, reference_magnitude);
    } catch (const std::exception& e) {
        context->capture_error(e.what());
        ERR(e.what())
    }
    return output;
}

RocalTensor ROCAL_API_CALL
rocalNormalize(
    RocalContext p_context,
    RocalTensor p_input,
    bool is_output, bool batch,
    std::vector<int> axes,
    float mean, float std_dev,
    float scale, float shift,
    int ddof, float epsilon,
    RocalTensorOutputType output_datatype) {
    Tensor* output = nullptr;
    if ((p_context == nullptr) || (p_input == nullptr)) {
        ERR("Invalid ROCAL context or invalid input tensor")
        return output;
    }
    auto context = static_cast<Context*>(p_context);
    auto input = static_cast<Tensor*>(p_input);
    try {
        if ((mean > 0.0f) && (std_dev > 0.0f) && (axes.size()))
            THROW("Axes must not be passed when both mean and standard deviation are specified")
        TensorInfo output_info = input->info();
        RocalTensorDataType op_tensor_data_type = (RocalTensorDataType)output_datatype;
        output_info.set_data_type(op_tensor_data_type);
        output = context->master_graph->create_tensor(output_info, is_output);
        output->reset_tensor_roi();
        context->master_graph->add_node<NormalizeNode>({input}, {output})->init(mean, std_dev, axes, batch, scale, shift, ddof, epsilon);
    } catch (const std::exception& e) {
        context->capture_error(e.what());
        ERR(e.what())
    }
    return output;
}

RocalTensor ROCAL_API_CALL
rocalResample(RocalContext p_context,
              RocalTensor p_input,
              RocalTensor p_input_resample_rate,
              RocalTensorOutputType rocal_tensor_output_datatype,
              bool is_output,
              float sample_hint) {
    if (!p_context || !p_input_resample_rate || !p_input)
        THROW("Null values passed as input")
    Tensor* resampled_output = nullptr;
    auto context = static_cast<Context*>(p_context);
    auto input = static_cast<Tensor*>(p_input);
    auto input_resample_rate = static_cast<Tensor*>(p_input_resample_rate);
    RocalTensorDataType op_tensor_data_type;
    try {
        TensorInfo output_info = input->info();
        op_tensor_data_type = (RocalTensorDataType)rocal_tensor_output_datatype;
        output_info.set_tensor_layout(RocalTensorlayout::NONE);
        output_info.set_data_type(op_tensor_data_type);
        if (sample_hint > 0) {
            std::vector<size_t> max_dims = output_info.max_shape();
            std::vector<size_t> dims = output_info.dims();
            dims[1] = std::ceil(sample_hint);
            dims[2] = max_dims[1];
            output_info.set_dims(dims);
        } else {
            THROW("Please pass a valid resample hint")
        }
        resampled_output = context->master_graph->create_tensor(output_info, is_output);
        resampled_output->reset_tensor_roi();
        context->master_graph->add_node<ResampleNode>({input}, {resampled_output})->init(input_resample_rate, 50.0);
    } catch (const std::exception& e) {
        context->capture_error(e.what());
        ERR(e.what())
    }
    return resampled_output;
}

RocalTensor rocalTensorMulScalar(RocalContext p_context,
                                 RocalTensor p_input,
                                 bool is_output,
                                 RocalTensorOutputType rocal_tensor_output_type,
                                 float scalar) {
    if (!p_context || !p_input)
        THROW("Null values passed as input")
    Tensor* output = nullptr;
    auto context = static_cast<Context*>(p_context);
    auto input = static_cast<Tensor*>(p_input);
    RocalTensorDataType op_tensor_data_type;
    try {
        op_tensor_data_type = (RocalTensorDataType)rocal_tensor_output_type;
        TensorInfo output_info = input->info();
        output_info.set_data_type(op_tensor_data_type);
        output = context->master_graph->create_tensor(output_info, is_output);
        context->master_graph->add_node<TensorMulScalarNode>({input}, {output})->init(scalar);
    } catch (const std::exception& e) {
        context->capture_error(e.what());
        ERR(e.what())
    }
    return output;
}

RocalTensor rocalTensorAddTensor(RocalContext p_context,
                                 RocalTensor p_input1,
                                 RocalTensor p_input2,
                                 bool is_output,
                                 RocalTensorOutputType rocal_tensor_output_datatype) {
    if (!p_context || !p_input1 || !p_input2)
        THROW("Null values passed as input")
    Tensor* output = nullptr;
    auto context = static_cast<Context*>(p_context);
    auto input1 = static_cast<Tensor*>(p_input1);
    auto input2 = static_cast<Tensor*>(p_input2);
    RocalTensorDataType op_tensor_data_type;
    try {
        op_tensor_data_type = (RocalTensorDataType)rocal_tensor_output_datatype;
        TensorInfo output_info = input1->info();
        output_info.set_data_type(op_tensor_data_type);
        output = context->master_graph->create_tensor(output_info, is_output);
        context->master_graph->add_node<TensorAddTensorNode>({input1, input2}, {output})->init();
    } catch (const std::exception& e) {
        context->capture_error(e.what());
        ERR(e.what())
    }
    return output;
}

RocalTensor rocalUniformDistribution(RocalContext p_context,
                                     RocalTensor p_input,
                                     bool is_output,
                                     std::vector<float>& range) {
    if (!p_context)
        THROW("Null values passed as input")
    Tensor* output = nullptr;
    auto context = static_cast<Context*>(p_context);
    auto input = static_cast<Tensor*>(p_input);
    try {
        std::cerr << "Here in Uniform Dist";
        RocalTensorDataType tensor_data_type = RocalTensorDataType::FP32;
        unsigned num_of_dims = 3;
        std::vector<size_t> dims;
        dims.resize(num_of_dims);
        dims.at(0) = context->user_batch_size();
        dims.at(1) = 1;
        dims.at(2) = 1;
        auto info = TensorInfo(std::vector<size_t>(std::move(dims)),
                               context->master_graph->mem_type(),
                               tensor_data_type);
        output = context->master_graph->create_tensor(info, is_output);
        output->create_from_handle(context->master_graph->get_vx_context());
        context->master_graph->add_node<UniformDistributionNode>({input}, {output})->init(range);
    } catch (const std::exception& e) {
        context->capture_error(e.what());
        ERR(e.what())
    }
    return output;
}

RocalTensor rocalNormalDistribution(RocalContext p_context,
                                    RocalTensor p_input,
                                    bool is_output,
                                    float mean,
                                    float stddev) {
    if (!p_context)
        THROW("Null values passed as input")
    Tensor* output = nullptr;
    auto context = static_cast<Context*>(p_context);
    auto input = static_cast<Tensor*>(p_input);
    try {
        RocalTensorDataType tensor_data_type = RocalTensorDataType::FP32;
        unsigned num_of_dims = 3;
        std::vector<size_t> dims;
        dims.resize(num_of_dims);
        dims.at(0) = context->user_batch_size();
        dims.at(1) = 1;
        dims.at(2) = 1;
        auto info = TensorInfo(std::vector<size_t>(std::move(dims)),
                               context->master_graph->mem_type(),
                               tensor_data_type);
        output = context->master_graph->create_tensor(info, is_output);
        output->create_from_handle(context->master_graph->get_vx_context());
        output->reset_tensor_roi();
        context->master_graph->add_node<NormalDistributionNode>({input}, {output})->init(mean, stddev);

=======
        RocalTensorDataType op_tensor_data_type = static_cast<RocalTensorDataType>(output_datatype);
        TensorInfo output_info = input->info();
        if (op_tensor_data_type != RocalTensorDataType::FP32) {
            WRN("Only FP32 dtype is supported for To decibels augmentation.")
            op_tensor_data_type = RocalTensorDataType::FP32;
        }
        output_info.set_data_type(op_tensor_data_type);
        output = context->master_graph->create_tensor(output_info, is_output);
        context->master_graph->add_node<ToDecibelsNode>({input}, {output})->init(cutoff_db, multiplier, reference_magnitude);
>>>>>>> 8b28c371
    } catch (const std::exception& e) {
        context->capture_error(e.what());
        ERR(e.what())
    }
    return output;
}<|MERGE_RESOLUTION|>--- conflicted
+++ resolved
@@ -2264,46 +2264,15 @@
     auto context = static_cast<Context*>(p_context);
     auto input = static_cast<Tensor*>(p_input);
     try {
-<<<<<<< HEAD
-        RocalTensorDataType op_tensor_data_type = (RocalTensorDataType)output_datatype;
-        TensorInfo output_info = input->info();
+        RocalTensorDataType op_tensor_data_type = static_cast<RocalTensorDataType>(output_datatype);
+        TensorInfo output_info = input->info();
+        if (op_tensor_data_type != RocalTensorDataType::FP32) {
+            WRN("Only FP32 dtype is supported for To decibels augmentation.")
+            op_tensor_data_type = RocalTensorDataType::FP32;
+        }
         output_info.set_data_type(op_tensor_data_type);
         output = context->master_graph->create_tensor(output_info, is_output);
-        output->reset_tensor_roi();
-        context->master_graph->add_node<ToDeciblesNode>({input}, {output})->init(cutoff_db, multiplier, reference_magnitude);
-    } catch (const std::exception& e) {
-        context->capture_error(e.what());
-        ERR(e.what())
-    }
-    return output;
-}
-
-RocalTensor ROCAL_API_CALL
-rocalNormalize(
-    RocalContext p_context,
-    RocalTensor p_input,
-    bool is_output, bool batch,
-    std::vector<int> axes,
-    float mean, float std_dev,
-    float scale, float shift,
-    int ddof, float epsilon,
-    RocalTensorOutputType output_datatype) {
-    Tensor* output = nullptr;
-    if ((p_context == nullptr) || (p_input == nullptr)) {
-        ERR("Invalid ROCAL context or invalid input tensor")
-        return output;
-    }
-    auto context = static_cast<Context*>(p_context);
-    auto input = static_cast<Tensor*>(p_input);
-    try {
-        if ((mean > 0.0f) && (std_dev > 0.0f) && (axes.size()))
-            THROW("Axes must not be passed when both mean and standard deviation are specified")
-        TensorInfo output_info = input->info();
-        RocalTensorDataType op_tensor_data_type = (RocalTensorDataType)output_datatype;
-        output_info.set_data_type(op_tensor_data_type);
-        output = context->master_graph->create_tensor(output_info, is_output);
-        output->reset_tensor_roi();
-        context->master_graph->add_node<NormalizeNode>({input}, {output})->init(mean, std_dev, axes, batch, scale, shift, ddof, epsilon);
+        context->master_graph->add_node<ToDecibelsNode>({input}, {output})->init(cutoff_db, multiplier, reference_magnitude);
     } catch (const std::exception& e) {
         context->capture_error(e.what());
         ERR(e.what())
@@ -2454,18 +2423,6 @@
         output->create_from_handle(context->master_graph->get_vx_context());
         output->reset_tensor_roi();
         context->master_graph->add_node<NormalDistributionNode>({input}, {output})->init(mean, stddev);
-
-=======
-        RocalTensorDataType op_tensor_data_type = static_cast<RocalTensorDataType>(output_datatype);
-        TensorInfo output_info = input->info();
-        if (op_tensor_data_type != RocalTensorDataType::FP32) {
-            WRN("Only FP32 dtype is supported for To decibels augmentation.")
-            op_tensor_data_type = RocalTensorDataType::FP32;
-        }
-        output_info.set_data_type(op_tensor_data_type);
-        output = context->master_graph->create_tensor(output_info, is_output);
-        context->master_graph->add_node<ToDecibelsNode>({input}, {output})->init(cutoff_db, multiplier, reference_magnitude);
->>>>>>> 8b28c371
     } catch (const std::exception& e) {
         context->capture_error(e.what());
         ERR(e.what())
