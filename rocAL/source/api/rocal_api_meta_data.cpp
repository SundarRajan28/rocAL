/*
Copyright (c) 2019 - 2023 Advanced Micro Devices, Inc. All rights reserved.

Permission is hereby granted, free of charge, to any person obtaining a copy
of this software and associated documentation files (the "Software"), to deal
in the Software without restriction, including without limitation the rights
to use, copy, modify, merge, publish, distribute, sublicense, and/or sell
copies of the Software, and to permit persons to whom the Software is
furnished to do so, subject to the following conditions:

The above copyright notice and this permission notice shall be included in
all copies or substantial portions of the Software.

THE SOFTWARE IS PROVIDED "AS IS", WITHOUT WARRANTY OF ANY KIND, EXPRESS OR
IMPLIED, INCLUDING BUT NOT LIMITED TO THE WARRANTIES OF MERCHANTABILITY,
FITNESS FOR A PARTICULAR PURPOSE AND NONINFRINGEMENT.  IN NO EVENT SHALL THE
AUTHORS OR COPYRIGHT HOLDERS BE LIABLE FOR ANY CLAIM, DAMAGES OR OTHER
LIABILITY, WHETHER IN AN ACTION OF CONTRACT, TORT OR OTHERWISE, ARISING FROM,
OUT OF OR IN CONNECTION WITH THE SOFTWARE OR THE USE OR OTHER DEALINGS IN
THE SOFTWARE.
*/

//
// Created by mvx on 3/31/20.
//

#include "commons.h"
#include "context.h"
#include "rocal_api.h"

void
    ROCAL_API_CALL
    rocalRandomBBoxCrop(RocalContext p_context, bool all_boxes_overlap, bool no_crop, RocalFloatParam p_aspect_ratio, bool has_shape, int crop_width, int crop_height, int num_attempts, RocalFloatParam p_scaling, int total_num_attempts, int64_t seed) {
    if (!p_context)
        THROW("Invalid rocal context passed to rocalRandomBBoxCrop")
    auto context = static_cast<Context*>(p_context);
    FloatParam* aspect_ratio;
    FloatParam* scaling;
    if (p_aspect_ratio == NULL) {
        aspect_ratio = ParameterFactory::instance()->create_uniform_float_rand_param(1.0, 1.0);
    } else {
        aspect_ratio = static_cast<FloatParam*>(p_aspect_ratio);
    }
    if (p_scaling == NULL) {
        scaling = ParameterFactory::instance()->create_uniform_float_rand_param(1.0, 1.0);
    } else {
        scaling = static_cast<FloatParam*>(p_scaling);
    }
    context->master_graph->create_randombboxcrop_reader(RandomBBoxCrop_MetaDataReaderType::RandomBBoxCropReader, RandomBBoxCrop_MetaDataType::BoundingBox, all_boxes_overlap, no_crop, aspect_ratio, has_shape, crop_width, crop_height, num_attempts, scaling, total_num_attempts, seed);
}

RocalMetaData
    ROCAL_API_CALL
    rocalCreateLabelReader(RocalContext p_context, const char* source_path) {
    if (!p_context)
        THROW("Invalid rocal context passed to rocalCreateLabelReader")
    auto context = static_cast<Context*>(p_context);

    return context->master_graph->create_label_reader(source_path, MetaDataReaderType::FOLDER_BASED_LABEL_READER);
}

RocalMetaData
    ROCAL_API_CALL
    rocalCreateVideoLabelReader(RocalContext p_context, const char* source_path, unsigned sequence_length, unsigned frame_step, unsigned frame_stride, bool file_list_frame_num) {
    if (!p_context)
        THROW("Invalid rocal context passed to rocalCreateLabelReader")
    auto context = static_cast<Context*>(p_context);

    return context->master_graph->create_video_label_reader(source_path, MetaDataReaderType::VIDEO_LABEL_READER, sequence_length, frame_step, frame_stride, file_list_frame_num);
}

RocalMetaData
    ROCAL_API_CALL
<<<<<<< HEAD
    rocalCreateCOCOReader(RocalContext p_context, const char* source_path, bool is_output, bool mask, bool ltrb, bool is_box_encoder, bool avoid_class_remapping, bool aspect_ratio_grouping, bool is_box_iou_matcher) {
=======
    rocalCreateCOCOReader(RocalContext p_context, const char* source_path, bool is_output, bool mask, bool ltrb, bool is_box_encoder, bool avoid_class_remapping, bool aspect_ratio_grouping) {
>>>>>>> d4e939f1
    if (!p_context)
        THROW("Invalid rocal context passed to rocalCreateCOCOReader")
    auto context = static_cast<Context*>(p_context);
    if (mask) {
<<<<<<< HEAD
        return context->master_graph->create_coco_meta_data_reader(source_path, is_output, MetaDataReaderType::COCO_META_DATA_READER, MetaDataType::PolygonMask, ltrb, is_box_encoder, avoid_class_remapping, aspect_ratio_grouping, is_box_iou_matcher);
    }
    return context->master_graph->create_coco_meta_data_reader(source_path, is_output, MetaDataReaderType::COCO_META_DATA_READER, MetaDataType::BoundingBox, ltrb, is_box_encoder, avoid_class_remapping, aspect_ratio_grouping, is_box_iou_matcher);
=======
        return context->master_graph->create_coco_meta_data_reader(source_path, is_output, MetaDataReaderType::COCO_META_DATA_READER, MetaDataType::PolygonMask, ltrb, is_box_encoder, avoid_class_remapping, aspect_ratio_grouping);
    }
    return context->master_graph->create_coco_meta_data_reader(source_path, is_output, MetaDataReaderType::COCO_META_DATA_READER, MetaDataType::BoundingBox, ltrb, is_box_encoder, avoid_class_remapping, aspect_ratio_grouping);
>>>>>>> d4e939f1
}

RocalMetaData
    ROCAL_API_CALL
    rocalCreateCOCOReaderKeyPoints(RocalContext p_context, const char* source_path, bool is_output, float sigma, unsigned pose_output_width, unsigned pose_output_height) {
    if (!p_context)
        THROW("Invalid rocal context passed to rocalCreateCOCOReaderKeyPoints")
    auto context = static_cast<Context*>(p_context);

    return context->master_graph->create_coco_meta_data_reader(source_path, is_output, MetaDataReaderType::COCO_KEY_POINTS_META_DATA_READER, MetaDataType::KeyPoints, false, false, false, false, sigma, pose_output_width, pose_output_height);
}

RocalMetaData
    ROCAL_API_CALL
    rocalCreateTFReader(RocalContext p_context, const char* source_path, bool is_output, const char* user_key_for_label, const char* user_key_for_filename) {
    if (!p_context)
        THROW("Invalid rocal context passed to rocalCreateTFReader")
    auto context = static_cast<Context*>(p_context);
    std::string user_key_for_label_str(user_key_for_label);
    std::string user_key_for_filename_str(user_key_for_filename);

    std::map<std::string, std::string> feature_key_map = {
        {"image/class/label", user_key_for_label_str},
        {"image/filename", user_key_for_filename_str}};
    return context->master_graph->create_tf_record_meta_data_reader(source_path, MetaDataReaderType::TF_META_DATA_READER, MetaDataType::Label, feature_key_map);
}

RocalMetaData
    ROCAL_API_CALL
    rocalCreateTFReaderDetection(RocalContext p_context, const char* source_path, bool is_output,
                                 const char* user_key_for_label, const char* user_key_for_text,
                                 const char* user_key_for_xmin, const char* user_key_for_ymin, const char* user_key_for_xmax, const char* user_key_for_ymax,
                                 const char* user_key_for_filename) {
    if (!p_context)
        THROW("Invalid rocal context passed to rocalCreateTFReaderDetection")
    auto context = static_cast<Context*>(p_context);

    std::string user_key_for_label_str(user_key_for_label);
    std::string user_key_for_text_str(user_key_for_text);
    std::string user_key_for_xmin_str(user_key_for_xmin);
    std::string user_key_for_ymin_str(user_key_for_ymin);
    std::string user_key_for_xmax_str(user_key_for_xmax);
    std::string user_key_for_ymax_str(user_key_for_ymax);
    std::string user_key_for_filename_str(user_key_for_filename);

    std::map<std::string, std::string> feature_key_map = {
        {"image/class/label", user_key_for_label_str},
        {"image/class/text", user_key_for_text_str},
        {"image/object/bbox/xmin", user_key_for_xmin_str},
        {"image/object/bbox/ymin", user_key_for_ymin_str},
        {"image/object/bbox/xmax", user_key_for_xmax_str},
        {"image/object/bbox/ymax", user_key_for_ymax_str},
        {"image/filename", user_key_for_filename_str}};

    return context->master_graph->create_tf_record_meta_data_reader(source_path, MetaDataReaderType::TF_DETECTION_META_DATA_READER, MetaDataType::BoundingBox, feature_key_map);
}

RocalMetaData
    ROCAL_API_CALL
    rocalCreateMXNetReader(RocalContext p_context, const char* source_path, bool is_output) {
    if (!p_context)
        ERR("Invalid rocal context passed to rocalCreateMXNetReader")
    auto context = static_cast<Context*>(p_context);

    return context->master_graph->create_mxnet_label_reader(source_path, is_output);
}

RocalMetaData
    ROCAL_API_CALL
    rocalCreateTextFileBasedLabelReader(RocalContext p_context, const char* source_path) {
    if (!p_context)
        THROW("Invalid rocal context passed to rocalCreateTextFileBasedLabelReader")
    auto context = static_cast<Context*>(p_context);
    return context->master_graph->create_label_reader(source_path, MetaDataReaderType::TEXT_FILE_META_DATA_READER);
}

void
    ROCAL_API_CALL
    rocalGetImageName(RocalContext p_context, char* buf) {
    if (!p_context)
        THROW("Invalid rocal context passed to rocalGetImageName")
    auto context = static_cast<Context*>(p_context);
    auto meta_data = context->master_graph->meta_data();
    size_t meta_data_batch_size = meta_data.first.size();
    if (context->user_batch_size() != meta_data_batch_size)
        THROW("meta data batch size is wrong " + TOSTR(meta_data_batch_size) + " != " + TOSTR(context->user_batch_size()))
    for (unsigned int i = 0; i < meta_data_batch_size; i++) {
        memcpy(buf, meta_data.first[i].c_str(), meta_data.first[i].size());
        buf += meta_data.first[i].size() * sizeof(char);
    }
}

unsigned
    ROCAL_API_CALL
    rocalGetImageNameLen(RocalContext p_context, int* buf) {
    unsigned size = 0;
    if (!p_context)
        THROW("Invalid rocal context passed to rocalGetImageNameLen")
    auto context = static_cast<Context*>(p_context);
    auto meta_data = context->master_graph->meta_data();
    size_t meta_data_batch_size = meta_data.first.size();
    if (context->user_batch_size() != meta_data_batch_size)
        THROW("meta data batch size is wrong " + TOSTR(meta_data_batch_size) + " != " + TOSTR(context->user_batch_size()))
    for (unsigned int i = 0; i < meta_data_batch_size; i++) {
        buf[i] = meta_data.first[i].size();
        size += buf[i];
    }
    return size;
}

void
    ROCAL_API_CALL
    rocalGetImageId(RocalContext p_context, int* buf) {
    if (!p_context)
        THROW("Invalid rocal context passed to rocalGetImageId")
    auto context = static_cast<Context*>(p_context);
    auto meta_data = context->master_graph->meta_data();
    size_t meta_data_batch_size = meta_data.first.size();
    if (context->user_batch_size() != meta_data_batch_size)
        THROW("meta data batch size is wrong " + TOSTR(meta_data_batch_size) + " != " + TOSTR(context->user_batch_size()))
    for (unsigned int i = 0; i < meta_data_batch_size; i++) {
        buf[i] = meta_data.second->get_image_id_batch()[i];
    }
}

RocalTensorList
    ROCAL_API_CALL
    rocalGetImageLabels(RocalContext p_context) {
    if (!p_context)
        THROW("Invalid rocal context passed to rocalGetImageLabels")
    auto context = static_cast<Context*>(p_context);
    return context->master_graph->labels_meta_data();
}

unsigned
    ROCAL_API_CALL
    rocalGetBoundingBoxCount(RocalContext p_context) {
    if (!p_context)
        THROW("Invalid rocal context passed to rocalGetBoundingBoxCount")
    auto context = static_cast<Context*>(p_context);
    auto meta_data = context->master_graph->meta_data();
    if (!meta_data.second)
        THROW("No label has been loaded for this output image")
    size_t meta_data_batch_size = meta_data.second->get_labels_batch().size();
    if (context->user_batch_size() != meta_data_batch_size)
        THROW("meta data batch size is wrong " + TOSTR(meta_data_batch_size) + " != " + TOSTR(context->user_batch_size()))
    return context->master_graph->bounding_box_batch_count(meta_data.second);
}

RocalTensorList
    ROCAL_API_CALL
    rocalGetBoundingBoxLabel(RocalContext p_context) {
    if (!p_context)
        THROW("Invalid rocal context passed to rocalGetBoundingBoxLabel")
    auto context = static_cast<Context*>(p_context);
    return context->master_graph->labels_meta_data();
}

void
    ROCAL_API_CALL
    rocalGetOneHotImageLabels(RocalContext p_context, void* buf, int numOfClasses, int dest) {
    if (!p_context)
        THROW("Invalid rocal context passed to rocalGetOneHotImageLabels")
    auto context = static_cast<Context*>(p_context);
    auto meta_data = context->master_graph->meta_data();
    if (!meta_data.second) {
        WRN("No label has been loaded for this output image")
        return;
    }
    size_t meta_data_batch_size = meta_data.second->get_labels_batch().size();
    if (context->user_batch_size() != meta_data_batch_size)
        THROW("meta data batch size is wrong " + TOSTR(meta_data_batch_size) + " != " + TOSTR(context->user_batch_size()))

    int labels_buf[meta_data_batch_size];
    int one_hot_encoded[meta_data_batch_size * numOfClasses];
    memset(one_hot_encoded, 0, sizeof(int) * meta_data_batch_size * numOfClasses);
    memcpy(labels_buf, meta_data.second->get_labels_batch().data(), sizeof(int) * meta_data_batch_size);

    for (uint i = 0; i < meta_data_batch_size; i++) {
        int label_index = labels_buf[i];
        if (label_index > 0 && label_index <= numOfClasses) {
            one_hot_encoded[(i * numOfClasses) + label_index - 1] = 1;

        } else if (label_index == 0) {
            one_hot_encoded[(i * numOfClasses) + numOfClasses - 1] = 1;
        }
    }
    if (dest == 0)  // HOST DESTINATION
        memcpy(buf, one_hot_encoded, sizeof(int) * meta_data_batch_size * numOfClasses);
    else {
#if ENABLE_HIP
        hipError_t err = hipMemcpy(buf, one_hot_encoded, sizeof(int) * meta_data_batch_size * numOfClasses, hipMemcpyHostToDevice);
        if (err != hipSuccess)
            THROW("Invalid Data Pointer: Error copying to device memory")
#elif ENABLE_OPENCL
        if (clEnqueueWriteBuffer(context->master_graph->get_ocl_cmd_q(), (cl_mem)buf, CL_TRUE, 0, sizeof(int) * meta_data_batch_size * numOfClasses, one_hot_encoded, 0, NULL, NULL) != CL_SUCCESS)
            THROW("Invalid Data Pointer: Error copying to device memory")

#endif
    }
}

RocalTensorList
    ROCAL_API_CALL
    rocalGetBoundingBoxCords(RocalContext p_context) {
    if (!p_context)
        THROW("Invalid rocal context passed to rocalGetBoundingBoxCords")
    auto context = static_cast<Context*>(p_context);
    return context->master_graph->bbox_meta_data();
}

unsigned
    ROCAL_API_CALL
    rocalGetMaskCount(RocalContext p_context, int* buf) {
    if (p_context == nullptr)
        THROW("Invalid rocal context passed to rocalGetMaskCount")
    unsigned size = 0, count = 0;
    auto context = static_cast<Context*>(p_context);
    auto meta_data = context->master_graph->meta_data();
    size_t meta_data_batch_size = meta_data.second->get_mask_cords_batch().size();
    if (context->user_batch_size() != meta_data_batch_size)
        THROW("meta data batch size is wrong " + TOSTR(meta_data_batch_size) + " != " + TOSTR(context->user_batch_size()))
    if (!meta_data.second)
        THROW("No mask has been loaded for this output image")
    for (unsigned i = 0; i < meta_data_batch_size; i++) {
        unsigned object_count = meta_data.second->get_labels_batch()[i].size();
        for (unsigned int j = 0; j < object_count; j++) {
            unsigned polygon_count = meta_data.second->get_mask_polygons_count_batch()[i][j];
            buf[count++] = polygon_count;
            size += polygon_count;
        }
    }
    return size;
}

RocalTensorList
    ROCAL_API_CALL
    rocalGetMaskCoordinates(RocalContext p_context, int* bufcount) {
    if (p_context == nullptr)
        THROW("Invalid rocal context passed to rocalGetMaskCoordinates")
    auto context = static_cast<Context*>(p_context);
    auto meta_data = context->master_graph->meta_data();
    size_t meta_data_batch_size = meta_data.second->get_mask_cords_batch().size();
    if (context->user_batch_size() != meta_data_batch_size)
        THROW("meta data batch size is wrong " + TOSTR(meta_data_batch_size) + " != " + TOSTR(context->user_batch_size()))
    if (!meta_data.second)
        THROW("No mask has been loaded for this output image")
    int size = 0;
    for (unsigned image_idx = 0; image_idx < meta_data_batch_size; image_idx++) {
        unsigned object_count = meta_data.second->get_labels_batch()[image_idx].size();
        for (unsigned int i = 0; i < object_count; i++) {
            unsigned polygon_count = meta_data.second->get_mask_polygons_count_batch()[image_idx][i];
            for (unsigned int j = 0; j < polygon_count; j++) {
                unsigned polygon_size = meta_data.second->get_mask_vertices_count_batch()[image_idx][i][j];
                bufcount[size++] = polygon_size;
            }
        }
    }
    return context->master_graph->mask_meta_data();
}

void
    ROCAL_API_CALL
    rocalGetImageSizes(RocalContext p_context, int* buf) {
    if (!p_context)
        THROW("Invalid rocal context passed to rocalGetImageSizes")
    auto context = static_cast<Context*>(p_context);
    auto meta_data = context->master_graph->meta_data();
    size_t meta_data_batch_size = meta_data.second->get_img_sizes_batch().size();

    if (!meta_data.second) {
        WRN("No sizes has been loaded for this output image")
        return;
    }
    for (unsigned i = 0; i < meta_data_batch_size; i++) {
        memcpy(buf, &(meta_data.second->get_img_sizes_batch()[i]), sizeof(ImgSize));
        buf += 2;
    }
}

void
    ROCAL_API_CALL
    rocalGetROIImageSizes(RocalContext p_context, int* buf) {
    if (!p_context) {
        THROW("Invalid rocal context passed to rocalGetROIImageSizes")
        return;
    }
    auto context = static_cast<Context*>(p_context);
    try {
        auto meta_data = context->master_graph->meta_data();
        size_t meta_data_batch_size = meta_data.second->get_img_roi_sizes_batch().size();

        if (!meta_data.second) {
            WRN("No label has been loaded for this output image")
            return;
        }
        for (unsigned i = 0; i < meta_data_batch_size; i++) {
            memcpy(buf, &(meta_data.second->get_img_roi_sizes_batch()[i]), sizeof(ImgSize));
            buf += 2;
        }
    } catch (const std::exception& e) {
        context->capture_error(e.what());
        std::cerr << e.what() << '\n';
    }
}

RocalMetaData
    ROCAL_API_CALL
    rocalCreateTextCifar10LabelReader(RocalContext p_context, const char* source_path, const char* file_prefix) {
    if (!p_context)
        THROW("Invalid rocal context passed to rocalCreateTextCifar10LabelReader")
    auto context = static_cast<Context*>(p_context);

    return context->master_graph->create_cifar10_label_reader(source_path, file_prefix);
}

void
    ROCAL_API_CALL
    rocalGetSequenceStartFrameNumber(RocalContext p_context, unsigned int* buf) {
    if (!p_context)
        THROW("Invalid rocal context passed to rocalGetSequenceStartFrameNumber")
    auto context = static_cast<Context*>(p_context);
    std::vector<size_t> sequence_start_frame;
    context->master_graph->sequence_start_frame_number(sequence_start_frame);
    std::copy(sequence_start_frame.begin(), sequence_start_frame.end(), buf);
}

void
    ROCAL_API_CALL
    rocalGetSequenceFrameTimestamps(RocalContext p_context, float* buf) {
    if (!p_context)
        THROW("Invalid rocal context passed to rocalGetSequenceFrameTimestamps")
    auto context = static_cast<Context*>(p_context);
    std::vector<std::vector<float>> sequence_frame_timestamps;
    context->master_graph->sequence_frame_timestamps(sequence_frame_timestamps);
    auto sequence_length = sequence_frame_timestamps[0].size();
    for (unsigned int i = 0; i < sequence_frame_timestamps.size(); i++) {
        std::copy(sequence_frame_timestamps[i].begin(), sequence_frame_timestamps[i].end(), buf);
        buf = buf + sequence_length;
    }
}

void ROCAL_API_CALL rocalBoxEncoder(RocalContext p_context, std::vector<float>& anchors, float criteria,
                                    std::vector<float>& means, std::vector<float>& stds, bool offset, float scale) {
    if (!p_context)
        THROW("Invalid rocal context passed to rocalBoxEncoder")
    auto context = static_cast<Context*>(p_context);
    context->master_graph->box_encoder(anchors, criteria, means, stds, offset, scale);
}

void
    ROCAL_API_CALL
    rocalCopyEncodedBoxesAndLables(RocalContext p_context, float* boxes_buf, int* labels_buf) {
    if (!p_context)
        THROW("Invalid rocal context passed to rocalCopyEncodedBoxesAndLables")
    auto context = static_cast<Context*>(p_context);
    auto meta_data = context->master_graph->meta_data();
    size_t meta_data_batch_size = meta_data.second->get_labels_batch().size();
    if (context->user_batch_size() != meta_data_batch_size)
        THROW("meta data batch size is wrong " + TOSTR(meta_data_batch_size) + " != " + TOSTR(context->user_batch_size()))
    if (!meta_data.second) {
        WRN("No encoded labels and bounding boxes has been loaded for this output image")
        return;
    }
    unsigned sum = 0;
    unsigned bb_offset[meta_data_batch_size];
    for (unsigned i = 0; i < meta_data_batch_size; i++) {
        bb_offset[i] = sum;
        sum += meta_data.second->get_labels_batch()[i].size();
    }
// copy labels buffer & bboxes buffer parallely
#pragma omp parallel for
    for (unsigned i = 0; i < meta_data_batch_size; i++) {
        unsigned bb_count = meta_data.second->get_labels_batch()[i].size();
        int* temp_labels_buf = labels_buf + bb_offset[i];
        float* temp_bbox_buf = boxes_buf + (bb_offset[i] * 4);
        memcpy(temp_labels_buf, meta_data.second->get_labels_batch()[i].data(), sizeof(int) * bb_count);
        memcpy(temp_bbox_buf, meta_data.second->get_bb_cords_batch()[i].data(), sizeof(BoundingBoxCord) * bb_count);
    }
}

RocalMetaData
    ROCAL_API_CALL
    rocalGetEncodedBoxesAndLables(RocalContext p_context, int num_encoded_boxes) {
    if (!p_context) {
        WRN("rocalGetEncodedBoxesAndLables::Invalid context")
    }
    auto context = static_cast<Context*>(p_context);
    return context->master_graph->get_bbox_encoded_buffers(num_encoded_boxes);
}

void
    ROCAL_API_CALL
    rocalGetJointsDataPtr(RocalContext p_context, RocalJointsData** joints_data) {
    if (!p_context)
        THROW("Invalid rocal context passed to rocalGetBoundingBoxCords")
    auto context = static_cast<Context*>(p_context);
    auto meta_data = context->master_graph->meta_data();
    size_t meta_data_batch_size = meta_data.second->get_joints_data_batch().center_batch.size();

    if (context->user_batch_size() != meta_data_batch_size)
        THROW("meta data batch size is wrong " + TOSTR(meta_data_batch_size) + " != " + TOSTR(context->user_batch_size()))
    if (!meta_data.second) {
        WRN("No label has been loaded for this output image")
        return;
    }

    *joints_data = (RocalJointsData*)(&(meta_data.second->get_joints_data_batch()));
}

void
    ROCAL_API_CALL
    rocalBoxIouMatcher(RocalContext p_context,
                       std::vector<float>& anchors,
                       float criteria, float high_threshold,
                       float low_threshold,
                       bool allow_low_quality_matches) {
    if (!p_context)
        THROW("Invalid rocal context passed to rocalBoxIouMatcher")
    auto context = static_cast<Context*>(p_context);
    context->master_graph->box_iou_matcher(anchors, criteria, high_threshold,
                                           low_threshold,
                                           allow_low_quality_matches);
}

RocalTensorList
    ROCAL_API_CALL
    rocalGetMatchedIndices(RocalContext p_context) {
    if (!p_context)
        THROW("Invalid rocal context passed to rocalGetMatchedIndices")
    auto context = static_cast<Context*>(p_context);
    return context->master_graph->matched_index_meta_data();
}<|MERGE_RESOLUTION|>--- conflicted
+++ resolved
@@ -71,24 +71,14 @@
 
 RocalMetaData
     ROCAL_API_CALL
-<<<<<<< HEAD
     rocalCreateCOCOReader(RocalContext p_context, const char* source_path, bool is_output, bool mask, bool ltrb, bool is_box_encoder, bool avoid_class_remapping, bool aspect_ratio_grouping, bool is_box_iou_matcher) {
-=======
-    rocalCreateCOCOReader(RocalContext p_context, const char* source_path, bool is_output, bool mask, bool ltrb, bool is_box_encoder, bool avoid_class_remapping, bool aspect_ratio_grouping) {
->>>>>>> d4e939f1
     if (!p_context)
         THROW("Invalid rocal context passed to rocalCreateCOCOReader")
     auto context = static_cast<Context*>(p_context);
     if (mask) {
-<<<<<<< HEAD
         return context->master_graph->create_coco_meta_data_reader(source_path, is_output, MetaDataReaderType::COCO_META_DATA_READER, MetaDataType::PolygonMask, ltrb, is_box_encoder, avoid_class_remapping, aspect_ratio_grouping, is_box_iou_matcher);
     }
     return context->master_graph->create_coco_meta_data_reader(source_path, is_output, MetaDataReaderType::COCO_META_DATA_READER, MetaDataType::BoundingBox, ltrb, is_box_encoder, avoid_class_remapping, aspect_ratio_grouping, is_box_iou_matcher);
-=======
-        return context->master_graph->create_coco_meta_data_reader(source_path, is_output, MetaDataReaderType::COCO_META_DATA_READER, MetaDataType::PolygonMask, ltrb, is_box_encoder, avoid_class_remapping, aspect_ratio_grouping);
-    }
-    return context->master_graph->create_coco_meta_data_reader(source_path, is_output, MetaDataReaderType::COCO_META_DATA_READER, MetaDataType::BoundingBox, ltrb, is_box_encoder, avoid_class_remapping, aspect_ratio_grouping);
->>>>>>> d4e939f1
 }
 
 RocalMetaData
@@ -431,8 +421,10 @@
     }
 }
 
-void ROCAL_API_CALL rocalBoxEncoder(RocalContext p_context, std::vector<float>& anchors, float criteria,
-                                    std::vector<float>& means, std::vector<float>& stds, bool offset, float scale) {
+void
+    ROCAL_API_CALL
+    rocalBoxEncoder(RocalContext p_context, std::vector<float>& anchors, float criteria,
+                    std::vector<float>& means, std::vector<float>& stds, bool offset, float scale) {
     if (!p_context)
         THROW("Invalid rocal context passed to rocalBoxEncoder")
     auto context = static_cast<Context*>(p_context);
