/*
Copyright (c) 2019 - 2023 Advanced Micro Devices, Inc. All rights reserved.

Permission is hereby granted, free of charge, to any person obtaining a copy
of this software and associated documentation files (the "Software"), to deal
in the Software without restriction, including without limitation the rights
to use, copy, modify, merge, publish, distribute, sublicense, and/or sell
copies of the Software, and to permit persons to whom the Software is
furnished to do so, subject to the following conditions:

The above copyright notice and this permission notice shall be included in
all copies or substantial portions of the Software.

THE SOFTWARE IS PROVIDED "AS IS", WITHOUT WARRANTY OF ANY KIND, EXPRESS OR
IMPLIED, INCLUDING BUT NOT LIMITED TO THE WARRANTIES OF MERCHANTABILITY,
FITNESS FOR A PARTICULAR PURPOSE AND NONINFRINGEMENT.  IN NO EVENT SHALL THE
AUTHORS OR COPYRIGHT HOLDERS BE LIABLE FOR ANY CLAIM, DAMAGES OR OTHER
LIABILITY, WHETHER IN AN ACTION OF CONTRACT, TORT OR OTHERWISE, ARISING FROM,
OUT OF OR IN CONNECTION WITH THE SOFTWARE OR THE USE OR OTHER DEALINGS IN
THE SOFTWARE.
*/

#include <assert.h>
#ifdef ROCAL_VIDEO
#include "node_video_loader.h"
#include "node_video_loader_single_shard.h"
#endif
#include "commons.h"
#include "context.h"
#include "image_source_evaluator.h"
#ifdef ROCAL_AUDIO
#include "audio_source_evaluator.h"
#include "node_audio_loader.h"
#include "node_audio_loader_single_shard.h"
#endif
#include "node_cifar10_loader.h"
#include "node_copy.h"
#include "node_fused_jpeg_crop.h"
#include "node_fused_jpeg_crop_single_shard.h"
#include "node_image_loader.h"
#include "node_image_loader_single_shard.h"
#include "node_resize.h"
#include "rocal_api.h"

#ifdef ROCAL_AUDIO
std::tuple<unsigned, unsigned>
evaluate_audio_data_set(StorageType storage_type, DecoderType decoder_type,
                        const std::string& source_path, const std::string& file_list_path) {
    AudioSourceEvaluator source_evaluator;
<<<<<<< HEAD
    auto reader_config = ReaderConfig(storage_type, source_path);
    reader_config.set_file_list_path(file_list_path);
    if (source_evaluator.create(reader_config, DecoderConfig(decoder_type)) != AudioSourceEvaluatorStatus::OK)
=======
    if (source_evaluator.Create(ReaderConfig(storage_type, source_path, file_list_path), DecoderConfig(decoder_type)) != AudioSourceEvaluatorStatus::OK)
>>>>>>> 3114a18f
        THROW("Initializing file source input evaluator failed")
    auto max_samples = source_evaluator.GetMaxSamples();
    auto max_channels = source_evaluator.GetMaxChannels();
    if (max_samples == 0 || max_channels == 0)
        THROW("Cannot find size of the audio files or files cannot be accessed")
    LOG("Maximum input audio dimension [ " + TOSTR(max_samples) + " x " + TOSTR(max_channels) + " ] for audio's in " + source_path)
    return std::make_tuple(max_samples, max_channels);
}
#endif

std::tuple<unsigned, unsigned>
evaluate_image_data_set(RocalImageSizeEvaluationPolicy decode_size_policy, StorageType storage_type,
                        DecoderType decoder_type, const std::string& source_path, const std::string& json_path) {
    auto translate_image_size_policy = [](RocalImageSizeEvaluationPolicy decode_size_policy) {
        switch (decode_size_policy) {
            case ROCAL_USE_MAX_SIZE:
            case ROCAL_USE_MAX_SIZE_RESTRICTED:
                return MaxSizeEvaluationPolicy::MAXIMUM_FOUND_SIZE;
            case ROCAL_USE_MOST_FREQUENT_SIZE:
                return MaxSizeEvaluationPolicy::MOST_FREQUENT_SIZE;
            default:
                return MaxSizeEvaluationPolicy::MAXIMUM_FOUND_SIZE;
        }
    };

    ImageSourceEvaluator source_evaluator;
    source_evaluator.set_size_evaluation_policy(translate_image_size_policy(decode_size_policy));
    if (source_evaluator.create(ReaderConfig(storage_type, source_path, json_path), DecoderConfig(decoder_type)) != ImageSourceEvaluatorStatus::OK)
        THROW("Initializing file source input evaluator failed ")
    auto max_width = source_evaluator.max_width();
    auto max_height = source_evaluator.max_height();
    if (max_width == 0 || max_height == 0)
        THROW("Cannot find size of the images or images cannot be accessed")

    LOG("Maximum input image dimension [ " + TOSTR(max_width) + " x " + TOSTR(max_height) + " ] for images in " + source_path)
    return std::make_tuple(max_width, max_height);
};

auto convert_color_format = [](RocalImageColor color_format, size_t n, size_t h, size_t w) {
    switch (color_format) {
        case ROCAL_COLOR_RGB24: {
            std::vector<size_t> dimensions = {n, h, w, 3u};
            return std::make_tuple(RocalColorFormat::RGB24, RocalTensorlayout::NHWC, dimensions, 3u);
        }
        case ROCAL_COLOR_BGR24: {
            std::vector<size_t> dimensions = {n, h, w, 3u};
            return std::make_tuple(RocalColorFormat::BGR24, RocalTensorlayout::NHWC, dimensions, 3u);
        }
        case ROCAL_COLOR_U8: {
            std::vector<size_t> dimensions = {n, 1u, h, w};
            return std::make_tuple(RocalColorFormat::U8, RocalTensorlayout::NCHW, dimensions, 1u);
        }
        case ROCAL_COLOR_RGB_PLANAR: {
            std::vector<size_t> dimensions = {n, 3u, h, w};
            return std::make_tuple(RocalColorFormat::RGB_PLANAR, RocalTensorlayout::NCHW, dimensions, 3u);
        }
        default:
            THROW("Unsupported Image type" + TOSTR(color_format))
    }
};

auto convert_color_format_sequence = [](RocalImageColor color_format, size_t n, size_t h, size_t w, size_t f) {
    switch (color_format) {
        case ROCAL_COLOR_RGB24: {
            std::vector<size_t> dimensions = {n, f, h, w, 3u};
            return std::make_tuple(RocalColorFormat::RGB24, RocalTensorlayout::NFHWC, dimensions, 3u);
        }
        case ROCAL_COLOR_BGR24: {
            std::vector<size_t> dimensions = {n, f, h, w, 3u};
            return std::make_tuple(RocalColorFormat::BGR24, RocalTensorlayout::NFHWC, dimensions, 3u);
        }
        case ROCAL_COLOR_U8: {
            std::vector<size_t> dimensions = {n, f, 1u, h, w};
            return std::make_tuple(RocalColorFormat::U8, RocalTensorlayout::NFCHW, dimensions, 1u);
        }
        case ROCAL_COLOR_RGB_PLANAR: {
            std::vector<size_t> dimensions = {n, f, 3u, h, w};
            return std::make_tuple(RocalColorFormat::RGB_PLANAR, RocalTensorlayout::NFCHW, dimensions, 3u);
        }
        default:
            THROW("Unsupported Image type" + TOSTR(color_format))
    }
};

auto convert_decoder_mode = [](RocalDecodeDevice decode_mode) {
    switch (decode_mode) {
        case ROCAL_HW_DECODE:
            return DecodeMode::HW_VAAPI;

        case ROCAL_SW_DECODE:
            return DecodeMode::CPU;
        default:

            THROW("Unsupported decoder mode" + TOSTR(decode_mode))
    }
};

RocalTensor ROCAL_API_CALL
rocalJpegFileSourceSingleShard(
    RocalContext p_context,
    const char* source_path,
    RocalImageColor rocal_color_format,
    unsigned shard_id,
    unsigned shard_count,
    bool is_output,
    bool shuffle,
    bool loop,
    RocalImageSizeEvaluationPolicy decode_size_policy,
    unsigned max_width,
    unsigned max_height,
    RocalDecoderType dec_type) {
    Tensor* output = nullptr;
    auto context = static_cast<Context*>(p_context);
    try {
        bool use_input_dimension = (decode_size_policy == ROCAL_USE_USER_GIVEN_SIZE) || (decode_size_policy == ROCAL_USE_USER_GIVEN_SIZE_RESTRICTED);
        bool decoder_keep_original = (decode_size_policy == ROCAL_USE_USER_GIVEN_SIZE_RESTRICTED) || (decode_size_policy == ROCAL_USE_MAX_SIZE_RESTRICTED);
        DecoderType decType = DecoderType::TURBO_JPEG;  // default
        if (dec_type == ROCAL_DECODER_OPENCV) decType = DecoderType::OPENCV_DEC;
        if (dec_type == ROCAL_DECODER_HW_JPEG) decType = DecoderType::HW_JPEG_DEC;

        if (shard_count < 1)
            THROW("Shard count should be bigger than 0")

        if (shard_id >= shard_count)
            THROW("Shard id should be smaller than shard count")

        if (use_input_dimension && (max_width == 0 || max_height == 0)) {
            THROW("Invalid input max width and height");
        } else {
            LOG("User input size " + TOSTR(max_width) + " x " + TOSTR(max_height))
        }

        auto [width, height] = use_input_dimension ? std::make_tuple(max_width, max_height) : evaluate_image_data_set(decode_size_policy, StorageType::FILE_SYSTEM, DecoderType::TURBO_JPEG, source_path, "");
        auto [color_format, tensor_layout, dims, num_of_planes] = convert_color_format(rocal_color_format, context->user_batch_size(), height, width);
        INFO("Internal buffer size width = " + TOSTR(width) + " height = " + TOSTR(height) + " depth = " + TOSTR(num_of_planes))

        auto info = TensorInfo(std::move(dims),
                               context->master_graph->mem_type(),
                               RocalTensorDataType::UINT8,
                               tensor_layout,
                               color_format);
        output = context->master_graph->create_loader_output_tensor(info);
        auto cpu_num_threads = context->master_graph->calculate_cpu_num_threads(shard_count);

        context->master_graph->add_node<ImageLoaderSingleShardNode>({}, {output})->init(shard_id, shard_count, cpu_num_threads, source_path, "", StorageType::FILE_SYSTEM, decType, shuffle, loop, context->user_batch_size(), context->master_graph->mem_type(), context->master_graph->meta_data_reader(), decoder_keep_original);
        context->master_graph->set_loop(loop);

        if (is_output) {
            auto actual_output = context->master_graph->create_tensor(info, is_output);
            context->master_graph->add_node<CopyNode>({output}, {actual_output});
        }

    } catch (const std::exception& e) {
        context->capture_error(e.what());
        std::cerr << e.what() << '\n';
    }
    return output;
}

RocalTensor ROCAL_API_CALL
rocalJpegFileSource(
    RocalContext p_context,
    const char* source_path,
    RocalImageColor rocal_color_format,
    unsigned internal_shard_count,
    bool is_output,
    bool shuffle,
    bool loop,
    RocalImageSizeEvaluationPolicy decode_size_policy,
    unsigned max_width,
    unsigned max_height,
    RocalDecoderType dec_type) {
    Tensor* output = nullptr;
    auto context = static_cast<Context*>(p_context);
    try {
        bool use_input_dimension = (decode_size_policy == ROCAL_USE_USER_GIVEN_SIZE) || (decode_size_policy == ROCAL_USE_USER_GIVEN_SIZE_RESTRICTED);
        bool decoder_keep_original = (decode_size_policy == ROCAL_USE_USER_GIVEN_SIZE_RESTRICTED) || (decode_size_policy == ROCAL_USE_MAX_SIZE_RESTRICTED);
        DecoderType decType = DecoderType::TURBO_JPEG;  // default
        if (dec_type == ROCAL_DECODER_OPENCV) decType = DecoderType::OPENCV_DEC;
        if (dec_type == ROCAL_DECODER_HW_JPEG) decType = DecoderType::HW_JPEG_DEC;

        if (internal_shard_count < 1)
            THROW("Shard count should be bigger than 0")

        if (use_input_dimension && (max_width == 0 || max_height == 0)) {
            THROW("Invalid input max width and height");
        } else {
            LOG("User input size " + TOSTR(max_width) + " x " + TOSTR(max_height))
        }

        auto [width, height] = use_input_dimension ? std::make_tuple(max_width, max_height) : evaluate_image_data_set(decode_size_policy, StorageType::FILE_SYSTEM, DecoderType::TURBO_JPEG, source_path, "");

        auto [color_format, tensor_layout, dims, num_of_planes] = convert_color_format(rocal_color_format, context->user_batch_size(), height, width);
        INFO("Internal buffer size width = " + TOSTR(width) + " height = " + TOSTR(height) + " depth = " + TOSTR(num_of_planes))

        auto info = TensorInfo(std::move(dims),
                               context->master_graph->mem_type(),
                               RocalTensorDataType::UINT8,
                               tensor_layout,
                               color_format);
        output = context->master_graph->create_loader_output_tensor(info);
        auto cpu_num_threads = context->master_graph->calculate_cpu_num_threads(1);

        context->master_graph->add_node<ImageLoaderNode>({}, {output})->init(internal_shard_count, cpu_num_threads, source_path, "", std::map<std::string, std::string>(), StorageType::FILE_SYSTEM, decType, shuffle, loop, context->user_batch_size(), context->master_graph->mem_type(), context->master_graph->meta_data_reader(), decoder_keep_original);
        context->master_graph->set_loop(loop);

        if (is_output) {
            auto actual_output = context->master_graph->create_tensor(info, is_output);
            context->master_graph->add_node<CopyNode>({output}, {actual_output});
        }

    } catch (const std::exception& e) {
        context->capture_error(e.what());
        std::cerr << e.what() << '\n';
    }
    return output;
}

RocalTensor ROCAL_API_CALL
rocalSequenceReader(
    RocalContext p_context,
    const char* source_path,
    RocalImageColor rocal_color_format,
    unsigned internal_shard_count,
    unsigned sequence_length,
    bool is_output,
    bool shuffle,
    bool loop,
    unsigned step,
    unsigned stride) {
    Tensor* output = nullptr;
    if (p_context == nullptr) {
        ERR("Invalid ROCAL context or invalid input image")
        return output;
    }
    auto context = static_cast<Context*>(p_context);
    try {
        if (sequence_length == 0)
            THROW("Sequence length passed should be bigger than 0")
        // Set sequence batch size and batch ratio in master graph as it varies according to sequence length
        context->master_graph->set_sequence_reader_output();
        context->master_graph->set_sequence_batch_size(sequence_length);
        bool decoder_keep_original = true;

        // This has been introduced to support variable width and height video frames in future.
        RocalImageSizeEvaluationPolicy decode_size_policy = ROCAL_USE_MAX_SIZE_RESTRICTED;

        if (internal_shard_count < 1)
            THROW("Shard count should be bigger than 0")

        // Set default step and stride values if 0 is passed
        step = (step == 0) ? 1 : step;
        stride = (stride == 0) ? 1 : stride;

        // FILE_SYSTEM is used here only to evaluate the width and height of the frames.
        auto [width, height] = evaluate_image_data_set(decode_size_policy, StorageType::FILE_SYSTEM, DecoderType::TURBO_JPEG, source_path, "");
        auto [color_format, tensor_layout, dims, num_of_planes] = convert_color_format_sequence(rocal_color_format, context->user_batch_size(), height, width, sequence_length);
        INFO("Internal buffer size width = " + TOSTR(width) + " height = " + TOSTR(height) + " depth = " + TOSTR(num_of_planes))

        auto info = TensorInfo(std::move(dims),
                               context->master_graph->mem_type(),
                               RocalTensorDataType::UINT8);
        info.set_color_format(color_format);
        info.set_tensor_layout(tensor_layout);
        info.set_sequence_batch_size(sequence_length);
        info.set_max_shape();

        output = context->master_graph->create_loader_output_tensor(info);
        auto cpu_num_threads = context->master_graph->calculate_cpu_num_threads(1);

        context->master_graph->add_node<ImageLoaderNode>({}, {output})->init(internal_shard_count, cpu_num_threads, source_path, "", std::map<std::string, std::string>(), StorageType::SEQUENCE_FILE_SYSTEM, DecoderType::TURBO_JPEG, shuffle, loop, context->master_graph->sequence_batch_size(), context->master_graph->mem_type(), context->master_graph->meta_data_reader(), decoder_keep_original, "", sequence_length, step, stride);
        context->master_graph->set_loop(loop);

        if (is_output) {
            auto actual_output = context->master_graph->create_tensor(info, is_output);
            context->master_graph->add_node<CopyNode>({output}, {actual_output});
        }

    } catch (const std::exception& e) {
        context->capture_error(e.what());
        std::cerr << e.what() << '\n';
    }
    return output;
}

RocalTensor ROCAL_API_CALL
rocalSequenceReaderSingleShard(
    RocalContext p_context,
    const char* source_path,
    RocalImageColor rocal_color_format,
    unsigned shard_id,
    unsigned shard_count,
    unsigned sequence_length,
    bool is_output,
    bool shuffle,
    bool loop,
    unsigned step,
    unsigned stride) {
    Tensor* output = nullptr;
    if (p_context == nullptr) {
        ERR("Invalid ROCAL context or invalid input image")
        return output;
    }
    auto context = static_cast<Context*>(p_context);
    try {
        if (sequence_length == 0)
            THROW("Sequence length passed should be bigger than 0")
        // Set sequence batch size and batch ratio in master graph as it varies according to sequence length
        context->master_graph->set_sequence_reader_output();
        context->master_graph->set_sequence_batch_size(sequence_length);
        bool decoder_keep_original = true;

        // This has been introduced to support variable width and height video frames in future.
        RocalImageSizeEvaluationPolicy decode_size_policy = ROCAL_USE_MAX_SIZE_RESTRICTED;

        if (shard_count < 1)
            THROW("Shard count should be bigger than 0")

        if (shard_id >= shard_count)
            THROW("Shard id should be smaller than shard count")

        // Set default step and stride values if 0 is passed
        step = (step == 0) ? 1 : step;
        stride = (stride == 0) ? 1 : stride;

        // FILE_SYSTEM is used here only to evaluate the width and height of the frames.
        auto [width, height] = evaluate_image_data_set(decode_size_policy, StorageType::FILE_SYSTEM, DecoderType::TURBO_JPEG, source_path, "");
        auto [color_format, tensor_layout, dims, num_of_planes] = convert_color_format_sequence(rocal_color_format, context->user_batch_size(), height, width, sequence_length);
        INFO("Internal buffer size width = " + TOSTR(width) + " height = " + TOSTR(height) + " depth = " + TOSTR(num_of_planes))

        auto info = TensorInfo(std::move(dims),
                               context->master_graph->mem_type(),
                               RocalTensorDataType::UINT8);
        info.set_color_format(color_format);
        info.set_tensor_layout(tensor_layout);
        info.set_sequence_batch_size(sequence_length);
        info.set_max_shape();
        output = context->master_graph->create_loader_output_tensor(info);
        auto cpu_num_threads = context->master_graph->calculate_cpu_num_threads(shard_count);

        context->master_graph->add_node<ImageLoaderSingleShardNode>({}, {output})->init(shard_id, shard_count, cpu_num_threads, source_path, "", StorageType::SEQUENCE_FILE_SYSTEM, DecoderType::TURBO_JPEG, shuffle, loop, context->master_graph->sequence_batch_size(), context->master_graph->mem_type(), context->master_graph->meta_data_reader(), decoder_keep_original, std::map<std::string, std::string>(), sequence_length, step, stride);
        context->master_graph->set_loop(loop);

        if (is_output) {
            auto actual_output = context->master_graph->create_tensor(info, is_output);
            context->master_graph->add_node<CopyNode>({output}, {actual_output});
        }

    } catch (const std::exception& e) {
        context->capture_error(e.what());
        std::cerr << e.what() << '\n';
    }
    return output;
}

RocalTensor ROCAL_API_CALL
rocalJpegCaffe2LMDBRecordSource(
    RocalContext p_context,
    const char* source_path,
    RocalImageColor rocal_color_format,
    unsigned internal_shard_count,
    bool is_output,
    bool shuffle,
    bool loop,
    RocalImageSizeEvaluationPolicy decode_size_policy,
    unsigned max_width,
    unsigned max_height,
    RocalDecoderType dec_type) {
    Tensor* output = nullptr;
    auto context = static_cast<Context*>(p_context);
    try {
        bool use_input_dimension = (decode_size_policy == ROCAL_USE_USER_GIVEN_SIZE) || (decode_size_policy == ROCAL_USE_USER_GIVEN_SIZE_RESTRICTED);
        bool decoder_keep_original = (decode_size_policy == ROCAL_USE_USER_GIVEN_SIZE_RESTRICTED) || (decode_size_policy == ROCAL_USE_MAX_SIZE_RESTRICTED);
        DecoderType decType = DecoderType::TURBO_JPEG;  // default
        if (dec_type == ROCAL_DECODER_OPENCV) decType = DecoderType::OPENCV_DEC;
        if (dec_type == ROCAL_DECODER_HW_JPEG) decType = DecoderType::HW_JPEG_DEC;

        if (internal_shard_count < 1)
            THROW("internal shard count should be bigger than 0")

        if (use_input_dimension && (max_width == 0 || max_height == 0)) {
            THROW("Invalid input max width and height");
        } else {
            LOG("User input size " + TOSTR(max_width) + " x " + TOSTR(max_height))
        }

        auto [width, height] = use_input_dimension ? std::make_tuple(max_width, max_height) : evaluate_image_data_set(decode_size_policy, StorageType::CAFFE2_LMDB_RECORD, DecoderType::TURBO_JPEG, source_path, "");
        auto [color_format, tensor_layout, dims, num_of_planes] = convert_color_format(rocal_color_format, context->user_batch_size(), height, width);
        INFO("Internal buffer size width = " + TOSTR(width) + " height = " + TOSTR(height) + " depth = " + TOSTR(num_of_planes))

        auto info = TensorInfo(std::move(dims),
                               context->master_graph->mem_type(),
                               RocalTensorDataType::UINT8,
                               tensor_layout,
                               color_format);
        output = context->master_graph->create_loader_output_tensor(info);
        auto cpu_num_threads = context->master_graph->calculate_cpu_num_threads(1);

        context->master_graph->add_node<ImageLoaderNode>({}, {output})->init(internal_shard_count, cpu_num_threads, source_path, "", std::map<std::string, std::string>(), StorageType::CAFFE2_LMDB_RECORD, decType, shuffle, loop, context->user_batch_size(), context->master_graph->mem_type(), context->master_graph->meta_data_reader(), decoder_keep_original);
        context->master_graph->set_loop(loop);

        if (is_output) {
            auto actual_output = context->master_graph->create_tensor(info, is_output);
            context->master_graph->add_node<CopyNode>({output}, {actual_output});
        }

    } catch (const std::exception& e) {
        context->capture_error(e.what());
        std::cerr << e.what() << '\n';
    }
    return output;
}

RocalTensor ROCAL_API_CALL
rocalJpegCaffe2LMDBRecordSourceSingleShard(
    RocalContext p_context,
    const char* source_path,
    RocalImageColor rocal_color_format,
    unsigned shard_id,
    unsigned shard_count,
    bool is_output,
    bool shuffle,
    bool loop,
    RocalImageSizeEvaluationPolicy decode_size_policy,
    unsigned max_width,
    unsigned max_height,
    RocalDecoderType dec_type) {
    Tensor* output = nullptr;
    auto context = static_cast<Context*>(p_context);
    try {
        bool use_input_dimension = (decode_size_policy == ROCAL_USE_USER_GIVEN_SIZE) || (decode_size_policy == ROCAL_USE_USER_GIVEN_SIZE_RESTRICTED);
        bool decoder_keep_original = (decode_size_policy == ROCAL_USE_USER_GIVEN_SIZE_RESTRICTED) || (decode_size_policy == ROCAL_USE_MAX_SIZE_RESTRICTED);
        DecoderType decType = DecoderType::TURBO_JPEG;  // default
        if (dec_type == ROCAL_DECODER_OPENCV) decType = DecoderType::OPENCV_DEC;
        if (dec_type == ROCAL_DECODER_HW_JPEG) decType = DecoderType::HW_JPEG_DEC;

        if (shard_count < 1)
            THROW("Shard count should be bigger than 0")

        if (shard_id >= shard_count)
            THROW("Shard id should be smaller than shard count")

        if (use_input_dimension && (max_width == 0 || max_height == 0)) {
            THROW("Invalid input max width and height");
        } else {
            LOG("User input size " + TOSTR(max_width) + " x " + TOSTR(max_height))
        }

        auto [width, height] = use_input_dimension ? std::make_tuple(max_width, max_height) : evaluate_image_data_set(decode_size_policy, StorageType::CAFFE2_LMDB_RECORD, DecoderType::TURBO_JPEG, source_path, "");
        auto [color_format, tensor_layout, dims, num_of_planes] = convert_color_format(rocal_color_format, context->user_batch_size(), height, width);
        INFO("Internal buffer size width = " + TOSTR(width) + " height = " + TOSTR(height) + " depth = " + TOSTR(num_of_planes))

        auto info = TensorInfo(std::move(dims),
                               context->master_graph->mem_type(),
                               RocalTensorDataType::UINT8,
                               tensor_layout,
                               color_format);
        output = context->master_graph->create_loader_output_tensor(info);
        auto cpu_num_threads = context->master_graph->calculate_cpu_num_threads(shard_count);

        context->master_graph->add_node<ImageLoaderSingleShardNode>({}, {output})->init(shard_id, shard_count, cpu_num_threads, source_path, "", StorageType::CAFFE2_LMDB_RECORD, decType, shuffle, loop, context->user_batch_size(), context->master_graph->mem_type(), context->master_graph->meta_data_reader(), decoder_keep_original);
        context->master_graph->set_loop(loop);

        if (is_output) {
            auto actual_output = context->master_graph->create_tensor(info, is_output);
            context->master_graph->add_node<CopyNode>({output}, {actual_output});
        }

    } catch (const std::exception& e) {
        context->capture_error(e.what());
        std::cerr << e.what() << '\n';
    }
    return output;
}

RocalTensor ROCAL_API_CALL
rocalJpegCaffeLMDBRecordSource(
    RocalContext p_context,
    const char* source_path,
    RocalImageColor rocal_color_format,
    unsigned internal_shard_count,
    bool is_output,
    bool shuffle,
    bool loop,
    RocalImageSizeEvaluationPolicy decode_size_policy,
    unsigned max_width,
    unsigned max_height,
    RocalDecoderType dec_type) {
    Tensor* output = nullptr;
    auto context = static_cast<Context*>(p_context);
    try {
        bool use_input_dimension = (decode_size_policy == ROCAL_USE_USER_GIVEN_SIZE) || (decode_size_policy == ROCAL_USE_USER_GIVEN_SIZE_RESTRICTED);
        bool decoder_keep_original = (decode_size_policy == ROCAL_USE_USER_GIVEN_SIZE_RESTRICTED) || (decode_size_policy == ROCAL_USE_MAX_SIZE_RESTRICTED);
        DecoderType decType = DecoderType::TURBO_JPEG;  // default
        if (dec_type == ROCAL_DECODER_OPENCV) decType = DecoderType::OPENCV_DEC;
        if (dec_type == ROCAL_DECODER_HW_JPEG) decType = DecoderType::HW_JPEG_DEC;

        if (internal_shard_count < 1)
            THROW("internal shard count should be bigger than 0")

        if (use_input_dimension && (max_width == 0 || max_height == 0)) {
            THROW("Invalid input max width and height");
        } else {
            LOG("User input size " + TOSTR(max_width) + " x " + TOSTR(max_height))
        }

        auto [width, height] = use_input_dimension ? std::make_tuple(max_width, max_height) : evaluate_image_data_set(decode_size_policy, StorageType::CAFFE_LMDB_RECORD, DecoderType::TURBO_JPEG, source_path, "");
        auto [color_format, tensor_layout, dims, num_of_planes] = convert_color_format(rocal_color_format, context->user_batch_size(), height, width);
        INFO("Internal buffer size width = " + TOSTR(width) + " height = " + TOSTR(height) + " depth = " + TOSTR(num_of_planes))

        auto info = TensorInfo(std::move(dims),
                               context->master_graph->mem_type(),
                               RocalTensorDataType::UINT8,
                               tensor_layout,
                               color_format);
        output = context->master_graph->create_loader_output_tensor(info);
        auto cpu_num_threads = context->master_graph->calculate_cpu_num_threads(1);

        context->master_graph->add_node<ImageLoaderNode>({}, {output})->init(internal_shard_count, cpu_num_threads, source_path, "", std::map<std::string, std::string>(), StorageType::CAFFE_LMDB_RECORD, decType, shuffle, loop, context->user_batch_size(), context->master_graph->mem_type(), context->master_graph->meta_data_reader(), decoder_keep_original);

        context->master_graph->set_loop(loop);

        if (is_output) {
            auto actual_output = context->master_graph->create_tensor(info, is_output);
            context->master_graph->add_node<CopyNode>({output}, {actual_output});
        }

    } catch (const std::exception& e) {
        context->capture_error(e.what());
        std::cerr << e.what() << '\n';
    }
    return output;
}

RocalTensor ROCAL_API_CALL
rocalJpegCaffeLMDBRecordSourceSingleShard(
    RocalContext p_context,
    const char* source_path,
    RocalImageColor rocal_color_format,
    unsigned shard_id,
    unsigned shard_count,
    bool is_output,
    bool shuffle,
    bool loop,
    RocalImageSizeEvaluationPolicy decode_size_policy,
    unsigned max_width,
    unsigned max_height,
    RocalDecoderType dec_type) {
    Tensor* output = nullptr;
    auto context = static_cast<Context*>(p_context);
    try {
        bool use_input_dimension = (decode_size_policy == ROCAL_USE_USER_GIVEN_SIZE) || (decode_size_policy == ROCAL_USE_USER_GIVEN_SIZE_RESTRICTED);
        bool decoder_keep_original = (decode_size_policy == ROCAL_USE_USER_GIVEN_SIZE_RESTRICTED) || (decode_size_policy == ROCAL_USE_MAX_SIZE_RESTRICTED);
        DecoderType decType = DecoderType::TURBO_JPEG;  // default
        if (dec_type == ROCAL_DECODER_OPENCV) decType = DecoderType::OPENCV_DEC;
        if (dec_type == ROCAL_DECODER_HW_JPEG) decType = DecoderType::HW_JPEG_DEC;

        if (shard_count < 1)
            THROW("Shard count should be bigger than 0")

        if (shard_id >= shard_count)
            THROW("Shard id should be smaller than shard count")

        if (use_input_dimension && (max_width == 0 || max_height == 0)) {
            THROW("Invalid input max width and height");
        } else {
            LOG("User input size " + TOSTR(max_width) + " x " + TOSTR(max_height))
        }

        auto [width, height] = use_input_dimension ? std::make_tuple(max_width, max_height) : evaluate_image_data_set(decode_size_policy, StorageType::CAFFE_LMDB_RECORD, DecoderType::TURBO_JPEG, source_path, "");
        auto [color_format, tensor_layout, dims, num_of_planes] = convert_color_format(rocal_color_format, context->user_batch_size(), height, width);
        INFO("Internal buffer size width = " + TOSTR(width) + " height = " + TOSTR(height) + " depth = " + TOSTR(num_of_planes))

        auto info = TensorInfo(std::move(dims),
                               context->master_graph->mem_type(),
                               RocalTensorDataType::UINT8,
                               tensor_layout,
                               color_format);
        output = context->master_graph->create_loader_output_tensor(info);
        auto cpu_num_threads = context->master_graph->calculate_cpu_num_threads(shard_count);

        context->master_graph->add_node<ImageLoaderSingleShardNode>({}, {output})->init(shard_id, shard_count, cpu_num_threads, source_path, "", StorageType::CAFFE_LMDB_RECORD, decType, shuffle, loop, context->user_batch_size(), context->master_graph->mem_type(), context->master_graph->meta_data_reader(), decoder_keep_original);
        context->master_graph->set_loop(loop);

        if (is_output) {
            auto actual_output = context->master_graph->create_tensor(info, is_output);
            context->master_graph->add_node<CopyNode>({output}, {actual_output});
        }

    } catch (const std::exception& e) {
        context->capture_error(e.what());
        std::cerr << e.what() << '\n';
    }
    return output;
}

RocalTensor ROCAL_API_CALL
rocalJpegCaffeLMDBRecordSourcePartialSingleShard(
    RocalContext p_context,
    const char* source_path,
    RocalImageColor rocal_color_format,
    unsigned shard_id,
    unsigned shard_count,
    bool is_output,
    std::vector<float>& area_factor,
    std::vector<float>& aspect_ratio,
    unsigned num_attempts,
    bool shuffle,
    bool loop,
    RocalImageSizeEvaluationPolicy decode_size_policy,
    unsigned max_width,
    unsigned max_height) {
    Tensor* output = nullptr;
    auto context = static_cast<Context*>(p_context);
    try {
        bool use_input_dimension = (decode_size_policy == ROCAL_USE_USER_GIVEN_SIZE) || (decode_size_policy == ROCAL_USE_USER_GIVEN_SIZE_RESTRICTED);

        if (shard_count < 1)
            THROW("Shard count should be bigger than 0")

        if (shard_id >= shard_count)
            THROW("Shard id should be smaller than shard count")

        if (use_input_dimension && (max_width == 0 || max_height == 0)) {
            THROW("Invalid input max width and height");
        } else {
            LOG("User input size " + TOSTR(max_width) + " x " + TOSTR(max_height))
        }

        auto [width, height] = use_input_dimension ? std::make_tuple(max_width, max_height) : evaluate_image_data_set(decode_size_policy, StorageType::CAFFE_LMDB_RECORD, DecoderType::FUSED_TURBO_JPEG, source_path, "");
        auto [color_format, tensor_layout, dims, num_of_planes] = convert_color_format(rocal_color_format, context->user_batch_size(), height, width);
        INFO("Internal buffer size width = " + TOSTR(width) + " height = " + TOSTR(height) + " depth = " + TOSTR(num_of_planes))

        auto info = TensorInfo(std::move(dims),
                               context->master_graph->mem_type(),
                               RocalTensorDataType::UINT8,
                               tensor_layout,
                               color_format);
        output = context->master_graph->create_loader_output_tensor(info);
        auto cpu_num_threads = context->master_graph->calculate_cpu_num_threads(shard_count);

        context->master_graph->add_node<FusedJpegCropSingleShardNode>({}, {output})->init(shard_id, shard_count, cpu_num_threads, source_path, "", StorageType::CAFFE_LMDB_RECORD, DecoderType::FUSED_TURBO_JPEG, shuffle, loop, context->user_batch_size(), context->master_graph->mem_type(), context->master_graph->meta_data_reader(), num_attempts, area_factor, aspect_ratio);

        context->master_graph->set_loop(loop);

        if (is_output) {
            auto actual_output = context->master_graph->create_tensor(info, is_output);
            context->master_graph->add_node<CopyNode>({output}, {actual_output});
        }

    } catch (const std::exception& e) {
        context->capture_error(e.what());
        std::cerr << e.what() << '\n';
    }
    return output;
}

RocalTensor ROCAL_API_CALL
rocalJpegCaffe2LMDBRecordSourcePartialSingleShard(
    RocalContext p_context,
    const char* source_path,
    RocalImageColor rocal_color_format,
    unsigned shard_id,
    unsigned shard_count,
    bool is_output,
    std::vector<float>& area_factor,
    std::vector<float>& aspect_ratio,
    unsigned num_attempts,
    bool shuffle,
    bool loop,
    RocalImageSizeEvaluationPolicy decode_size_policy,
    unsigned max_width,
    unsigned max_height) {
    Tensor* output = nullptr;
    auto context = static_cast<Context*>(p_context);
    try {
        bool use_input_dimension = (decode_size_policy == ROCAL_USE_USER_GIVEN_SIZE) || (decode_size_policy == ROCAL_USE_USER_GIVEN_SIZE_RESTRICTED);

        if (shard_count < 1)
            THROW("Shard count should be bigger than 0")

        if (shard_id >= shard_count)
            THROW("Shard id should be smaller than shard count")

        if (use_input_dimension && (max_width == 0 || max_height == 0)) {
            THROW("Invalid input max width and height");
        } else {
            LOG("User input size " + TOSTR(max_width) + " x " + TOSTR(max_height))
        }

        auto [width, height] = use_input_dimension ? std::make_tuple(max_width, max_height) : evaluate_image_data_set(decode_size_policy, StorageType::CAFFE2_LMDB_RECORD, DecoderType::FUSED_TURBO_JPEG, source_path, "");
        auto [color_format, tensor_layout, dims, num_of_planes] = convert_color_format(rocal_color_format, context->user_batch_size(), height, width);
        INFO("Internal buffer size width = " + TOSTR(width) + " height = " + TOSTR(height) + " depth = " + TOSTR(num_of_planes))

        auto info = TensorInfo(std::move(dims),
                               context->master_graph->mem_type(),
                               RocalTensorDataType::UINT8,
                               tensor_layout,
                               color_format);
        output = context->master_graph->create_loader_output_tensor(info);
        auto cpu_num_threads = context->master_graph->calculate_cpu_num_threads(shard_count);

        context->master_graph->add_node<FusedJpegCropSingleShardNode>({}, {output})->init(shard_id, shard_count, cpu_num_threads, source_path, "", StorageType::CAFFE2_LMDB_RECORD, DecoderType::FUSED_TURBO_JPEG, shuffle, loop, context->user_batch_size(), context->master_graph->mem_type(), context->master_graph->meta_data_reader(), num_attempts, area_factor, aspect_ratio);
        context->master_graph->set_loop(loop);

        if (is_output) {
            auto actual_output = context->master_graph->create_tensor(info, is_output);
            context->master_graph->add_node<CopyNode>({output}, {actual_output});
        }

    } catch (const std::exception& e) {
        context->capture_error(e.what());
        std::cerr << e.what() << '\n';
    }
    return output;
}

RocalTensor ROCAL_API_CALL
rocalMXNetRecordSource(
    RocalContext p_context,
    const char* source_path,
    RocalImageColor rocal_color_format,
    unsigned shard_id,
    unsigned shard_count,
    bool is_output,
    std::vector<float>& area_factor,
    std::vector<float>& aspect_ratio,
    unsigned num_attempts,
    bool shuffle,
    bool loop,
    RocalImageSizeEvaluationPolicy decode_size_policy,
    unsigned max_width,
    unsigned max_height) {
    Tensor* output = nullptr;
    auto context = static_cast<Context*>(p_context);
    try {
        bool use_input_dimension = (decode_size_policy == ROCAL_USE_USER_GIVEN_SIZE) || (decode_size_policy == ROCAL_USE_USER_GIVEN_SIZE_RESTRICTED);

        if (shard_count < 1)
            THROW("Shard count should be bigger than 0")

        if (shard_id >= shard_count)
            THROW("Shard id should be smaller than shard count")

        if (use_input_dimension && (max_width == 0 || max_height == 0)) {
            THROW("Invalid input max width and height");
        } else {
            LOG("User input size " + TOSTR(max_width) + " x " + TOSTR(max_height))
        }

        auto [width, height] = use_input_dimension ? std::make_tuple(max_width, max_height) : evaluate_image_data_set(decode_size_policy, StorageType::CAFFE_LMDB_RECORD, DecoderType::FUSED_TURBO_JPEG, source_path, "");
        auto [color_format, tensor_layout, dims, num_of_planes] = convert_color_format(rocal_color_format, context->user_batch_size(), height, width);
        INFO("Internal buffer size width = " + TOSTR(width) + " height = " + TOSTR(height) + " depth = " + TOSTR(num_of_planes))

        auto info = TensorInfo(std::move(dims),
                               context->master_graph->mem_type(),
                               RocalTensorDataType::UINT8,
                               tensor_layout,
                               color_format);
        output = context->master_graph->create_loader_output_tensor(info);
        auto cpu_num_threads = context->master_graph->calculate_cpu_num_threads(shard_count);

        context->master_graph->add_node<FusedJpegCropSingleShardNode>({}, {output})->init(shard_id, shard_count, cpu_num_threads, source_path, "", StorageType::CAFFE_LMDB_RECORD, DecoderType::FUSED_TURBO_JPEG, shuffle, loop, context->user_batch_size(), context->master_graph->mem_type(), context->master_graph->meta_data_reader(), num_attempts, area_factor, aspect_ratio);

        context->master_graph->set_loop(loop);

        if (is_output) {
            auto actual_output = context->master_graph->create_tensor(info, is_output);
            context->master_graph->add_node<CopyNode>({output}, {actual_output});
        }

    } catch (const std::exception& e) {
        context->capture_error(e.what());
        std::cerr << e.what() << '\n';
    }
    return output;
}

RocalTensor ROCAL_API_CALL
rocalMXNetRecordSource(
    RocalContext p_context,
    const char* source_path,
    RocalImageColor rocal_color_format,
    unsigned internal_shard_count,
    bool is_output,
    bool shuffle,
    bool loop,
    RocalImageSizeEvaluationPolicy decode_size_policy,
    unsigned max_width,
    unsigned max_height,
    RocalDecoderType dec_type) {
    Tensor* output = nullptr;
    if (p_context == nullptr) {
        ERR("Invalid ROCAL context or invalid input image")
        return output;
    }
    auto context = static_cast<Context*>(p_context);
    try {
        bool use_input_dimension = (decode_size_policy == ROCAL_USE_USER_GIVEN_SIZE) || (decode_size_policy == ROCAL_USE_USER_GIVEN_SIZE_RESTRICTED);
        bool decoder_keep_original = (decode_size_policy == ROCAL_USE_USER_GIVEN_SIZE_RESTRICTED) || (decode_size_policy == ROCAL_USE_MAX_SIZE_RESTRICTED);
        DecoderType decType = DecoderType::TURBO_JPEG;  // default
        if (dec_type == ROCAL_DECODER_OPENCV) decType = DecoderType::OPENCV_DEC;
        if (dec_type == ROCAL_DECODER_HW_JPEG) decType = DecoderType::HW_JPEG_DEC;

        if (internal_shard_count < 1)
            THROW("internal shard count should be bigger than 0")

        if (use_input_dimension && (max_width == 0 || max_height == 0)) {
            THROW("Invalid input max width and height");
        } else {
            LOG("User input size " + TOSTR(max_width) + " x " + TOSTR(max_height))
        }

        auto [width, height] = use_input_dimension ? std::make_tuple(max_width, max_height) : evaluate_image_data_set(decode_size_policy, StorageType::MXNET_RECORDIO, DecoderType::TURBO_JPEG, source_path, "");
        auto [color_format, tensor_layout, dims, num_of_planes] = convert_color_format(rocal_color_format, context->user_batch_size(), height, width);
        INFO("Internal buffer size width = " + TOSTR(width) + " height = " + TOSTR(height) + " depth = " + TOSTR(num_of_planes))

        auto info = TensorInfo(std::move(dims),
                               context->master_graph->mem_type(),
                               RocalTensorDataType::UINT8,
                               tensor_layout,
                               color_format);
        output = context->master_graph->create_loader_output_tensor(info);
        auto cpu_num_threads = context->master_graph->calculate_cpu_num_threads(1);

        context->master_graph->add_node<ImageLoaderNode>({}, {output})->init(internal_shard_count, cpu_num_threads, source_path, "", std::map<std::string, std::string>(), StorageType::MXNET_RECORDIO, decType, shuffle, loop, context->user_batch_size(), context->master_graph->mem_type(), context->master_graph->meta_data_reader(), decoder_keep_original);

        context->master_graph->set_loop(loop);

        if (is_output) {
            auto actual_output = context->master_graph->create_tensor(info, is_output);
            context->master_graph->add_node<CopyNode>({output}, {actual_output});
        }

    } catch (const std::exception& e) {
        context->capture_error(e.what());
        std::cerr << e.what() << '\n';
    }
    return output;
}

RocalTensor ROCAL_API_CALL
rocalMXNetRecordSourceSingleShard(
    RocalContext p_context,
    const char* source_path,
    RocalImageColor rocal_color_format,
    unsigned shard_id,
    unsigned shard_count,
    bool is_output,
    bool shuffle,
    bool loop,
    RocalImageSizeEvaluationPolicy decode_size_policy,
    unsigned max_width,
    unsigned max_height,
    RocalDecoderType dec_type) {
    Tensor* output = nullptr;
    if (p_context == nullptr) {
        ERR("Invalid ROCAL context or invalid input image")
        return output;
    }
    auto context = static_cast<Context*>(p_context);
    try {
        bool use_input_dimension = (decode_size_policy == ROCAL_USE_USER_GIVEN_SIZE) || (decode_size_policy == ROCAL_USE_USER_GIVEN_SIZE_RESTRICTED);
        bool decoder_keep_original = (decode_size_policy == ROCAL_USE_USER_GIVEN_SIZE_RESTRICTED) || (decode_size_policy == ROCAL_USE_MAX_SIZE_RESTRICTED);
        DecoderType decType = DecoderType::TURBO_JPEG;  // default
        if (dec_type == ROCAL_DECODER_OPENCV) decType = DecoderType::OPENCV_DEC;
        if (dec_type == ROCAL_DECODER_HW_JPEG) decType = DecoderType::HW_JPEG_DEC;

        if (shard_count < 1)
            THROW("Shard count should be bigger than 0")

        if (shard_id >= shard_count)
            THROW("Shard id should be smaller than shard count")

        if (use_input_dimension && (max_width == 0 || max_height == 0)) {
            THROW("Invalid input max width and height");
        } else {
            LOG("User input size " + TOSTR(max_width) + " x " + TOSTR(max_height))
        }

        auto [width, height] = use_input_dimension ? std::make_tuple(max_width, max_height) : evaluate_image_data_set(decode_size_policy, StorageType::MXNET_RECORDIO, DecoderType::TURBO_JPEG, source_path, "");
        auto [color_format, tensor_layout, dims, num_of_planes] = convert_color_format(rocal_color_format, context->user_batch_size(), height, width);
        INFO("Internal buffer size width = " + TOSTR(width) + " height = " + TOSTR(height) + " depth = " + TOSTR(num_of_planes))

        auto info = TensorInfo(std::move(dims),
                               context->master_graph->mem_type(),
                               RocalTensorDataType::UINT8,
                               tensor_layout,
                               color_format);
        output = context->master_graph->create_loader_output_tensor(info);
        auto cpu_num_threads = context->master_graph->calculate_cpu_num_threads(shard_count);

        context->master_graph->add_node<ImageLoaderSingleShardNode>({}, {output})->init(shard_id, shard_count, cpu_num_threads, source_path, "", StorageType::MXNET_RECORDIO, decType, shuffle, loop, context->user_batch_size(), context->master_graph->mem_type(), context->master_graph->meta_data_reader(), decoder_keep_original);
        context->master_graph->set_loop(loop);

        if (is_output) {
            auto actual_output = context->master_graph->create_tensor(info, is_output);
            context->master_graph->add_node<CopyNode>({output}, {actual_output});
        }

    } catch (const std::exception& e) {
        context->capture_error(e.what());
        std::cerr << e.what() << '\n';
    }
    return output;
}

RocalTensor ROCAL_API_CALL
rocalJpegCOCOFileSource(
    RocalContext p_context,
    const char* source_path,
    const char* json_path,
    RocalImageColor rocal_color_format,
    unsigned internal_shard_count,
    bool is_output,
    bool shuffle,
    bool loop,
    RocalImageSizeEvaluationPolicy decode_size_policy,
    unsigned max_width,
    unsigned max_height,
    RocalDecoderType dec_type) {
    Tensor* output = nullptr;
    auto context = static_cast<Context*>(p_context);
    try {
        bool use_input_dimension = (decode_size_policy == ROCAL_USE_USER_GIVEN_SIZE) || (decode_size_policy == ROCAL_USE_USER_GIVEN_SIZE_RESTRICTED);
        bool decoder_keep_original = (decode_size_policy == ROCAL_USE_USER_GIVEN_SIZE_RESTRICTED) || (decode_size_policy == ROCAL_USE_MAX_SIZE_RESTRICTED);
        DecoderType decType = DecoderType::TURBO_JPEG;  // default
        if (dec_type == ROCAL_DECODER_OPENCV) decType = DecoderType::OPENCV_DEC;
        if (dec_type == ROCAL_DECODER_HW_JPEG) decType = DecoderType::HW_JPEG_DEC;

        if (internal_shard_count < 1)
            THROW("Shard count should be bigger than 0")

        if (use_input_dimension && (max_width == 0 || max_height == 0)) {
            THROW("Invalid input max width and height");
        } else {
            LOG("User input size " + TOSTR(max_width) + " x " + TOSTR(max_height))
        }

        auto [width, height] = use_input_dimension ? std::make_tuple(max_width, max_height) : evaluate_image_data_set(decode_size_policy, StorageType::COCO_FILE_SYSTEM, DecoderType::TURBO_JPEG, source_path, json_path);

        auto [color_format, tensor_layout, dims, num_of_planes] = convert_color_format(rocal_color_format, context->user_batch_size(), height, width);
        INFO("Internal buffer size width = " + TOSTR(width) + " height = " + TOSTR(height) + " depth = " + TOSTR(num_of_planes))

        auto info = TensorInfo(std::move(dims),
                               context->master_graph->mem_type(),
                               RocalTensorDataType::UINT8,
                               tensor_layout,
                               color_format);
        output = context->master_graph->create_loader_output_tensor(info);
        auto cpu_num_threads = context->master_graph->calculate_cpu_num_threads(1);

        context->master_graph->add_node<ImageLoaderNode>({}, {output})->init(internal_shard_count, cpu_num_threads, source_path, json_path, std::map<std::string, std::string>(), StorageType::COCO_FILE_SYSTEM, decType, shuffle, loop, context->user_batch_size(), context->master_graph->mem_type(), context->master_graph->meta_data_reader(), decoder_keep_original);

        context->master_graph->set_loop(loop);

        if (is_output) {
            auto actual_output = context->master_graph->create_tensor(info, is_output);
            context->master_graph->add_node<CopyNode>({output}, {actual_output});
        }

    } catch (const std::exception& e) {
        context->capture_error(e.what());
        std::cerr << e.what() << '\n';
    }
    return output;
}

RocalTensor ROCAL_API_CALL
rocalJpegCOCOFileSourceSingleShard(
    RocalContext p_context,
    const char* source_path,
    const char* json_path,
    RocalImageColor rocal_color_format,
    unsigned shard_id,
    unsigned shard_count,
    bool is_output,
    bool shuffle,
    bool loop,
    RocalImageSizeEvaluationPolicy decode_size_policy,
    unsigned max_width,
    unsigned max_height,
    RocalDecoderType dec_type) {
    Tensor* output = nullptr;
    auto context = static_cast<Context*>(p_context);
    try {
        bool use_input_dimension = (decode_size_policy == ROCAL_USE_USER_GIVEN_SIZE) || (decode_size_policy == ROCAL_USE_USER_GIVEN_SIZE_RESTRICTED);
        bool decoder_keep_original = (decode_size_policy == ROCAL_USE_USER_GIVEN_SIZE_RESTRICTED) || (decode_size_policy == ROCAL_USE_MAX_SIZE_RESTRICTED);
        DecoderType decType = DecoderType::TURBO_JPEG;  // default
        if (dec_type == ROCAL_DECODER_OPENCV) decType = DecoderType::OPENCV_DEC;
        if (dec_type == ROCAL_DECODER_HW_JPEG) decType = DecoderType::HW_JPEG_DEC;

        if (shard_count < 1)
            THROW("Shard count should be bigger than 0")

        if (shard_id >= shard_count)
            THROW("Shard id should be smaller than shard count")

        if (use_input_dimension && (max_width == 0 || max_height == 0)) {
            THROW("Invalid input max width and height");
        } else {
            LOG("User input size " + TOSTR(max_width) + " x " + TOSTR(max_height))
        }

        auto [width, height] = use_input_dimension ? std::make_tuple(max_width, max_height) : evaluate_image_data_set(decode_size_policy, StorageType::COCO_FILE_SYSTEM, DecoderType::TURBO_JPEG, source_path, json_path);
        auto [color_format, tensor_layout, dims, num_of_planes] = convert_color_format(rocal_color_format, context->user_batch_size(), height, width);
        INFO("Internal buffer size width = " + TOSTR(width) + " height = " + TOSTR(height) + " depth = " + TOSTR(num_of_planes))

        auto info = TensorInfo(std::move(dims),
                               context->master_graph->mem_type(),
                               RocalTensorDataType::UINT8,
                               tensor_layout,
                               color_format);
        output = context->master_graph->create_loader_output_tensor(info);
        auto cpu_num_threads = context->master_graph->calculate_cpu_num_threads(shard_count);

        context->master_graph->add_node<ImageLoaderSingleShardNode>({}, {output})->init(shard_id, shard_count, cpu_num_threads, source_path, json_path, StorageType::COCO_FILE_SYSTEM, decType, shuffle, loop, context->user_batch_size(), context->master_graph->mem_type(), context->master_graph->meta_data_reader(), decoder_keep_original);
        context->master_graph->set_loop(loop);

        if (is_output) {
            auto actual_output = context->master_graph->create_tensor(info, is_output);
            context->master_graph->add_node<CopyNode>({output}, {actual_output});
        }

    } catch (const std::exception& e) {
        context->capture_error(e.what());
        std::cerr << e.what() << '\n';
    }
    return output;
}

RocalTensor ROCAL_API_CALL
rocalFusedJpegCrop(
    RocalContext p_context,
    const char* source_path,
    RocalImageColor rocal_color_format,
    unsigned internal_shard_count,
    bool is_output,
    std::vector<float>& area_factor,
    std::vector<float>& aspect_ratio,
    unsigned num_attempts,
    bool shuffle,
    bool loop,
    RocalImageSizeEvaluationPolicy decode_size_policy,
    unsigned max_width,
    unsigned max_height) {
    Tensor* output = nullptr;
    auto context = static_cast<Context*>(p_context);
    try {
        bool use_input_dimension = (decode_size_policy == ROCAL_USE_USER_GIVEN_SIZE) || (decode_size_policy == ROCAL_USE_USER_GIVEN_SIZE_RESTRICTED);

        if (internal_shard_count < 1)
            THROW("Shard count should be bigger than 0")

        if (use_input_dimension && (max_width == 0 || max_height == 0)) {
            THROW("Invalid input max width and height");
        } else {
            LOG("User input size " + TOSTR(max_width) + " x " + TOSTR(max_height))
        }

        auto [width, height] = use_input_dimension ? std::make_tuple(max_width, max_height) : evaluate_image_data_set(decode_size_policy, StorageType::FILE_SYSTEM, DecoderType::FUSED_TURBO_JPEG, source_path, "");

        auto [color_format, tensor_layout, dims, num_of_planes] = convert_color_format(rocal_color_format, context->user_batch_size(), height, width);

        auto info = TensorInfo(std::move(dims),
                               context->master_graph->mem_type(),
                               RocalTensorDataType::UINT8,
                               tensor_layout,
                               color_format);
        output = context->master_graph->create_loader_output_tensor(info);
        auto cpu_num_threads = context->master_graph->calculate_cpu_num_threads(1);
        context->master_graph->add_node<FusedJpegCropNode>({}, {output})->init(internal_shard_count, cpu_num_threads, source_path, "", StorageType::FILE_SYSTEM, DecoderType::FUSED_TURBO_JPEG, shuffle, loop, context->user_batch_size(), context->master_graph->mem_type(), context->master_graph->meta_data_reader(), num_attempts, area_factor, aspect_ratio);
        context->master_graph->set_loop(loop);

        if (is_output) {
            auto actual_output = context->master_graph->create_tensor(info, is_output);
            context->master_graph->add_node<CopyNode>({output}, {actual_output});
        }

    } catch (const std::exception& e) {
        context->capture_error(e.what());
        std::cerr << e.what() << '\n';
    }
    return output;
}

RocalTensor ROCAL_API_CALL
rocalJpegCOCOFileSourcePartial(
    RocalContext p_context,
    const char* source_path,
    const char* json_path,
    RocalImageColor rocal_color_format,
    unsigned internal_shard_count,
    bool is_output,
    std::vector<float>& area_factor,
    std::vector<float>& aspect_ratio,
    unsigned num_attempts,
    bool shuffle,
    bool loop,
    RocalImageSizeEvaluationPolicy decode_size_policy,
    unsigned max_width,
    unsigned max_height) {
    Tensor* output = nullptr;
    auto context = static_cast<Context*>(p_context);
    try {
        bool use_input_dimension = (decode_size_policy == ROCAL_USE_USER_GIVEN_SIZE) || (decode_size_policy == ROCAL_USE_USER_GIVEN_SIZE_RESTRICTED);

        if (internal_shard_count < 1)
            THROW("Shard count should be bigger than 0")

        if (use_input_dimension && (max_width == 0 || max_height == 0)) {
            THROW("Invalid input max width and height");
        } else {
            LOG("User input size " + TOSTR(max_width) + " x " + TOSTR(max_height))
        }

        auto [width, height] = use_input_dimension ? std::make_tuple(max_width, max_height) : evaluate_image_data_set(decode_size_policy, StorageType::COCO_FILE_SYSTEM, DecoderType::FUSED_TURBO_JPEG, source_path, json_path);

        auto [color_format, tensor_layout, dims, num_of_planes] = convert_color_format(rocal_color_format, context->user_batch_size(), height, width);
        INFO("Internal buffer size width = " + TOSTR(width) + " height = " + TOSTR(height) + " depth = " + TOSTR(num_of_planes))

        auto info = TensorInfo(std::move(dims),
                               context->master_graph->mem_type(),
                               RocalTensorDataType::UINT8,
                               tensor_layout,
                               color_format);
        output = context->master_graph->create_loader_output_tensor(info);
        auto cpu_num_threads = context->master_graph->calculate_cpu_num_threads(1);

        context->master_graph->add_node<FusedJpegCropNode>({}, {output})->init(internal_shard_count, cpu_num_threads, source_path, json_path, StorageType::COCO_FILE_SYSTEM, DecoderType::FUSED_TURBO_JPEG, shuffle, loop, context->user_batch_size(), context->master_graph->mem_type(), context->master_graph->meta_data_reader(), num_attempts, area_factor, aspect_ratio);

        context->master_graph->set_loop(loop);

        if (is_output) {
            auto actual_output = context->master_graph->create_tensor(info, is_output);
            context->master_graph->add_node<CopyNode>({output}, {actual_output});
        }

    } catch (const std::exception& e) {
        context->capture_error(e.what());
        std::cerr << e.what() << '\n';
    }
    return output;
}

RocalTensor ROCAL_API_CALL
rocalJpegCOCOFileSourcePartialSingleShard(
    RocalContext p_context,
    const char* source_path,
    const char* json_path,
    RocalImageColor rocal_color_format,
    unsigned shard_id,
    unsigned shard_count,
    bool is_output,
    std::vector<float>& area_factor,
    std::vector<float>& aspect_ratio,
    unsigned num_attempts,
    bool shuffle,
    bool loop,
    RocalImageSizeEvaluationPolicy decode_size_policy,
    unsigned max_width,
    unsigned max_height) {
    Tensor* output = nullptr;
    auto context = static_cast<Context*>(p_context);
    try {
        bool use_input_dimension = (decode_size_policy == ROCAL_USE_USER_GIVEN_SIZE) || (decode_size_policy == ROCAL_USE_USER_GIVEN_SIZE_RESTRICTED);

        if (shard_count < 1)
            THROW("Shard count should be bigger than 0")

        if (shard_id >= shard_count)
            THROW("Shard id should be smaller than shard count")

        if (use_input_dimension && (max_width == 0 || max_height == 0)) {
            THROW("Invalid input max width and height");
        } else {
            LOG("User input size " + TOSTR(max_width) + " x " + TOSTR(max_height))
        }

        auto [width, height] = use_input_dimension ? std::make_tuple(max_width, max_height) : evaluate_image_data_set(decode_size_policy, StorageType::COCO_FILE_SYSTEM, DecoderType::FUSED_TURBO_JPEG, source_path, json_path);

        auto [color_format, tensor_layout, dims, num_of_planes] = convert_color_format(rocal_color_format, context->user_batch_size(), height, width);

        auto info = TensorInfo(std::move(dims),
                               context->master_graph->mem_type(),
                               RocalTensorDataType::UINT8,
                               tensor_layout,
                               color_format);
        output = context->master_graph->create_loader_output_tensor(info);
        auto cpu_num_threads = context->master_graph->calculate_cpu_num_threads(shard_count);

        context->master_graph->add_node<FusedJpegCropSingleShardNode>({}, {output})->init(shard_id, shard_count, cpu_num_threads, source_path, json_path, StorageType::COCO_FILE_SYSTEM, DecoderType::FUSED_TURBO_JPEG, shuffle, loop, context->user_batch_size(), context->master_graph->mem_type(), context->master_graph->meta_data_reader(), num_attempts, area_factor, aspect_ratio);

        context->master_graph->set_loop(loop);

        if (is_output) {
            auto actual_output = context->master_graph->create_tensor(info, is_output);
            context->master_graph->add_node<CopyNode>({output}, {actual_output});
        }

    } catch (const std::exception& e) {
        context->capture_error(e.what());
        std::cerr << e.what() << '\n';
    }
    return output;
}

RocalTensor ROCAL_API_CALL
rocalJpegTFRecordSource(
    RocalContext p_context,
    const char* source_path,
    RocalImageColor rocal_color_format,
    unsigned internal_shard_count,
    bool is_output,
    const char* user_key_for_encoded,
    const char* user_key_for_filename,
    bool shuffle,
    bool loop,
    RocalImageSizeEvaluationPolicy decode_size_policy,
    unsigned max_width,
    unsigned max_height,
    RocalDecoderType dec_type) {
    Tensor* output = nullptr;
    auto context = static_cast<Context*>(p_context);
    try {
        std::string user_key_for_encoded_str(user_key_for_encoded);
        std::string user_key_for_filename_str(user_key_for_filename);

        std::map<std::string, std::string> feature_key_map = {
            {"image/encoded", user_key_for_encoded_str},
            {"image/filename", user_key_for_filename_str},
        };
        bool use_input_dimension = (decode_size_policy == ROCAL_USE_USER_GIVEN_SIZE) || (decode_size_policy == ROCAL_USE_USER_GIVEN_SIZE_RESTRICTED);
        DecoderType decType = DecoderType::TURBO_JPEG;  // default
        if (dec_type == ROCAL_DECODER_OPENCV) decType = DecoderType::OPENCV_DEC;
        if (dec_type == ROCAL_DECODER_HW_JPEG) decType = DecoderType::HW_JPEG_DEC;

        if (internal_shard_count < 1)
            THROW("internal shard count should be bigger than 0")

        if (use_input_dimension && (max_width == 0 || max_height == 0)) {
            THROW("Invalid input max width and height");
        } else {
            LOG("User input size " + TOSTR(max_width) + " x " + TOSTR(max_height))
        }

        auto [width, height] = use_input_dimension ? std::make_tuple(max_width, max_height) : evaluate_image_data_set(decode_size_policy, StorageType::TF_RECORD, DecoderType::TURBO_JPEG, source_path, "");
        auto [color_format, tensor_layout, dims, num_of_planes] = convert_color_format(rocal_color_format, context->user_batch_size(), height, width);
        INFO("Internal buffer size width = " + TOSTR(width) + " height = " + TOSTR(height) + " depth = " + TOSTR(num_of_planes))

        auto info = TensorInfo(std::move(dims),
                               context->master_graph->mem_type(),
                               RocalTensorDataType::UINT8,
                               tensor_layout,
                               color_format);
        output = context->master_graph->create_loader_output_tensor(info);
        auto cpu_num_threads = context->master_graph->calculate_cpu_num_threads(1);

        context->master_graph->add_node<ImageLoaderNode>({}, {output})->init(internal_shard_count, cpu_num_threads, source_path, "", feature_key_map, StorageType::TF_RECORD, decType, shuffle, loop, context->user_batch_size(), context->master_graph->mem_type(), context->master_graph->meta_data_reader());
        context->master_graph->set_loop(loop);

        if (is_output) {
            auto actual_output = context->master_graph->create_tensor(info, is_output);
            context->master_graph->add_node<CopyNode>({output}, {actual_output});
        }

    } catch (const std::exception& e) {
        context->capture_error(e.what());
        std::cerr << e.what() << '\n';
    }
    return output;
}

RocalTensor ROCAL_API_CALL
rocalJpegTFRecordSourceSingleShard(
    RocalContext p_context,
    const char* source_path,
    RocalImageColor rocal_color_format,
    unsigned shard_id,
    unsigned shard_count,
    bool is_output,
    bool shuffle,
    bool loop,
    RocalImageSizeEvaluationPolicy decode_size_policy,
    unsigned max_width,
    unsigned max_height,
    RocalDecoderType dec_type) {
    Tensor* output = nullptr;
    auto context = static_cast<Context*>(p_context);
    try {
        bool use_input_dimension = (decode_size_policy == ROCAL_USE_USER_GIVEN_SIZE) || (decode_size_policy == ROCAL_USE_USER_GIVEN_SIZE_RESTRICTED);
        DecoderType decType = DecoderType::TURBO_JPEG;  // default
        if (dec_type == ROCAL_DECODER_OPENCV) decType = DecoderType::OPENCV_DEC;
        if (dec_type == ROCAL_DECODER_HW_JPEG) decType = DecoderType::HW_JPEG_DEC;

        if (shard_count < 1)
            THROW("Shard count should be bigger than 0")

        if (shard_id >= shard_count)
            THROW("Shard id should be smaller than shard count")

        if (use_input_dimension && (max_width == 0 || max_height == 0)) {
            THROW("Invalid input max width and height");
        } else {
            LOG("User input size " + TOSTR(max_width) + " x " + TOSTR(max_height))
        }

        auto [width, height] = use_input_dimension ? std::make_tuple(max_width, max_height) : evaluate_image_data_set(decode_size_policy, StorageType::TF_RECORD, DecoderType::TURBO_JPEG, source_path, "");
        auto [color_format, tensor_layout, dims, num_of_planes] = convert_color_format(rocal_color_format, context->user_batch_size(), height, width);
        INFO("Internal buffer size width = " + TOSTR(width) + " height = " + TOSTR(height) + " depth = " + TOSTR(num_of_planes))

        auto info = TensorInfo(std::move(dims),
                               context->master_graph->mem_type(),
                               RocalTensorDataType::UINT8,
                               tensor_layout,
                               color_format);
        output = context->master_graph->create_loader_output_tensor(info);
        auto cpu_num_threads = context->master_graph->calculate_cpu_num_threads(shard_count);

        context->master_graph->add_node<ImageLoaderSingleShardNode>({}, {output})->init(shard_id, shard_count, cpu_num_threads, source_path, "", StorageType::TF_RECORD, decType, shuffle, loop, context->user_batch_size(), context->master_graph->mem_type(), context->master_graph->meta_data_reader());
        context->master_graph->set_loop(loop);

        if (is_output) {
            auto actual_output = context->master_graph->create_tensor(info, is_output);
            context->master_graph->add_node<CopyNode>({output}, {actual_output});
        }

    } catch (const std::exception& e) {
        context->capture_error(e.what());
        std::cerr << e.what() << '\n';
    }
    return output;
}

RocalTensor ROCAL_API_CALL
rocalRawTFRecordSource(
    RocalContext p_context,
    const char* source_path,
    const char* user_key_for_encoded_str,
    const char* user_key_for_filename_str,
    RocalImageColor rocal_color_format,
    bool is_output,
    bool shuffle,
    bool loop,
    unsigned out_width,
    unsigned out_height,
    const char* record_name_prefix) {
    Tensor* output = nullptr;
    if (p_context == nullptr) {
        ERR("Invalid ROCAL context or invalid input image")
        return output;
    }

    auto context = static_cast<Context*>(p_context);
    try {
        unsigned internal_shard_count = 1;
        std::map<std::string, std::string> feature_key_map = {
            {"image/encoded", user_key_for_encoded_str},
            {"image/filename", user_key_for_filename_str},
        };

        if (out_width == 0 || out_height == 0) {
            THROW("Invalid output width and height");
        } else {
            LOG("User input size " + TOSTR(out_width) + " x " + TOSTR(out_height))
        }

        auto [color_format, tensor_layout, dims, num_of_planes] = convert_color_format(rocal_color_format, context->user_batch_size(), out_height, out_width);

        auto info = TensorInfo(std::move(dims),
                               context->master_graph->mem_type(),
                               RocalTensorDataType::UINT8,
                               tensor_layout,
                               color_format);
        output = context->master_graph->create_loader_output_tensor(info);
        auto cpu_num_threads = context->master_graph->calculate_cpu_num_threads(1);

        context->master_graph->add_node<ImageLoaderNode>({}, {output})->init(internal_shard_count, cpu_num_threads, source_path, "", feature_key_map, StorageType::TF_RECORD, DecoderType::SKIP_DECODE, shuffle, loop, context->user_batch_size(), context->master_graph->mem_type(), context->master_graph->meta_data_reader(), false, record_name_prefix, 0, 0, 0);
        context->master_graph->set_loop(loop);

        if (is_output) {
            auto actual_output = context->master_graph->create_tensor(info, is_output);
            context->master_graph->add_node<CopyNode>({output}, {actual_output});
        }

    } catch (const std::exception& e) {
        context->capture_error(e.what());
        std::cerr << e.what() << '\n';
    }
    return output;
}

RocalTensor ROCAL_API_CALL
rocalRawTFRecordSourceSingleShard(
    RocalContext p_context,
    const char* source_path,
    RocalImageColor rocal_color_format,
    unsigned shard_id,
    unsigned shard_count,
    bool is_output,
    bool shuffle,
    bool loop,
    unsigned out_width,
    unsigned out_height) {
    Tensor* output = nullptr;
    auto context = static_cast<Context*>(p_context);
    try {
        if (shard_count < 1)
            THROW("Shard count should be bigger than 0")

        if (shard_id >= shard_count)
            THROW("Shard id should be smaller than shard count")

        if ((out_width == 0 || out_height == 0)) {
            THROW("Invalid input max width and height");
        } else {
            LOG("User input size " + TOSTR(out_width) + " x " + TOSTR(out_height))
        }

        auto [color_format, tensor_layout, dims, num_of_planes] = convert_color_format(rocal_color_format, context->user_batch_size(), out_height, out_width);
        INFO("Internal buffer size width = " + TOSTR(out_width) + " height = " + TOSTR(out_height) + " depth = " + TOSTR(num_of_planes))

        auto info = TensorInfo(std::move(dims),
                               context->master_graph->mem_type(),
                               RocalTensorDataType::UINT8,
                               tensor_layout,
                               color_format);
        output = context->master_graph->create_loader_output_tensor(info);
        auto cpu_num_threads = context->master_graph->calculate_cpu_num_threads(shard_count);

        context->master_graph->add_node<ImageLoaderSingleShardNode>({}, {output})->init(shard_id, shard_count, cpu_num_threads, source_path, "", StorageType::TF_RECORD, DecoderType::SKIP_DECODE, shuffle, loop, context->user_batch_size(), context->master_graph->mem_type(), context->master_graph->meta_data_reader());
        context->master_graph->set_loop(loop);

        if (is_output) {
            auto actual_output = context->master_graph->create_tensor(info, is_output);
            context->master_graph->add_node<CopyNode>({output}, {actual_output});
        }

    } catch (const std::exception& e) {
        context->capture_error(e.what());
        std::cerr << e.what() << '\n';
    }
    return output;
}

RocalTensor ROCAL_API_CALL
rocalFusedJpegCropSingleShard(
    RocalContext p_context,
    const char* source_path,
    RocalImageColor rocal_color_format,
    unsigned shard_id,
    unsigned shard_count,
    bool is_output,
    std::vector<float>& area_factor,
    std::vector<float>& aspect_ratio,
    unsigned num_attempts,
    bool shuffle,
    bool loop,
    RocalImageSizeEvaluationPolicy decode_size_policy,
    unsigned max_width,
    unsigned max_height) {
    Tensor* output = nullptr;
    auto context = static_cast<Context*>(p_context);
    try {
        bool use_input_dimension = (decode_size_policy == ROCAL_USE_USER_GIVEN_SIZE) || (decode_size_policy == ROCAL_USE_USER_GIVEN_SIZE_RESTRICTED);

        if (shard_count < 1)
            THROW("Shard count should be bigger than 0")

        if (shard_id >= shard_count)
            THROW("Shard id should be smaller than shard count")

        if (use_input_dimension && (max_width == 0 || max_height == 0)) {
            THROW("Invalid input max width and height");
        } else {
            LOG("User input size " + TOSTR(max_width) + " x " + TOSTR(max_height))
        }

        auto [width, height] = use_input_dimension ? std::make_tuple(max_width, max_height) : evaluate_image_data_set(decode_size_policy, StorageType::FILE_SYSTEM, DecoderType::FUSED_TURBO_JPEG, source_path, "");

        auto [color_format, tensor_layout, dims, num_of_planes] = convert_color_format(rocal_color_format, context->user_batch_size(), height, width);

        auto info = TensorInfo(std::move(dims),
                               context->master_graph->mem_type(),
                               RocalTensorDataType::UINT8,
                               tensor_layout,
                               color_format);
        output = context->master_graph->create_loader_output_tensor(info);
        auto cpu_num_threads = context->master_graph->calculate_cpu_num_threads(shard_count);
        context->master_graph->add_node<FusedJpegCropSingleShardNode>({}, {output})->init(shard_id, shard_count, cpu_num_threads, source_path, "", StorageType::FILE_SYSTEM, DecoderType::FUSED_TURBO_JPEG, shuffle, loop, context->user_batch_size(), context->master_graph->mem_type(), context->master_graph->meta_data_reader(), num_attempts, area_factor, aspect_ratio);
        context->master_graph->set_loop(loop);

        if (is_output) {
            auto actual_output = context->master_graph->create_tensor(info, is_output);
            context->master_graph->add_node<CopyNode>({output}, {actual_output});
        }

    } catch (const std::exception& e) {
        context->capture_error(e.what());
        std::cerr << e.what() << '\n';
    }
    return output;
}

RocalTensor ROCAL_API_CALL
rocalVideoFileSource(
    RocalContext p_context,
    const char* source_path,
    RocalImageColor rocal_color_format,
    RocalDecodeDevice rocal_decode_device,
    unsigned internal_shard_count,
    unsigned sequence_length,
    bool shuffle,
    bool is_output,
    bool loop,
    unsigned step,
    unsigned stride,
    bool file_list_frame_num) {
    Tensor* output = nullptr;
    if (p_context == nullptr) {
        ERR("Invalid ROCAL context or invalid input image")
        return output;
    }
    auto context = static_cast<Context*>(p_context);
    try {
#ifdef ROCAL_VIDEO
        if (sequence_length == 0)
            THROW("Sequence length passed should be bigger than 0")

        // Set default step and stride values if 0 is passed
        step = (step == 0) ? sequence_length : step;
        stride = (stride == 0) ? 1 : stride;

        VideoProperties video_prop;
        DecoderType decoder_type;
        find_video_properties(video_prop, source_path, file_list_frame_num);
        if (rocal_decode_device == RocalDecodeDevice::ROCAL_HW_DECODE)
            decoder_type = DecoderType::FFMPEG_HARDWARE_DECODE;
        else
            decoder_type = DecoderType::FFMPEG_SOFTWARE_DECODE;
        auto [color_format, tensor_layout, dims, num_of_planes] = convert_color_format_sequence(rocal_color_format, context->user_batch_size(),
                                                                                                video_prop.height, video_prop.width, sequence_length);
        auto decoder_mode = convert_decoder_mode(rocal_decode_device);
        auto info = TensorInfo(std::move(dims),
                               context->master_graph->mem_type(),
                               RocalTensorDataType::UINT8,
                               tensor_layout,
                               color_format);

        output = context->master_graph->create_loader_output_tensor(info);

        context->master_graph->add_node<VideoLoaderNode>({}, {output})->init(internal_shard_count, source_path, StorageType::VIDEO_FILE_SYSTEM, decoder_type, decoder_mode, sequence_length, step, stride, video_prop, shuffle, loop, context->user_batch_size(), context->master_graph->mem_type());
        context->master_graph->set_loop(loop);

        if (is_output) {
            auto actual_output = context->master_graph->create_tensor(info, is_output);
            context->master_graph->add_node<CopyNode>({output}, {actual_output});
        }
#else
        THROW("Video decoder is not enabled since ffmpeg is not present")
#endif
    } catch (const std::exception& e) {
        context->capture_error(e.what());
        std::cerr << e.what() << '\n';
    }
    return output;
}

RocalTensor ROCAL_API_CALL
rocalVideoFileSourceSingleShard(
    RocalContext p_context,
    const char* source_path,
    RocalImageColor rocal_color_format,
    RocalDecodeDevice rocal_decode_device,
    unsigned shard_id,
    unsigned shard_count,
    unsigned sequence_length,
    bool shuffle,
    bool is_output,
    bool loop,
    unsigned step,
    unsigned stride,
    bool file_list_frame_num) {
    Tensor* output = nullptr;
    if (p_context == nullptr) {
        ERR("Invalid ROCAL context")
        return output;
    }
    auto context = static_cast<Context*>(p_context);
    try {
#ifdef ROCAL_VIDEO
        if (sequence_length == 0)
            THROW("Sequence length passed should be bigger than 0")

        if (shard_count < 1)
            THROW("Shard count should be bigger than 0")

        if (shard_id >= shard_count)
            THROW("Shard id should be smaller than shard count")

        // Set default step and stride values if 0 is passed
        step = (step == 0) ? sequence_length : step;
        stride = (stride == 0) ? 1 : stride;

        VideoProperties video_prop;
        DecoderType decoder_type;
        find_video_properties(video_prop, source_path, file_list_frame_num);
        if (rocal_decode_device == RocalDecodeDevice::ROCAL_HW_DECODE)
            decoder_type = DecoderType::FFMPEG_HARDWARE_DECODE;
        else
            decoder_type = DecoderType::FFMPEG_SOFTWARE_DECODE;
        auto [color_format, tensor_layout, dims, num_of_planes] = convert_color_format_sequence(rocal_color_format, context->user_batch_size(),
                                                                                                video_prop.height, video_prop.width, sequence_length);
        auto decoder_mode = convert_decoder_mode(rocal_decode_device);
        auto info = TensorInfo(std::move(dims),
                               context->master_graph->mem_type(),
                               RocalTensorDataType::UINT8,
                               tensor_layout,
                               color_format);

        output = context->master_graph->create_loader_output_tensor(info);

        context->master_graph->add_node<VideoLoaderSingleShardNode>({}, {output})->init(shard_id, shard_count, source_path, StorageType::VIDEO_FILE_SYSTEM, decoder_type, decoder_mode, sequence_length, step, stride, video_prop, shuffle, loop, context->user_batch_size(), context->master_graph->mem_type());
        context->master_graph->set_loop(loop);

        if (is_output) {
            auto actual_output = context->master_graph->create_tensor(info, is_output);
            context->master_graph->add_node<CopyNode>({output}, {actual_output});
        }
#else
        THROW("Video decoder is not enabled since ffmpeg is not present")
#endif
    } catch (const std::exception& e) {
        context->capture_error(e.what());
        std::cerr << e.what() << '\n';
    }
    return output;
}

RocalTensor ROCAL_API_CALL
rocalVideoFileResize(
    RocalContext p_context,
    const char* source_path,
    RocalImageColor rocal_color_format,
    RocalDecodeDevice rocal_decode_device,
    unsigned internal_shard_count,
    unsigned sequence_length,
    unsigned dest_width,
    unsigned dest_height,
    bool shuffle,
    bool is_output,
    bool loop,
    unsigned step,
    unsigned stride,
    bool file_list_frame_num,
    RocalResizeScalingMode scaling_mode,
    std::vector<unsigned> max_size,
    unsigned resize_shorter,
    unsigned resize_longer,
    RocalResizeInterpolationType interpolation_type) {
    Tensor* resize_output = nullptr;
    if (p_context == nullptr) {
        ERR("Invalid ROCAL context or invalid input image")
        return resize_output;
    }

    auto context = static_cast<Context*>(p_context);
    try {
#ifdef ROCAL_VIDEO
        if (sequence_length == 0)
            THROW("Sequence length passed should be bigger than 0")

        // Set default step and stride values if 0 is passed
        step = (step == 0) ? sequence_length : step;
        stride = (stride == 0) ? 1 : stride;

        VideoProperties video_prop;
        DecoderType decoder_type;
        find_video_properties(video_prop, source_path, file_list_frame_num);
        if (rocal_decode_device == RocalDecodeDevice::ROCAL_HW_DECODE)
            decoder_type = DecoderType::FFMPEG_HARDWARE_DECODE;
        else
            decoder_type = DecoderType::FFMPEG_SOFTWARE_DECODE;
        auto [color_format, tensor_layout, dims, num_of_planes] = convert_color_format_sequence(rocal_color_format, context->user_batch_size(),
                                                                                                video_prop.height, video_prop.width, sequence_length);
        auto decoder_mode = convert_decoder_mode(rocal_decode_device);
        auto info = TensorInfo(std::move(dims),
                               context->master_graph->mem_type(),
                               RocalTensorDataType::UINT8,
                               tensor_layout,
                               color_format);

        Tensor* output = context->master_graph->create_loader_output_tensor(info);
        context->master_graph->add_node<VideoLoaderNode>({}, {output})->init(internal_shard_count, source_path, StorageType::VIDEO_FILE_SYSTEM, decoder_type, decoder_mode, sequence_length, step, stride, video_prop, shuffle, loop, context->user_batch_size(), context->master_graph->mem_type());
        context->master_graph->set_loop(loop);

        if (dest_width != video_prop.width && dest_height != video_prop.height) {
            if ((dest_width | dest_height | resize_longer | resize_shorter) == 0)
                THROW("Atleast one size 'dest_width' or 'dest_height' or 'resize_shorter' or 'resize_longer' must be specified")
            if ((dest_width | dest_height) && (resize_longer | resize_shorter))
                THROW("Only one method of specifying size can be used \ndest_width and/or dest_height\nresize_shorter\nresize_longer")
            if (resize_longer && resize_shorter)
                THROW("'resize_longer' and 'resize_shorter' cannot be passed together. They are mutually exclusive.")

            unsigned out_width, out_height;
            RocalResizeScalingMode resize_scaling_mode;

            // Change the scaling mode if resize_shorter or resize_longer is specified
            if (resize_shorter) {
                resize_scaling_mode = RocalResizeScalingMode::ROCAL_SCALING_MODE_NOT_SMALLER;
                out_width = out_height = resize_shorter;
            } else if (resize_longer) {
                resize_scaling_mode = RocalResizeScalingMode::ROCAL_SCALING_MODE_NOT_LARGER;
                out_width = out_height = resize_longer;
            } else {
                resize_scaling_mode = scaling_mode;
                out_width = dest_width;
                out_height = dest_height;
            }

            std::vector<unsigned> maximum_size;
            if (max_size.size()) {
                if (max_size.size() == 1) {
                    maximum_size = {max_size[0], max_size[0]};
                } else if (max_size.size() == 2) {
                    maximum_size = {max_size[0], max_size[1]};  // {width, height}
                } else {
                    THROW("The length of max_size vector exceeds the image dimension.")
                }
            }

            // Determine the max width and height to be set to the output info
            unsigned max_out_width, max_out_height;
            if (maximum_size.size() && maximum_size[0] != 0 && maximum_size[1] != 0) {
                // If max_size is passed by the user, the resized images cannot exceed the max size,
                max_out_width = maximum_size[0];
                max_out_height = maximum_size[1];
            } else {
                // compute the output info width and height wrt the scaling modes and roi passed
                if (resize_scaling_mode == ROCAL_SCALING_MODE_STRETCH) {
                    max_out_width = out_width ? out_width : info.max_shape()[0];
                    max_out_height = out_height ? out_height : info.max_shape()[1];
                } else if (resize_scaling_mode == ROCAL_SCALING_MODE_NOT_SMALLER) {
                    max_out_width = (out_width ? out_width : out_height) * MAX_ASPECT_RATIO;
                    max_out_height = (out_height ? out_height : out_width) * MAX_ASPECT_RATIO;
                } else {
                    max_out_width = out_width ? out_width : out_height * MAX_ASPECT_RATIO;
                    max_out_height = out_height ? out_height : out_width * MAX_ASPECT_RATIO;
                }
                if (maximum_size.size() == 2) {
                    max_out_width = maximum_size[0] ? maximum_size[0] : max_out_width;
                    max_out_height = maximum_size[1] ? maximum_size[1] : max_out_height;
                }
            }

            // set the width and height in the output info
            // For the resize node, user can create an image with a different width and height
            TensorInfo output_info = info;
            std::vector<size_t> out_dims = {context->user_batch_size(), sequence_length, max_out_height,
                                            max_out_width, static_cast<unsigned>(num_of_planes)};
            output_info.set_dims(out_dims);

            resize_output = context->master_graph->create_tensor(output_info, false);

            // For the nodes that user provides the output size the dimension of all the images after this node will be fixed and equal to that size
            resize_output->reset_tensor_roi();

            std::shared_ptr<ResizeNode> resize_node = context->master_graph->add_node<ResizeNode>({output}, {resize_output});
            resize_node->init(out_width, out_height, resize_scaling_mode, maximum_size, interpolation_type);

            if (is_output) {
                auto actual_output = context->master_graph->create_tensor(output_info, is_output);
                context->master_graph->add_node<CopyNode>({resize_output}, {actual_output});
            }
        } else {
            if (is_output) {
                auto actual_output = context->master_graph->create_tensor(info, is_output);
                context->master_graph->add_node<CopyNode>({output}, {actual_output});
            }
        }
#else
        THROW("Video decoder is not enabled since ffmpeg is not present")
#endif
    } catch (const std::exception& e) {
        context->capture_error(e.what());
        std::cerr << e.what() << '\n';
    }
    return resize_output;
}

RocalTensor ROCAL_API_CALL
rocalVideoFileResizeSingleShard(
    RocalContext p_context,
    const char* source_path,
    RocalImageColor rocal_color_format,
    RocalDecodeDevice rocal_decode_device,
    unsigned shard_id,
    unsigned shard_count,
    unsigned sequence_length,
    unsigned dest_width,
    unsigned dest_height,
    bool shuffle,
    bool is_output,
    bool loop,
    unsigned step,
    unsigned stride,
    bool file_list_frame_num,
    RocalResizeScalingMode scaling_mode,
    std::vector<unsigned> max_size,
    unsigned resize_shorter,
    unsigned resize_longer,
    RocalResizeInterpolationType interpolation_type) {
    Tensor* resize_output = nullptr;
    if (p_context == nullptr) {
        ERR("Invalid ROCAL context or invalid input image")
        return resize_output;
    }

    auto context = static_cast<Context*>(p_context);
    try {
#ifdef ROCAL_VIDEO
        if (sequence_length == 0)
            THROW("Sequence length passed should be bigger than 0")

        if (shard_count < 1)
            THROW("Shard count should be bigger than 0")

        if (shard_id >= shard_count)
            THROW("Shard id should be smaller than shard count")

        // Set default step and stride values if 0 is passed
        step = (step == 0) ? sequence_length : step;
        stride = (stride == 0) ? 1 : stride;

        VideoProperties video_prop;
        DecoderType decoder_type;
        find_video_properties(video_prop, source_path, file_list_frame_num);
        if (rocal_decode_device == RocalDecodeDevice::ROCAL_HW_DECODE)
            decoder_type = DecoderType::FFMPEG_HARDWARE_DECODE;
        else
            decoder_type = DecoderType::FFMPEG_SOFTWARE_DECODE;
        auto [color_format, tensor_layout, dims, num_of_planes] = convert_color_format_sequence(rocal_color_format, context->user_batch_size(),
                                                                                                video_prop.height, video_prop.width, sequence_length);
        auto decoder_mode = convert_decoder_mode(rocal_decode_device);
        auto info = TensorInfo(std::move(dims),
                               context->master_graph->mem_type(),
                               RocalTensorDataType::UINT8,
                               tensor_layout,
                               color_format);
        Tensor* output = context->master_graph->create_loader_output_tensor(info);
        context->master_graph->add_node<VideoLoaderSingleShardNode>({}, {output})->init(shard_id, shard_count, source_path, StorageType::VIDEO_FILE_SYSTEM, decoder_type, decoder_mode, sequence_length, step, stride, video_prop, shuffle, loop, context->user_batch_size(), context->master_graph->mem_type());
        context->master_graph->set_loop(loop);

        if (dest_width != video_prop.width && dest_height != video_prop.height) {
            if ((dest_width | dest_height | resize_longer | resize_shorter) == 0)
                THROW("Atleast one size 'dest_width' or 'dest_height' or 'resize_shorter' or 'resize_longer' must be specified")
            if ((dest_width | dest_height) && (resize_longer | resize_shorter))
                THROW("Only one method of specifying size can be used \ndest_width and/or dest_height\nresize_shorter\nresize_longer")
            if (resize_longer && resize_shorter)
                THROW("'resize_longer' and 'resize_shorter' cannot be passed together. They are mutually exclusive.")

            unsigned out_width, out_height;
            RocalResizeScalingMode resize_scaling_mode;

            // Change the scaling mode if resize_shorter or resize_longer is specified
            if (resize_shorter) {
                resize_scaling_mode = RocalResizeScalingMode::ROCAL_SCALING_MODE_NOT_SMALLER;
                out_width = out_height = resize_shorter;
            } else if (resize_longer) {
                resize_scaling_mode = RocalResizeScalingMode::ROCAL_SCALING_MODE_NOT_LARGER;
                out_width = out_height = resize_longer;
            } else {
                resize_scaling_mode = scaling_mode;
                out_width = dest_width;
                out_height = dest_height;
            }

            std::vector<unsigned> maximum_size;
            if (max_size.size()) {
                if (max_size.size() == 1) {
                    maximum_size = {max_size[0], max_size[0]};
                } else if (max_size.size() == 2) {
                    maximum_size = {max_size[0], max_size[1]};  // {width, height}
                } else {
                    THROW("The length of max_size vector exceeds the image dimension.")
                }
            }

            // Determine the max width and height to be set to the output info
            unsigned max_out_width, max_out_height;
            if (maximum_size.size() && maximum_size[0] != 0 && maximum_size[1] != 0) {
                // If max_size is passed by the user, the resized images cannot exceed the max size,
                max_out_width = maximum_size[0];
                max_out_height = maximum_size[1];
            } else {
                // compute the output info width and height wrt the scaling modes and roi passed
                if (resize_scaling_mode == ROCAL_SCALING_MODE_STRETCH) {
                    max_out_width = out_width ? out_width : info.max_shape()[0];
                    max_out_height = out_height ? out_height : info.max_shape()[1];
                } else if (resize_scaling_mode == ROCAL_SCALING_MODE_NOT_SMALLER) {
                    max_out_width = (out_width ? out_width : out_height) * MAX_ASPECT_RATIO;
                    max_out_height = (out_height ? out_height : out_width) * MAX_ASPECT_RATIO;
                } else {
                    max_out_width = out_width ? out_width : out_height * MAX_ASPECT_RATIO;
                    max_out_height = out_height ? out_height : out_width * MAX_ASPECT_RATIO;
                }
                if (maximum_size.size() == 2) {
                    max_out_width = maximum_size[0] ? maximum_size[0] : max_out_width;
                    max_out_height = maximum_size[1] ? maximum_size[1] : max_out_height;
                }
            }

            // set the width and height in the output info
            // For the resize node, user can create an image with a different width and height
            TensorInfo output_info = info;
            std::vector<size_t> out_dims = {context->user_batch_size(), sequence_length, max_out_height,
                                            max_out_width, static_cast<unsigned>(num_of_planes)};
            output_info.set_dims(out_dims);

            resize_output = context->master_graph->create_tensor(output_info, false);
            // For the nodes that user provides the output size the dimension of all the images after this node will be fixed and equal to that size
            resize_output->reset_tensor_roi();

            std::shared_ptr<ResizeNode> resize_node = context->master_graph->add_node<ResizeNode>({output}, {resize_output});
            resize_node->init(out_width, out_height, resize_scaling_mode, maximum_size, interpolation_type);

            if (is_output) {
                auto actual_output = context->master_graph->create_tensor(output_info, is_output);
                context->master_graph->add_node<CopyNode>({resize_output}, {actual_output});
            }
        } else {
            if (is_output) {
                auto actual_output = context->master_graph->create_tensor(info, is_output);
                context->master_graph->add_node<CopyNode>({output}, {actual_output});
            }
        }
#else
        THROW("Video decoder is not enabled since ffmpeg is not present")
#endif
    } catch (const std::exception& e) {
        context->capture_error(e.what());
        std::cerr << e.what() << '\n';
    }
    return resize_output;
}

// loader for CFAR10 raw data: Can be used for other raw data loaders as well
RocalTensor ROCAL_API_CALL
rocalRawCIFAR10Source(
    RocalContext p_context,
    const char* source_path,
    RocalImageColor rocal_color_format,
    bool is_output,
    unsigned out_width,
    unsigned out_height,
    const char* filename_prefix,
    bool loop) {
    Tensor* output = nullptr;
    auto context = static_cast<Context*>(p_context);
    try {
        if (out_width == 0 || out_height == 0) {
            THROW("Invalid video input width and height");
        } else {
            LOG("User input size " + TOSTR(out_width) + " x " + TOSTR(out_height));
        }

        auto [width, height] = std::make_tuple(out_width, out_height);
        auto [color_format, tensor_layout, dims, num_of_planes] = convert_color_format(rocal_color_format, context->user_batch_size(), height, width);
        INFO("Internal buffer size width = " + TOSTR(width) + " height = " + TOSTR(height) + " depth = " + TOSTR(num_of_planes))

        auto info = TensorInfo(std::move(dims),
                               context->master_graph->mem_type(),
                               RocalTensorDataType::UINT8,
                               tensor_layout,
                               color_format);
        output = context->master_graph->create_loader_output_tensor(info);

        context->master_graph->add_node<Cifar10LoaderNode>({}, {output})->init(source_path, "", StorageType::UNCOMPRESSED_BINARY_DATA, loop, context->user_batch_size(), context->master_graph->mem_type(), filename_prefix);
        context->master_graph->set_loop(loop);

        if (is_output) {
            auto actual_output = context->master_graph->create_tensor(info, is_output);
            context->master_graph->add_node<CopyNode>({output}, {actual_output});
        }

    } catch (const std::exception& e) {
        context->capture_error(e.what());
        std::cerr << e.what() << '\n';
    }
    return output;
}

RocalTensor ROCAL_API_CALL
rocalJpegExternalFileSource(
    RocalContext p_context,
    RocalImageColor rocal_color_format,
    bool is_output,
    bool shuffle,
    bool loop,
    RocalImageSizeEvaluationPolicy decode_size_policy,
    unsigned max_width,
    unsigned max_height,
    RocalDecoderType dec_type,
    RocalExternalSourceMode external_source_mode) {
    Tensor* output = nullptr;
    auto context = static_cast<Context*>(p_context);
    try {
        bool decoder_keep_original = (decode_size_policy == ROCAL_USE_USER_GIVEN_SIZE_RESTRICTED) || (decode_size_policy == ROCAL_USE_MAX_SIZE_RESTRICTED);
        DecoderType decType = DecoderType::TURBO_JPEG;  // default
        if (dec_type == ROCAL_DECODER_OPENCV) decType = DecoderType::OPENCV_DEC;
        if ((decode_size_policy == ROCAL_USE_MAX_SIZE) || (decode_size_policy == ROCAL_USE_MAX_SIZE_RESTRICTED))
            THROW("use_max_size is not supported in external source reader");

        // user need to specify this
        if (max_width == 0 || max_height == 0) {
            THROW("Invalid input max width and height");
        } else {
            LOG("User input size " + TOSTR(max_width) + " x " + TOSTR(max_height))
        }

        auto [width, height] = std::make_tuple(max_width, max_height);
        auto [color_format, tensor_layout, dims, num_of_planes] = convert_color_format(rocal_color_format, context->user_batch_size(), height, width);
        INFO("Internal buffer size width = " + TOSTR(width) + " height = " + TOSTR(height) + " depth = " + TOSTR(num_of_planes))

        auto info = TensorInfo(std::move(dims),
                               context->master_graph->mem_type(),
                               RocalTensorDataType::UINT8,
                               tensor_layout,
                               color_format);
        output = context->master_graph->create_loader_output_tensor(info);
        context->master_graph->set_external_source_reader_flag();
        
        unsigned shard_count = 1;  // Hardcoding the shard count to 1 for now.
        auto cpu_num_threads = context->master_graph->calculate_cpu_num_threads(shard_count);
        context->master_graph->add_node<ImageLoaderNode>({}, {output})->init(shard_count, cpu_num_threads, "", "", std::map<std::string, std::string>(), StorageType::EXTERNAL_FILE_SOURCE,
                                                                             decType, shuffle, loop, context->user_batch_size(), context->master_graph->mem_type(), context->master_graph->meta_data_reader(),
                                                                             decoder_keep_original, "", 0, 0, 0, ExternalSourceFileMode(external_source_mode));
        context->master_graph->set_loop(loop);

        if (is_output) {
            auto actual_output = context->master_graph->create_tensor(info, is_output);
            context->master_graph->add_node<CopyNode>({output}, {actual_output});
        }

    } catch (const std::exception& e) {
        context->capture_error(e.what());
        std::cerr << e.what() << '\n';
    }
    return output;
}

RocalTensor ROCAL_API_CALL
rocalAudioFileSourceSingleShard(
    RocalContext p_context,
    const char* source_path,
    const char* source_file_list_path,
    unsigned shard_id,
    unsigned shard_count,
    bool is_output,
    bool shuffle,
    bool loop,
    bool downmix) {
    Tensor* output = nullptr;
    auto context = static_cast<Context*>(p_context);
    try {
#ifdef ROCAL_AUDIO
        if (shard_count < 1)
            THROW("Shard count should be bigger than 0")
        if (shard_id >= shard_count)
            THROW("Shard id should be smaller than shard count")
<<<<<<< HEAD
        auto [max_frames, max_channels] = evaluate_audio_data_set(StorageType::FILE_SYSTEM, DecoderType::SNDFILE, source_path, source_file_list_path);
        INFO("Internal buffer size for audio frames = " + TOSTR(max_frames))
=======
        auto [max_sample_length, max_channels] = evaluate_audio_data_set(StorageType::FILE_SYSTEM, DecoderType::AUDIO_SOFTWARE_DECODE, source_path, "");
        INFO("Internal buffer size for audio samples = " + TOSTR(max_sample_length) + " and channels = " + TOSTR(max_channels))
>>>>>>> 3114a18f
        RocalTensorDataType tensor_data_type = RocalTensorDataType::FP32;
        std::vector<size_t> dims = {context->user_batch_size(), max_sample_length, max_channels};
        auto info = TensorInfo(std::vector<size_t>(std::move(dims)),
                               context->master_graph->mem_type(),
                               tensor_data_type);
        info.set_max_shape();
        output = context->master_graph->create_loader_output_tensor(info);
        output->reset_audio_sample_rate();
        auto cpu_num_threads = context->master_graph->calculate_cpu_num_threads(shard_count);
<<<<<<< HEAD
        context->master_graph->add_node<AudioLoaderSingleShardNode>({}, {output})->init(shard_id, shard_count, cpu_num_threads, source_path, source_file_list_path, StorageType::FILE_SYSTEM, DecoderType::SNDFILE, shuffle, loop, context->user_batch_size(), context->master_graph->mem_type(), context->master_graph->meta_data_reader());
=======
        context->master_graph->add_node<AudioLoaderSingleShardNode>({}, {output})->Init(shard_id, shard_count, cpu_num_threads, source_path, "", StorageType::FILE_SYSTEM, DecoderType::AUDIO_SOFTWARE_DECODE, shuffle, loop, context->user_batch_size(), context->master_graph->mem_type(), context->master_graph->meta_data_reader());
>>>>>>> 3114a18f
        context->master_graph->set_loop(loop);
        if (is_output) {
            auto actual_output = context->master_graph->create_tensor(info, is_output);
            context->master_graph->add_node<CopyNode>({output}, {actual_output});
        }
#else
        THROW("Audio decoder is not enabled since sndfile is not present")
#endif
    } catch (const std::exception& e) {
        context->capture_error(e.what());
        std::cerr << e.what() << '\n';
    }
    return output;
}

RocalTensor ROCAL_API_CALL
rocalAudioFileSource(
    RocalContext p_context,
    const char* source_path,
    const char* source_file_list_path,
    unsigned internal_shard_count,
    bool is_output,
    bool shuffle,
    bool loop,
    bool downmix) {
    Tensor* output = nullptr;
    auto context = static_cast<Context*>(p_context);
    try {
#ifdef ROCAL_AUDIO
<<<<<<< HEAD
        auto [max_frames, max_channels] = evaluate_audio_data_set(StorageType::FILE_SYSTEM, DecoderType::SNDFILE, source_path, source_file_list_path);
        INFO("Internal buffer size for audio frames = " + TOSTR(max_frames))
=======
        auto [max_sample_length, max_channels] = evaluate_audio_data_set(StorageType::FILE_SYSTEM, DecoderType::AUDIO_SOFTWARE_DECODE, source_path, "");
        INFO("Internal buffer size for audio samples = " + TOSTR(max_sample_length) + " and channels = " + TOSTR(max_channels))
>>>>>>> 3114a18f
        RocalTensorDataType tensor_data_type = RocalTensorDataType::FP32;
        std::vector<size_t> dims = {context->user_batch_size(), max_sample_length, max_channels};
        auto info = TensorInfo(std::vector<size_t>(std::move(dims)),
                               context->master_graph->mem_type(),
                               tensor_data_type);
        info.set_max_shape();
        output = context->master_graph->create_loader_output_tensor(info);
        output->reset_audio_sample_rate();
        auto cpu_num_threads = context->master_graph->calculate_cpu_num_threads(internal_shard_count);
<<<<<<< HEAD
        context->master_graph->add_node<AudioLoaderNode>({}, {output})->init(internal_shard_count, cpu_num_threads, source_path, source_file_list_path, StorageType::FILE_SYSTEM, DecoderType::SNDFILE, shuffle, loop, context->user_batch_size(), context->master_graph->mem_type(), context->master_graph->meta_data_reader());
=======
        context->master_graph->add_node<AudioLoaderNode>({}, {output})->Init(internal_shard_count, cpu_num_threads, source_path, "", StorageType::FILE_SYSTEM, DecoderType::AUDIO_SOFTWARE_DECODE, shuffle, loop, context->user_batch_size(), context->master_graph->mem_type(), context->master_graph->meta_data_reader());
>>>>>>> 3114a18f
        context->master_graph->set_loop(loop);
        if (is_output) {
            auto actual_output = context->master_graph->create_tensor(info, is_output);
            context->master_graph->add_node<CopyNode>({output}, {actual_output});
        }
#else
        THROW("Audio decoder is not enabled since sndfile is not present")
#endif
    } catch (const std::exception& e) {
        context->capture_error(e.what());
        std::cerr << e.what() << '\n';
    }
    return output;
}

RocalStatus ROCAL_API_CALL
rocalResetLoaders(RocalContext p_context) {
    auto context = static_cast<Context*>(p_context);
    try {
        context->master_graph->reset();
    } catch (const std::exception& e) {
        context->capture_error(e.what());
        ERR(e.what())
        return ROCAL_RUNTIME_ERROR;
    }
    return ROCAL_OK;
}<|MERGE_RESOLUTION|>--- conflicted
+++ resolved
@@ -47,13 +47,9 @@
 evaluate_audio_data_set(StorageType storage_type, DecoderType decoder_type,
                         const std::string& source_path, const std::string& file_list_path) {
     AudioSourceEvaluator source_evaluator;
-<<<<<<< HEAD
     auto reader_config = ReaderConfig(storage_type, source_path);
     reader_config.set_file_list_path(file_list_path);
-    if (source_evaluator.create(reader_config, DecoderConfig(decoder_type)) != AudioSourceEvaluatorStatus::OK)
-=======
-    if (source_evaluator.Create(ReaderConfig(storage_type, source_path, file_list_path), DecoderConfig(decoder_type)) != AudioSourceEvaluatorStatus::OK)
->>>>>>> 3114a18f
+    if (source_evaluator.Create(reader_config, DecoderConfig(decoder_type)) != AudioSourceEvaluatorStatus::OK)
         THROW("Initializing file source input evaluator failed")
     auto max_samples = source_evaluator.GetMaxSamples();
     auto max_channels = source_evaluator.GetMaxChannels();
@@ -2124,13 +2120,8 @@
             THROW("Shard count should be bigger than 0")
         if (shard_id >= shard_count)
             THROW("Shard id should be smaller than shard count")
-<<<<<<< HEAD
-        auto [max_frames, max_channels] = evaluate_audio_data_set(StorageType::FILE_SYSTEM, DecoderType::SNDFILE, source_path, source_file_list_path);
-        INFO("Internal buffer size for audio frames = " + TOSTR(max_frames))
-=======
-        auto [max_sample_length, max_channels] = evaluate_audio_data_set(StorageType::FILE_SYSTEM, DecoderType::AUDIO_SOFTWARE_DECODE, source_path, "");
+        auto [max_sample_length, max_channels] = evaluate_audio_data_set(StorageType::FILE_SYSTEM, DecoderType::AUDIO_SOFTWARE_DECODE, source_path, source_file_list_path);
         INFO("Internal buffer size for audio samples = " + TOSTR(max_sample_length) + " and channels = " + TOSTR(max_channels))
->>>>>>> 3114a18f
         RocalTensorDataType tensor_data_type = RocalTensorDataType::FP32;
         std::vector<size_t> dims = {context->user_batch_size(), max_sample_length, max_channels};
         auto info = TensorInfo(std::vector<size_t>(std::move(dims)),
@@ -2140,11 +2131,7 @@
         output = context->master_graph->create_loader_output_tensor(info);
         output->reset_audio_sample_rate();
         auto cpu_num_threads = context->master_graph->calculate_cpu_num_threads(shard_count);
-<<<<<<< HEAD
-        context->master_graph->add_node<AudioLoaderSingleShardNode>({}, {output})->init(shard_id, shard_count, cpu_num_threads, source_path, source_file_list_path, StorageType::FILE_SYSTEM, DecoderType::SNDFILE, shuffle, loop, context->user_batch_size(), context->master_graph->mem_type(), context->master_graph->meta_data_reader());
-=======
         context->master_graph->add_node<AudioLoaderSingleShardNode>({}, {output})->Init(shard_id, shard_count, cpu_num_threads, source_path, "", StorageType::FILE_SYSTEM, DecoderType::AUDIO_SOFTWARE_DECODE, shuffle, loop, context->user_batch_size(), context->master_graph->mem_type(), context->master_graph->meta_data_reader());
->>>>>>> 3114a18f
         context->master_graph->set_loop(loop);
         if (is_output) {
             auto actual_output = context->master_graph->create_tensor(info, is_output);
@@ -2174,13 +2161,8 @@
     auto context = static_cast<Context*>(p_context);
     try {
 #ifdef ROCAL_AUDIO
-<<<<<<< HEAD
-        auto [max_frames, max_channels] = evaluate_audio_data_set(StorageType::FILE_SYSTEM, DecoderType::SNDFILE, source_path, source_file_list_path);
-        INFO("Internal buffer size for audio frames = " + TOSTR(max_frames))
-=======
-        auto [max_sample_length, max_channels] = evaluate_audio_data_set(StorageType::FILE_SYSTEM, DecoderType::AUDIO_SOFTWARE_DECODE, source_path, "");
+        auto [max_sample_length, max_channels] = evaluate_audio_data_set(StorageType::FILE_SYSTEM, DecoderType::AUDIO_SOFTWARE_DECODE, source_path, source_file_list_path);
         INFO("Internal buffer size for audio samples = " + TOSTR(max_sample_length) + " and channels = " + TOSTR(max_channels))
->>>>>>> 3114a18f
         RocalTensorDataType tensor_data_type = RocalTensorDataType::FP32;
         std::vector<size_t> dims = {context->user_batch_size(), max_sample_length, max_channels};
         auto info = TensorInfo(std::vector<size_t>(std::move(dims)),
@@ -2190,11 +2172,7 @@
         output = context->master_graph->create_loader_output_tensor(info);
         output->reset_audio_sample_rate();
         auto cpu_num_threads = context->master_graph->calculate_cpu_num_threads(internal_shard_count);
-<<<<<<< HEAD
-        context->master_graph->add_node<AudioLoaderNode>({}, {output})->init(internal_shard_count, cpu_num_threads, source_path, source_file_list_path, StorageType::FILE_SYSTEM, DecoderType::SNDFILE, shuffle, loop, context->user_batch_size(), context->master_graph->mem_type(), context->master_graph->meta_data_reader());
-=======
         context->master_graph->add_node<AudioLoaderNode>({}, {output})->Init(internal_shard_count, cpu_num_threads, source_path, "", StorageType::FILE_SYSTEM, DecoderType::AUDIO_SOFTWARE_DECODE, shuffle, loop, context->user_batch_size(), context->master_graph->mem_type(), context->master_graph->meta_data_reader());
->>>>>>> 3114a18f
         context->master_graph->set_loop(loop);
         if (is_output) {
             auto actual_output = context->master_graph->create_tensor(info, is_output);
