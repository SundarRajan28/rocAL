/*
Copyright (c) 2019 - 2023 Advanced Micro Devices, Inc. All rights reserved.

Permission is hereby granted, free of charge, to any person obtaining a copy
of this software and associated documentation files (the "Software"), to deal
in the Software without restriction, including without limitation the rights
to use, copy, modify, merge, publish, distribute, sublicense, and/or sell
copies of the Software, and to permit persons to whom the Software is
furnished to do so, subject to the following conditions:

The above copyright notice and this permission notice shall be included in
all copies or substantial portions of the Software.

THE SOFTWARE IS PROVIDED "AS IS", WITHOUT WARRANTY OF ANY KIND, EXPRESS OR
IMPLIED, INCLUDING BUT NOT LIMITED TO THE WARRANTIES OF MERCHANTABILITY,
FITNESS FOR A PARTICULAR PURPOSE AND NONINFRINGEMENT.  IN NO EVENT SHALL THE
AUTHORS OR COPYRIGHT HOLDERS BE LIABLE FOR ANY CLAIM, DAMAGES OR OTHER
LIABILITY, WHETHER IN AN ACTION OF CONTRACT, TORT OR OTHERWISE, ARISING FROM,
OUT OF OR IN CONNECTION WITH THE SOFTWARE OR THE USE OR OTHER DEALINGS IN
THE SOFTWARE.
*/

#include <assert.h>
#ifdef ROCAL_VIDEO
#include "node_video_loader.h"
#include "node_video_loader_single_shard.h"
#endif
#include "commons.h"
#include "context.h"
#include "image_source_evaluator.h"
#include "audio_source_evaluator.h"
#include "node_cifar10_loader.h"
#include "node_copy.h"
#include "node_fused_jpeg_crop.h"
#include "node_fused_jpeg_crop_single_shard.h"
#include "node_image_loader.h"
#include "node_image_loader_single_shard.h"
#include "node_audio_loader.h"
#include "node_audio_loader_single_shard.h"
#include "node_resize.h"
#include "node_downmix.h"
#include "rocal_api.h"

std::tuple<unsigned, unsigned>
evaluate_audio_data_set(StorageType storage_type, DecoderType decoder_type,
                        const std::string& source_path, const std::string& json_path) {
    AudioSourceEvaluator source_evaluator;
    if (source_evaluator.create(ReaderConfig(storage_type, source_path, json_path), DecoderConfig(decoder_type)) != AudioSourceEvaluatorStatus::OK)
        THROW("Initializing file source input evaluator failed")
    auto max_samples = source_evaluator.max_samples();
    auto max_channels = source_evaluator.max_channels();
    if (max_samples == 0 || max_channels == 0)
        THROW("Cannot find size of the audio files or files cannot be accessed")
    LOG("Maximum input audio dimension [ " + TOSTR(max_samples) + " x " + TOSTR(max_channels) + " ] for audio's in " + source_path)
    return std::make_tuple(max_samples, max_channels);
};

std::tuple<unsigned, unsigned>
evaluate_image_data_set(RocalImageSizeEvaluationPolicy decode_size_policy, StorageType storage_type,
                        DecoderType decoder_type, const std::string& source_path, const std::string& json_path) {
    auto translate_image_size_policy = [](RocalImageSizeEvaluationPolicy decode_size_policy) {
        switch (decode_size_policy) {
            case ROCAL_USE_MAX_SIZE:
            case ROCAL_USE_MAX_SIZE_RESTRICTED:
                return MaxSizeEvaluationPolicy::MAXIMUM_FOUND_SIZE;
            case ROCAL_USE_MOST_FREQUENT_SIZE:
                return MaxSizeEvaluationPolicy::MOST_FREQUENT_SIZE;
            default:
                return MaxSizeEvaluationPolicy::MAXIMUM_FOUND_SIZE;
        }
    };

    ImageSourceEvaluator source_evaluator;
    source_evaluator.set_size_evaluation_policy(translate_image_size_policy(decode_size_policy));
    if (source_evaluator.create(ReaderConfig(storage_type, source_path, json_path), DecoderConfig(decoder_type)) != ImageSourceEvaluatorStatus::OK)
        THROW("Initializing file source input evaluator failed ")
    auto max_width = source_evaluator.max_width();
    auto max_height = source_evaluator.max_height();
    if (max_width == 0 || max_height == 0)
        THROW("Cannot find size of the images or images cannot be accessed")

    LOG("Maximum input image dimension [ " + TOSTR(max_width) + " x " + TOSTR(max_height) + " ] for images in " + source_path)
    return std::make_tuple(max_width, max_height);
};

auto convert_color_format = [](RocalImageColor color_format, size_t n, size_t h, size_t w) {
    switch (color_format) {
        case ROCAL_COLOR_RGB24: {
            std::vector<size_t> dimensions = {n, h, w, 3u};
            return std::make_tuple(RocalColorFormat::RGB24, RocalTensorlayout::NHWC, dimensions, 3u);
        }
        case ROCAL_COLOR_BGR24: {
            std::vector<size_t> dimensions = {n, h, w, 3u};
            return std::make_tuple(RocalColorFormat::BGR24, RocalTensorlayout::NHWC, dimensions, 3u);
        }
        case ROCAL_COLOR_U8: {
            std::vector<size_t> dimensions = {n, 1u, h, w};
            return std::make_tuple(RocalColorFormat::U8, RocalTensorlayout::NCHW, dimensions, 1u);
        }
        case ROCAL_COLOR_RGB_PLANAR: {
            std::vector<size_t> dimensions = {n, 3u, h, w};
            return std::make_tuple(RocalColorFormat::RGB_PLANAR, RocalTensorlayout::NCHW, dimensions, 3u);
        }
        default:
            THROW("Unsupported Image type" + TOSTR(color_format))
    }
};

auto convert_color_format_sequence = [](RocalImageColor color_format, size_t n, size_t h, size_t w, size_t f) {
    switch (color_format) {
        case ROCAL_COLOR_RGB24: {
            std::vector<size_t> dimensions = {n, f, h, w, 3u};
            return std::make_tuple(RocalColorFormat::RGB24, RocalTensorlayout::NFHWC, dimensions, 3u);
        }
        case ROCAL_COLOR_BGR24: {
            std::vector<size_t> dimensions = {n, f, h, w, 3u};
            return std::make_tuple(RocalColorFormat::BGR24, RocalTensorlayout::NFHWC, dimensions, 3u);
        }
        case ROCAL_COLOR_U8: {
            std::vector<size_t> dimensions = {n, f, 1u, h, w};
            return std::make_tuple(RocalColorFormat::U8, RocalTensorlayout::NFCHW, dimensions, 1u);
        }
        case ROCAL_COLOR_RGB_PLANAR: {
            std::vector<size_t> dimensions = {n, f, 3u, h, w};
            return std::make_tuple(RocalColorFormat::RGB_PLANAR, RocalTensorlayout::NFCHW, dimensions, 3u);
        }
        default:
            THROW("Unsupported Image type" + TOSTR(color_format))
    }
};

auto convert_decoder_mode = [](RocalDecodeDevice decode_mode) {
    switch (decode_mode) {
        case ROCAL_HW_DECODE:
            return DecodeMode::HW_VAAPI;

        case ROCAL_SW_DECODE:
            return DecodeMode::CPU;
        default:

            THROW("Unsupported decoder mode" + TOSTR(decode_mode))
    }
};

RocalTensor ROCAL_API_CALL
rocalJpegFileSourceSingleShard(
    RocalContext p_context,
    const char* source_path,
    RocalImageColor rocal_color_format,
    unsigned shard_id,
    unsigned shard_count,
    bool is_output,
    bool shuffle,
    bool loop,
    RocalImageSizeEvaluationPolicy decode_size_policy,
    unsigned max_width,
    unsigned max_height,
    RocalDecoderType dec_type) {
    Tensor* output = nullptr;
    auto context = static_cast<Context*>(p_context);
    try {
        bool use_input_dimension = (decode_size_policy == ROCAL_USE_USER_GIVEN_SIZE) || (decode_size_policy == ROCAL_USE_USER_GIVEN_SIZE_RESTRICTED);
        bool decoder_keep_original = (decode_size_policy == ROCAL_USE_USER_GIVEN_SIZE_RESTRICTED) || (decode_size_policy == ROCAL_USE_MAX_SIZE_RESTRICTED);
        DecoderType decType = DecoderType::TURBO_JPEG;  // default
        if (dec_type == ROCAL_DECODER_OPENCV) decType = DecoderType::OPENCV_DEC;
        if (dec_type == ROCAL_DECODER_HW_JPEG) decType = DecoderType::HW_JPEG_DEC;

        if (shard_count < 1)
            THROW("Shard count should be bigger than 0")

        if (shard_id >= shard_count)
            THROW("Shard id should be smaller than shard count")

        if (use_input_dimension && (max_width == 0 || max_height == 0)) {
            THROW("Invalid input max width and height");
        } else {
            LOG("User input size " + TOSTR(max_width) + " x " + TOSTR(max_height))
        }

        auto [width, height] = use_input_dimension ? std::make_tuple(max_width, max_height) : evaluate_image_data_set(decode_size_policy, StorageType::FILE_SYSTEM, DecoderType::TURBO_JPEG, source_path, "");
        auto [color_format, tensor_layout, dims, num_of_planes] = convert_color_format(rocal_color_format, context->user_batch_size(), height, width);
        INFO("Internal buffer size width = " + TOSTR(width) + " height = " + TOSTR(height) + " depth = " + TOSTR(num_of_planes))

        auto info = TensorInfo(std::move(dims),
                               context->master_graph->mem_type(),
                               RocalTensorDataType::UINT8,
                               tensor_layout,
                               color_format);
        output = context->master_graph->create_loader_output_tensor(info);
        auto cpu_num_threads = context->master_graph->calculate_cpu_num_threads(shard_count);

        context->master_graph->add_node<ImageLoaderSingleShardNode>({}, {output})->init(shard_id, shard_count, cpu_num_threads, source_path, "", StorageType::FILE_SYSTEM, decType, shuffle, loop, context->user_batch_size(), context->master_graph->mem_type(), context->master_graph->meta_data_reader(), decoder_keep_original);
        context->master_graph->set_loop(loop);

        if (is_output) {
            auto actual_output = context->master_graph->create_tensor(info, is_output);
            context->master_graph->add_node<CopyNode>({output}, {actual_output});
        }

    } catch (const std::exception& e) {
        context->capture_error(e.what());
        std::cerr << e.what() << '\n';
    }
    return output;
}

RocalTensor ROCAL_API_CALL
rocalJpegFileSource(
    RocalContext p_context,
    const char* source_path,
    RocalImageColor rocal_color_format,
    unsigned internal_shard_count,
    bool is_output,
    bool shuffle,
    bool loop,
    RocalImageSizeEvaluationPolicy decode_size_policy,
    unsigned max_width,
    unsigned max_height,
    RocalDecoderType dec_type) {
    Tensor* output = nullptr;
    auto context = static_cast<Context*>(p_context);
    try {
        bool use_input_dimension = (decode_size_policy == ROCAL_USE_USER_GIVEN_SIZE) || (decode_size_policy == ROCAL_USE_USER_GIVEN_SIZE_RESTRICTED);
        bool decoder_keep_original = (decode_size_policy == ROCAL_USE_USER_GIVEN_SIZE_RESTRICTED) || (decode_size_policy == ROCAL_USE_MAX_SIZE_RESTRICTED);
        DecoderType decType = DecoderType::TURBO_JPEG;  // default
        if (dec_type == ROCAL_DECODER_OPENCV) decType = DecoderType::OPENCV_DEC;
        if (dec_type == ROCAL_DECODER_HW_JPEG) decType = DecoderType::HW_JPEG_DEC;

        if (internal_shard_count < 1)
            THROW("Shard count should be bigger than 0")

        if (use_input_dimension && (max_width == 0 || max_height == 0)) {
            THROW("Invalid input max width and height");
        } else {
            LOG("User input size " + TOSTR(max_width) + " x " + TOSTR(max_height))
        }

        auto [width, height] = use_input_dimension ? std::make_tuple(max_width, max_height) : evaluate_image_data_set(decode_size_policy, StorageType::FILE_SYSTEM, DecoderType::TURBO_JPEG, source_path, "");

        auto [color_format, tensor_layout, dims, num_of_planes] = convert_color_format(rocal_color_format, context->user_batch_size(), height, width);
        INFO("Internal buffer size width = " + TOSTR(width) + " height = " + TOSTR(height) + " depth = " + TOSTR(num_of_planes))

        auto info = TensorInfo(std::move(dims),
                               context->master_graph->mem_type(),
                               RocalTensorDataType::UINT8,
                               tensor_layout,
                               color_format);
        output = context->master_graph->create_loader_output_tensor(info);
        auto cpu_num_threads = context->master_graph->calculate_cpu_num_threads(1);

        context->master_graph->add_node<ImageLoaderNode>({}, {output})->init(internal_shard_count, cpu_num_threads, source_path, "", std::map<std::string, std::string>(), StorageType::FILE_SYSTEM, decType, shuffle, loop, context->user_batch_size(), context->master_graph->mem_type(), context->master_graph->meta_data_reader(), decoder_keep_original);
        context->master_graph->set_loop(loop);

        if (is_output) {
            auto actual_output = context->master_graph->create_tensor(info, is_output);
            context->master_graph->add_node<CopyNode>({output}, {actual_output});
        }

    } catch (const std::exception& e) {
        context->capture_error(e.what());
        std::cerr << e.what() << '\n';
    }
    return output;
}

RocalTensor ROCAL_API_CALL
rocalSequenceReader(
    RocalContext p_context,
    const char* source_path,
    RocalImageColor rocal_color_format,
    unsigned internal_shard_count,
    unsigned sequence_length,
    bool is_output,
    bool shuffle,
    bool loop,
    unsigned step,
    unsigned stride) {
    Tensor* output = nullptr;
    if (p_context == nullptr) {
        ERR("Invalid ROCAL context or invalid input image")
        return output;
    }
    auto context = static_cast<Context*>(p_context);
    try {
        if (sequence_length == 0)
            THROW("Sequence length passed should be bigger than 0")
        // Set sequence batch size and batch ratio in master graph as it varies according to sequence length
        context->master_graph->set_sequence_reader_output();
        context->master_graph->set_sequence_batch_size(sequence_length);
        bool decoder_keep_original = true;

        // This has been introduced to support variable width and height video frames in future.
        RocalImageSizeEvaluationPolicy decode_size_policy = ROCAL_USE_MAX_SIZE_RESTRICTED;

        if (internal_shard_count < 1)
            THROW("Shard count should be bigger than 0")

        // Set default step and stride values if 0 is passed
        step = (step == 0) ? 1 : step;
        stride = (stride == 0) ? 1 : stride;

        // FILE_SYSTEM is used here only to evaluate the width and height of the frames.
        auto [width, height] = evaluate_image_data_set(decode_size_policy, StorageType::FILE_SYSTEM, DecoderType::TURBO_JPEG, source_path, "");
        auto [color_format, tensor_layout, dims, num_of_planes] = convert_color_format_sequence(rocal_color_format, context->user_batch_size(), height, width, sequence_length);
        INFO("Internal buffer size width = " + TOSTR(width) + " height = " + TOSTR(height) + " depth = " + TOSTR(num_of_planes))

        auto info = TensorInfo(std::move(dims),
                               context->master_graph->mem_type(),
                               RocalTensorDataType::UINT8);
        info.set_color_format(color_format);
        info.set_tensor_layout(tensor_layout);
        info.set_sequence_batch_size(sequence_length);
        info.set_max_shape();

        output = context->master_graph->create_loader_output_tensor(info);
        auto cpu_num_threads = context->master_graph->calculate_cpu_num_threads(1);

        context->master_graph->add_node<ImageLoaderNode>({}, {output})->init(internal_shard_count, cpu_num_threads, source_path, "", std::map<std::string, std::string>(), StorageType::SEQUENCE_FILE_SYSTEM, DecoderType::TURBO_JPEG, shuffle, loop, context->master_graph->sequence_batch_size(), context->master_graph->mem_type(), context->master_graph->meta_data_reader(), decoder_keep_original, "", sequence_length, step, stride);
        context->master_graph->set_loop(loop);

        if (is_output) {
            auto actual_output = context->master_graph->create_tensor(info, is_output);
            context->master_graph->add_node<CopyNode>({output}, {actual_output});
        }

    } catch (const std::exception& e) {
        context->capture_error(e.what());
        std::cerr << e.what() << '\n';
    }
    return output;
}

RocalTensor ROCAL_API_CALL
rocalSequenceReaderSingleShard(
    RocalContext p_context,
    const char* source_path,
    RocalImageColor rocal_color_format,
    unsigned shard_id,
    unsigned shard_count,
    unsigned sequence_length,
    bool is_output,
    bool shuffle,
    bool loop,
    unsigned step,
    unsigned stride) {
    Tensor* output = nullptr;
    if (p_context == nullptr) {
        ERR("Invalid ROCAL context or invalid input image")
        return output;
    }
    auto context = static_cast<Context*>(p_context);
    try {
        if (sequence_length == 0)
            THROW("Sequence length passed should be bigger than 0")
        // Set sequence batch size and batch ratio in master graph as it varies according to sequence length
        context->master_graph->set_sequence_reader_output();
        context->master_graph->set_sequence_batch_size(sequence_length);
        bool decoder_keep_original = true;

        // This has been introduced to support variable width and height video frames in future.
        RocalImageSizeEvaluationPolicy decode_size_policy = ROCAL_USE_MAX_SIZE_RESTRICTED;

        if (shard_count < 1)
            THROW("Shard count should be bigger than 0")

        if (shard_id >= shard_count)
            THROW("Shard id should be smaller than shard count")

        // Set default step and stride values if 0 is passed
        step = (step == 0) ? 1 : step;
        stride = (stride == 0) ? 1 : stride;

        // FILE_SYSTEM is used here only to evaluate the width and height of the frames.
        auto [width, height] = evaluate_image_data_set(decode_size_policy, StorageType::FILE_SYSTEM, DecoderType::TURBO_JPEG, source_path, "");
        auto [color_format, tensor_layout, dims, num_of_planes] = convert_color_format_sequence(rocal_color_format, context->user_batch_size(), height, width, sequence_length);
        INFO("Internal buffer size width = " + TOSTR(width) + " height = " + TOSTR(height) + " depth = " + TOSTR(num_of_planes))

        auto info = TensorInfo(std::move(dims),
                               context->master_graph->mem_type(),
                               RocalTensorDataType::UINT8);
        info.set_color_format(color_format);
        info.set_tensor_layout(tensor_layout);
        info.set_sequence_batch_size(sequence_length);
        info.set_max_shape();
        output = context->master_graph->create_loader_output_tensor(info);
        auto cpu_num_threads = context->master_graph->calculate_cpu_num_threads(shard_count);

        context->master_graph->add_node<ImageLoaderSingleShardNode>({}, {output})->init(shard_id, shard_count, cpu_num_threads, source_path, "", StorageType::SEQUENCE_FILE_SYSTEM, DecoderType::TURBO_JPEG, shuffle, loop, context->master_graph->sequence_batch_size(), context->master_graph->mem_type(), context->master_graph->meta_data_reader(), decoder_keep_original, std::map<std::string, std::string>(), sequence_length, step, stride);
        context->master_graph->set_loop(loop);

        if (is_output) {
            auto actual_output = context->master_graph->create_tensor(info, is_output);
            context->master_graph->add_node<CopyNode>({output}, {actual_output});
        }

    } catch (const std::exception& e) {
        context->capture_error(e.what());
        std::cerr << e.what() << '\n';
    }
    return output;
}

RocalTensor ROCAL_API_CALL
rocalJpegCaffe2LMDBRecordSource(
    RocalContext p_context,
    const char* source_path,
    RocalImageColor rocal_color_format,
    unsigned internal_shard_count,
    bool is_output,
    bool shuffle,
    bool loop,
    RocalImageSizeEvaluationPolicy decode_size_policy,
    unsigned max_width,
    unsigned max_height,
    RocalDecoderType dec_type) {
    Tensor* output = nullptr;
    auto context = static_cast<Context*>(p_context);
    try {
        bool use_input_dimension = (decode_size_policy == ROCAL_USE_USER_GIVEN_SIZE) || (decode_size_policy == ROCAL_USE_USER_GIVEN_SIZE_RESTRICTED);
        bool decoder_keep_original = (decode_size_policy == ROCAL_USE_USER_GIVEN_SIZE_RESTRICTED) || (decode_size_policy == ROCAL_USE_MAX_SIZE_RESTRICTED);
        DecoderType decType = DecoderType::TURBO_JPEG;  // default
        if (dec_type == ROCAL_DECODER_OPENCV) decType = DecoderType::OPENCV_DEC;
        if (dec_type == ROCAL_DECODER_HW_JPEG) decType = DecoderType::HW_JPEG_DEC;

        if (internal_shard_count < 1)
            THROW("internal shard count should be bigger than 0")

        if (use_input_dimension && (max_width == 0 || max_height == 0)) {
            THROW("Invalid input max width and height");
        } else {
            LOG("User input size " + TOSTR(max_width) + " x " + TOSTR(max_height))
        }

        auto [width, height] = use_input_dimension ? std::make_tuple(max_width, max_height) : evaluate_image_data_set(decode_size_policy, StorageType::CAFFE2_LMDB_RECORD, DecoderType::TURBO_JPEG, source_path, "");
        auto [color_format, tensor_layout, dims, num_of_planes] = convert_color_format(rocal_color_format, context->user_batch_size(), height, width);
        INFO("Internal buffer size width = " + TOSTR(width) + " height = " + TOSTR(height) + " depth = " + TOSTR(num_of_planes))

        auto info = TensorInfo(std::move(dims),
                               context->master_graph->mem_type(),
                               RocalTensorDataType::UINT8,
                               tensor_layout,
                               color_format);
        output = context->master_graph->create_loader_output_tensor(info);
        auto cpu_num_threads = context->master_graph->calculate_cpu_num_threads(1);

        context->master_graph->add_node<ImageLoaderNode>({}, {output})->init(internal_shard_count, cpu_num_threads, source_path, "", std::map<std::string, std::string>(), StorageType::CAFFE2_LMDB_RECORD, decType, shuffle, loop, context->user_batch_size(), context->master_graph->mem_type(), context->master_graph->meta_data_reader(), decoder_keep_original);
        context->master_graph->set_loop(loop);

        if (is_output) {
            auto actual_output = context->master_graph->create_tensor(info, is_output);
            context->master_graph->add_node<CopyNode>({output}, {actual_output});
        }

    } catch (const std::exception& e) {
        context->capture_error(e.what());
        std::cerr << e.what() << '\n';
    }
    return output;
}

RocalTensor ROCAL_API_CALL
rocalJpegCaffe2LMDBRecordSourceSingleShard(
    RocalContext p_context,
    const char* source_path,
    RocalImageColor rocal_color_format,
    unsigned shard_id,
    unsigned shard_count,
    bool is_output,
    bool shuffle,
    bool loop,
    RocalImageSizeEvaluationPolicy decode_size_policy,
    unsigned max_width,
    unsigned max_height,
    RocalDecoderType dec_type) {
    Tensor* output = nullptr;
    auto context = static_cast<Context*>(p_context);
    try {
        bool use_input_dimension = (decode_size_policy == ROCAL_USE_USER_GIVEN_SIZE) || (decode_size_policy == ROCAL_USE_USER_GIVEN_SIZE_RESTRICTED);
        bool decoder_keep_original = (decode_size_policy == ROCAL_USE_USER_GIVEN_SIZE_RESTRICTED) || (decode_size_policy == ROCAL_USE_MAX_SIZE_RESTRICTED);
        DecoderType decType = DecoderType::TURBO_JPEG;  // default
        if (dec_type == ROCAL_DECODER_OPENCV) decType = DecoderType::OPENCV_DEC;
        if (dec_type == ROCAL_DECODER_HW_JPEG) decType = DecoderType::HW_JPEG_DEC;

        if (shard_count < 1)
            THROW("Shard count should be bigger than 0")

        if (shard_id >= shard_count)
            THROW("Shard id should be smaller than shard count")

        if (use_input_dimension && (max_width == 0 || max_height == 0)) {
            THROW("Invalid input max width and height");
        } else {
            LOG("User input size " + TOSTR(max_width) + " x " + TOSTR(max_height))
        }

        auto [width, height] = use_input_dimension ? std::make_tuple(max_width, max_height) : evaluate_image_data_set(decode_size_policy, StorageType::CAFFE2_LMDB_RECORD, DecoderType::TURBO_JPEG, source_path, "");
        auto [color_format, tensor_layout, dims, num_of_planes] = convert_color_format(rocal_color_format, context->user_batch_size(), height, width);
        INFO("Internal buffer size width = " + TOSTR(width) + " height = " + TOSTR(height) + " depth = " + TOSTR(num_of_planes))

        auto info = TensorInfo(std::move(dims),
                               context->master_graph->mem_type(),
                               RocalTensorDataType::UINT8,
                               tensor_layout,
                               color_format);
        output = context->master_graph->create_loader_output_tensor(info);
        auto cpu_num_threads = context->master_graph->calculate_cpu_num_threads(shard_count);

        context->master_graph->add_node<ImageLoaderSingleShardNode>({}, {output})->init(shard_id, shard_count, cpu_num_threads, source_path, "", StorageType::CAFFE2_LMDB_RECORD, decType, shuffle, loop, context->user_batch_size(), context->master_graph->mem_type(), context->master_graph->meta_data_reader(), decoder_keep_original);
        context->master_graph->set_loop(loop);

        if (is_output) {
            auto actual_output = context->master_graph->create_tensor(info, is_output);
            context->master_graph->add_node<CopyNode>({output}, {actual_output});
        }

    } catch (const std::exception& e) {
        context->capture_error(e.what());
        std::cerr << e.what() << '\n';
    }
    return output;
}

RocalTensor ROCAL_API_CALL
rocalJpegCaffeLMDBRecordSource(
    RocalContext p_context,
    const char* source_path,
    RocalImageColor rocal_color_format,
    unsigned internal_shard_count,
    bool is_output,
    bool shuffle,
    bool loop,
    RocalImageSizeEvaluationPolicy decode_size_policy,
    unsigned max_width,
    unsigned max_height,
    RocalDecoderType dec_type) {
    Tensor* output = nullptr;
    auto context = static_cast<Context*>(p_context);
    try {
        bool use_input_dimension = (decode_size_policy == ROCAL_USE_USER_GIVEN_SIZE) || (decode_size_policy == ROCAL_USE_USER_GIVEN_SIZE_RESTRICTED);
        bool decoder_keep_original = (decode_size_policy == ROCAL_USE_USER_GIVEN_SIZE_RESTRICTED) || (decode_size_policy == ROCAL_USE_MAX_SIZE_RESTRICTED);
        DecoderType decType = DecoderType::TURBO_JPEG;  // default
        if (dec_type == ROCAL_DECODER_OPENCV) decType = DecoderType::OPENCV_DEC;
        if (dec_type == ROCAL_DECODER_HW_JPEG) decType = DecoderType::HW_JPEG_DEC;

        if (internal_shard_count < 1)
            THROW("internal shard count should be bigger than 0")

        if (use_input_dimension && (max_width == 0 || max_height == 0)) {
            THROW("Invalid input max width and height");
        } else {
            LOG("User input size " + TOSTR(max_width) + " x " + TOSTR(max_height))
        }

        auto [width, height] = use_input_dimension ? std::make_tuple(max_width, max_height) : evaluate_image_data_set(decode_size_policy, StorageType::CAFFE_LMDB_RECORD, DecoderType::TURBO_JPEG, source_path, "");
        auto [color_format, tensor_layout, dims, num_of_planes] = convert_color_format(rocal_color_format, context->user_batch_size(), height, width);
        INFO("Internal buffer size width = " + TOSTR(width) + " height = " + TOSTR(height) + " depth = " + TOSTR(num_of_planes))

        auto info = TensorInfo(std::move(dims),
                               context->master_graph->mem_type(),
                               RocalTensorDataType::UINT8,
                               tensor_layout,
                               color_format);
        output = context->master_graph->create_loader_output_tensor(info);
        auto cpu_num_threads = context->master_graph->calculate_cpu_num_threads(1);

        context->master_graph->add_node<ImageLoaderNode>({}, {output})->init(internal_shard_count, cpu_num_threads, source_path, "", std::map<std::string, std::string>(), StorageType::CAFFE_LMDB_RECORD, decType, shuffle, loop, context->user_batch_size(), context->master_graph->mem_type(), context->master_graph->meta_data_reader(), decoder_keep_original);

        context->master_graph->set_loop(loop);

        if (is_output) {
            auto actual_output = context->master_graph->create_tensor(info, is_output);
            context->master_graph->add_node<CopyNode>({output}, {actual_output});
        }

    } catch (const std::exception& e) {
        context->capture_error(e.what());
        std::cerr << e.what() << '\n';
    }
    return output;
}

RocalTensor ROCAL_API_CALL
rocalJpegCaffeLMDBRecordSourceSingleShard(
    RocalContext p_context,
    const char* source_path,
    RocalImageColor rocal_color_format,
    unsigned shard_id,
    unsigned shard_count,
    bool is_output,
    bool shuffle,
    bool loop,
    RocalImageSizeEvaluationPolicy decode_size_policy,
    unsigned max_width,
    unsigned max_height,
    RocalDecoderType dec_type) {
    Tensor* output = nullptr;
    auto context = static_cast<Context*>(p_context);
    try {
        bool use_input_dimension = (decode_size_policy == ROCAL_USE_USER_GIVEN_SIZE) || (decode_size_policy == ROCAL_USE_USER_GIVEN_SIZE_RESTRICTED);
        bool decoder_keep_original = (decode_size_policy == ROCAL_USE_USER_GIVEN_SIZE_RESTRICTED) || (decode_size_policy == ROCAL_USE_MAX_SIZE_RESTRICTED);
        DecoderType decType = DecoderType::TURBO_JPEG;  // default
        if (dec_type == ROCAL_DECODER_OPENCV) decType = DecoderType::OPENCV_DEC;
        if (dec_type == ROCAL_DECODER_HW_JPEG) decType = DecoderType::HW_JPEG_DEC;

        if (shard_count < 1)
            THROW("Shard count should be bigger than 0")

        if (shard_id >= shard_count)
            THROW("Shard id should be smaller than shard count")

        if (use_input_dimension && (max_width == 0 || max_height == 0)) {
            THROW("Invalid input max width and height");
        } else {
            LOG("User input size " + TOSTR(max_width) + " x " + TOSTR(max_height))
        }

        auto [width, height] = use_input_dimension ? std::make_tuple(max_width, max_height) : evaluate_image_data_set(decode_size_policy, StorageType::CAFFE_LMDB_RECORD, DecoderType::TURBO_JPEG, source_path, "");
        auto [color_format, tensor_layout, dims, num_of_planes] = convert_color_format(rocal_color_format, context->user_batch_size(), height, width);
        INFO("Internal buffer size width = " + TOSTR(width) + " height = " + TOSTR(height) + " depth = " + TOSTR(num_of_planes))

        auto info = TensorInfo(std::move(dims),
                               context->master_graph->mem_type(),
                               RocalTensorDataType::UINT8,
                               tensor_layout,
                               color_format);
        output = context->master_graph->create_loader_output_tensor(info);
        auto cpu_num_threads = context->master_graph->calculate_cpu_num_threads(shard_count);

        context->master_graph->add_node<ImageLoaderSingleShardNode>({}, {output})->init(shard_id, shard_count, cpu_num_threads, source_path, "", StorageType::CAFFE_LMDB_RECORD, decType, shuffle, loop, context->user_batch_size(), context->master_graph->mem_type(), context->master_graph->meta_data_reader(), decoder_keep_original);
        context->master_graph->set_loop(loop);

        if (is_output) {
            auto actual_output = context->master_graph->create_tensor(info, is_output);
            context->master_graph->add_node<CopyNode>({output}, {actual_output});
        }

    } catch (const std::exception& e) {
        context->capture_error(e.what());
        std::cerr << e.what() << '\n';
    }
    return output;
}

RocalTensor ROCAL_API_CALL
rocalJpegCaffeLMDBRecordSourcePartialSingleShard(
    RocalContext p_context,
    const char* source_path,
    RocalImageColor rocal_color_format,
    unsigned shard_id,
    unsigned shard_count,
    bool is_output,
    std::vector<float>& area_factor,
    std::vector<float>& aspect_ratio,
    unsigned num_attempts,
    bool shuffle,
    bool loop,
    RocalImageSizeEvaluationPolicy decode_size_policy,
    unsigned max_width,
    unsigned max_height) {
    Tensor* output = nullptr;
    auto context = static_cast<Context*>(p_context);
    try {
        bool use_input_dimension = (decode_size_policy == ROCAL_USE_USER_GIVEN_SIZE) || (decode_size_policy == ROCAL_USE_USER_GIVEN_SIZE_RESTRICTED);

        if (shard_count < 1)
            THROW("Shard count should be bigger than 0")

        if (shard_id >= shard_count)
            THROW("Shard id should be smaller than shard count")

        if (use_input_dimension && (max_width == 0 || max_height == 0)) {
            THROW("Invalid input max width and height");
        } else {
            LOG("User input size " + TOSTR(max_width) + " x " + TOSTR(max_height))
        }

        auto [width, height] = use_input_dimension ? std::make_tuple(max_width, max_height) : evaluate_image_data_set(decode_size_policy, StorageType::CAFFE_LMDB_RECORD, DecoderType::FUSED_TURBO_JPEG, source_path, "");
        auto [color_format, tensor_layout, dims, num_of_planes] = convert_color_format(rocal_color_format, context->user_batch_size(), height, width);
        INFO("Internal buffer size width = " + TOSTR(width) + " height = " + TOSTR(height) + " depth = " + TOSTR(num_of_planes))

        auto info = TensorInfo(std::move(dims),
                               context->master_graph->mem_type(),
                               RocalTensorDataType::UINT8,
                               tensor_layout,
                               color_format);
        output = context->master_graph->create_loader_output_tensor(info);
        auto cpu_num_threads = context->master_graph->calculate_cpu_num_threads(shard_count);

        context->master_graph->add_node<FusedJpegCropSingleShardNode>({}, {output})->init(shard_id, shard_count, cpu_num_threads, source_path, "", StorageType::CAFFE_LMDB_RECORD, DecoderType::FUSED_TURBO_JPEG, shuffle, loop, context->user_batch_size(), context->master_graph->mem_type(), context->master_graph->meta_data_reader(), num_attempts, area_factor, aspect_ratio);

        context->master_graph->set_loop(loop);

        if (is_output) {
            auto actual_output = context->master_graph->create_tensor(info, is_output);
            context->master_graph->add_node<CopyNode>({output}, {actual_output});
        }

    } catch (const std::exception& e) {
        context->capture_error(e.what());
        std::cerr << e.what() << '\n';
    }
    return output;
}

RocalTensor ROCAL_API_CALL
rocalJpegCaffe2LMDBRecordSourcePartialSingleShard(
    RocalContext p_context,
    const char* source_path,
    RocalImageColor rocal_color_format,
    unsigned shard_id,
    unsigned shard_count,
    bool is_output,
    std::vector<float>& area_factor,
    std::vector<float>& aspect_ratio,
    unsigned num_attempts,
    bool shuffle,
    bool loop,
    RocalImageSizeEvaluationPolicy decode_size_policy,
    unsigned max_width,
    unsigned max_height) {
    Tensor* output = nullptr;
    auto context = static_cast<Context*>(p_context);
    try {
        bool use_input_dimension = (decode_size_policy == ROCAL_USE_USER_GIVEN_SIZE) || (decode_size_policy == ROCAL_USE_USER_GIVEN_SIZE_RESTRICTED);

        if (shard_count < 1)
            THROW("Shard count should be bigger than 0")

        if (shard_id >= shard_count)
            THROW("Shard id should be smaller than shard count")

        if (use_input_dimension && (max_width == 0 || max_height == 0)) {
            THROW("Invalid input max width and height");
        } else {
            LOG("User input size " + TOSTR(max_width) + " x " + TOSTR(max_height))
        }

        auto [width, height] = use_input_dimension ? std::make_tuple(max_width, max_height) : evaluate_image_data_set(decode_size_policy, StorageType::CAFFE2_LMDB_RECORD, DecoderType::FUSED_TURBO_JPEG, source_path, "");
        auto [color_format, tensor_layout, dims, num_of_planes] = convert_color_format(rocal_color_format, context->user_batch_size(), height, width);
        INFO("Internal buffer size width = " + TOSTR(width) + " height = " + TOSTR(height) + " depth = " + TOSTR(num_of_planes))

        auto info = TensorInfo(std::move(dims),
                               context->master_graph->mem_type(),
                               RocalTensorDataType::UINT8,
                               tensor_layout,
                               color_format);
        output = context->master_graph->create_loader_output_tensor(info);
        auto cpu_num_threads = context->master_graph->calculate_cpu_num_threads(shard_count);

        context->master_graph->add_node<FusedJpegCropSingleShardNode>({}, {output})->init(shard_id, shard_count, cpu_num_threads, source_path, "", StorageType::CAFFE2_LMDB_RECORD, DecoderType::FUSED_TURBO_JPEG, shuffle, loop, context->user_batch_size(), context->master_graph->mem_type(), context->master_graph->meta_data_reader(), num_attempts, area_factor, aspect_ratio);
        context->master_graph->set_loop(loop);

        if (is_output) {
            auto actual_output = context->master_graph->create_tensor(info, is_output);
            context->master_graph->add_node<CopyNode>({output}, {actual_output});
        }

    } catch (const std::exception& e) {
        context->capture_error(e.what());
        std::cerr << e.what() << '\n';
    }
    return output;
}

RocalTensor ROCAL_API_CALL
rocalMXNetRecordSource(
    RocalContext p_context,
    const char* source_path,
    RocalImageColor rocal_color_format,
    unsigned shard_id,
    unsigned shard_count,
    bool is_output,
    std::vector<float>& area_factor,
    std::vector<float>& aspect_ratio,
    unsigned num_attempts,
    bool shuffle,
    bool loop,
    RocalImageSizeEvaluationPolicy decode_size_policy,
    unsigned max_width,
    unsigned max_height) {
    Tensor* output = nullptr;
    auto context = static_cast<Context*>(p_context);
    try {
        bool use_input_dimension = (decode_size_policy == ROCAL_USE_USER_GIVEN_SIZE) || (decode_size_policy == ROCAL_USE_USER_GIVEN_SIZE_RESTRICTED);

        if (shard_count < 1)
            THROW("Shard count should be bigger than 0")

        if (shard_id >= shard_count)
            THROW("Shard id should be smaller than shard count")

        if (use_input_dimension && (max_width == 0 || max_height == 0)) {
            THROW("Invalid input max width and height");
        } else {
            LOG("User input size " + TOSTR(max_width) + " x " + TOSTR(max_height))
        }

        auto [width, height] = use_input_dimension ? std::make_tuple(max_width, max_height) : evaluate_image_data_set(decode_size_policy, StorageType::CAFFE_LMDB_RECORD, DecoderType::FUSED_TURBO_JPEG, source_path, "");
        auto [color_format, tensor_layout, dims, num_of_planes] = convert_color_format(rocal_color_format, context->user_batch_size(), height, width);
        INFO("Internal buffer size width = " + TOSTR(width) + " height = " + TOSTR(height) + " depth = " + TOSTR(num_of_planes))

        auto info = TensorInfo(std::move(dims),
                               context->master_graph->mem_type(),
                               RocalTensorDataType::UINT8,
                               tensor_layout,
                               color_format);
        output = context->master_graph->create_loader_output_tensor(info);
        auto cpu_num_threads = context->master_graph->calculate_cpu_num_threads(shard_count);

        context->master_graph->add_node<FusedJpegCropSingleShardNode>({}, {output})->init(shard_id, shard_count, cpu_num_threads, source_path, "", StorageType::CAFFE_LMDB_RECORD, DecoderType::FUSED_TURBO_JPEG, shuffle, loop, context->user_batch_size(), context->master_graph->mem_type(), context->master_graph->meta_data_reader(), num_attempts, area_factor, aspect_ratio);

        context->master_graph->set_loop(loop);

        if (is_output) {
            auto actual_output = context->master_graph->create_tensor(info, is_output);
            context->master_graph->add_node<CopyNode>({output}, {actual_output});
        }

    } catch (const std::exception& e) {
        context->capture_error(e.what());
        std::cerr << e.what() << '\n';
    }
    return output;
}

RocalTensor ROCAL_API_CALL
rocalMXNetRecordSource(
    RocalContext p_context,
    const char* source_path,
    RocalImageColor rocal_color_format,
    unsigned internal_shard_count,
    bool is_output,
    bool shuffle,
    bool loop,
    RocalImageSizeEvaluationPolicy decode_size_policy,
    unsigned max_width,
    unsigned max_height,
    RocalDecoderType dec_type) {
    Tensor* output = nullptr;
    if (p_context == nullptr) {
        ERR("Invalid ROCAL context or invalid input image")
        return output;
    }
    auto context = static_cast<Context*>(p_context);
    try {
        bool use_input_dimension = (decode_size_policy == ROCAL_USE_USER_GIVEN_SIZE) || (decode_size_policy == ROCAL_USE_USER_GIVEN_SIZE_RESTRICTED);
        bool decoder_keep_original = (decode_size_policy == ROCAL_USE_USER_GIVEN_SIZE_RESTRICTED) || (decode_size_policy == ROCAL_USE_MAX_SIZE_RESTRICTED);
        DecoderType decType = DecoderType::TURBO_JPEG;  // default
        if (dec_type == ROCAL_DECODER_OPENCV) decType = DecoderType::OPENCV_DEC;
        if (dec_type == ROCAL_DECODER_HW_JPEG) decType = DecoderType::HW_JPEG_DEC;

        if (internal_shard_count < 1)
            THROW("internal shard count should be bigger than 0")

        if (use_input_dimension && (max_width == 0 || max_height == 0)) {
            THROW("Invalid input max width and height");
        } else {
            LOG("User input size " + TOSTR(max_width) + " x " + TOSTR(max_height))
        }

        auto [width, height] = use_input_dimension ? std::make_tuple(max_width, max_height) : evaluate_image_data_set(decode_size_policy, StorageType::MXNET_RECORDIO, DecoderType::TURBO_JPEG, source_path, "");
        auto [color_format, tensor_layout, dims, num_of_planes] = convert_color_format(rocal_color_format, context->user_batch_size(), height, width);
        INFO("Internal buffer size width = " + TOSTR(width) + " height = " + TOSTR(height) + " depth = " + TOSTR(num_of_planes))

        auto info = TensorInfo(std::move(dims),
                               context->master_graph->mem_type(),
                               RocalTensorDataType::UINT8,
                               tensor_layout,
                               color_format);
        output = context->master_graph->create_loader_output_tensor(info);
        auto cpu_num_threads = context->master_graph->calculate_cpu_num_threads(1);

        context->master_graph->add_node<ImageLoaderNode>({}, {output})->init(internal_shard_count, cpu_num_threads, source_path, "", std::map<std::string, std::string>(), StorageType::MXNET_RECORDIO, decType, shuffle, loop, context->user_batch_size(), context->master_graph->mem_type(), context->master_graph->meta_data_reader(), decoder_keep_original);

        context->master_graph->set_loop(loop);

        if (is_output) {
            auto actual_output = context->master_graph->create_tensor(info, is_output);
            context->master_graph->add_node<CopyNode>({output}, {actual_output});
        }

    } catch (const std::exception& e) {
        context->capture_error(e.what());
        std::cerr << e.what() << '\n';
    }
    return output;
}

RocalTensor ROCAL_API_CALL
rocalMXNetRecordSourceSingleShard(
    RocalContext p_context,
    const char* source_path,
    RocalImageColor rocal_color_format,
    unsigned shard_id,
    unsigned shard_count,
    bool is_output,
    bool shuffle,
    bool loop,
    RocalImageSizeEvaluationPolicy decode_size_policy,
    unsigned max_width,
    unsigned max_height,
    RocalDecoderType dec_type) {
    Tensor* output = nullptr;
    if (p_context == nullptr) {
        ERR("Invalid ROCAL context or invalid input image")
        return output;
    }
    auto context = static_cast<Context*>(p_context);
    try {
        bool use_input_dimension = (decode_size_policy == ROCAL_USE_USER_GIVEN_SIZE) || (decode_size_policy == ROCAL_USE_USER_GIVEN_SIZE_RESTRICTED);
        bool decoder_keep_original = (decode_size_policy == ROCAL_USE_USER_GIVEN_SIZE_RESTRICTED) || (decode_size_policy == ROCAL_USE_MAX_SIZE_RESTRICTED);
        DecoderType decType = DecoderType::TURBO_JPEG;  // default
        if (dec_type == ROCAL_DECODER_OPENCV) decType = DecoderType::OPENCV_DEC;
        if (dec_type == ROCAL_DECODER_HW_JPEG) decType = DecoderType::HW_JPEG_DEC;

        if (shard_count < 1)
            THROW("Shard count should be bigger than 0")

        if (shard_id >= shard_count)
            THROW("Shard id should be smaller than shard count")

        if (use_input_dimension && (max_width == 0 || max_height == 0)) {
            THROW("Invalid input max width and height");
        } else {
            LOG("User input size " + TOSTR(max_width) + " x " + TOSTR(max_height))
        }

        auto [width, height] = use_input_dimension ? std::make_tuple(max_width, max_height) : evaluate_image_data_set(decode_size_policy, StorageType::MXNET_RECORDIO, DecoderType::TURBO_JPEG, source_path, "");
        auto [color_format, tensor_layout, dims, num_of_planes] = convert_color_format(rocal_color_format, context->user_batch_size(), height, width);
        INFO("Internal buffer size width = " + TOSTR(width) + " height = " + TOSTR(height) + " depth = " + TOSTR(num_of_planes))

        auto info = TensorInfo(std::move(dims),
                               context->master_graph->mem_type(),
                               RocalTensorDataType::UINT8,
                               tensor_layout,
                               color_format);
        output = context->master_graph->create_loader_output_tensor(info);
        auto cpu_num_threads = context->master_graph->calculate_cpu_num_threads(shard_count);

        context->master_graph->add_node<ImageLoaderSingleShardNode>({}, {output})->init(shard_id, shard_count, cpu_num_threads, source_path, "", StorageType::MXNET_RECORDIO, decType, shuffle, loop, context->user_batch_size(), context->master_graph->mem_type(), context->master_graph->meta_data_reader(), decoder_keep_original);
        context->master_graph->set_loop(loop);

        if (is_output) {
            auto actual_output = context->master_graph->create_tensor(info, is_output);
            context->master_graph->add_node<CopyNode>({output}, {actual_output});
        }

    } catch (const std::exception& e) {
        context->capture_error(e.what());
        std::cerr << e.what() << '\n';
    }
    return output;
}

RocalTensor ROCAL_API_CALL
rocalJpegCOCOFileSource(
    RocalContext p_context,
    const char* source_path,
    const char* json_path,
    RocalImageColor rocal_color_format,
    unsigned internal_shard_count,
    bool is_output,
    bool shuffle,
    bool loop,
    RocalImageSizeEvaluationPolicy decode_size_policy,
    unsigned max_width,
    unsigned max_height,
    RocalDecoderType dec_type) {
    Tensor* output = nullptr;
    auto context = static_cast<Context*>(p_context);
    try {
        bool use_input_dimension = (decode_size_policy == ROCAL_USE_USER_GIVEN_SIZE) || (decode_size_policy == ROCAL_USE_USER_GIVEN_SIZE_RESTRICTED);
        bool decoder_keep_original = (decode_size_policy == ROCAL_USE_USER_GIVEN_SIZE_RESTRICTED) || (decode_size_policy == ROCAL_USE_MAX_SIZE_RESTRICTED);
        DecoderType decType = DecoderType::TURBO_JPEG;  // default
        if (dec_type == ROCAL_DECODER_OPENCV) decType = DecoderType::OPENCV_DEC;
        if (dec_type == ROCAL_DECODER_HW_JPEG) decType = DecoderType::HW_JPEG_DEC;

        if (internal_shard_count < 1)
            THROW("Shard count should be bigger than 0")

        if (use_input_dimension && (max_width == 0 || max_height == 0)) {
            THROW("Invalid input max width and height");
        } else {
            LOG("User input size " + TOSTR(max_width) + " x " + TOSTR(max_height))
        }

        auto [width, height] = use_input_dimension ? std::make_tuple(max_width, max_height) : evaluate_image_data_set(decode_size_policy, StorageType::COCO_FILE_SYSTEM, DecoderType::TURBO_JPEG, source_path, json_path);

        auto [color_format, tensor_layout, dims, num_of_planes] = convert_color_format(rocal_color_format, context->user_batch_size(), height, width);
        INFO("Internal buffer size width = " + TOSTR(width) + " height = " + TOSTR(height) + " depth = " + TOSTR(num_of_planes))

        auto info = TensorInfo(std::move(dims),
                               context->master_graph->mem_type(),
                               RocalTensorDataType::UINT8,
                               tensor_layout,
                               color_format);
        output = context->master_graph->create_loader_output_tensor(info);
        auto cpu_num_threads = context->master_graph->calculate_cpu_num_threads(1);

        context->master_graph->add_node<ImageLoaderNode>({}, {output})->init(internal_shard_count, cpu_num_threads, source_path, json_path, std::map<std::string, std::string>(), StorageType::COCO_FILE_SYSTEM, decType, shuffle, loop, context->user_batch_size(), context->master_graph->mem_type(), context->master_graph->meta_data_reader(), decoder_keep_original);

        context->master_graph->set_loop(loop);

        if (is_output) {
            auto actual_output = context->master_graph->create_tensor(info, is_output);
            context->master_graph->add_node<CopyNode>({output}, {actual_output});
        }

    } catch (const std::exception& e) {
        context->capture_error(e.what());
        std::cerr << e.what() << '\n';
    }
    return output;
}

RocalTensor ROCAL_API_CALL
rocalJpegCOCOFileSourceSingleShard(
    RocalContext p_context,
    const char* source_path,
    const char* json_path,
    RocalImageColor rocal_color_format,
    unsigned shard_id,
    unsigned shard_count,
    bool is_output,
    bool shuffle,
    bool loop,
    RocalImageSizeEvaluationPolicy decode_size_policy,
    unsigned max_width,
    unsigned max_height,
    RocalDecoderType dec_type) {
    Tensor* output = nullptr;
    auto context = static_cast<Context*>(p_context);
    try {
        bool use_input_dimension = (decode_size_policy == ROCAL_USE_USER_GIVEN_SIZE) || (decode_size_policy == ROCAL_USE_USER_GIVEN_SIZE_RESTRICTED);
        bool decoder_keep_original = (decode_size_policy == ROCAL_USE_USER_GIVEN_SIZE_RESTRICTED) || (decode_size_policy == ROCAL_USE_MAX_SIZE_RESTRICTED);
        DecoderType decType = DecoderType::TURBO_JPEG;  // default
        if (dec_type == ROCAL_DECODER_OPENCV) decType = DecoderType::OPENCV_DEC;
        if (dec_type == ROCAL_DECODER_HW_JPEG) decType = DecoderType::HW_JPEG_DEC;

        if (shard_count < 1)
            THROW("Shard count should be bigger than 0")

        if (shard_id >= shard_count)
            THROW("Shard id should be smaller than shard count")

        if (use_input_dimension && (max_width == 0 || max_height == 0)) {
            THROW("Invalid input max width and height");
        } else {
            LOG("User input size " + TOSTR(max_width) + " x " + TOSTR(max_height))
        }

        auto [width, height] = use_input_dimension ? std::make_tuple(max_width, max_height) : evaluate_image_data_set(decode_size_policy, StorageType::COCO_FILE_SYSTEM, DecoderType::TURBO_JPEG, source_path, json_path);
        auto [color_format, tensor_layout, dims, num_of_planes] = convert_color_format(rocal_color_format, context->user_batch_size(), height, width);
        INFO("Internal buffer size width = " + TOSTR(width) + " height = " + TOSTR(height) + " depth = " + TOSTR(num_of_planes))

        auto info = TensorInfo(std::move(dims),
                               context->master_graph->mem_type(),
                               RocalTensorDataType::UINT8,
                               tensor_layout,
                               color_format);
        output = context->master_graph->create_loader_output_tensor(info);
        auto cpu_num_threads = context->master_graph->calculate_cpu_num_threads(shard_count);

        context->master_graph->add_node<ImageLoaderSingleShardNode>({}, {output})->init(shard_id, shard_count, cpu_num_threads, source_path, json_path, StorageType::COCO_FILE_SYSTEM, decType, shuffle, loop, context->user_batch_size(), context->master_graph->mem_type(), context->master_graph->meta_data_reader(), decoder_keep_original);
        context->master_graph->set_loop(loop);

        if (is_output) {
            auto actual_output = context->master_graph->create_tensor(info, is_output);
            context->master_graph->add_node<CopyNode>({output}, {actual_output});
        }

    } catch (const std::exception& e) {
        context->capture_error(e.what());
        std::cerr << e.what() << '\n';
    }
    return output;
}

RocalTensor ROCAL_API_CALL
rocalFusedJpegCrop(
    RocalContext p_context,
    const char* source_path,
    RocalImageColor rocal_color_format,
    unsigned internal_shard_count,
    bool is_output,
    std::vector<float>& area_factor,
    std::vector<float>& aspect_ratio,
    unsigned num_attempts,
    bool shuffle,
    bool loop,
    RocalImageSizeEvaluationPolicy decode_size_policy,
    unsigned max_width,
    unsigned max_height) {
    Tensor* output = nullptr;
    auto context = static_cast<Context*>(p_context);
    try {
        bool use_input_dimension = (decode_size_policy == ROCAL_USE_USER_GIVEN_SIZE) || (decode_size_policy == ROCAL_USE_USER_GIVEN_SIZE_RESTRICTED);

        if (internal_shard_count < 1)
            THROW("Shard count should be bigger than 0")

        if (use_input_dimension && (max_width == 0 || max_height == 0)) {
            THROW("Invalid input max width and height");
        } else {
            LOG("User input size " + TOSTR(max_width) + " x " + TOSTR(max_height))
        }

        auto [width, height] = use_input_dimension ? std::make_tuple(max_width, max_height) : evaluate_image_data_set(decode_size_policy, StorageType::FILE_SYSTEM, DecoderType::FUSED_TURBO_JPEG, source_path, "");

        auto [color_format, tensor_layout, dims, num_of_planes] = convert_color_format(rocal_color_format, context->user_batch_size(), height, width);

        auto info = TensorInfo(std::move(dims),
                               context->master_graph->mem_type(),
                               RocalTensorDataType::UINT8,
                               tensor_layout,
                               color_format);
        output = context->master_graph->create_loader_output_tensor(info);
        auto cpu_num_threads = context->master_graph->calculate_cpu_num_threads(1);
        context->master_graph->add_node<FusedJpegCropNode>({}, {output})->init(internal_shard_count, cpu_num_threads, source_path, "", StorageType::FILE_SYSTEM, DecoderType::FUSED_TURBO_JPEG, shuffle, loop, context->user_batch_size(), context->master_graph->mem_type(), context->master_graph->meta_data_reader(), num_attempts, area_factor, aspect_ratio);
        context->master_graph->set_loop(loop);

        if (is_output) {
            auto actual_output = context->master_graph->create_tensor(info, is_output);
            context->master_graph->add_node<CopyNode>({output}, {actual_output});
        }

    } catch (const std::exception& e) {
        context->capture_error(e.what());
        std::cerr << e.what() << '\n';
    }
    return output;
}

RocalTensor ROCAL_API_CALL
rocalJpegCOCOFileSourcePartial(
    RocalContext p_context,
    const char* source_path,
    const char* json_path,
    RocalImageColor rocal_color_format,
    unsigned internal_shard_count,
    bool is_output,
    std::vector<float>& area_factor,
    std::vector<float>& aspect_ratio,
    unsigned num_attempts,
    bool shuffle,
    bool loop,
    RocalImageSizeEvaluationPolicy decode_size_policy,
    unsigned max_width,
    unsigned max_height) {
    Tensor* output = nullptr;
    auto context = static_cast<Context*>(p_context);
    try {
        bool use_input_dimension = (decode_size_policy == ROCAL_USE_USER_GIVEN_SIZE) || (decode_size_policy == ROCAL_USE_USER_GIVEN_SIZE_RESTRICTED);

        if (internal_shard_count < 1)
            THROW("Shard count should be bigger than 0")

        if (use_input_dimension && (max_width == 0 || max_height == 0)) {
            THROW("Invalid input max width and height");
        } else {
            LOG("User input size " + TOSTR(max_width) + " x " + TOSTR(max_height))
        }

        auto [width, height] = use_input_dimension ? std::make_tuple(max_width, max_height) : evaluate_image_data_set(decode_size_policy, StorageType::COCO_FILE_SYSTEM, DecoderType::FUSED_TURBO_JPEG, source_path, json_path);

        auto [color_format, tensor_layout, dims, num_of_planes] = convert_color_format(rocal_color_format, context->user_batch_size(), height, width);
        INFO("Internal buffer size width = " + TOSTR(width) + " height = " + TOSTR(height) + " depth = " + TOSTR(num_of_planes))

        auto info = TensorInfo(std::move(dims),
                               context->master_graph->mem_type(),
                               RocalTensorDataType::UINT8,
                               tensor_layout,
                               color_format);
        output = context->master_graph->create_loader_output_tensor(info);
        auto cpu_num_threads = context->master_graph->calculate_cpu_num_threads(1);

        context->master_graph->add_node<FusedJpegCropNode>({}, {output})->init(internal_shard_count, cpu_num_threads, source_path, json_path, StorageType::COCO_FILE_SYSTEM, DecoderType::FUSED_TURBO_JPEG, shuffle, loop, context->user_batch_size(), context->master_graph->mem_type(), context->master_graph->meta_data_reader(), num_attempts, area_factor, aspect_ratio);

        context->master_graph->set_loop(loop);

        if (is_output) {
            auto actual_output = context->master_graph->create_tensor(info, is_output);
            context->master_graph->add_node<CopyNode>({output}, {actual_output});
        }

    } catch (const std::exception& e) {
        context->capture_error(e.what());
        std::cerr << e.what() << '\n';
    }
    return output;
}

RocalTensor ROCAL_API_CALL
rocalJpegCOCOFileSourcePartialSingleShard(
    RocalContext p_context,
    const char* source_path,
    const char* json_path,
    RocalImageColor rocal_color_format,
    unsigned shard_id,
    unsigned shard_count,
    bool is_output,
    std::vector<float>& area_factor,
    std::vector<float>& aspect_ratio,
    unsigned num_attempts,
    bool shuffle,
    bool loop,
    RocalImageSizeEvaluationPolicy decode_size_policy,
    unsigned max_width,
    unsigned max_height) {
    Tensor* output = nullptr;
    auto context = static_cast<Context*>(p_context);
    try {
        bool use_input_dimension = (decode_size_policy == ROCAL_USE_USER_GIVEN_SIZE) || (decode_size_policy == ROCAL_USE_USER_GIVEN_SIZE_RESTRICTED);

        if (shard_count < 1)
            THROW("Shard count should be bigger than 0")

        if (shard_id >= shard_count)
            THROW("Shard id should be smaller than shard count")

        if (use_input_dimension && (max_width == 0 || max_height == 0)) {
            THROW("Invalid input max width and height");
        } else {
            LOG("User input size " + TOSTR(max_width) + " x " + TOSTR(max_height))
        }

        auto [width, height] = use_input_dimension ? std::make_tuple(max_width, max_height) : evaluate_image_data_set(decode_size_policy, StorageType::COCO_FILE_SYSTEM, DecoderType::FUSED_TURBO_JPEG, source_path, json_path);

        auto [color_format, tensor_layout, dims, num_of_planes] = convert_color_format(rocal_color_format, context->user_batch_size(), height, width);

        auto info = TensorInfo(std::move(dims),
                               context->master_graph->mem_type(),
                               RocalTensorDataType::UINT8,
                               tensor_layout,
                               color_format);
        output = context->master_graph->create_loader_output_tensor(info);
        auto cpu_num_threads = context->master_graph->calculate_cpu_num_threads(shard_count);

        context->master_graph->add_node<FusedJpegCropSingleShardNode>({}, {output})->init(shard_id, shard_count, cpu_num_threads, source_path, json_path, StorageType::COCO_FILE_SYSTEM, DecoderType::FUSED_TURBO_JPEG, shuffle, loop, context->user_batch_size(), context->master_graph->mem_type(), context->master_graph->meta_data_reader(), num_attempts, area_factor, aspect_ratio);

        context->master_graph->set_loop(loop);

        if (is_output) {
            auto actual_output = context->master_graph->create_tensor(info, is_output);
            context->master_graph->add_node<CopyNode>({output}, {actual_output});
        }

    } catch (const std::exception& e) {
        context->capture_error(e.what());
        std::cerr << e.what() << '\n';
    }
    return output;
}

RocalTensor ROCAL_API_CALL
rocalJpegTFRecordSource(
    RocalContext p_context,
    const char* source_path,
    RocalImageColor rocal_color_format,
    unsigned internal_shard_count,
    bool is_output,
    const char* user_key_for_encoded,
    const char* user_key_for_filename,
    bool shuffle,
    bool loop,
    RocalImageSizeEvaluationPolicy decode_size_policy,
    unsigned max_width,
    unsigned max_height,
    RocalDecoderType dec_type) {
    Tensor* output = nullptr;
    auto context = static_cast<Context*>(p_context);
    try {
        std::string user_key_for_encoded_str(user_key_for_encoded);
        std::string user_key_for_filename_str(user_key_for_filename);

        std::map<std::string, std::string> feature_key_map = {
            {"image/encoded", user_key_for_encoded_str},
            {"image/filename", user_key_for_filename_str},
        };
        bool use_input_dimension = (decode_size_policy == ROCAL_USE_USER_GIVEN_SIZE) || (decode_size_policy == ROCAL_USE_USER_GIVEN_SIZE_RESTRICTED);
        DecoderType decType = DecoderType::TURBO_JPEG;  // default
        if (dec_type == ROCAL_DECODER_OPENCV) decType = DecoderType::OPENCV_DEC;
        if (dec_type == ROCAL_DECODER_HW_JPEG) decType = DecoderType::HW_JPEG_DEC;

        if (internal_shard_count < 1)
            THROW("internal shard count should be bigger than 0")

        if (use_input_dimension && (max_width == 0 || max_height == 0)) {
            THROW("Invalid input max width and height");
        } else {
            LOG("User input size " + TOSTR(max_width) + " x " + TOSTR(max_height))
        }

        auto [width, height] = use_input_dimension ? std::make_tuple(max_width, max_height) : evaluate_image_data_set(decode_size_policy, StorageType::TF_RECORD, DecoderType::TURBO_JPEG, source_path, "");
        auto [color_format, tensor_layout, dims, num_of_planes] = convert_color_format(rocal_color_format, context->user_batch_size(), height, width);
        INFO("Internal buffer size width = " + TOSTR(width) + " height = " + TOSTR(height) + " depth = " + TOSTR(num_of_planes))

        auto info = TensorInfo(std::move(dims),
                               context->master_graph->mem_type(),
                               RocalTensorDataType::UINT8,
                               tensor_layout,
                               color_format);
        output = context->master_graph->create_loader_output_tensor(info);
        auto cpu_num_threads = context->master_graph->calculate_cpu_num_threads(1);

        context->master_graph->add_node<ImageLoaderNode>({}, {output})->init(internal_shard_count, cpu_num_threads, source_path, "", feature_key_map, StorageType::TF_RECORD, decType, shuffle, loop, context->user_batch_size(), context->master_graph->mem_type(), context->master_graph->meta_data_reader());
        context->master_graph->set_loop(loop);

        if (is_output) {
            auto actual_output = context->master_graph->create_tensor(info, is_output);
            context->master_graph->add_node<CopyNode>({output}, {actual_output});
        }

    } catch (const std::exception& e) {
        context->capture_error(e.what());
        std::cerr << e.what() << '\n';
    }
    return output;
}

RocalTensor ROCAL_API_CALL
rocalJpegTFRecordSourceSingleShard(
    RocalContext p_context,
    const char* source_path,
    RocalImageColor rocal_color_format,
    unsigned shard_id,
    unsigned shard_count,
    bool is_output,
    bool shuffle,
    bool loop,
    RocalImageSizeEvaluationPolicy decode_size_policy,
    unsigned max_width,
    unsigned max_height,
    RocalDecoderType dec_type) {
    Tensor* output = nullptr;
    auto context = static_cast<Context*>(p_context);
    try {
        bool use_input_dimension = (decode_size_policy == ROCAL_USE_USER_GIVEN_SIZE) || (decode_size_policy == ROCAL_USE_USER_GIVEN_SIZE_RESTRICTED);
        DecoderType decType = DecoderType::TURBO_JPEG;  // default
        if (dec_type == ROCAL_DECODER_OPENCV) decType = DecoderType::OPENCV_DEC;
        if (dec_type == ROCAL_DECODER_HW_JPEG) decType = DecoderType::HW_JPEG_DEC;

        if (shard_count < 1)
            THROW("Shard count should be bigger than 0")

        if (shard_id >= shard_count)
            THROW("Shard id should be smaller than shard count")

        if (use_input_dimension && (max_width == 0 || max_height == 0)) {
            THROW("Invalid input max width and height");
        } else {
            LOG("User input size " + TOSTR(max_width) + " x " + TOSTR(max_height))
        }

        auto [width, height] = use_input_dimension ? std::make_tuple(max_width, max_height) : evaluate_image_data_set(decode_size_policy, StorageType::TF_RECORD, DecoderType::TURBO_JPEG, source_path, "");
        auto [color_format, tensor_layout, dims, num_of_planes] = convert_color_format(rocal_color_format, context->user_batch_size(), height, width);
        INFO("Internal buffer size width = " + TOSTR(width) + " height = " + TOSTR(height) + " depth = " + TOSTR(num_of_planes))

        auto info = TensorInfo(std::move(dims),
                               context->master_graph->mem_type(),
                               RocalTensorDataType::UINT8,
                               tensor_layout,
                               color_format);
        output = context->master_graph->create_loader_output_tensor(info);
        auto cpu_num_threads = context->master_graph->calculate_cpu_num_threads(shard_count);

        context->master_graph->add_node<ImageLoaderSingleShardNode>({}, {output})->init(shard_id, shard_count, cpu_num_threads, source_path, "", StorageType::TF_RECORD, decType, shuffle, loop, context->user_batch_size(), context->master_graph->mem_type(), context->master_graph->meta_data_reader());
        context->master_graph->set_loop(loop);

        if (is_output) {
            auto actual_output = context->master_graph->create_tensor(info, is_output);
            context->master_graph->add_node<CopyNode>({output}, {actual_output});
        }

    } catch (const std::exception& e) {
        context->capture_error(e.what());
        std::cerr << e.what() << '\n';
    }
    return output;
}

RocalTensor ROCAL_API_CALL
rocalRawTFRecordSource(
    RocalContext p_context,
    const char* source_path,
    const char* user_key_for_encoded_str,
    const char* user_key_for_filename_str,
    RocalImageColor rocal_color_format,
    bool is_output,
    bool shuffle,
    bool loop,
    unsigned out_width,
    unsigned out_height,
    const char* record_name_prefix) {
    Tensor* output = nullptr;
    if (p_context == nullptr) {
        ERR("Invalid ROCAL context or invalid input image")
        return output;
    }

    auto context = static_cast<Context*>(p_context);
    try {
        unsigned internal_shard_count = 1;
        std::map<std::string, std::string> feature_key_map = {
            {"image/encoded", user_key_for_encoded_str},
            {"image/filename", user_key_for_filename_str},
        };

        if (out_width == 0 || out_height == 0) {
            THROW("Invalid output width and height");
        } else {
            LOG("User input size " + TOSTR(out_width) + " x " + TOSTR(out_height))
        }

        auto [color_format, tensor_layout, dims, num_of_planes] = convert_color_format(rocal_color_format, context->user_batch_size(), out_height, out_width);

        auto info = TensorInfo(std::move(dims),
                               context->master_graph->mem_type(),
                               RocalTensorDataType::UINT8,
                               tensor_layout,
                               color_format);
        output = context->master_graph->create_loader_output_tensor(info);
        auto cpu_num_threads = context->master_graph->calculate_cpu_num_threads(1);

        context->master_graph->add_node<ImageLoaderNode>({}, {output})->init(internal_shard_count, cpu_num_threads, source_path, "", feature_key_map, StorageType::TF_RECORD, DecoderType::SKIP_DECODE, shuffle, loop, context->user_batch_size(), context->master_graph->mem_type(), context->master_graph->meta_data_reader(), false, record_name_prefix, 0, 0, 0);
        context->master_graph->set_loop(loop);

        if (is_output) {
            auto actual_output = context->master_graph->create_tensor(info, is_output);
            context->master_graph->add_node<CopyNode>({output}, {actual_output});
        }

    } catch (const std::exception& e) {
        context->capture_error(e.what());
        std::cerr << e.what() << '\n';
    }
    return output;
}

RocalTensor ROCAL_API_CALL
rocalRawTFRecordSourceSingleShard(
    RocalContext p_context,
    const char* source_path,
    RocalImageColor rocal_color_format,
    unsigned shard_id,
    unsigned shard_count,
    bool is_output,
    bool shuffle,
    bool loop,
    unsigned out_width,
    unsigned out_height) {
    Tensor* output = nullptr;
    auto context = static_cast<Context*>(p_context);
    try {
        if (shard_count < 1)
            THROW("Shard count should be bigger than 0")

        if (shard_id >= shard_count)
            THROW("Shard id should be smaller than shard count")

        if ((out_width == 0 || out_height == 0)) {
            THROW("Invalid input max width and height");
        } else {
            LOG("User input size " + TOSTR(out_width) + " x " + TOSTR(out_height))
        }

        auto [color_format, tensor_layout, dims, num_of_planes] = convert_color_format(rocal_color_format, context->user_batch_size(), out_height, out_width);
        INFO("Internal buffer size width = " + TOSTR(out_width) + " height = " + TOSTR(out_height) + " depth = " + TOSTR(num_of_planes))

        auto info = TensorInfo(std::move(dims),
                               context->master_graph->mem_type(),
                               RocalTensorDataType::UINT8,
                               tensor_layout,
                               color_format);
        output = context->master_graph->create_loader_output_tensor(info);
        auto cpu_num_threads = context->master_graph->calculate_cpu_num_threads(shard_count);

        context->master_graph->add_node<ImageLoaderSingleShardNode>({}, {output})->init(shard_id, shard_count, cpu_num_threads, source_path, "", StorageType::TF_RECORD, DecoderType::SKIP_DECODE, shuffle, loop, context->user_batch_size(), context->master_graph->mem_type(), context->master_graph->meta_data_reader());
        context->master_graph->set_loop(loop);

        if (is_output) {
            auto actual_output = context->master_graph->create_tensor(info, is_output);
            context->master_graph->add_node<CopyNode>({output}, {actual_output});
        }

    } catch (const std::exception& e) {
        context->capture_error(e.what());
        std::cerr << e.what() << '\n';
    }
    return output;
}

RocalTensor ROCAL_API_CALL
rocalFusedJpegCropSingleShard(
    RocalContext p_context,
    const char* source_path,
    RocalImageColor rocal_color_format,
    unsigned shard_id,
    unsigned shard_count,
    bool is_output,
    std::vector<float>& area_factor,
    std::vector<float>& aspect_ratio,
    unsigned num_attempts,
    bool shuffle,
    bool loop,
    RocalImageSizeEvaluationPolicy decode_size_policy,
    unsigned max_width,
    unsigned max_height) {
    Tensor* output = nullptr;
    auto context = static_cast<Context*>(p_context);
    try {
        bool use_input_dimension = (decode_size_policy == ROCAL_USE_USER_GIVEN_SIZE) || (decode_size_policy == ROCAL_USE_USER_GIVEN_SIZE_RESTRICTED);

        if (shard_count < 1)
            THROW("Shard count should be bigger than 0")

        if (shard_id >= shard_count)
            THROW("Shard id should be smaller than shard count")

        if (use_input_dimension && (max_width == 0 || max_height == 0)) {
            THROW("Invalid input max width and height");
        } else {
            LOG("User input size " + TOSTR(max_width) + " x " + TOSTR(max_height))
        }

        auto [width, height] = use_input_dimension ? std::make_tuple(max_width, max_height) : evaluate_image_data_set(decode_size_policy, StorageType::FILE_SYSTEM, DecoderType::FUSED_TURBO_JPEG, source_path, "");

        auto [color_format, tensor_layout, dims, num_of_planes] = convert_color_format(rocal_color_format, context->user_batch_size(), height, width);

        auto info = TensorInfo(std::move(dims),
                               context->master_graph->mem_type(),
                               RocalTensorDataType::UINT8,
                               tensor_layout,
                               color_format);
        output = context->master_graph->create_loader_output_tensor(info);
        auto cpu_num_threads = context->master_graph->calculate_cpu_num_threads(shard_count);
        context->master_graph->add_node<FusedJpegCropSingleShardNode>({}, {output})->init(shard_id, shard_count, cpu_num_threads, source_path, "", StorageType::FILE_SYSTEM, DecoderType::FUSED_TURBO_JPEG, shuffle, loop, context->user_batch_size(), context->master_graph->mem_type(), context->master_graph->meta_data_reader(), num_attempts, area_factor, aspect_ratio);
        context->master_graph->set_loop(loop);

        if (is_output) {
            auto actual_output = context->master_graph->create_tensor(info, is_output);
            context->master_graph->add_node<CopyNode>({output}, {actual_output});
        }

    } catch (const std::exception& e) {
        context->capture_error(e.what());
        std::cerr << e.what() << '\n';
    }
    return output;
}

RocalTensor ROCAL_API_CALL
rocalVideoFileSource(
    RocalContext p_context,
    const char* source_path,
    RocalImageColor rocal_color_format,
    RocalDecodeDevice rocal_decode_device,
    unsigned internal_shard_count,
    unsigned sequence_length,
    bool shuffle,
    bool is_output,
    bool loop,
    unsigned step,
    unsigned stride,
    bool file_list_frame_num) {
    Tensor* output = nullptr;
    if (p_context == nullptr) {
        ERR("Invalid ROCAL context or invalid input image")
        return output;
    }
    auto context = static_cast<Context*>(p_context);
    try {
#ifdef ROCAL_VIDEO
        if (sequence_length == 0)
            THROW("Sequence length passed should be bigger than 0")

        // Set default step and stride values if 0 is passed
        step = (step == 0) ? sequence_length : step;
        stride = (stride == 0) ? 1 : stride;

        VideoProperties video_prop;
        DecoderType decoder_type;
        find_video_properties(video_prop, source_path, file_list_frame_num);
        if (rocal_decode_device == RocalDecodeDevice::ROCAL_HW_DECODE)
            decoder_type = DecoderType::FFMPEG_HARDWARE_DECODE;
        else
            decoder_type = DecoderType::FFMPEG_SOFTWARE_DECODE;
        auto [color_format, tensor_layout, dims, num_of_planes] = convert_color_format_sequence(rocal_color_format, context->user_batch_size(),
                                                                                                video_prop.height, video_prop.width, sequence_length);
        auto decoder_mode = convert_decoder_mode(rocal_decode_device);
        auto info = TensorInfo(std::move(dims),
                               context->master_graph->mem_type(),
                               RocalTensorDataType::UINT8,
                               tensor_layout,
                               color_format);

        output = context->master_graph->create_loader_output_tensor(info);

        context->master_graph->add_node<VideoLoaderNode>({}, {output})->init(internal_shard_count, source_path, StorageType::VIDEO_FILE_SYSTEM, decoder_type, decoder_mode, sequence_length, step, stride, video_prop, shuffle, loop, context->user_batch_size(), context->master_graph->mem_type());
        context->master_graph->set_loop(loop);

        if (is_output) {
            auto actual_output = context->master_graph->create_tensor(info, is_output);
            context->master_graph->add_node<CopyNode>({output}, {actual_output});
        }
#else
        THROW("Video decoder is not enabled since ffmpeg is not present")
#endif
    } catch (const std::exception& e) {
        context->capture_error(e.what());
        std::cerr << e.what() << '\n';
    }
    return output;
}

RocalTensor ROCAL_API_CALL
rocalVideoFileSourceSingleShard(
    RocalContext p_context,
    const char* source_path,
    RocalImageColor rocal_color_format,
    RocalDecodeDevice rocal_decode_device,
    unsigned shard_id,
    unsigned shard_count,
    unsigned sequence_length,
    bool shuffle,
    bool is_output,
    bool loop,
    unsigned step,
    unsigned stride,
    bool file_list_frame_num) {
    Tensor* output = nullptr;
    if (p_context == nullptr) {
        ERR("Invalid ROCAL context")
        return output;
    }
    auto context = static_cast<Context*>(p_context);
    try {
#ifdef ROCAL_VIDEO
        if (sequence_length == 0)
            THROW("Sequence length passed should be bigger than 0")

        if (shard_count < 1)
            THROW("Shard count should be bigger than 0")

        if (shard_id >= shard_count)
            THROW("Shard id should be smaller than shard count")

        // Set default step and stride values if 0 is passed
        step = (step == 0) ? sequence_length : step;
        stride = (stride == 0) ? 1 : stride;

        VideoProperties video_prop;
        DecoderType decoder_type;
        find_video_properties(video_prop, source_path, file_list_frame_num);
        if (rocal_decode_device == RocalDecodeDevice::ROCAL_HW_DECODE)
            decoder_type = DecoderType::FFMPEG_HARDWARE_DECODE;
        else
            decoder_type = DecoderType::FFMPEG_SOFTWARE_DECODE;
        auto [color_format, tensor_layout, dims, num_of_planes] = convert_color_format_sequence(rocal_color_format, context->user_batch_size(),
                                                                                                video_prop.height, video_prop.width, sequence_length);
        auto decoder_mode = convert_decoder_mode(rocal_decode_device);
        auto info = TensorInfo(std::move(dims),
                               context->master_graph->mem_type(),
                               RocalTensorDataType::UINT8,
                               tensor_layout,
                               color_format);

        output = context->master_graph->create_loader_output_tensor(info);

        context->master_graph->add_node<VideoLoaderSingleShardNode>({}, {output})->init(shard_id, shard_count, source_path, StorageType::VIDEO_FILE_SYSTEM, decoder_type, decoder_mode, sequence_length, step, stride, video_prop, shuffle, loop, context->user_batch_size(), context->master_graph->mem_type());
        context->master_graph->set_loop(loop);

        if (is_output) {
            auto actual_output = context->master_graph->create_tensor(info, is_output);
            context->master_graph->add_node<CopyNode>({output}, {actual_output});
        }
#else
        THROW("Video decoder is not enabled since ffmpeg is not present")
#endif
    } catch (const std::exception& e) {
        context->capture_error(e.what());
        std::cerr << e.what() << '\n';
    }
    return output;
}

RocalTensor ROCAL_API_CALL
rocalVideoFileResize(
    RocalContext p_context,
    const char* source_path,
    RocalImageColor rocal_color_format,
    RocalDecodeDevice rocal_decode_device,
    unsigned internal_shard_count,
    unsigned sequence_length,
    unsigned dest_width,
    unsigned dest_height,
    bool shuffle,
    bool is_output,
    bool loop,
    unsigned step,
    unsigned stride,
    bool file_list_frame_num,
    RocalResizeScalingMode scaling_mode,
    std::vector<unsigned> max_size,
    unsigned resize_shorter,
    unsigned resize_longer,
    RocalResizeInterpolationType interpolation_type) {
    Tensor* resize_output = nullptr;
    if (p_context == nullptr) {
        ERR("Invalid ROCAL context or invalid input image")
        return resize_output;
    }

    auto context = static_cast<Context*>(p_context);
    try {
#ifdef ROCAL_VIDEO
        if (sequence_length == 0)
            THROW("Sequence length passed should be bigger than 0")

        // Set default step and stride values if 0 is passed
        step = (step == 0) ? sequence_length : step;
        stride = (stride == 0) ? 1 : stride;

        VideoProperties video_prop;
        DecoderType decoder_type;
        find_video_properties(video_prop, source_path, file_list_frame_num);
        if (rocal_decode_device == RocalDecodeDevice::ROCAL_HW_DECODE)
            decoder_type = DecoderType::FFMPEG_HARDWARE_DECODE;
        else
            decoder_type = DecoderType::FFMPEG_SOFTWARE_DECODE;
        auto [color_format, tensor_layout, dims, num_of_planes] = convert_color_format_sequence(rocal_color_format, context->user_batch_size(),
                                                                                                video_prop.height, video_prop.width, sequence_length);
        auto decoder_mode = convert_decoder_mode(rocal_decode_device);
        auto info = TensorInfo(std::move(dims),
                               context->master_graph->mem_type(),
                               RocalTensorDataType::UINT8,
                               tensor_layout,
                               color_format);

        Tensor* output = context->master_graph->create_loader_output_tensor(info);
        context->master_graph->add_node<VideoLoaderNode>({}, {output})->init(internal_shard_count, source_path, StorageType::VIDEO_FILE_SYSTEM, decoder_type, decoder_mode, sequence_length, step, stride, video_prop, shuffle, loop, context->user_batch_size(), context->master_graph->mem_type());
        context->master_graph->set_loop(loop);

        if (dest_width != video_prop.width && dest_height != video_prop.height) {
            if ((dest_width | dest_height | resize_longer | resize_shorter) == 0)
                THROW("Atleast one size 'dest_width' or 'dest_height' or 'resize_shorter' or 'resize_longer' must be specified")
            if ((dest_width | dest_height) && (resize_longer | resize_shorter))
                THROW("Only one method of specifying size can be used \ndest_width and/or dest_height\nresize_shorter\nresize_longer")
            if (resize_longer && resize_shorter)
                THROW("'resize_longer' and 'resize_shorter' cannot be passed together. They are mutually exclusive.")

            unsigned out_width, out_height;
            RocalResizeScalingMode resize_scaling_mode;

            // Change the scaling mode if resize_shorter or resize_longer is specified
            if (resize_shorter) {
                resize_scaling_mode = RocalResizeScalingMode::ROCAL_SCALING_MODE_NOT_SMALLER;
                out_width = out_height = resize_shorter;
            } else if (resize_longer) {
                resize_scaling_mode = RocalResizeScalingMode::ROCAL_SCALING_MODE_NOT_LARGER;
                out_width = out_height = resize_longer;
            } else {
                resize_scaling_mode = scaling_mode;
                out_width = dest_width;
                out_height = dest_height;
            }

            std::vector<unsigned> maximum_size;
            if (max_size.size()) {
                if (max_size.size() == 1) {
                    maximum_size = {max_size[0], max_size[0]};
                } else if (max_size.size() == 2) {
                    maximum_size = {max_size[0], max_size[1]};  // {width, height}
                } else {
                    THROW("The length of max_size vector exceeds the image dimension.")
                }
            }

            // Determine the max width and height to be set to the output info
            unsigned max_out_width, max_out_height;
            if (maximum_size.size() && maximum_size[0] != 0 && maximum_size[1] != 0) {
                // If max_size is passed by the user, the resized images cannot exceed the max size,
                max_out_width = maximum_size[0];
                max_out_height = maximum_size[1];
            } else {
                // compute the output info width and height wrt the scaling modes and roi passed
                if (resize_scaling_mode == ROCAL_SCALING_MODE_STRETCH) {
                    max_out_width = out_width ? out_width : info.max_shape()[0];
                    max_out_height = out_height ? out_height : info.max_shape()[1];
                } else if (resize_scaling_mode == ROCAL_SCALING_MODE_NOT_SMALLER) {
                    max_out_width = (out_width ? out_width : out_height) * MAX_ASPECT_RATIO;
                    max_out_height = (out_height ? out_height : out_width) * MAX_ASPECT_RATIO;
                } else {
                    max_out_width = out_width ? out_width : out_height * MAX_ASPECT_RATIO;
                    max_out_height = out_height ? out_height : out_width * MAX_ASPECT_RATIO;
                }
                if (maximum_size.size() == 2) {
                    max_out_width = maximum_size[0] ? maximum_size[0] : max_out_width;
                    max_out_height = maximum_size[1] ? maximum_size[1] : max_out_height;
                }
            }

            // set the width and height in the output info
            // For the resize node, user can create an image with a different width and height
            TensorInfo output_info = info;
            std::vector<size_t> out_dims = {context->user_batch_size(), sequence_length, max_out_height,
                                            max_out_width, static_cast<unsigned>(num_of_planes)};
            output_info.set_dims(out_dims);

            resize_output = context->master_graph->create_tensor(output_info, false);

            // For the nodes that user provides the output size the dimension of all the images after this node will be fixed and equal to that size
            resize_output->reset_tensor_roi();

            std::shared_ptr<ResizeNode> resize_node = context->master_graph->add_node<ResizeNode>({output}, {resize_output});
            resize_node->init(out_width, out_height, resize_scaling_mode, maximum_size, interpolation_type);

            if (is_output) {
                auto actual_output = context->master_graph->create_tensor(output_info, is_output);
                context->master_graph->add_node<CopyNode>({resize_output}, {actual_output});
            }
        } else {
            if (is_output) {
                auto actual_output = context->master_graph->create_tensor(info, is_output);
                context->master_graph->add_node<CopyNode>({output}, {actual_output});
            }
        }
#else
        THROW("Video decoder is not enabled since ffmpeg is not present")
#endif
    } catch (const std::exception& e) {
        context->capture_error(e.what());
        std::cerr << e.what() << '\n';
    }
    return resize_output;
}

RocalTensor ROCAL_API_CALL
rocalVideoFileResizeSingleShard(
    RocalContext p_context,
    const char* source_path,
    RocalImageColor rocal_color_format,
    RocalDecodeDevice rocal_decode_device,
    unsigned shard_id,
    unsigned shard_count,
    unsigned sequence_length,
    unsigned dest_width,
    unsigned dest_height,
    bool shuffle,
    bool is_output,
    bool loop,
    unsigned step,
    unsigned stride,
    bool file_list_frame_num,
    RocalResizeScalingMode scaling_mode,
    std::vector<unsigned> max_size,
    unsigned resize_shorter,
    unsigned resize_longer,
    RocalResizeInterpolationType interpolation_type) {
    Tensor* resize_output = nullptr;
    if (p_context == nullptr) {
        ERR("Invalid ROCAL context or invalid input image")
        return resize_output;
    }

    auto context = static_cast<Context*>(p_context);
    try {
#ifdef ROCAL_VIDEO
        if (sequence_length == 0)
            THROW("Sequence length passed should be bigger than 0")

        if (shard_count < 1)
            THROW("Shard count should be bigger than 0")

        if (shard_id >= shard_count)
            THROW("Shard id should be smaller than shard count")

        // Set default step and stride values if 0 is passed
        step = (step == 0) ? sequence_length : step;
        stride = (stride == 0) ? 1 : stride;

        VideoProperties video_prop;
        DecoderType decoder_type;
        find_video_properties(video_prop, source_path, file_list_frame_num);
        if (rocal_decode_device == RocalDecodeDevice::ROCAL_HW_DECODE)
            decoder_type = DecoderType::FFMPEG_HARDWARE_DECODE;
        else
            decoder_type = DecoderType::FFMPEG_SOFTWARE_DECODE;
        auto [color_format, tensor_layout, dims, num_of_planes] = convert_color_format_sequence(rocal_color_format, context->user_batch_size(),
                                                                                                video_prop.height, video_prop.width, sequence_length);
        auto decoder_mode = convert_decoder_mode(rocal_decode_device);
        auto info = TensorInfo(std::move(dims),
                               context->master_graph->mem_type(),
                               RocalTensorDataType::UINT8,
                               tensor_layout,
                               color_format);
        Tensor* output = context->master_graph->create_loader_output_tensor(info);
        context->master_graph->add_node<VideoLoaderSingleShardNode>({}, {output})->init(shard_id, shard_count, source_path, StorageType::VIDEO_FILE_SYSTEM, decoder_type, decoder_mode, sequence_length, step, stride, video_prop, shuffle, loop, context->user_batch_size(), context->master_graph->mem_type());
        context->master_graph->set_loop(loop);

        if (dest_width != video_prop.width && dest_height != video_prop.height) {
            if ((dest_width | dest_height | resize_longer | resize_shorter) == 0)
                THROW("Atleast one size 'dest_width' or 'dest_height' or 'resize_shorter' or 'resize_longer' must be specified")
            if ((dest_width | dest_height) && (resize_longer | resize_shorter))
                THROW("Only one method of specifying size can be used \ndest_width and/or dest_height\nresize_shorter\nresize_longer")
            if (resize_longer && resize_shorter)
                THROW("'resize_longer' and 'resize_shorter' cannot be passed together. They are mutually exclusive.")

            unsigned out_width, out_height;
            RocalResizeScalingMode resize_scaling_mode;

            // Change the scaling mode if resize_shorter or resize_longer is specified
            if (resize_shorter) {
                resize_scaling_mode = RocalResizeScalingMode::ROCAL_SCALING_MODE_NOT_SMALLER;
                out_width = out_height = resize_shorter;
            } else if (resize_longer) {
                resize_scaling_mode = RocalResizeScalingMode::ROCAL_SCALING_MODE_NOT_LARGER;
                out_width = out_height = resize_longer;
            } else {
                resize_scaling_mode = scaling_mode;
                out_width = dest_width;
                out_height = dest_height;
            }

            std::vector<unsigned> maximum_size;
            if (max_size.size()) {
                if (max_size.size() == 1) {
                    maximum_size = {max_size[0], max_size[0]};
                } else if (max_size.size() == 2) {
                    maximum_size = {max_size[0], max_size[1]};  // {width, height}
                } else {
                    THROW("The length of max_size vector exceeds the image dimension.")
                }
            }

            // Determine the max width and height to be set to the output info
            unsigned max_out_width, max_out_height;
            if (maximum_size.size() && maximum_size[0] != 0 && maximum_size[1] != 0) {
                // If max_size is passed by the user, the resized images cannot exceed the max size,
                max_out_width = maximum_size[0];
                max_out_height = maximum_size[1];
            } else {
                // compute the output info width and height wrt the scaling modes and roi passed
                if (resize_scaling_mode == ROCAL_SCALING_MODE_STRETCH) {
                    max_out_width = out_width ? out_width : info.max_shape()[0];
                    max_out_height = out_height ? out_height : info.max_shape()[1];
                } else if (resize_scaling_mode == ROCAL_SCALING_MODE_NOT_SMALLER) {
                    max_out_width = (out_width ? out_width : out_height) * MAX_ASPECT_RATIO;
                    max_out_height = (out_height ? out_height : out_width) * MAX_ASPECT_RATIO;
                } else {
                    max_out_width = out_width ? out_width : out_height * MAX_ASPECT_RATIO;
                    max_out_height = out_height ? out_height : out_width * MAX_ASPECT_RATIO;
                }
                if (maximum_size.size() == 2) {
                    max_out_width = maximum_size[0] ? maximum_size[0] : max_out_width;
                    max_out_height = maximum_size[1] ? maximum_size[1] : max_out_height;
                }
            }

            // set the width and height in the output info
            // For the resize node, user can create an image with a different width and height
            TensorInfo output_info = info;
            std::vector<size_t> out_dims = {context->user_batch_size(), sequence_length, max_out_height,
                                            max_out_width, static_cast<unsigned>(num_of_planes)};
            output_info.set_dims(out_dims);

            resize_output = context->master_graph->create_tensor(output_info, false);
            // For the nodes that user provides the output size the dimension of all the images after this node will be fixed and equal to that size
            resize_output->reset_tensor_roi();

            std::shared_ptr<ResizeNode> resize_node = context->master_graph->add_node<ResizeNode>({output}, {resize_output});
            resize_node->init(out_width, out_height, resize_scaling_mode, maximum_size, interpolation_type);

            if (is_output) {
                auto actual_output = context->master_graph->create_tensor(output_info, is_output);
                context->master_graph->add_node<CopyNode>({resize_output}, {actual_output});
            }
        } else {
            if (is_output) {
                auto actual_output = context->master_graph->create_tensor(info, is_output);
                context->master_graph->add_node<CopyNode>({output}, {actual_output});
            }
        }
#else
        THROW("Video decoder is not enabled since ffmpeg is not present")
#endif
    } catch (const std::exception& e) {
        context->capture_error(e.what());
        std::cerr << e.what() << '\n';
    }
    return resize_output;
}

// loader for CFAR10 raw data: Can be used for other raw data loaders as well
RocalTensor ROCAL_API_CALL
rocalRawCIFAR10Source(
    RocalContext p_context,
    const char* source_path,
    RocalImageColor rocal_color_format,
    bool is_output,
    unsigned out_width,
    unsigned out_height,
    const char* filename_prefix,
    bool loop) {
    Tensor* output = nullptr;
    auto context = static_cast<Context*>(p_context);
    try {
        if (out_width == 0 || out_height == 0) {
            THROW("Invalid video input width and height");
        } else {
            LOG("User input size " + TOSTR(out_width) + " x " + TOSTR(out_height));
        }

        auto [width, height] = std::make_tuple(out_width, out_height);
        auto [color_format, tensor_layout, dims, num_of_planes] = convert_color_format(rocal_color_format, context->user_batch_size(), height, width);
        INFO("Internal buffer size width = " + TOSTR(width) + " height = " + TOSTR(height) + " depth = " + TOSTR(num_of_planes))

        auto info = TensorInfo(std::move(dims),
                               context->master_graph->mem_type(),
                               RocalTensorDataType::UINT8,
                               tensor_layout,
                               color_format);
        output = context->master_graph->create_loader_output_tensor(info);

        context->master_graph->add_node<Cifar10LoaderNode>({}, {output})->init(source_path, "", StorageType::UNCOMPRESSED_BINARY_DATA, loop, context->user_batch_size(), context->master_graph->mem_type(), filename_prefix);
        context->master_graph->set_loop(loop);

        if (is_output) {
            auto actual_output = context->master_graph->create_tensor(info, is_output);
            context->master_graph->add_node<CopyNode>({output}, {actual_output});
        }

    } catch (const std::exception& e) {
        context->capture_error(e.what());
        std::cerr << e.what() << '\n';
    }
    return output;
}

RocalTensor ROCAL_API_CALL
rocalJpegExternalFileSource(
    RocalContext p_context,
    RocalImageColor rocal_color_format,
    bool is_output,
    bool shuffle,
    bool loop,
    RocalImageSizeEvaluationPolicy decode_size_policy,
    unsigned max_width,
    unsigned max_height,
    RocalDecoderType dec_type,
    RocalExternalSourceMode external_source_mode) {
    Tensor* output = nullptr;
    auto context = static_cast<Context*>(p_context);
    try {
        bool decoder_keep_original = (decode_size_policy == ROCAL_USE_USER_GIVEN_SIZE_RESTRICTED) || (decode_size_policy == ROCAL_USE_MAX_SIZE_RESTRICTED);
        DecoderType decType = DecoderType::TURBO_JPEG;  // default
        if (dec_type == ROCAL_DECODER_OPENCV) decType = DecoderType::OPENCV_DEC;
        if ((decode_size_policy == ROCAL_USE_MAX_SIZE) || (decode_size_policy == ROCAL_USE_MAX_SIZE_RESTRICTED))
            THROW("use_max_size is not supported in external source reader");

        // user need to specify this
        if (max_width == 0 || max_height == 0) {
            THROW("Invalid input max width and height");
        } else {
            LOG("User input size " + TOSTR(max_width) + " x " + TOSTR(max_height))
        }

        auto [width, height] = std::make_tuple(max_width, max_height);
        auto [color_format, tensor_layout, dims, num_of_planes] = convert_color_format(rocal_color_format, context->user_batch_size(), height, width);
        INFO("Internal buffer size width = " + TOSTR(width) + " height = " + TOSTR(height) + " depth = " + TOSTR(num_of_planes))

        auto info = TensorInfo(std::move(dims),
                               context->master_graph->mem_type(),
                               RocalTensorDataType::UINT8,
                               tensor_layout,
                               color_format);
        output = context->master_graph->create_loader_output_tensor(info);
        context->master_graph->set_external_source_reader_flag();

        unsigned shard_count = 1;  // Hardcoding the shard count to 1 for now.
        auto cpu_num_threads = context->master_graph->calculate_cpu_num_threads(shard_count);
        context->master_graph->add_node<ImageLoaderNode>({}, {output})->init(shard_count, cpu_num_threads, "", "", std::map<std::string, std::string>(), StorageType::EXTERNAL_FILE_SOURCE, decType, shuffle, loop, context->user_batch_size(), context->master_graph->mem_type(), context->master_graph->meta_data_reader(), decoder_keep_original, "", 0, 0, 0, ExternalSourceFileMode(external_source_mode));
        context->master_graph->set_loop(loop);

        if (is_output) {
            auto actual_output = context->master_graph->create_tensor(info, is_output);
            context->master_graph->add_node<CopyNode>({output}, {actual_output});
        }

    } catch (const std::exception& e) {
        context->capture_error(e.what());
        std::cerr << e.what() << '\n';
    }
    return output;
}

RocalTensor ROCAL_API_CALL
rocalAudioFileSourceSingleShard(
    RocalContext p_context,
    const char* source_path,
    const char* source_file_list_path,
    unsigned shard_id,
    unsigned shard_count,
    bool is_output,
    bool shuffle,
    bool loop,
    bool downmix,
    unsigned max_frames,
    unsigned max_channels,
    unsigned storage_type) {
    Tensor* output = nullptr;
    auto context = static_cast<Context*>(p_context);
    try {
        if (shard_count < 1)
            THROW("Shard count should be bigger than 0")
        if (shard_id >= shard_count)
            THROW("Shard id should be smaller than shard count")
        auto [max_frames, max_channels] = evaluate_audio_data_set(StorageType::FILE_SYSTEM, DecoderType::SNDFILE, source_path, "");
        INFO("Internal buffer size for audio frames = " + TOSTR(max_frames))
        RocalTensorDataType tensor_data_type = RocalTensorDataType::FP32;
        std::vector<size_t> dims = {context->user_batch_size(), max_frames, max_channels};
        auto info = TensorInfo(std::vector<size_t>(std::move(dims)),
                               context->master_graph->mem_type(),
                               tensor_data_type);
        info.set_max_shape();
        output = context->master_graph->create_loader_output_tensor(info);
        output->reset_audio_sample_rate();
        auto cpu_num_threads = context->master_graph->calculate_cpu_num_threads(shard_count);
        context->master_graph->add_node<AudioLoaderSingleShardNode>({}, {output})->init(shard_id, shard_count, cpu_num_threads, source_path, source_file_list_path, StorageType(storage_type), DecoderType::SNDFILE, shuffle, loop, context->user_batch_size(), context->master_graph->mem_type(), context->master_graph->meta_data_reader());
        context->master_graph->set_loop(loop);
<<<<<<< HEAD
        if (downmix) {
            TensorInfo output_info = info;
            std::vector<size_t> output_dims = {context->user_batch_size(), info.dims()[1], 1};
            output_info.set_dims(output_dims);
            output_info.set_tensor_layout(RocalTensorlayout::NONE);
            output_info.set_max_shape();

            auto downmixed_output = context->master_graph->create_tensor(output_info, false);
            std::shared_ptr<DownmixNode> downmix_node = context->master_graph->add_node<DownmixNode>({output}, {downmixed_output});

            if (is_output) {
                auto actual_output = context->master_graph->create_tensor(output_info, is_output);
                context->master_graph->add_node<CopyNode>({downmixed_output}, {actual_output});
                output = downmixed_output;
            }
        } else {
            if (is_output) {
                auto actual_output = context->master_graph->create_tensor(info, is_output);
                context->master_graph->add_node<CopyNode>({output}, {actual_output});
            }
=======
        if (is_output) {
            auto actual_output = context->master_graph->create_tensor(info, is_output);
            context->master_graph->add_node<CopyNode>({output}, {actual_output});
>>>>>>> a3330ed0
        }
    } catch (const std::exception& e) {
        context->capture_error(e.what());
        std::cerr << e.what() << '\n';
    }
    return output;
}

RocalTensor ROCAL_API_CALL
rocalAudioFileSource(
    RocalContext p_context,
    const char* source_path,
    const char* source_file_list_path,
    unsigned internal_shard_count,
    bool is_output,
    bool shuffle,
    bool loop,
    bool downmix,
    unsigned max_frames,
    unsigned max_channels) {
    Tensor* output = nullptr;
    auto context = static_cast<Context*>(p_context);
    try {
        auto [max_frames, max_channels] = evaluate_audio_data_set(StorageType::FILE_SYSTEM, DecoderType::SNDFILE,
                                                                  source_path, "");
        INFO("Internal buffer size for audio frames = " + TOSTR(max_frames))
        RocalTensorDataType tensor_data_type = RocalTensorDataType::FP32;
        std::vector<size_t> dims = {context->user_batch_size(), max_frames, max_channels};
        auto info = TensorInfo(std::vector<size_t>(std::move(dims)),
                               context->master_graph->mem_type(),
                               tensor_data_type);
        info.set_max_shape();
        output = context->master_graph->create_loader_output_tensor(info);
        output->reset_audio_sample_rate();
        auto cpu_num_threads = context->master_graph->calculate_cpu_num_threads(internal_shard_count);
        context->master_graph->add_node<AudioLoaderNode>({}, {output})->init(internal_shard_count, cpu_num_threads, source_path, source_file_list_path, StorageType::FILE_SYSTEM, DecoderType::SNDFILE, shuffle, loop, context->user_batch_size(), context->master_graph->mem_type(), context->master_graph->meta_data_reader());
        context->master_graph->set_loop(loop);
<<<<<<< HEAD
        if (downmix) {
            TensorInfo output_info = info;
            std::vector<size_t> output_dims = {context->user_batch_size(), info.dims()[1], 1};
            output_info.set_dims(output_dims);
            output_info.set_tensor_layout(RocalTensorlayout::NONE);
            auto downmixed_output = context->master_graph->create_tensor(output_info, false);
            std::shared_ptr<DownmixNode> downmix_node = context->master_graph->add_node<DownmixNode>({output}, {downmixed_output});
            if (is_output) {
                auto actual_output = context->master_graph->create_tensor(output_info, is_output);
                context->master_graph->add_node<CopyNode>({downmixed_output}, {actual_output});
                output = downmixed_output;
            }
        } else {
            if (is_output) {
                auto actual_output = context->master_graph->create_tensor(info, is_output);
                context->master_graph->add_node<CopyNode>({output}, {actual_output});
            }
        }
    }
    catch(const std::exception& e) {
=======
        if (is_output) {
            auto actual_output = context->master_graph->create_tensor(info, is_output);
            context->master_graph->add_node<CopyNode>({output}, {actual_output});
        }
    } catch (const std::exception& e) {
>>>>>>> a3330ed0
        context->capture_error(e.what());
        std::cerr << e.what() << '\n';
    }
    return output;
}

RocalStatus ROCAL_API_CALL
rocalResetLoaders(RocalContext p_context) {
    auto context = static_cast<Context*>(p_context);
    try {
        context->master_graph->reset();
    } catch (const std::exception& e) {
        context->capture_error(e.what());
        ERR(e.what())
        return ROCAL_RUNTIME_ERROR;
    }
    return ROCAL_OK;
}<|MERGE_RESOLUTION|>--- conflicted
+++ resolved
@@ -31,6 +31,7 @@
 #include "audio_source_evaluator.h"
 #include "node_cifar10_loader.h"
 #include "node_copy.h"
+#include "node_downmix.h"
 #include "node_fused_jpeg_crop.h"
 #include "node_fused_jpeg_crop_single_shard.h"
 #include "node_image_loader.h"
@@ -38,7 +39,6 @@
 #include "node_audio_loader.h"
 #include "node_audio_loader_single_shard.h"
 #include "node_resize.h"
-#include "node_downmix.h"
 #include "rocal_api.h"
 
 std::tuple<unsigned, unsigned>
@@ -2128,7 +2128,6 @@
         auto cpu_num_threads = context->master_graph->calculate_cpu_num_threads(shard_count);
         context->master_graph->add_node<AudioLoaderSingleShardNode>({}, {output})->init(shard_id, shard_count, cpu_num_threads, source_path, source_file_list_path, StorageType(storage_type), DecoderType::SNDFILE, shuffle, loop, context->user_batch_size(), context->master_graph->mem_type(), context->master_graph->meta_data_reader());
         context->master_graph->set_loop(loop);
-<<<<<<< HEAD
         if (downmix) {
             TensorInfo output_info = info;
             std::vector<size_t> output_dims = {context->user_batch_size(), info.dims()[1], 1};
@@ -2149,11 +2148,6 @@
                 auto actual_output = context->master_graph->create_tensor(info, is_output);
                 context->master_graph->add_node<CopyNode>({output}, {actual_output});
             }
-=======
-        if (is_output) {
-            auto actual_output = context->master_graph->create_tensor(info, is_output);
-            context->master_graph->add_node<CopyNode>({output}, {actual_output});
->>>>>>> a3330ed0
         }
     } catch (const std::exception& e) {
         context->capture_error(e.what());
@@ -2191,7 +2185,6 @@
         auto cpu_num_threads = context->master_graph->calculate_cpu_num_threads(internal_shard_count);
         context->master_graph->add_node<AudioLoaderNode>({}, {output})->init(internal_shard_count, cpu_num_threads, source_path, source_file_list_path, StorageType::FILE_SYSTEM, DecoderType::SNDFILE, shuffle, loop, context->user_batch_size(), context->master_graph->mem_type(), context->master_graph->meta_data_reader());
         context->master_graph->set_loop(loop);
-<<<<<<< HEAD
         if (downmix) {
             TensorInfo output_info = info;
             std::vector<size_t> output_dims = {context->user_batch_size(), info.dims()[1], 1};
@@ -2210,15 +2203,7 @@
                 context->master_graph->add_node<CopyNode>({output}, {actual_output});
             }
         }
-    }
-    catch(const std::exception& e) {
-=======
-        if (is_output) {
-            auto actual_output = context->master_graph->create_tensor(info, is_output);
-            context->master_graph->add_node<CopyNode>({output}, {actual_output});
-        }
-    } catch (const std::exception& e) {
->>>>>>> a3330ed0
+    } catch (const std::exception& e) {
         context->capture_error(e.what());
         std::cerr << e.what() << '\n';
     }
