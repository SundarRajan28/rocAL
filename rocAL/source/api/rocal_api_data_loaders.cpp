/*
Copyright (c) 2019 - 2023 Advanced Micro Devices, Inc. All rights reserved.

Permission is hereby granted, free of charge, to any person obtaining a copy
of this software and associated documentation files (the "Software"), to deal
in the Software without restriction, including without limitation the rights
to use, copy, modify, merge, publish, distribute, sublicense, and/or sell
copies of the Software, and to permit persons to whom the Software is
furnished to do so, subject to the following conditions:

The above copyright notice and this permission notice shall be included in
all copies or substantial portions of the Software.

THE SOFTWARE IS PROVIDED "AS IS", WITHOUT WARRANTY OF ANY KIND, EXPRESS OR
IMPLIED, INCLUDING BUT NOT LIMITED TO THE WARRANTIES OF MERCHANTABILITY,
FITNESS FOR A PARTICULAR PURPOSE AND NONINFRINGEMENT.  IN NO EVENT SHALL THE
AUTHORS OR COPYRIGHT HOLDERS BE LIABLE FOR ANY CLAIM, DAMAGES OR OTHER
LIABILITY, WHETHER IN AN ACTION OF CONTRACT, TORT OR OTHERWISE, ARISING FROM,
OUT OF OR IN CONNECTION WITH THE SOFTWARE OR THE USE OR OTHER DEALINGS IN
THE SOFTWARE.
*/

#include <assert.h>
#include "pipeline/commons.h"
#include "pipeline/context.h"
#include "loaders/image_source_evaluator.h"
#include "loaders/numpy_source_evaluator.h"
#include "loaders/image/node_cifar10_loader.h"
#include "augmentations/node_copy.h"
#include "loaders/image/node_fused_jpeg_crop.h"
#include "loaders/image/node_fused_jpeg_crop_single_shard.h"
#include "loaders/image/node_image_loader.h"
#include "loaders/image/node_image_loader_single_shard.h"
#include "loaders/image/node_numpy_loader.h"
#include "loaders/image/node_numpy_loader_single_shard.h"
#ifdef ROCAL_AUDIO
#include "loaders/audio/audio_source_evaluator.h"
#include "loaders/audio/node_audio_loader.h"
#include "loaders/audio/node_audio_loader_single_shard.h"
#include "augmentations/audio_augmentations/node_downmix.h"
#endif
#ifdef ROCAL_VIDEO
#include "loaders/video/node_video_loader.h"
#include "loaders/video/node_video_loader_single_shard.h"
#endif
#include "augmentations/geometry_augmentations/node_resize.h"
#include "rocal_api.h"

#ifdef ROCAL_AUDIO
std::tuple<unsigned, unsigned>
evaluate_audio_data_set(StorageType storage_type, DecoderType decoder_type,
                        const std::string& source_path, const std::string& file_list_path, std::shared_ptr<MetaDataReader> meta_data_reader) {
    AudioSourceEvaluator source_evaluator;
    auto reader_config = ReaderConfig(storage_type, source_path);
    reader_config.set_file_list_path(file_list_path);
    reader_config.set_meta_data_reader(meta_data_reader);
    if (source_evaluator.Create(reader_config, DecoderConfig(decoder_type)) != AudioSourceEvaluatorStatus::OK)
        THROW("Initializing file source input evaluator failed")
    auto max_samples = source_evaluator.GetMaxSamples();
    auto max_channels = source_evaluator.GetMaxChannels();
    if (max_samples == 0 || max_channels == 0)
        THROW("Cannot find size of the audio files or files cannot be accessed")
    LOG("Maximum input audio dimension [ " + TOSTR(max_samples) + " x " + TOSTR(max_channels) + " ] for audio's in " + source_path)
    return std::make_tuple(max_samples, max_channels);
}
#endif

std::tuple<unsigned, unsigned>
evaluate_image_data_set(RocalImageSizeEvaluationPolicy decode_size_policy, StorageType storage_type,
                        DecoderType decoder_type, const std::string& source_path, const std::string& json_path) {
    auto translate_image_size_policy = [](RocalImageSizeEvaluationPolicy decode_size_policy) {
        switch (decode_size_policy) {
            case ROCAL_USE_MAX_SIZE:
            case ROCAL_USE_MAX_SIZE_RESTRICTED:
                return MaxSizeEvaluationPolicy::MAXIMUM_FOUND_SIZE;
            case ROCAL_USE_MOST_FREQUENT_SIZE:
                return MaxSizeEvaluationPolicy::MOST_FREQUENT_SIZE;
            default:
                return MaxSizeEvaluationPolicy::MAXIMUM_FOUND_SIZE;
        }
    };

    ImageSourceEvaluator source_evaluator;
    source_evaluator.set_size_evaluation_policy(translate_image_size_policy(decode_size_policy));
    if (source_evaluator.create(ReaderConfig(storage_type, source_path, json_path), DecoderConfig(decoder_type)) != ImageSourceEvaluatorStatus::OK)
        THROW("Initializing file source input evaluator failed ")
    auto max_width = source_evaluator.max_width();
    auto max_height = source_evaluator.max_height();
    if (max_width == 0 || max_height == 0)
        THROW("Cannot find size of the images or images cannot be accessed")

    LOG("Maximum input image dimension [ " + TOSTR(max_width) + " x " + TOSTR(max_height) + " ] for images in " + source_path)
    return std::make_tuple(max_width, max_height);
};

std::tuple<std::vector<size_t>, RocalTensorDataType>
evaluate_numpy_data_set(StorageType storage_type, const std::string& source_path, const std::vector<std::string>& files) {
    NumpySourceEvaluator source_evaluator;
    auto reader_cfg = ReaderConfig(storage_type, source_path);
    if (!files.empty())
        reader_cfg.set_files_list(files);
    source_evaluator.create(reader_cfg);
    auto max_dims = source_evaluator.max_numpy_dims();
    auto data_type = source_evaluator.get_numpy_dtype();
    return std::make_tuple(max_dims, data_type);
};

auto convert_color_format = [](RocalImageColor color_format, size_t n, size_t h, size_t w) {
    switch (color_format) {
        case ROCAL_COLOR_RGB24: {
            std::vector<size_t> dimensions = {n, h, w, 3u};
            return std::make_tuple(RocalColorFormat::RGB24, RocalTensorlayout::NHWC, dimensions, 3u);
        }
        case ROCAL_COLOR_BGR24: {
            std::vector<size_t> dimensions = {n, h, w, 3u};
            return std::make_tuple(RocalColorFormat::BGR24, RocalTensorlayout::NHWC, dimensions, 3u);
        }
        case ROCAL_COLOR_U8: {
            std::vector<size_t> dimensions = {n, 1u, h, w};
            return std::make_tuple(RocalColorFormat::U8, RocalTensorlayout::NCHW, dimensions, 1u);
        }
        case ROCAL_COLOR_RGB_PLANAR: {
            std::vector<size_t> dimensions = {n, 3u, h, w};
            return std::make_tuple(RocalColorFormat::RGB_PLANAR, RocalTensorlayout::NCHW, dimensions, 3u);
        }
        default:
            THROW("Unsupported Image type" + TOSTR(color_format))
    }
};

auto convert_color_format_sequence = [](RocalImageColor color_format, size_t n, size_t h, size_t w, size_t f) {
    switch (color_format) {
        case ROCAL_COLOR_RGB24: {
            std::vector<size_t> dimensions = {n, f, h, w, 3u};
            return std::make_tuple(RocalColorFormat::RGB24, RocalTensorlayout::NFHWC, dimensions, 3u);
        }
        case ROCAL_COLOR_BGR24: {
            std::vector<size_t> dimensions = {n, f, h, w, 3u};
            return std::make_tuple(RocalColorFormat::BGR24, RocalTensorlayout::NFHWC, dimensions, 3u);
        }
        case ROCAL_COLOR_U8: {
            std::vector<size_t> dimensions = {n, f, 1u, h, w};
            return std::make_tuple(RocalColorFormat::U8, RocalTensorlayout::NFCHW, dimensions, 1u);
        }
        case ROCAL_COLOR_RGB_PLANAR: {
            std::vector<size_t> dimensions = {n, f, 3u, h, w};
            return std::make_tuple(RocalColorFormat::RGB_PLANAR, RocalTensorlayout::NFCHW, dimensions, 3u);
        }
        default:
            THROW("Unsupported Image type" + TOSTR(color_format))
    }
};

auto convert_decoder_mode = [](RocalDecodeDevice decode_mode) {
    switch (decode_mode) {
        case ROCAL_HW_DECODE:
            return DecodeMode::HW_VAAPI;

        case ROCAL_SW_DECODE:
            return DecodeMode::CPU;
        default:

            THROW("Unsupported decoder mode" + TOSTR(decode_mode))
    }
};

auto convert_video_decoder_type = [](RocalDecoderType decoder_type) {
    switch (decoder_type) {
        case ROCAL_DECODER_VIDEO_FFMPEG_SW:
            return DecoderType::FFMPEG_SW_DECODE;
        case ROCAL_DECODER_VIDEO_FFMPEG_HW:
            return DecoderType::FFMPEG_HW_DECODE;
        case ROCAL_DECODER_VIDEO_ROCDECODE:
            return DecoderType::ROCDEC_VIDEO_DECODE;
        default:
            THROW("Unsupported video decoder type" + TOSTR(decoder_type))
    }
};

auto convert_last_batch_policy = [](RocalLastBatchPolicy last_batch_policy) {
    switch (last_batch_policy) {
        case ROCAL_LAST_BATCH_FILL:
            return RocalBatchPolicy::FILL;
        case ROCAL_LAST_BATCH_PARTIAL:
            return RocalBatchPolicy::PARTIAL;
        case ROCAL_LAST_BATCH_DROP:
            return RocalBatchPolicy::DROP;
        default:
            THROW("Unsupported Last Batch Policy Mode" + TOSTR(last_batch_policy))
    }
};

RocalTensor ROCAL_API_CALL
rocalJpegFileSourceSingleShard(
    RocalContext p_context,
    const char* source_path,
    RocalImageColor rocal_color_format,
    unsigned shard_id,
    unsigned shard_count,
    bool is_output,
    bool shuffle,
    bool loop,
    RocalImageSizeEvaluationPolicy decode_size_policy,
    unsigned max_width,
    unsigned max_height,
    RocalDecoderType dec_type,
    RocalShardingInfo rocal_sharding_info) {
    Tensor* output = nullptr;
    auto context = static_cast<Context*>(p_context);
    try {
        bool use_input_dimension = (decode_size_policy == ROCAL_USE_USER_GIVEN_SIZE) || (decode_size_policy == ROCAL_USE_USER_GIVEN_SIZE_RESTRICTED);
        bool decoder_keep_original = (decode_size_policy == ROCAL_USE_USER_GIVEN_SIZE_RESTRICTED) || (decode_size_policy == ROCAL_USE_MAX_SIZE_RESTRICTED);
        DecoderType decType = DecoderType::TURBO_JPEG;  // default
        if (dec_type == ROCAL_DECODER_OPENCV) decType = DecoderType::OPENCV_DEC;
        if (dec_type == ROCAL_DECODER_HW_JPEG) decType = DecoderType::HW_JPEG_DEC;

        if (shard_count < 1)
            THROW("Shard count should be bigger than 0")

        if (shard_id >= shard_count)
            THROW("Shard id should be smaller than shard count")

        if (use_input_dimension && (max_width == 0 || max_height == 0)) {
            THROW("Invalid input max width and height");
        } else {
            LOG("User input size " + TOSTR(max_width) + " x " + TOSTR(max_height))
        }

        auto [width, height] = use_input_dimension ? std::make_tuple(max_width, max_height) : evaluate_image_data_set(decode_size_policy, StorageType::FILE_SYSTEM, DecoderType::TURBO_JPEG, source_path, "");
        auto [color_format, tensor_layout, dims, num_of_planes] = convert_color_format(rocal_color_format, context->user_batch_size(), height, width);
        INFO("Internal buffer size width = " + TOSTR(width) + " height = " + TOSTR(height) + " depth = " + TOSTR(num_of_planes))

        auto info = TensorInfo(std::move(dims),
                               context->master_graph->mem_type(),
                               RocalTensorDataType::UINT8,
                               tensor_layout,
                               color_format);
        output = context->master_graph->create_loader_output_tensor(info);
        auto cpu_num_threads = context->master_graph->calculate_cpu_num_threads(shard_count);
        ShardingInfo sharding_info(convert_last_batch_policy(rocal_sharding_info.last_batch_policy), rocal_sharding_info.pad_last_batch_repeated, rocal_sharding_info.stick_to_shard, rocal_sharding_info.shard_size);
        context->master_graph->add_node<ImageLoaderSingleShardNode>({}, {output})->init(shard_id, shard_count, cpu_num_threads, source_path, "", StorageType::FILE_SYSTEM, decType, shuffle, loop, context->user_batch_size(), context->master_graph->mem_type(), context->master_graph->meta_data_reader(), decoder_keep_original, sharding_info);
        context->master_graph->set_loop(loop);

        if (is_output) {
            auto actual_output = context->master_graph->create_tensor(info, is_output);
            context->master_graph->add_node<CopyNode>({output}, {actual_output});
        }

    } catch (const std::exception& e) {
        context->capture_error(e.what());
        std::cerr << e.what() << '\n';
    }
    return output;
}

RocalTensor ROCAL_API_CALL
rocalJpegFileSource(
    RocalContext p_context,
    const char* source_path,
    RocalImageColor rocal_color_format,
    unsigned internal_shard_count,
    bool is_output,
    bool shuffle,
    bool loop,
    RocalImageSizeEvaluationPolicy decode_size_policy,
    unsigned max_width,
    unsigned max_height,
    RocalDecoderType dec_type,
    RocalShardingInfo rocal_sharding_info) {
    Tensor* output = nullptr;
    auto context = static_cast<Context*>(p_context);
    try {
        bool use_input_dimension = (decode_size_policy == ROCAL_USE_USER_GIVEN_SIZE) || (decode_size_policy == ROCAL_USE_USER_GIVEN_SIZE_RESTRICTED);
        bool decoder_keep_original = (decode_size_policy == ROCAL_USE_USER_GIVEN_SIZE_RESTRICTED) || (decode_size_policy == ROCAL_USE_MAX_SIZE_RESTRICTED);
        DecoderType decType = DecoderType::TURBO_JPEG;  // default
        if (dec_type == ROCAL_DECODER_OPENCV) decType = DecoderType::OPENCV_DEC;
        if (dec_type == ROCAL_DECODER_HW_JPEG) decType = DecoderType::HW_JPEG_DEC;

        if (internal_shard_count < 1)
            THROW("Shard count should be bigger than 0")

        if (use_input_dimension && (max_width == 0 || max_height == 0)) {
            THROW("Invalid input max width and height");
        } else {
            LOG("User input size " + TOSTR(max_width) + " x " + TOSTR(max_height))
        }

        auto [width, height] = use_input_dimension ? std::make_tuple(max_width, max_height) : evaluate_image_data_set(decode_size_policy, StorageType::FILE_SYSTEM, DecoderType::TURBO_JPEG, source_path, "");
        ShardingInfo sharding_info(convert_last_batch_policy(rocal_sharding_info.last_batch_policy), rocal_sharding_info.pad_last_batch_repeated, rocal_sharding_info.stick_to_shard, rocal_sharding_info.shard_size);
        auto [color_format, tensor_layout, dims, num_of_planes] = convert_color_format(rocal_color_format, context->user_batch_size(), height, width);
        INFO("Internal buffer size width = " + TOSTR(width) + " height = " + TOSTR(height) + " depth = " + TOSTR(num_of_planes))

        auto info = TensorInfo(std::move(dims),
                               context->master_graph->mem_type(),
                               RocalTensorDataType::UINT8,
                               tensor_layout,
                               color_format);
        output = context->master_graph->create_loader_output_tensor(info);
        auto cpu_num_threads = context->master_graph->calculate_cpu_num_threads(1);

        context->master_graph->add_node<ImageLoaderNode>({}, {output})->init(internal_shard_count, cpu_num_threads, source_path, "", std::map<std::string, std::string>(), StorageType::FILE_SYSTEM, decType, shuffle, loop, context->user_batch_size(), context->master_graph->mem_type(), context->master_graph->meta_data_reader(), decoder_keep_original, sharding_info);
        context->master_graph->set_loop(loop);

        if (is_output) {
            auto actual_output = context->master_graph->create_tensor(info, is_output);
            context->master_graph->add_node<CopyNode>({output}, {actual_output});
        }

    } catch (const std::exception& e) {
        context->capture_error(e.what());
        std::cerr << e.what() << '\n';
    }
    return output;
}

RocalTensor ROCAL_API_CALL
rocalSequenceReader(
    RocalContext p_context,
    const char* source_path,
    RocalImageColor rocal_color_format,
    unsigned internal_shard_count,
    unsigned sequence_length,
    bool is_output,
    bool shuffle,
    bool loop,
    unsigned step,
    unsigned stride,
    RocalShardingInfo rocal_sharding_info) {
    Tensor* output = nullptr;
    if (p_context == nullptr) {
        ERR("Invalid ROCAL context or invalid input image")
        return output;
    }
    auto context = static_cast<Context*>(p_context);
    try {
        if (sequence_length == 0)
            THROW("Sequence length passed should be bigger than 0")
        // Set sequence batch size and batch ratio in master graph as it varies according to sequence length
        context->master_graph->set_sequence_reader_output();
        context->master_graph->set_sequence_batch_size(sequence_length);
        bool decoder_keep_original = true;

        // This has been introduced to support variable width and height video frames in future.
        RocalImageSizeEvaluationPolicy decode_size_policy = ROCAL_USE_MAX_SIZE_RESTRICTED;

        if (internal_shard_count < 1)
            THROW("Shard count should be bigger than 0")

        // Set default step and stride values if 0 is passed
        step = (step == 0) ? 1 : step;
        stride = (stride == 0) ? 1 : stride;

        // FILE_SYSTEM is used here only to evaluate the width and height of the frames.
        auto [width, height] = evaluate_image_data_set(decode_size_policy, StorageType::FILE_SYSTEM, DecoderType::TURBO_JPEG, source_path, "");
        auto [color_format, tensor_layout, dims, num_of_planes] = convert_color_format_sequence(rocal_color_format, context->user_batch_size(), height, width, sequence_length);
        INFO("Internal buffer size width = " + TOSTR(width) + " height = " + TOSTR(height) + " depth = " + TOSTR(num_of_planes))

        auto info = TensorInfo(std::move(dims),
                               context->master_graph->mem_type(),
                               RocalTensorDataType::UINT8);
        info.set_color_format(color_format);
        info.set_tensor_layout(tensor_layout);
        info.set_sequence_batch_size(sequence_length);
        info.set_max_shape();

        output = context->master_graph->create_loader_output_tensor(info);
        auto cpu_num_threads = context->master_graph->calculate_cpu_num_threads(1);
        ShardingInfo sharding_info(convert_last_batch_policy(rocal_sharding_info.last_batch_policy), rocal_sharding_info.pad_last_batch_repeated, rocal_sharding_info.stick_to_shard, rocal_sharding_info.shard_size);

        context->master_graph->add_node<ImageLoaderNode>({}, {output})->init(internal_shard_count, cpu_num_threads, source_path, "", std::map<std::string, std::string>(), StorageType::SEQUENCE_FILE_SYSTEM, DecoderType::TURBO_JPEG, shuffle, loop, context->master_graph->sequence_batch_size(), context->master_graph->mem_type(), context->master_graph->meta_data_reader(), decoder_keep_original, sharding_info, "", sequence_length, step, stride);
        context->master_graph->set_loop(loop);

        if (is_output) {
            auto actual_output = context->master_graph->create_tensor(info, is_output);
            context->master_graph->add_node<CopyNode>({output}, {actual_output});
        }

    } catch (const std::exception& e) {
        context->capture_error(e.what());
        std::cerr << e.what() << '\n';
    }
    return output;
}

RocalTensor ROCAL_API_CALL
rocalSequenceReaderSingleShard(
    RocalContext p_context,
    const char* source_path,
    RocalImageColor rocal_color_format,
    unsigned shard_id,
    unsigned shard_count,
    unsigned sequence_length,
    bool is_output,
    bool shuffle,
    bool loop,
    unsigned step,
    unsigned stride,
    RocalShardingInfo rocal_sharding_info) {
    Tensor* output = nullptr;
    if (p_context == nullptr) {
        ERR("Invalid ROCAL context or invalid input image")
        return output;
    }
    auto context = static_cast<Context*>(p_context);
    try {
        if (sequence_length == 0)
            THROW("Sequence length passed should be bigger than 0")
        // Set sequence batch size and batch ratio in master graph as it varies according to sequence length
        context->master_graph->set_sequence_reader_output();
        context->master_graph->set_sequence_batch_size(sequence_length);
        bool decoder_keep_original = true;

        // This has been introduced to support variable width and height video frames in future.
        RocalImageSizeEvaluationPolicy decode_size_policy = ROCAL_USE_MAX_SIZE_RESTRICTED;

        if (shard_count < 1)
            THROW("Shard count should be bigger than 0")

        if (shard_id >= shard_count)
            THROW("Shard id should be smaller than shard count")

        // Set default step and stride values if 0 is passed
        step = (step == 0) ? 1 : step;
        stride = (stride == 0) ? 1 : stride;

        // FILE_SYSTEM is used here only to evaluate the width and height of the frames.
        auto [width, height] = evaluate_image_data_set(decode_size_policy, StorageType::FILE_SYSTEM, DecoderType::TURBO_JPEG, source_path, "");
        auto [color_format, tensor_layout, dims, num_of_planes] = convert_color_format_sequence(rocal_color_format, context->user_batch_size(), height, width, sequence_length);
        INFO("Internal buffer size width = " + TOSTR(width) + " height = " + TOSTR(height) + " depth = " + TOSTR(num_of_planes))

        auto info = TensorInfo(std::move(dims),
                               context->master_graph->mem_type(),
                               RocalTensorDataType::UINT8);
        info.set_color_format(color_format);
        info.set_tensor_layout(tensor_layout);
        info.set_sequence_batch_size(sequence_length);
        info.set_max_shape();
        output = context->master_graph->create_loader_output_tensor(info);
        auto cpu_num_threads = context->master_graph->calculate_cpu_num_threads(shard_count);
        ShardingInfo sharding_info(convert_last_batch_policy(rocal_sharding_info.last_batch_policy), rocal_sharding_info.pad_last_batch_repeated, rocal_sharding_info.stick_to_shard, rocal_sharding_info.shard_size);
        context->master_graph->add_node<ImageLoaderSingleShardNode>({}, {output})->init(shard_id, shard_count, cpu_num_threads, source_path, "", StorageType::SEQUENCE_FILE_SYSTEM, DecoderType::TURBO_JPEG, shuffle, loop, context->master_graph->sequence_batch_size(), context->master_graph->mem_type(), context->master_graph->meta_data_reader(), decoder_keep_original, sharding_info, std::map<std::string, std::string>(), sequence_length, step, stride);
        context->master_graph->set_loop(loop);

        if (is_output) {
            auto actual_output = context->master_graph->create_tensor(info, is_output);
            context->master_graph->add_node<CopyNode>({output}, {actual_output});
        }

    } catch (const std::exception& e) {
        context->capture_error(e.what());
        std::cerr << e.what() << '\n';
    }
    return output;
}

RocalTensor ROCAL_API_CALL
rocalJpegCaffe2LMDBRecordSource(
    RocalContext p_context,
    const char* source_path,
    RocalImageColor rocal_color_format,
    unsigned internal_shard_count,
    bool is_output,
    bool shuffle,
    bool loop,
    RocalImageSizeEvaluationPolicy decode_size_policy,
    unsigned max_width,
    unsigned max_height,
    RocalDecoderType dec_type,
    RocalShardingInfo rocal_sharding_info) {
    Tensor* output = nullptr;
    auto context = static_cast<Context*>(p_context);
    try {
        bool use_input_dimension = (decode_size_policy == ROCAL_USE_USER_GIVEN_SIZE) || (decode_size_policy == ROCAL_USE_USER_GIVEN_SIZE_RESTRICTED);
        bool decoder_keep_original = (decode_size_policy == ROCAL_USE_USER_GIVEN_SIZE_RESTRICTED) || (decode_size_policy == ROCAL_USE_MAX_SIZE_RESTRICTED);
        DecoderType decType = DecoderType::TURBO_JPEG;  // default
        if (dec_type == ROCAL_DECODER_OPENCV) decType = DecoderType::OPENCV_DEC;
        if (dec_type == ROCAL_DECODER_HW_JPEG) decType = DecoderType::HW_JPEG_DEC;

        if (internal_shard_count < 1)
            THROW("internal shard count should be bigger than 0")

        if (use_input_dimension && (max_width == 0 || max_height == 0)) {
            THROW("Invalid input max width and height");
        } else {
            LOG("User input size " + TOSTR(max_width) + " x " + TOSTR(max_height))
        }

        auto [width, height] = use_input_dimension ? std::make_tuple(max_width, max_height) : evaluate_image_data_set(decode_size_policy, StorageType::CAFFE2_LMDB_RECORD, DecoderType::TURBO_JPEG, source_path, "");
        auto [color_format, tensor_layout, dims, num_of_planes] = convert_color_format(rocal_color_format, context->user_batch_size(), height, width);
        INFO("Internal buffer size width = " + TOSTR(width) + " height = " + TOSTR(height) + " depth = " + TOSTR(num_of_planes))

        auto info = TensorInfo(std::move(dims),
                               context->master_graph->mem_type(),
                               RocalTensorDataType::UINT8,
                               tensor_layout,
                               color_format);
        output = context->master_graph->create_loader_output_tensor(info);
        auto cpu_num_threads = context->master_graph->calculate_cpu_num_threads(1);
        ShardingInfo sharding_info(convert_last_batch_policy(rocal_sharding_info.last_batch_policy), rocal_sharding_info.pad_last_batch_repeated, rocal_sharding_info.stick_to_shard, rocal_sharding_info.shard_size);
        context->master_graph->add_node<ImageLoaderNode>({}, {output})->init(internal_shard_count, cpu_num_threads, source_path, "", std::map<std::string, std::string>(), StorageType::CAFFE2_LMDB_RECORD, decType, shuffle, loop, context->user_batch_size(), context->master_graph->mem_type(), context->master_graph->meta_data_reader(), decoder_keep_original, sharding_info);
        context->master_graph->set_loop(loop);

        if (is_output) {
            auto actual_output = context->master_graph->create_tensor(info, is_output);
            context->master_graph->add_node<CopyNode>({output}, {actual_output});
        }

    } catch (const std::exception& e) {
        context->capture_error(e.what());
        std::cerr << e.what() << '\n';
    }
    return output;
}

RocalTensor ROCAL_API_CALL
rocalJpegCaffe2LMDBRecordSourceSingleShard(
    RocalContext p_context,
    const char* source_path,
    RocalImageColor rocal_color_format,
    unsigned shard_id,
    unsigned shard_count,
    bool is_output,
    bool shuffle,
    bool loop,
    RocalImageSizeEvaluationPolicy decode_size_policy,
    unsigned max_width,
    unsigned max_height,
    RocalDecoderType dec_type,
    RocalShardingInfo rocal_sharding_info) {
    Tensor* output = nullptr;
    auto context = static_cast<Context*>(p_context);
    try {
        bool use_input_dimension = (decode_size_policy == ROCAL_USE_USER_GIVEN_SIZE) || (decode_size_policy == ROCAL_USE_USER_GIVEN_SIZE_RESTRICTED);
        bool decoder_keep_original = (decode_size_policy == ROCAL_USE_USER_GIVEN_SIZE_RESTRICTED) || (decode_size_policy == ROCAL_USE_MAX_SIZE_RESTRICTED);
        DecoderType decType = DecoderType::TURBO_JPEG;  // default
        if (dec_type == ROCAL_DECODER_OPENCV) decType = DecoderType::OPENCV_DEC;
        if (dec_type == ROCAL_DECODER_HW_JPEG) decType = DecoderType::HW_JPEG_DEC;

        if (shard_count < 1)
            THROW("Shard count should be bigger than 0")

        if (shard_id >= shard_count)
            THROW("Shard id should be smaller than shard count")

        if (use_input_dimension && (max_width == 0 || max_height == 0)) {
            THROW("Invalid input max width and height");
        } else {
            LOG("User input size " + TOSTR(max_width) + " x " + TOSTR(max_height))
        }

        auto [width, height] = use_input_dimension ? std::make_tuple(max_width, max_height) : evaluate_image_data_set(decode_size_policy, StorageType::CAFFE2_LMDB_RECORD, DecoderType::TURBO_JPEG, source_path, "");
        auto [color_format, tensor_layout, dims, num_of_planes] = convert_color_format(rocal_color_format, context->user_batch_size(), height, width);
        INFO("Internal buffer size width = " + TOSTR(width) + " height = " + TOSTR(height) + " depth = " + TOSTR(num_of_planes))
        ShardingInfo sharding_info(convert_last_batch_policy(rocal_sharding_info.last_batch_policy), rocal_sharding_info.pad_last_batch_repeated, rocal_sharding_info.stick_to_shard, rocal_sharding_info.shard_size);

        auto info = TensorInfo(std::move(dims),
                               context->master_graph->mem_type(),
                               RocalTensorDataType::UINT8,
                               tensor_layout,
                               color_format);
        output = context->master_graph->create_loader_output_tensor(info);
        auto cpu_num_threads = context->master_graph->calculate_cpu_num_threads(shard_count);

        context->master_graph->add_node<ImageLoaderSingleShardNode>({}, {output})->init(shard_id, shard_count, cpu_num_threads, source_path, "", StorageType::CAFFE2_LMDB_RECORD, decType, shuffle, loop, context->user_batch_size(), context->master_graph->mem_type(), context->master_graph->meta_data_reader(), decoder_keep_original, sharding_info);
        context->master_graph->set_loop(loop);

        if (is_output) {
            auto actual_output = context->master_graph->create_tensor(info, is_output);
            context->master_graph->add_node<CopyNode>({output}, {actual_output});
        }

    } catch (const std::exception& e) {
        context->capture_error(e.what());
        std::cerr << e.what() << '\n';
    }
    return output;
}

RocalTensor ROCAL_API_CALL
rocalJpegCaffeLMDBRecordSource(
    RocalContext p_context,
    const char* source_path,
    RocalImageColor rocal_color_format,
    unsigned internal_shard_count,
    bool is_output,
    bool shuffle,
    bool loop,
    RocalImageSizeEvaluationPolicy decode_size_policy,
    unsigned max_width,
    unsigned max_height,
    RocalDecoderType dec_type,
    RocalShardingInfo rocal_sharding_info) {
    Tensor* output = nullptr;
    auto context = static_cast<Context*>(p_context);
    try {
        bool use_input_dimension = (decode_size_policy == ROCAL_USE_USER_GIVEN_SIZE) || (decode_size_policy == ROCAL_USE_USER_GIVEN_SIZE_RESTRICTED);
        bool decoder_keep_original = (decode_size_policy == ROCAL_USE_USER_GIVEN_SIZE_RESTRICTED) || (decode_size_policy == ROCAL_USE_MAX_SIZE_RESTRICTED);
        DecoderType decType = DecoderType::TURBO_JPEG;  // default
        if (dec_type == ROCAL_DECODER_OPENCV) decType = DecoderType::OPENCV_DEC;
        if (dec_type == ROCAL_DECODER_HW_JPEG) decType = DecoderType::HW_JPEG_DEC;

        if (internal_shard_count < 1)
            THROW("internal shard count should be bigger than 0")

        if (use_input_dimension && (max_width == 0 || max_height == 0)) {
            THROW("Invalid input max width and height");
        } else {
            LOG("User input size " + TOSTR(max_width) + " x " + TOSTR(max_height))
        }

        auto [width, height] = use_input_dimension ? std::make_tuple(max_width, max_height) : evaluate_image_data_set(decode_size_policy, StorageType::CAFFE_LMDB_RECORD, DecoderType::TURBO_JPEG, source_path, "");
        auto [color_format, tensor_layout, dims, num_of_planes] = convert_color_format(rocal_color_format, context->user_batch_size(), height, width);
        INFO("Internal buffer size width = " + TOSTR(width) + " height = " + TOSTR(height) + " depth = " + TOSTR(num_of_planes))
        ShardingInfo sharding_info(convert_last_batch_policy(rocal_sharding_info.last_batch_policy), rocal_sharding_info.pad_last_batch_repeated, rocal_sharding_info.stick_to_shard, rocal_sharding_info.shard_size);

        auto info = TensorInfo(std::move(dims),
                               context->master_graph->mem_type(),
                               RocalTensorDataType::UINT8,
                               tensor_layout,
                               color_format);
        output = context->master_graph->create_loader_output_tensor(info);
        auto cpu_num_threads = context->master_graph->calculate_cpu_num_threads(1);

        context->master_graph->add_node<ImageLoaderNode>({}, {output})->init(internal_shard_count, cpu_num_threads, source_path, "", std::map<std::string, std::string>(), StorageType::CAFFE_LMDB_RECORD, decType, shuffle, loop, context->user_batch_size(), context->master_graph->mem_type(), context->master_graph->meta_data_reader(), decoder_keep_original, sharding_info);

        context->master_graph->set_loop(loop);

        if (is_output) {
            auto actual_output = context->master_graph->create_tensor(info, is_output);
            context->master_graph->add_node<CopyNode>({output}, {actual_output});
        }

    } catch (const std::exception& e) {
        context->capture_error(e.what());
        std::cerr << e.what() << '\n';
    }
    return output;
}

RocalTensor ROCAL_API_CALL
rocalJpegCaffeLMDBRecordSourceSingleShard(
    RocalContext p_context,
    const char* source_path,
    RocalImageColor rocal_color_format,
    unsigned shard_id,
    unsigned shard_count,
    bool is_output,
    bool shuffle,
    bool loop,
    RocalImageSizeEvaluationPolicy decode_size_policy,
    unsigned max_width,
    unsigned max_height,
    RocalDecoderType dec_type,
    RocalShardingInfo rocal_sharding_info) {
    Tensor* output = nullptr;
    auto context = static_cast<Context*>(p_context);
    try {
        bool use_input_dimension = (decode_size_policy == ROCAL_USE_USER_GIVEN_SIZE) || (decode_size_policy == ROCAL_USE_USER_GIVEN_SIZE_RESTRICTED);
        bool decoder_keep_original = (decode_size_policy == ROCAL_USE_USER_GIVEN_SIZE_RESTRICTED) || (decode_size_policy == ROCAL_USE_MAX_SIZE_RESTRICTED);
        DecoderType decType = DecoderType::TURBO_JPEG;  // default
        if (dec_type == ROCAL_DECODER_OPENCV) decType = DecoderType::OPENCV_DEC;
        if (dec_type == ROCAL_DECODER_HW_JPEG) decType = DecoderType::HW_JPEG_DEC;

        if (shard_count < 1)
            THROW("Shard count should be bigger than 0")

        if (shard_id >= shard_count)
            THROW("Shard id should be smaller than shard count")

        if (use_input_dimension && (max_width == 0 || max_height == 0)) {
            THROW("Invalid input max width and height");
        } else {
            LOG("User input size " + TOSTR(max_width) + " x " + TOSTR(max_height))
        }

        auto [width, height] = use_input_dimension ? std::make_tuple(max_width, max_height) : evaluate_image_data_set(decode_size_policy, StorageType::CAFFE_LMDB_RECORD, DecoderType::TURBO_JPEG, source_path, "");
        auto [color_format, tensor_layout, dims, num_of_planes] = convert_color_format(rocal_color_format, context->user_batch_size(), height, width);
        INFO("Internal buffer size width = " + TOSTR(width) + " height = " + TOSTR(height) + " depth = " + TOSTR(num_of_planes))
        ShardingInfo sharding_info(convert_last_batch_policy(rocal_sharding_info.last_batch_policy), rocal_sharding_info.pad_last_batch_repeated, rocal_sharding_info.stick_to_shard, rocal_sharding_info.shard_size);

        auto info = TensorInfo(std::move(dims),
                               context->master_graph->mem_type(),
                               RocalTensorDataType::UINT8,
                               tensor_layout,
                               color_format);
        output = context->master_graph->create_loader_output_tensor(info);
        auto cpu_num_threads = context->master_graph->calculate_cpu_num_threads(shard_count);

        context->master_graph->add_node<ImageLoaderSingleShardNode>({}, {output})->init(shard_id, shard_count, cpu_num_threads, source_path, "", StorageType::CAFFE_LMDB_RECORD, decType, shuffle, loop, context->user_batch_size(), context->master_graph->mem_type(), context->master_graph->meta_data_reader(), decoder_keep_original, sharding_info);
        context->master_graph->set_loop(loop);

        if (is_output) {
            auto actual_output = context->master_graph->create_tensor(info, is_output);
            context->master_graph->add_node<CopyNode>({output}, {actual_output});
        }

    } catch (const std::exception& e) {
        context->capture_error(e.what());
        std::cerr << e.what() << '\n';
    }
    return output;
}

RocalTensor ROCAL_API_CALL
rocalJpegCaffeLMDBRecordSourcePartialSingleShard(
    RocalContext p_context,
    const char* source_path,
    RocalImageColor rocal_color_format,
    unsigned shard_id,
    unsigned shard_count,
    bool is_output,
    std::vector<float>& area_factor,
    std::vector<float>& aspect_ratio,
    unsigned num_attempts,
    bool shuffle,
    bool loop,
    RocalImageSizeEvaluationPolicy decode_size_policy,
    unsigned max_width,
    unsigned max_height,
    RocalShardingInfo rocal_sharding_info) {
    Tensor* output = nullptr;
    auto context = static_cast<Context*>(p_context);
    try {
        bool use_input_dimension = (decode_size_policy == ROCAL_USE_USER_GIVEN_SIZE) || (decode_size_policy == ROCAL_USE_USER_GIVEN_SIZE_RESTRICTED);

        if (shard_count < 1)
            THROW("Shard count should be bigger than 0")

        if (shard_id >= shard_count)
            THROW("Shard id should be smaller than shard count")

        if (use_input_dimension && (max_width == 0 || max_height == 0)) {
            THROW("Invalid input max width and height");
        } else {
            LOG("User input size " + TOSTR(max_width) + " x " + TOSTR(max_height))
        }

        auto [width, height] = use_input_dimension ? std::make_tuple(max_width, max_height) : evaluate_image_data_set(decode_size_policy, StorageType::CAFFE_LMDB_RECORD, DecoderType::FUSED_TURBO_JPEG, source_path, "");
        auto [color_format, tensor_layout, dims, num_of_planes] = convert_color_format(rocal_color_format, context->user_batch_size(), height, width);
        INFO("Internal buffer size width = " + TOSTR(width) + " height = " + TOSTR(height) + " depth = " + TOSTR(num_of_planes))
        ShardingInfo sharding_info(convert_last_batch_policy(rocal_sharding_info.last_batch_policy), rocal_sharding_info.pad_last_batch_repeated, rocal_sharding_info.stick_to_shard, rocal_sharding_info.shard_size);

        auto info = TensorInfo(std::move(dims),
                               context->master_graph->mem_type(),
                               RocalTensorDataType::UINT8,
                               tensor_layout,
                               color_format);
        output = context->master_graph->create_loader_output_tensor(info);
        auto cpu_num_threads = context->master_graph->calculate_cpu_num_threads(shard_count);

        context->master_graph->add_node<FusedJpegCropSingleShardNode>({}, {output})->init(shard_id, shard_count, cpu_num_threads, source_path, "", StorageType::CAFFE_LMDB_RECORD, DecoderType::FUSED_TURBO_JPEG, shuffle, loop, context->user_batch_size(), context->master_graph->mem_type(), context->master_graph->meta_data_reader(), num_attempts, area_factor, aspect_ratio, sharding_info);

        context->master_graph->set_loop(loop);

        if (is_output) {
            auto actual_output = context->master_graph->create_tensor(info, is_output);
            context->master_graph->add_node<CopyNode>({output}, {actual_output});
        }

    } catch (const std::exception& e) {
        context->capture_error(e.what());
        std::cerr << e.what() << '\n';
    }
    return output;
}

RocalTensor ROCAL_API_CALL
rocalJpegCaffe2LMDBRecordSourcePartialSingleShard(
    RocalContext p_context,
    const char* source_path,
    RocalImageColor rocal_color_format,
    unsigned shard_id,
    unsigned shard_count,
    bool is_output,
    std::vector<float>& area_factor,
    std::vector<float>& aspect_ratio,
    unsigned num_attempts,
    bool shuffle,
    bool loop,
    RocalImageSizeEvaluationPolicy decode_size_policy,
    unsigned max_width,
    unsigned max_height,
    RocalShardingInfo rocal_sharding_info) {
    Tensor* output = nullptr;
    auto context = static_cast<Context*>(p_context);
    try {
        bool use_input_dimension = (decode_size_policy == ROCAL_USE_USER_GIVEN_SIZE) || (decode_size_policy == ROCAL_USE_USER_GIVEN_SIZE_RESTRICTED);

        if (shard_count < 1)
            THROW("Shard count should be bigger than 0")

        if (shard_id >= shard_count)
            THROW("Shard id should be smaller than shard count")

        if (use_input_dimension && (max_width == 0 || max_height == 0)) {
            THROW("Invalid input max width and height");
        } else {
            LOG("User input size " + TOSTR(max_width) + " x " + TOSTR(max_height))
        }

        auto [width, height] = use_input_dimension ? std::make_tuple(max_width, max_height) : evaluate_image_data_set(decode_size_policy, StorageType::CAFFE2_LMDB_RECORD, DecoderType::FUSED_TURBO_JPEG, source_path, "");
        auto [color_format, tensor_layout, dims, num_of_planes] = convert_color_format(rocal_color_format, context->user_batch_size(), height, width);
        INFO("Internal buffer size width = " + TOSTR(width) + " height = " + TOSTR(height) + " depth = " + TOSTR(num_of_planes))
        ShardingInfo sharding_info(convert_last_batch_policy(rocal_sharding_info.last_batch_policy), rocal_sharding_info.pad_last_batch_repeated, rocal_sharding_info.stick_to_shard, rocal_sharding_info.shard_size);

        auto info = TensorInfo(std::move(dims),
                               context->master_graph->mem_type(),
                               RocalTensorDataType::UINT8,
                               tensor_layout,
                               color_format);
        output = context->master_graph->create_loader_output_tensor(info);
        auto cpu_num_threads = context->master_graph->calculate_cpu_num_threads(shard_count);

        context->master_graph->add_node<FusedJpegCropSingleShardNode>({}, {output})->init(shard_id, shard_count, cpu_num_threads, source_path, "", StorageType::CAFFE2_LMDB_RECORD, DecoderType::FUSED_TURBO_JPEG, shuffle, loop, context->user_batch_size(), context->master_graph->mem_type(), context->master_graph->meta_data_reader(), num_attempts, area_factor, aspect_ratio, sharding_info);
        context->master_graph->set_loop(loop);

        if (is_output) {
            auto actual_output = context->master_graph->create_tensor(info, is_output);
            context->master_graph->add_node<CopyNode>({output}, {actual_output});
        }

    } catch (const std::exception& e) {
        context->capture_error(e.what());
        std::cerr << e.what() << '\n';
    }
    return output;
}

RocalTensor ROCAL_API_CALL
rocalMXNetRecordSource(
    RocalContext p_context,
    const char* source_path,
    RocalImageColor rocal_color_format,
    unsigned shard_id,
    unsigned shard_count,
    bool is_output,
    std::vector<float>& area_factor,
    std::vector<float>& aspect_ratio,
    unsigned num_attempts,
    bool shuffle,
    bool loop,
    RocalImageSizeEvaluationPolicy decode_size_policy,
    unsigned max_width,
    unsigned max_height,
    RocalShardingInfo rocal_sharding_info) {
    Tensor* output = nullptr;
    auto context = static_cast<Context*>(p_context);
    try {
        bool use_input_dimension = (decode_size_policy == ROCAL_USE_USER_GIVEN_SIZE) || (decode_size_policy == ROCAL_USE_USER_GIVEN_SIZE_RESTRICTED);

        if (shard_count < 1)
            THROW("Shard count should be bigger than 0")

        if (shard_id >= shard_count)
            THROW("Shard id should be smaller than shard count")

        if (use_input_dimension && (max_width == 0 || max_height == 0)) {
            THROW("Invalid input max width and height");
        } else {
            LOG("User input size " + TOSTR(max_width) + " x " + TOSTR(max_height))
        }

        auto [width, height] = use_input_dimension ? std::make_tuple(max_width, max_height) : evaluate_image_data_set(decode_size_policy, StorageType::CAFFE_LMDB_RECORD, DecoderType::FUSED_TURBO_JPEG, source_path, "");
        auto [color_format, tensor_layout, dims, num_of_planes] = convert_color_format(rocal_color_format, context->user_batch_size(), height, width);
        INFO("Internal buffer size width = " + TOSTR(width) + " height = " + TOSTR(height) + " depth = " + TOSTR(num_of_planes))
        ShardingInfo sharding_info(convert_last_batch_policy(rocal_sharding_info.last_batch_policy), rocal_sharding_info.pad_last_batch_repeated, rocal_sharding_info.stick_to_shard, rocal_sharding_info.shard_size);

        auto info = TensorInfo(std::move(dims),
                               context->master_graph->mem_type(),
                               RocalTensorDataType::UINT8,
                               tensor_layout,
                               color_format);
        output = context->master_graph->create_loader_output_tensor(info);
        auto cpu_num_threads = context->master_graph->calculate_cpu_num_threads(shard_count);

        context->master_graph->add_node<FusedJpegCropSingleShardNode>({}, {output})->init(shard_id, shard_count, cpu_num_threads, source_path, "", StorageType::CAFFE_LMDB_RECORD, DecoderType::FUSED_TURBO_JPEG, shuffle, loop, context->user_batch_size(), context->master_graph->mem_type(), context->master_graph->meta_data_reader(), num_attempts, area_factor, aspect_ratio, sharding_info);

        context->master_graph->set_loop(loop);

        if (is_output) {
            auto actual_output = context->master_graph->create_tensor(info, is_output);
            context->master_graph->add_node<CopyNode>({output}, {actual_output});
        }

    } catch (const std::exception& e) {
        context->capture_error(e.what());
        std::cerr << e.what() << '\n';
    }
    return output;
}

RocalTensor ROCAL_API_CALL
rocalMXNetRecordSource(
    RocalContext p_context,
    const char* source_path,
    RocalImageColor rocal_color_format,
    unsigned internal_shard_count,
    bool is_output,
    bool shuffle,
    bool loop,
    RocalImageSizeEvaluationPolicy decode_size_policy,
    unsigned max_width,
    unsigned max_height,
    RocalDecoderType dec_type,
    RocalShardingInfo rocal_sharding_info) {
    Tensor* output = nullptr;
    if (p_context == nullptr) {
        ERR("Invalid ROCAL context or invalid input image")
        return output;
    }
    auto context = static_cast<Context*>(p_context);
    try {
        bool use_input_dimension = (decode_size_policy == ROCAL_USE_USER_GIVEN_SIZE) || (decode_size_policy == ROCAL_USE_USER_GIVEN_SIZE_RESTRICTED);
        bool decoder_keep_original = (decode_size_policy == ROCAL_USE_USER_GIVEN_SIZE_RESTRICTED) || (decode_size_policy == ROCAL_USE_MAX_SIZE_RESTRICTED);
        DecoderType decType = DecoderType::TURBO_JPEG;  // default
        if (dec_type == ROCAL_DECODER_OPENCV) decType = DecoderType::OPENCV_DEC;
        if (dec_type == ROCAL_DECODER_HW_JPEG) decType = DecoderType::HW_JPEG_DEC;

        if (internal_shard_count < 1)
            THROW("internal shard count should be bigger than 0")

        if (use_input_dimension && (max_width == 0 || max_height == 0)) {
            THROW("Invalid input max width and height");
        } else {
            LOG("User input size " + TOSTR(max_width) + " x " + TOSTR(max_height))
        }

        auto [width, height] = use_input_dimension ? std::make_tuple(max_width, max_height) : evaluate_image_data_set(decode_size_policy, StorageType::MXNET_RECORDIO, DecoderType::TURBO_JPEG, source_path, "");
        auto [color_format, tensor_layout, dims, num_of_planes] = convert_color_format(rocal_color_format, context->user_batch_size(), height, width);
        INFO("Internal buffer size width = " + TOSTR(width) + " height = " + TOSTR(height) + " depth = " + TOSTR(num_of_planes))
        ShardingInfo sharding_info(convert_last_batch_policy(rocal_sharding_info.last_batch_policy), rocal_sharding_info.pad_last_batch_repeated, rocal_sharding_info.stick_to_shard, rocal_sharding_info.shard_size);

        auto info = TensorInfo(std::move(dims),
                               context->master_graph->mem_type(),
                               RocalTensorDataType::UINT8,
                               tensor_layout,
                               color_format);
        output = context->master_graph->create_loader_output_tensor(info);
        auto cpu_num_threads = context->master_graph->calculate_cpu_num_threads(1);

        context->master_graph->add_node<ImageLoaderNode>({}, {output})->init(internal_shard_count, cpu_num_threads, source_path, "", std::map<std::string, std::string>(), StorageType::MXNET_RECORDIO, decType, shuffle, loop, context->user_batch_size(), context->master_graph->mem_type(), context->master_graph->meta_data_reader(), decoder_keep_original, sharding_info);

        context->master_graph->set_loop(loop);

        if (is_output) {
            auto actual_output = context->master_graph->create_tensor(info, is_output);
            context->master_graph->add_node<CopyNode>({output}, {actual_output});
        }

    } catch (const std::exception& e) {
        context->capture_error(e.what());
        std::cerr << e.what() << '\n';
    }
    return output;
}

RocalTensor ROCAL_API_CALL
rocalMXNetRecordSourceSingleShard(
    RocalContext p_context,
    const char* source_path,
    RocalImageColor rocal_color_format,
    unsigned shard_id,
    unsigned shard_count,
    bool is_output,
    bool shuffle,
    bool loop,
    RocalImageSizeEvaluationPolicy decode_size_policy,
    unsigned max_width,
    unsigned max_height,
    RocalDecoderType dec_type,
    RocalShardingInfo rocal_sharding_info) {
    Tensor* output = nullptr;
    if (p_context == nullptr) {
        ERR("Invalid ROCAL context or invalid input image")
        return output;
    }
    auto context = static_cast<Context*>(p_context);
    try {
        bool use_input_dimension = (decode_size_policy == ROCAL_USE_USER_GIVEN_SIZE) || (decode_size_policy == ROCAL_USE_USER_GIVEN_SIZE_RESTRICTED);
        bool decoder_keep_original = (decode_size_policy == ROCAL_USE_USER_GIVEN_SIZE_RESTRICTED) || (decode_size_policy == ROCAL_USE_MAX_SIZE_RESTRICTED);
        DecoderType decType = DecoderType::TURBO_JPEG;  // default
        if (dec_type == ROCAL_DECODER_OPENCV) decType = DecoderType::OPENCV_DEC;
        if (dec_type == ROCAL_DECODER_HW_JPEG) decType = DecoderType::HW_JPEG_DEC;

        if (shard_count < 1)
            THROW("Shard count should be bigger than 0")

        if (shard_id >= shard_count)
            THROW("Shard id should be smaller than shard count")

        if (use_input_dimension && (max_width == 0 || max_height == 0)) {
            THROW("Invalid input max width and height");
        } else {
            LOG("User input size " + TOSTR(max_width) + " x " + TOSTR(max_height))
        }

        auto [width, height] = use_input_dimension ? std::make_tuple(max_width, max_height) : evaluate_image_data_set(decode_size_policy, StorageType::MXNET_RECORDIO, DecoderType::TURBO_JPEG, source_path, "");
        auto [color_format, tensor_layout, dims, num_of_planes] = convert_color_format(rocal_color_format, context->user_batch_size(), height, width);
        INFO("Internal buffer size width = " + TOSTR(width) + " height = " + TOSTR(height) + " depth = " + TOSTR(num_of_planes))
        ShardingInfo sharding_info(convert_last_batch_policy(rocal_sharding_info.last_batch_policy), rocal_sharding_info.pad_last_batch_repeated, rocal_sharding_info.stick_to_shard, rocal_sharding_info.shard_size);

        auto info = TensorInfo(std::move(dims),
                               context->master_graph->mem_type(),
                               RocalTensorDataType::UINT8,
                               tensor_layout,
                               color_format);
        output = context->master_graph->create_loader_output_tensor(info);
        auto cpu_num_threads = context->master_graph->calculate_cpu_num_threads(shard_count);

        context->master_graph->add_node<ImageLoaderSingleShardNode>({}, {output})->init(shard_id, shard_count, cpu_num_threads, source_path, "", StorageType::MXNET_RECORDIO, decType, shuffle, loop, context->user_batch_size(), context->master_graph->mem_type(), context->master_graph->meta_data_reader(), decoder_keep_original, sharding_info);
        context->master_graph->set_loop(loop);

        if (is_output) {
            auto actual_output = context->master_graph->create_tensor(info, is_output);
            context->master_graph->add_node<CopyNode>({output}, {actual_output});
        }

    } catch (const std::exception& e) {
        context->capture_error(e.what());
        std::cerr << e.what() << '\n';
    }
    return output;
}

RocalTensor ROCAL_API_CALL
rocalJpegCOCOFileSource(
    RocalContext p_context,
    const char* source_path,
    const char* json_path,
    RocalImageColor rocal_color_format,
    unsigned internal_shard_count,
    bool is_output,
    bool shuffle,
    bool loop,
    RocalImageSizeEvaluationPolicy decode_size_policy,
    unsigned max_width,
    unsigned max_height,
    RocalDecoderType dec_type,
    RocalShardingInfo rocal_sharding_info) {
    Tensor* output = nullptr;
    auto context = static_cast<Context*>(p_context);
    try {
        bool use_input_dimension = (decode_size_policy == ROCAL_USE_USER_GIVEN_SIZE) || (decode_size_policy == ROCAL_USE_USER_GIVEN_SIZE_RESTRICTED);
        bool decoder_keep_original = (decode_size_policy == ROCAL_USE_USER_GIVEN_SIZE_RESTRICTED) || (decode_size_policy == ROCAL_USE_MAX_SIZE_RESTRICTED);
        DecoderType decType = DecoderType::TURBO_JPEG;  // default
        if (dec_type == ROCAL_DECODER_OPENCV) decType = DecoderType::OPENCV_DEC;
        if (dec_type == ROCAL_DECODER_HW_JPEG) decType = DecoderType::HW_JPEG_DEC;

        if (internal_shard_count < 1)
            THROW("Shard count should be bigger than 0")

        if (use_input_dimension && (max_width == 0 || max_height == 0)) {
            THROW("Invalid input max width and height");
        } else {
            LOG("User input size " + TOSTR(max_width) + " x " + TOSTR(max_height))
        }

        auto [width, height] = use_input_dimension ? std::make_tuple(max_width, max_height) : evaluate_image_data_set(decode_size_policy, StorageType::COCO_FILE_SYSTEM, DecoderType::TURBO_JPEG, source_path, json_path);

        auto [color_format, tensor_layout, dims, num_of_planes] = convert_color_format(rocal_color_format, context->user_batch_size(), height, width);
        INFO("Internal buffer size width = " + TOSTR(width) + " height = " + TOSTR(height) + " depth = " + TOSTR(num_of_planes))
        ShardingInfo sharding_info(convert_last_batch_policy(rocal_sharding_info.last_batch_policy), rocal_sharding_info.pad_last_batch_repeated, rocal_sharding_info.stick_to_shard, rocal_sharding_info.shard_size);

        auto info = TensorInfo(std::move(dims),
                               context->master_graph->mem_type(),
                               RocalTensorDataType::UINT8,
                               tensor_layout,
                               color_format);
        output = context->master_graph->create_loader_output_tensor(info);
        auto cpu_num_threads = context->master_graph->calculate_cpu_num_threads(1);

        context->master_graph->add_node<ImageLoaderNode>({}, {output})->init(internal_shard_count, cpu_num_threads, source_path, json_path, std::map<std::string, std::string>(), StorageType::COCO_FILE_SYSTEM, decType, shuffle, loop, context->user_batch_size(), context->master_graph->mem_type(), context->master_graph->meta_data_reader(), decoder_keep_original, sharding_info);

        context->master_graph->set_loop(loop);

        if (is_output) {
            auto actual_output = context->master_graph->create_tensor(info, is_output);
            context->master_graph->add_node<CopyNode>({output}, {actual_output});
        }

    } catch (const std::exception& e) {
        context->capture_error(e.what());
        std::cerr << e.what() << '\n';
    }
    return output;
}

RocalTensor ROCAL_API_CALL
rocalJpegCOCOFileSourceSingleShard(
    RocalContext p_context,
    const char* source_path,
    const char* json_path,
    RocalImageColor rocal_color_format,
    unsigned shard_id,
    unsigned shard_count,
    bool is_output,
    bool shuffle,
    bool loop,
    RocalImageSizeEvaluationPolicy decode_size_policy,
    unsigned max_width,
    unsigned max_height,
    RocalDecoderType dec_type,
    RocalShardingInfo rocal_sharding_info) {
    Tensor* output = nullptr;
    auto context = static_cast<Context*>(p_context);
    try {
        bool use_input_dimension = (decode_size_policy == ROCAL_USE_USER_GIVEN_SIZE) || (decode_size_policy == ROCAL_USE_USER_GIVEN_SIZE_RESTRICTED);
        bool decoder_keep_original = (decode_size_policy == ROCAL_USE_USER_GIVEN_SIZE_RESTRICTED) || (decode_size_policy == ROCAL_USE_MAX_SIZE_RESTRICTED);
        DecoderType decType = DecoderType::TURBO_JPEG;  // default
        if (dec_type == ROCAL_DECODER_OPENCV) decType = DecoderType::OPENCV_DEC;
        if (dec_type == ROCAL_DECODER_HW_JPEG) decType = DecoderType::HW_JPEG_DEC;

        if (shard_count < 1)
            THROW("Shard count should be bigger than 0")

        if (shard_id >= shard_count)
            THROW("Shard id should be smaller than shard count")

        if (use_input_dimension && (max_width == 0 || max_height == 0)) {
            THROW("Invalid input max width and height");
        } else {
            LOG("User input size " + TOSTR(max_width) + " x " + TOSTR(max_height))
        }

        auto [width, height] = use_input_dimension ? std::make_tuple(max_width, max_height) : evaluate_image_data_set(decode_size_policy, StorageType::COCO_FILE_SYSTEM, DecoderType::TURBO_JPEG, source_path, json_path);
        auto [color_format, tensor_layout, dims, num_of_planes] = convert_color_format(rocal_color_format, context->user_batch_size(), height, width);
        INFO("Internal buffer size width = " + TOSTR(width) + " height = " + TOSTR(height) + " depth = " + TOSTR(num_of_planes))
        ShardingInfo sharding_info(convert_last_batch_policy(rocal_sharding_info.last_batch_policy), rocal_sharding_info.pad_last_batch_repeated, rocal_sharding_info.stick_to_shard, rocal_sharding_info.shard_size);

        auto info = TensorInfo(std::move(dims),
                               context->master_graph->mem_type(),
                               RocalTensorDataType::UINT8,
                               tensor_layout,
                               color_format);
        output = context->master_graph->create_loader_output_tensor(info);
        auto cpu_num_threads = context->master_graph->calculate_cpu_num_threads(shard_count);

        context->master_graph->add_node<ImageLoaderSingleShardNode>({}, {output})->init(shard_id, shard_count, cpu_num_threads, source_path, json_path, StorageType::COCO_FILE_SYSTEM, decType, shuffle, loop, context->user_batch_size(), context->master_graph->mem_type(), context->master_graph->meta_data_reader(), decoder_keep_original, sharding_info);
        context->master_graph->set_loop(loop);

        if (is_output) {
            auto actual_output = context->master_graph->create_tensor(info, is_output);
            context->master_graph->add_node<CopyNode>({output}, {actual_output});
        }

    } catch (const std::exception& e) {
        context->capture_error(e.what());
        std::cerr << e.what() << '\n';
    }
    return output;
}

RocalTensor ROCAL_API_CALL
rocalFusedJpegCrop(
    RocalContext p_context,
    const char* source_path,
    RocalImageColor rocal_color_format,
    unsigned internal_shard_count,
    bool is_output,
    std::vector<float>& area_factor,
    std::vector<float>& aspect_ratio,
    unsigned num_attempts,
    bool shuffle,
    bool loop,
    RocalImageSizeEvaluationPolicy decode_size_policy,
    unsigned max_width,
    unsigned max_height,
    RocalShardingInfo rocal_sharding_info) {
    Tensor* output = nullptr;
    auto context = static_cast<Context*>(p_context);
    try {
        bool use_input_dimension = (decode_size_policy == ROCAL_USE_USER_GIVEN_SIZE) || (decode_size_policy == ROCAL_USE_USER_GIVEN_SIZE_RESTRICTED);

        if (internal_shard_count < 1)
            THROW("Shard count should be bigger than 0")

        if (use_input_dimension && (max_width == 0 || max_height == 0)) {
            THROW("Invalid input max width and height");
        } else {
            LOG("User input size " + TOSTR(max_width) + " x " + TOSTR(max_height))
        }

        auto [width, height] = use_input_dimension ? std::make_tuple(max_width, max_height) : evaluate_image_data_set(decode_size_policy, StorageType::FILE_SYSTEM, DecoderType::FUSED_TURBO_JPEG, source_path, "");

        auto [color_format, tensor_layout, dims, num_of_planes] = convert_color_format(rocal_color_format, context->user_batch_size(), height, width);
        ShardingInfo sharding_info(convert_last_batch_policy(rocal_sharding_info.last_batch_policy), rocal_sharding_info.pad_last_batch_repeated, rocal_sharding_info.stick_to_shard, rocal_sharding_info.shard_size);

        auto info = TensorInfo(std::move(dims),
                               context->master_graph->mem_type(),
                               RocalTensorDataType::UINT8,
                               tensor_layout,
                               color_format);
        output = context->master_graph->create_loader_output_tensor(info);
        auto cpu_num_threads = context->master_graph->calculate_cpu_num_threads(1);
        context->master_graph->add_node<FusedJpegCropNode>({}, {output})->init(internal_shard_count, cpu_num_threads, source_path, "", StorageType::FILE_SYSTEM, DecoderType::FUSED_TURBO_JPEG, shuffle, loop, context->user_batch_size(), context->master_graph->mem_type(), context->master_graph->meta_data_reader(), num_attempts, area_factor, aspect_ratio, sharding_info);
        context->master_graph->set_loop(loop);

        if (is_output) {
            auto actual_output = context->master_graph->create_tensor(info, is_output);
            context->master_graph->add_node<CopyNode>({output}, {actual_output});
        }

    } catch (const std::exception& e) {
        context->capture_error(e.what());
        std::cerr << e.what() << '\n';
    }
    return output;
}

RocalTensor ROCAL_API_CALL
rocalJpegCOCOFileSourcePartial(
    RocalContext p_context,
    const char* source_path,
    const char* json_path,
    RocalImageColor rocal_color_format,
    unsigned internal_shard_count,
    bool is_output,
    std::vector<float>& area_factor,
    std::vector<float>& aspect_ratio,
    unsigned num_attempts,
    bool shuffle,
    bool loop,
    RocalImageSizeEvaluationPolicy decode_size_policy,
    unsigned max_width,
    unsigned max_height,
    RocalShardingInfo rocal_sharding_info) {
    Tensor* output = nullptr;
    auto context = static_cast<Context*>(p_context);
    try {
        bool use_input_dimension = (decode_size_policy == ROCAL_USE_USER_GIVEN_SIZE) || (decode_size_policy == ROCAL_USE_USER_GIVEN_SIZE_RESTRICTED);

        if (internal_shard_count < 1)
            THROW("Shard count should be bigger than 0")

        if (use_input_dimension && (max_width == 0 || max_height == 0)) {
            THROW("Invalid input max width and height");
        } else {
            LOG("User input size " + TOSTR(max_width) + " x " + TOSTR(max_height))
        }

        auto [width, height] = use_input_dimension ? std::make_tuple(max_width, max_height) : evaluate_image_data_set(decode_size_policy, StorageType::COCO_FILE_SYSTEM, DecoderType::FUSED_TURBO_JPEG, source_path, json_path);

        auto [color_format, tensor_layout, dims, num_of_planes] = convert_color_format(rocal_color_format, context->user_batch_size(), height, width);
        INFO("Internal buffer size width = " + TOSTR(width) + " height = " + TOSTR(height) + " depth = " + TOSTR(num_of_planes))
        ShardingInfo sharding_info(convert_last_batch_policy(rocal_sharding_info.last_batch_policy), rocal_sharding_info.pad_last_batch_repeated, rocal_sharding_info.stick_to_shard, rocal_sharding_info.shard_size);

        auto info = TensorInfo(std::move(dims),
                               context->master_graph->mem_type(),
                               RocalTensorDataType::UINT8,
                               tensor_layout,
                               color_format);
        output = context->master_graph->create_loader_output_tensor(info);
        auto cpu_num_threads = context->master_graph->calculate_cpu_num_threads(1);

        context->master_graph->add_node<FusedJpegCropNode>({}, {output})->init(internal_shard_count, cpu_num_threads, source_path, json_path, StorageType::COCO_FILE_SYSTEM, DecoderType::FUSED_TURBO_JPEG, shuffle, loop, context->user_batch_size(), context->master_graph->mem_type(), context->master_graph->meta_data_reader(), num_attempts, area_factor, aspect_ratio, sharding_info);

        context->master_graph->set_loop(loop);

        if (is_output) {
            auto actual_output = context->master_graph->create_tensor(info, is_output);
            context->master_graph->add_node<CopyNode>({output}, {actual_output});
        }

    } catch (const std::exception& e) {
        context->capture_error(e.what());
        std::cerr << e.what() << '\n';
    }
    return output;
}

RocalTensor ROCAL_API_CALL
rocalJpegCOCOFileSourcePartialSingleShard(
    RocalContext p_context,
    const char* source_path,
    const char* json_path,
    RocalImageColor rocal_color_format,
    unsigned shard_id,
    unsigned shard_count,
    bool is_output,
    std::vector<float>& area_factor,
    std::vector<float>& aspect_ratio,
    unsigned num_attempts,
    bool shuffle,
    bool loop,
    RocalImageSizeEvaluationPolicy decode_size_policy,
    unsigned max_width,
    unsigned max_height,
    RocalShardingInfo rocal_sharding_info) {
    Tensor* output = nullptr;
    auto context = static_cast<Context*>(p_context);
    try {
        bool use_input_dimension = (decode_size_policy == ROCAL_USE_USER_GIVEN_SIZE) || (decode_size_policy == ROCAL_USE_USER_GIVEN_SIZE_RESTRICTED);

        if (shard_count < 1)
            THROW("Shard count should be bigger than 0")

        if (shard_id >= shard_count)
            THROW("Shard id should be smaller than shard count")

        if (use_input_dimension && (max_width == 0 || max_height == 0)) {
            THROW("Invalid input max width and height");
        } else {
            LOG("User input size " + TOSTR(max_width) + " x " + TOSTR(max_height))
        }

        auto [width, height] = use_input_dimension ? std::make_tuple(max_width, max_height) : evaluate_image_data_set(decode_size_policy, StorageType::COCO_FILE_SYSTEM, DecoderType::FUSED_TURBO_JPEG, source_path, json_path);

        auto [color_format, tensor_layout, dims, num_of_planes] = convert_color_format(rocal_color_format, context->user_batch_size(), height, width);
        ShardingInfo sharding_info(convert_last_batch_policy(rocal_sharding_info.last_batch_policy), rocal_sharding_info.pad_last_batch_repeated, rocal_sharding_info.stick_to_shard, rocal_sharding_info.shard_size);

        auto info = TensorInfo(std::move(dims),
                               context->master_graph->mem_type(),
                               RocalTensorDataType::UINT8,
                               tensor_layout,
                               color_format);
        output = context->master_graph->create_loader_output_tensor(info);
        auto cpu_num_threads = context->master_graph->calculate_cpu_num_threads(shard_count);

        context->master_graph->add_node<FusedJpegCropSingleShardNode>({}, {output})->init(shard_id, shard_count, cpu_num_threads, source_path, json_path, StorageType::COCO_FILE_SYSTEM, DecoderType::FUSED_TURBO_JPEG, shuffle, loop, context->user_batch_size(), context->master_graph->mem_type(), context->master_graph->meta_data_reader(), num_attempts, area_factor, aspect_ratio, sharding_info);

        context->master_graph->set_loop(loop);

        if (is_output) {
            auto actual_output = context->master_graph->create_tensor(info, is_output);
            context->master_graph->add_node<CopyNode>({output}, {actual_output});
        }

    } catch (const std::exception& e) {
        context->capture_error(e.what());
        std::cerr << e.what() << '\n';
    }
    return output;
}

RocalTensor ROCAL_API_CALL
rocalJpegTFRecordSource(
    RocalContext p_context,
    const char* source_path,
    RocalImageColor rocal_color_format,
    unsigned internal_shard_count,
    bool is_output,
    const char* user_key_for_encoded,
    const char* user_key_for_filename,
    bool shuffle,
    bool loop,
    RocalImageSizeEvaluationPolicy decode_size_policy,
    unsigned max_width,
    unsigned max_height,
    RocalDecoderType dec_type,
    RocalShardingInfo rocal_sharding_info) {
    Tensor* output = nullptr;
    auto context = static_cast<Context*>(p_context);
    try {
        std::string user_key_for_encoded_str(user_key_for_encoded);
        std::string user_key_for_filename_str(user_key_for_filename);

        std::map<std::string, std::string> feature_key_map = {
            {"image/encoded", user_key_for_encoded_str},
            {"image/filename", user_key_for_filename_str},
        };
        bool use_input_dimension = (decode_size_policy == ROCAL_USE_USER_GIVEN_SIZE) || (decode_size_policy == ROCAL_USE_USER_GIVEN_SIZE_RESTRICTED);
        DecoderType decType = DecoderType::TURBO_JPEG;  // default
        if (dec_type == ROCAL_DECODER_OPENCV) decType = DecoderType::OPENCV_DEC;
        if (dec_type == ROCAL_DECODER_HW_JPEG) decType = DecoderType::HW_JPEG_DEC;

        if (internal_shard_count < 1)
            THROW("internal shard count should be bigger than 0")

        if (use_input_dimension && (max_width == 0 || max_height == 0)) {
            THROW("Invalid input max width and height");
        } else {
            LOG("User input size " + TOSTR(max_width) + " x " + TOSTR(max_height))
        }

        auto [width, height] = use_input_dimension ? std::make_tuple(max_width, max_height) : evaluate_image_data_set(decode_size_policy, StorageType::TF_RECORD, DecoderType::TURBO_JPEG, source_path, "");
        auto [color_format, tensor_layout, dims, num_of_planes] = convert_color_format(rocal_color_format, context->user_batch_size(), height, width);
        INFO("Internal buffer size width = " + TOSTR(width) + " height = " + TOSTR(height) + " depth = " + TOSTR(num_of_planes))
        ShardingInfo sharding_info(convert_last_batch_policy(rocal_sharding_info.last_batch_policy), rocal_sharding_info.pad_last_batch_repeated, rocal_sharding_info.stick_to_shard, rocal_sharding_info.shard_size);

        auto info = TensorInfo(std::move(dims),
                               context->master_graph->mem_type(),
                               RocalTensorDataType::UINT8,
                               tensor_layout,
                               color_format);
        output = context->master_graph->create_loader_output_tensor(info);
        auto cpu_num_threads = context->master_graph->calculate_cpu_num_threads(1);

        context->master_graph->add_node<ImageLoaderNode>({}, {output})->init(internal_shard_count, cpu_num_threads, source_path, "", feature_key_map, StorageType::TF_RECORD, decType, shuffle, loop, context->user_batch_size(), context->master_graph->mem_type(), context->master_graph->meta_data_reader(), false, sharding_info);
        context->master_graph->set_loop(loop);

        if (is_output) {
            auto actual_output = context->master_graph->create_tensor(info, is_output);
            context->master_graph->add_node<CopyNode>({output}, {actual_output});
        }

    } catch (const std::exception& e) {
        context->capture_error(e.what());
        std::cerr << e.what() << '\n';
    }
    return output;
}

RocalTensor ROCAL_API_CALL
rocalJpegTFRecordSourceSingleShard(
    RocalContext p_context,
    const char* source_path,
    RocalImageColor rocal_color_format,
    unsigned shard_id,
    unsigned shard_count,
    bool is_output,
    bool shuffle,
    bool loop,
    RocalImageSizeEvaluationPolicy decode_size_policy,
    unsigned max_width,
    unsigned max_height,
    RocalDecoderType dec_type,
    RocalShardingInfo rocal_sharding_info) {
    Tensor* output = nullptr;
    auto context = static_cast<Context*>(p_context);
    try {
        bool use_input_dimension = (decode_size_policy == ROCAL_USE_USER_GIVEN_SIZE) || (decode_size_policy == ROCAL_USE_USER_GIVEN_SIZE_RESTRICTED);
        bool decoder_keep_original = (decode_size_policy == ROCAL_USE_USER_GIVEN_SIZE_RESTRICTED) || (decode_size_policy == ROCAL_USE_MAX_SIZE_RESTRICTED);
        DecoderType decType = DecoderType::TURBO_JPEG;  // default
        if (dec_type == ROCAL_DECODER_OPENCV) decType = DecoderType::OPENCV_DEC;
        if (dec_type == ROCAL_DECODER_HW_JPEG) decType = DecoderType::HW_JPEG_DEC;

        if (shard_count < 1)
            THROW("Shard count should be bigger than 0")

        if (shard_id >= shard_count)
            THROW("Shard id should be smaller than shard count")

        if (use_input_dimension && (max_width == 0 || max_height == 0)) {
            THROW("Invalid input max width and height");
        } else {
            LOG("User input size " + TOSTR(max_width) + " x " + TOSTR(max_height))
        }

        auto [width, height] = use_input_dimension ? std::make_tuple(max_width, max_height) : evaluate_image_data_set(decode_size_policy, StorageType::TF_RECORD, DecoderType::TURBO_JPEG, source_path, "");
        auto [color_format, tensor_layout, dims, num_of_planes] = convert_color_format(rocal_color_format, context->user_batch_size(), height, width);
        INFO("Internal buffer size width = " + TOSTR(width) + " height = " + TOSTR(height) + " depth = " + TOSTR(num_of_planes))
        ShardingInfo sharding_info(convert_last_batch_policy(rocal_sharding_info.last_batch_policy), rocal_sharding_info.pad_last_batch_repeated, rocal_sharding_info.stick_to_shard, rocal_sharding_info.shard_size);

        auto info = TensorInfo(std::move(dims),
                               context->master_graph->mem_type(),
                               RocalTensorDataType::UINT8,
                               tensor_layout,
                               color_format);
        output = context->master_graph->create_loader_output_tensor(info);
        auto cpu_num_threads = context->master_graph->calculate_cpu_num_threads(shard_count);

        context->master_graph->add_node<ImageLoaderSingleShardNode>({}, {output})->init(shard_id, shard_count, cpu_num_threads, source_path, "", StorageType::TF_RECORD, decType, shuffle, loop, context->user_batch_size(), context->master_graph->mem_type(), context->master_graph->meta_data_reader(), decoder_keep_original, sharding_info);
        context->master_graph->set_loop(loop);

        if (is_output) {
            auto actual_output = context->master_graph->create_tensor(info, is_output);
            context->master_graph->add_node<CopyNode>({output}, {actual_output});
        }

    } catch (const std::exception& e) {
        context->capture_error(e.what());
        std::cerr << e.what() << '\n';
    }
    return output;
}

RocalTensor ROCAL_API_CALL
rocalRawTFRecordSource(
    RocalContext p_context,
    const char* source_path,
    const char* user_key_for_encoded_str,
    const char* user_key_for_filename_str,
    RocalImageColor rocal_color_format,
    bool is_output,
    bool shuffle,
    bool loop,
    unsigned out_width,
    unsigned out_height,
    const char* record_name_prefix,
    RocalShardingInfo rocal_sharding_info) {
    Tensor* output = nullptr;
    if (p_context == nullptr) {
        ERR("Invalid ROCAL context or invalid input image")
        return output;
    }

    auto context = static_cast<Context*>(p_context);
    try {
        unsigned internal_shard_count = 1;
        std::map<std::string, std::string> feature_key_map = {
            {"image/encoded", user_key_for_encoded_str},
            {"image/filename", user_key_for_filename_str},
        };

        if (out_width == 0 || out_height == 0) {
            THROW("Invalid output width and height");
        } else {
            LOG("User input size " + TOSTR(out_width) + " x " + TOSTR(out_height))
        }

        auto [color_format, tensor_layout, dims, num_of_planes] = convert_color_format(rocal_color_format, context->user_batch_size(), out_height, out_width);
        ShardingInfo sharding_info(convert_last_batch_policy(rocal_sharding_info.last_batch_policy), rocal_sharding_info.pad_last_batch_repeated, rocal_sharding_info.stick_to_shard, rocal_sharding_info.shard_size);

        auto info = TensorInfo(std::move(dims),
                               context->master_graph->mem_type(),
                               RocalTensorDataType::UINT8,
                               tensor_layout,
                               color_format);
        output = context->master_graph->create_loader_output_tensor(info);
        auto cpu_num_threads = context->master_graph->calculate_cpu_num_threads(1);

        context->master_graph->add_node<ImageLoaderNode>({}, {output})->init(internal_shard_count, cpu_num_threads, source_path, "", feature_key_map, StorageType::TF_RECORD, DecoderType::SKIP_DECODE, shuffle, loop, context->user_batch_size(), context->master_graph->mem_type(), context->master_graph->meta_data_reader(), false, sharding_info, record_name_prefix, 0, 0, 0);
        context->master_graph->set_loop(loop);

        if (is_output) {
            auto actual_output = context->master_graph->create_tensor(info, is_output);
            context->master_graph->add_node<CopyNode>({output}, {actual_output});
        }

    } catch (const std::exception& e) {
        context->capture_error(e.what());
        std::cerr << e.what() << '\n';
    }
    return output;
}

RocalTensor ROCAL_API_CALL
rocalRawTFRecordSourceSingleShard(
    RocalContext p_context,
    const char* source_path,
    RocalImageColor rocal_color_format,
    unsigned shard_id,
    unsigned shard_count,
    bool is_output,
    bool shuffle,
    bool loop,
    unsigned out_width,
    unsigned out_height,
    RocalShardingInfo rocal_sharding_info) {
    Tensor* output = nullptr;
    auto context = static_cast<Context*>(p_context);
    try {
        if (shard_count < 1)
            THROW("Shard count should be bigger than 0")

        if (shard_id >= shard_count)
            THROW("Shard id should be smaller than shard count")

        if ((out_width == 0 || out_height == 0)) {
            THROW("Invalid input max width and height");
        } else {
            LOG("User input size " + TOSTR(out_width) + " x " + TOSTR(out_height))
        }

        auto [color_format, tensor_layout, dims, num_of_planes] = convert_color_format(rocal_color_format, context->user_batch_size(), out_height, out_width);
        INFO("Internal buffer size width = " + TOSTR(out_width) + " height = " + TOSTR(out_height) + " depth = " + TOSTR(num_of_planes))
        ShardingInfo sharding_info(convert_last_batch_policy(rocal_sharding_info.last_batch_policy), rocal_sharding_info.pad_last_batch_repeated, rocal_sharding_info.stick_to_shard, rocal_sharding_info.shard_size);
        auto info = TensorInfo(std::move(dims),
                               context->master_graph->mem_type(),
                               RocalTensorDataType::UINT8,
                               tensor_layout,
                               color_format);
        output = context->master_graph->create_loader_output_tensor(info);
        auto cpu_num_threads = context->master_graph->calculate_cpu_num_threads(shard_count);

        context->master_graph->add_node<ImageLoaderSingleShardNode>({}, {output})->init(shard_id, shard_count, cpu_num_threads, source_path, "", StorageType::TF_RECORD, DecoderType::SKIP_DECODE, shuffle, loop, context->user_batch_size(), context->master_graph->mem_type(), context->master_graph->meta_data_reader(), false, sharding_info);
        context->master_graph->set_loop(loop);

        if (is_output) {
            auto actual_output = context->master_graph->create_tensor(info, is_output);
            context->master_graph->add_node<CopyNode>({output}, {actual_output});
        }

    } catch (const std::exception& e) {
        context->capture_error(e.what());
        std::cerr << e.what() << '\n';
    }
    return output;
}

RocalTensor ROCAL_API_CALL
rocalFusedJpegCropSingleShard(
    RocalContext p_context,
    const char* source_path,
    RocalImageColor rocal_color_format,
    unsigned shard_id,
    unsigned shard_count,
    bool is_output,
    std::vector<float>& area_factor,
    std::vector<float>& aspect_ratio,
    unsigned num_attempts,
    bool shuffle,
    bool loop,
    RocalImageSizeEvaluationPolicy decode_size_policy,
    unsigned max_width,
    unsigned max_height,
    RocalShardingInfo rocal_sharding_info) {
    Tensor* output = nullptr;
    auto context = static_cast<Context*>(p_context);
    try {
        bool use_input_dimension = (decode_size_policy == ROCAL_USE_USER_GIVEN_SIZE) || (decode_size_policy == ROCAL_USE_USER_GIVEN_SIZE_RESTRICTED);

        if (shard_count < 1)
            THROW("Shard count should be bigger than 0")

        if (shard_id >= shard_count)
            THROW("Shard id should be smaller than shard count")

        if (use_input_dimension && (max_width == 0 || max_height == 0)) {
            THROW("Invalid input max width and height");
        } else {
            LOG("User input size " + TOSTR(max_width) + " x " + TOSTR(max_height))
        }

        auto [width, height] = use_input_dimension ? std::make_tuple(max_width, max_height) : evaluate_image_data_set(decode_size_policy, StorageType::FILE_SYSTEM, DecoderType::FUSED_TURBO_JPEG, source_path, "");

        auto [color_format, tensor_layout, dims, num_of_planes] = convert_color_format(rocal_color_format, context->user_batch_size(), height, width);
        ShardingInfo sharding_info(convert_last_batch_policy(rocal_sharding_info.last_batch_policy), rocal_sharding_info.pad_last_batch_repeated, rocal_sharding_info.stick_to_shard, rocal_sharding_info.shard_size);
        auto info = TensorInfo(std::move(dims),
                               context->master_graph->mem_type(),
                               RocalTensorDataType::UINT8,
                               tensor_layout,
                               color_format);
        output = context->master_graph->create_loader_output_tensor(info);
        auto cpu_num_threads = context->master_graph->calculate_cpu_num_threads(shard_count);
        context->master_graph->add_node<FusedJpegCropSingleShardNode>({}, {output})->init(shard_id, shard_count, cpu_num_threads, source_path, "", StorageType::FILE_SYSTEM, DecoderType::FUSED_TURBO_JPEG, shuffle, loop, context->user_batch_size(), context->master_graph->mem_type(), context->master_graph->meta_data_reader(), num_attempts, area_factor, aspect_ratio, sharding_info);
        context->master_graph->set_loop(loop);

        if (is_output) {
            auto actual_output = context->master_graph->create_tensor(info, is_output);
            context->master_graph->add_node<CopyNode>({output}, {actual_output});
        }

    } catch (const std::exception& e) {
        context->capture_error(e.what());
        std::cerr << e.what() << '\n';
    }
    return output;
}

RocalTensor ROCAL_API_CALL
rocalVideoFileSource(
    RocalContext p_context,
    const char* source_path,
    RocalImageColor rocal_color_format,
    RocalDecodeDevice rocal_decode_device,
    unsigned internal_shard_count,
    unsigned sequence_length,
    bool shuffle,
    bool is_output,
    bool loop,
    RocalDecoderType rocal_decoder_type,
    unsigned step,
    unsigned stride,
    bool file_list_frame_num,
    RocalShardingInfo rocal_sharding_info) {
    Tensor* output = nullptr;
    if (p_context == nullptr) {
        ERR("Invalid ROCAL context or invalid input image")
        return output;
    }
    auto context = static_cast<Context*>(p_context);
    try {
#ifdef ROCAL_VIDEO
        if (sequence_length == 0)
            THROW("Sequence length passed should be bigger than 0")

        // Set default step and stride values if 0 is passed
        step = (step == 0) ? sequence_length : step;
        stride = (stride == 0) ? 1 : stride;

        VideoProperties video_prop;
        DecoderType decoder_type = convert_video_decoder_type(rocal_decoder_type);
        find_video_properties(video_prop, source_path, file_list_frame_num);
        auto [color_format, tensor_layout, dims, num_of_planes] = convert_color_format_sequence(rocal_color_format, context->user_batch_size(),
                                                                                                video_prop.height, video_prop.width, sequence_length);
        auto decoder_mode = convert_decoder_mode(rocal_decode_device);
        auto info = TensorInfo(std::move(dims),
                               context->master_graph->mem_type(),
                               RocalTensorDataType::UINT8,
                               tensor_layout,
                               color_format);

        output = context->master_graph->create_loader_output_tensor(info);

        context->master_graph->add_node<VideoLoaderNode>({}, {output})->init(internal_shard_count, source_path, StorageType::VIDEO_FILE_SYSTEM, decoder_type, decoder_mode, sequence_length, step, stride, video_prop, shuffle, loop, context->user_batch_size(), context->master_graph->mem_type());
        context->master_graph->set_loop(loop);

        if (is_output) {
            auto actual_output = context->master_graph->create_tensor(info, is_output);
            context->master_graph->add_node<CopyNode>({output}, {actual_output});
        }
#else
        THROW("Video decoder is not enabled since ffmpeg is not present")
#endif
    } catch (const std::exception& e) {
        context->capture_error(e.what());
        std::cerr << e.what() << '\n';
    }
    return output;
}

RocalTensor ROCAL_API_CALL
rocalNumpyFileSource(
    RocalContext p_context,
    const char* source_path,
    unsigned shard_count,
    RocalTensorLayout output_layout,
    std::vector<std::string> files,
    bool is_output,
    bool shuffle,
    bool loop,
    unsigned seed,
    RocalShardingInfo rocal_sharding_info) {
    Tensor* output = nullptr;
    auto context = static_cast<Context*>(p_context);
    try {
        auto [max_dimensions, tensor_data_type] = evaluate_numpy_data_set(StorageType::NUMPY_DATA, source_path, files);

        RocalTensorlayout op_tensor_layout = static_cast<RocalTensorlayout>(output_layout);
        std::vector<size_t> dims(max_dimensions.size() + 1);
        dims[0] = context->user_batch_size();
        for (uint i = 0; i < max_dimensions.size(); i++)
            dims[i + 1] = max_dimensions[i];
        auto info = TensorInfo(std::vector<size_t>(std::move(dims)),
                               context->master_graph->mem_type(),
<<<<<<< HEAD
                               tensor_data_type);
        info.set_tensor_layout(op_tensor_layout);
        info.set_max_shape();
=======
                               tensor_data_type, op_tensor_layout);
>>>>>>> 9f872f9e
        output = context->master_graph->create_loader_output_tensor(info);

        ShardingInfo sharding_info(convert_last_batch_policy(rocal_sharding_info.last_batch_policy), rocal_sharding_info.pad_last_batch_repeated, rocal_sharding_info.stick_to_shard, rocal_sharding_info.shard_size);
        context->master_graph->add_node<NumpyLoaderNode>({}, {output})->init(shard_count, source_path, files, StorageType::NUMPY_DATA, DecoderType::SKIP_DECODE, shuffle, loop, context->user_batch_size(), context->master_graph->mem_type(), seed, sharding_info);
        context->master_graph->set_loop(loop);

        if (is_output) {
            auto actual_output = context->master_graph->create_tensor(info, is_output);
            context->master_graph->add_node<CopyNode>({output}, {actual_output});
        }

    } catch (const std::exception& e) {
        context->capture_error(e.what());
        std::cerr << e.what() << '\n';
    }
    return output;
}

RocalTensor ROCAL_API_CALL
rocalNumpyFileSourceSingleShard(
    RocalContext p_context,
    const char* source_path,
    RocalTensorLayout output_layout,
    std::vector<std::string> files,
    bool is_output,
    bool shuffle,
    bool loop,
    unsigned shard_id,
    unsigned shard_count,
    unsigned seed,
    RocalShardingInfo rocal_sharding_info) {
    Tensor* output = nullptr;
    auto context = static_cast<Context*>(p_context);
    try {
        if (shard_count < 1)
            THROW("Shard count should be bigger than 0")

        if (shard_id >= shard_count)
            THROW("Shard id should be smaller than shard count")

        auto [max_dimensions, tensor_data_type] = evaluate_numpy_data_set(StorageType::NUMPY_DATA, source_path, files);

        RocalTensorlayout op_tensor_layout = static_cast<RocalTensorlayout>(output_layout);
        std::vector<size_t> dims(max_dimensions.size() + 1);
        dims[0] = context->user_batch_size();
        for (uint i = 0; i < max_dimensions.size(); i++)
            dims[i + 1] = max_dimensions[i];
        auto info = TensorInfo(std::vector<size_t>(std::move(dims)),
                               context->master_graph->mem_type(),
<<<<<<< HEAD
                               tensor_data_type);
        info.set_tensor_layout(op_tensor_layout);
        info.set_max_shape();
=======
                               tensor_data_type, op_tensor_layout);
>>>>>>> 9f872f9e
        output = context->master_graph->create_loader_output_tensor(info);

        ShardingInfo sharding_info(convert_last_batch_policy(rocal_sharding_info.last_batch_policy), rocal_sharding_info.pad_last_batch_repeated, rocal_sharding_info.stick_to_shard, rocal_sharding_info.shard_size);
        context->master_graph->add_node<NumpyLoaderSingleShardNode>({}, {output})->init(shard_id, shard_count, source_path, files, StorageType::NUMPY_DATA, DecoderType::SKIP_DECODE, shuffle, loop, context->user_batch_size(), context->master_graph->mem_type(), seed, sharding_info);
        context->master_graph->set_loop(loop);

        if (is_output) {
            auto actual_output = context->master_graph->create_tensor(info, is_output);
            context->master_graph->add_node<CopyNode>({output}, {actual_output});
        }

    } catch (const std::exception& e) {
        context->capture_error(e.what());
        std::cerr << e.what() << '\n';
    }
    return output;
}

RocalTensor  ROCAL_API_CALL
rocalVideoFileSourceSingleShard(
    RocalContext p_context,
    const char* source_path,
    RocalImageColor rocal_color_format,
    RocalDecodeDevice rocal_decode_device,
    unsigned shard_id,
    unsigned shard_count,
    unsigned sequence_length,
    bool shuffle,
    bool is_output,
    bool loop,
    RocalDecoderType rocal_decoder_type,
    unsigned step,
    unsigned stride,
    bool file_list_frame_num,
    RocalShardingInfo rocal_sharding_info) {
    Tensor* output = nullptr;
    if (p_context == nullptr) {
        ERR("Invalid ROCAL context")
        return output;
    }
    auto context = static_cast<Context*>(p_context);
    try {
#ifdef ROCAL_VIDEO
        if (sequence_length == 0)
            THROW("Sequence length passed should be bigger than 0")

        if (shard_count < 1)
            THROW("Shard count should be bigger than 0")

        if (shard_id >= shard_count)
            THROW("Shard id should be smaller than shard count")

        // Set default step and stride values if 0 is passed
        step = (step == 0) ? sequence_length : step;
        stride = (stride == 0) ? 1 : stride;

        VideoProperties video_prop;
        DecoderType decoder_type = convert_video_decoder_type(rocal_decoder_type);
        find_video_properties(video_prop, source_path, file_list_frame_num);
        auto [color_format, tensor_layout, dims, num_of_planes] = convert_color_format_sequence(rocal_color_format, context->user_batch_size(),
                                                                                                video_prop.height, video_prop.width, sequence_length);
        auto decoder_mode = convert_decoder_mode(rocal_decode_device);
        auto info = TensorInfo(std::move(dims),
                               context->master_graph->mem_type(),
                               RocalTensorDataType::UINT8,
                               tensor_layout,
                               color_format);

        output = context->master_graph->create_loader_output_tensor(info);

        context->master_graph->add_node<VideoLoaderSingleShardNode>({}, {output})->init(shard_id, shard_count, source_path, StorageType::VIDEO_FILE_SYSTEM, decoder_type, decoder_mode, sequence_length, step, stride, video_prop, shuffle, loop, context->user_batch_size(), context->master_graph->mem_type());
        context->master_graph->set_loop(loop);

        if (is_output) {
            auto actual_output = context->master_graph->create_tensor(info, is_output);
            context->master_graph->add_node<CopyNode>({output}, {actual_output});
        }
#else
        THROW("Video decoder is not enabled since ffmpeg is not present")
#endif
    } catch (const std::exception& e) {
        context->capture_error(e.what());
        std::cerr << e.what() << '\n';
    }
    return output;
}

RocalTensor ROCAL_API_CALL
rocalVideoFileResize(
    RocalContext p_context,
    const char* source_path,
    RocalImageColor rocal_color_format,
    RocalDecodeDevice rocal_decode_device,
    unsigned internal_shard_count,
    unsigned sequence_length,
    unsigned dest_width,
    unsigned dest_height,
    bool shuffle,
    bool is_output,
    bool loop,
    RocalDecoderType rocal_decoder_type,
    unsigned step,
    unsigned stride,
    bool file_list_frame_num,
    RocalResizeScalingMode scaling_mode,
    std::vector<unsigned> max_size,
    unsigned resize_shorter,
    unsigned resize_longer,
    RocalResizeInterpolationType interpolation_type,
    RocalShardingInfo rocal_sharding_info) {
    Tensor* resize_output = nullptr;
    if (p_context == nullptr) {
        ERR("Invalid ROCAL context or invalid input image")
        return resize_output;
    }

    auto context = static_cast<Context*>(p_context);
    try {
#ifdef ROCAL_VIDEO
        if (sequence_length == 0)
            THROW("Sequence length passed should be bigger than 0")

        // Set default step and stride values if 0 is passed
        step = (step == 0) ? sequence_length : step;
        stride = (stride == 0) ? 1 : stride;

        VideoProperties video_prop;
        DecoderType decoder_type = convert_video_decoder_type(rocal_decoder_type);
        find_video_properties(video_prop, source_path, file_list_frame_num);
        auto [color_format, tensor_layout, dims, num_of_planes] = convert_color_format_sequence(rocal_color_format, context->user_batch_size(),
                                                                                                video_prop.height, video_prop.width, sequence_length);
        auto decoder_mode = convert_decoder_mode(rocal_decode_device);
        auto info = TensorInfo(std::move(dims),
                               context->master_graph->mem_type(),
                               RocalTensorDataType::UINT8,
                               tensor_layout,
                               color_format);

        Tensor* output = context->master_graph->create_loader_output_tensor(info);
        context->master_graph->add_node<VideoLoaderNode>({}, {output})->init(internal_shard_count, source_path, StorageType::VIDEO_FILE_SYSTEM, decoder_type, decoder_mode, sequence_length, step, stride, video_prop, shuffle, loop, context->user_batch_size(), context->master_graph->mem_type());
        context->master_graph->set_loop(loop);

        if (dest_width != video_prop.width && dest_height != video_prop.height) {
            if ((dest_width | dest_height | resize_longer | resize_shorter) == 0)
                THROW("Atleast one size 'dest_width' or 'dest_height' or 'resize_shorter' or 'resize_longer' must be specified")
            if ((dest_width | dest_height) && (resize_longer | resize_shorter))
                THROW("Only one method of specifying size can be used \ndest_width and/or dest_height\nresize_shorter\nresize_longer")
            if (resize_longer && resize_shorter)
                THROW("'resize_longer' and 'resize_shorter' cannot be passed together. They are mutually exclusive.")

            unsigned out_width, out_height;
            RocalResizeScalingMode resize_scaling_mode;

            // Change the scaling mode if resize_shorter or resize_longer is specified
            if (resize_shorter) {
                resize_scaling_mode = RocalResizeScalingMode::ROCAL_SCALING_MODE_NOT_SMALLER;
                out_width = out_height = resize_shorter;
            } else if (resize_longer) {
                resize_scaling_mode = RocalResizeScalingMode::ROCAL_SCALING_MODE_NOT_LARGER;
                out_width = out_height = resize_longer;
            } else {
                resize_scaling_mode = scaling_mode;
                out_width = dest_width;
                out_height = dest_height;
            }

            std::vector<unsigned> maximum_size;
            if (max_size.size()) {
                if (max_size.size() == 1) {
                    maximum_size = {max_size[0], max_size[0]};
                } else if (max_size.size() == 2) {
                    maximum_size = {max_size[0], max_size[1]};  // {width, height}
                } else {
                    THROW("The length of max_size vector exceeds the image dimension.")
                }
            }

            // Determine the max width and height to be set to the output info
            unsigned max_out_width, max_out_height;
            if (maximum_size.size() && maximum_size[0] != 0 && maximum_size[1] != 0) {
                // If max_size is passed by the user, the resized images cannot exceed the max size,
                max_out_width = maximum_size[0];
                max_out_height = maximum_size[1];
            } else {
                // compute the output info width and height wrt the scaling modes and roi passed
                if (resize_scaling_mode == ROCAL_SCALING_MODE_STRETCH) {
                    max_out_width = out_width ? out_width : info.max_shape()[0];
                    max_out_height = out_height ? out_height : info.max_shape()[1];
                } else if (resize_scaling_mode == ROCAL_SCALING_MODE_NOT_SMALLER) {
                    max_out_width = (out_width ? out_width : out_height) * MAX_ASPECT_RATIO;
                    max_out_height = (out_height ? out_height : out_width) * MAX_ASPECT_RATIO;
                } else {
                    max_out_width = out_width ? out_width : out_height * MAX_ASPECT_RATIO;
                    max_out_height = out_height ? out_height : out_width * MAX_ASPECT_RATIO;
                }
                if (maximum_size.size() == 2) {
                    max_out_width = maximum_size[0] ? maximum_size[0] : max_out_width;
                    max_out_height = maximum_size[1] ? maximum_size[1] : max_out_height;
                }
            }

            // set the width and height in the output info
            // For the resize node, user can create an image with a different width and height
            TensorInfo output_info = info;
            std::vector<size_t> out_dims = {context->user_batch_size(), sequence_length, max_out_height,
                                            max_out_width, static_cast<unsigned>(num_of_planes)};
            output_info.set_dims(out_dims);

            resize_output = context->master_graph->create_tensor(output_info, false);

            // For the nodes that user provides the output size the dimension of all the images after this node will be fixed and equal to that size
            resize_output->reset_tensor_roi();

            std::shared_ptr<ResizeNode> resize_node = context->master_graph->add_node<ResizeNode>({output}, {resize_output});
            resize_node->init(out_width, out_height, resize_scaling_mode, maximum_size, interpolation_type);

            if (is_output) {
                auto actual_output = context->master_graph->create_tensor(output_info, is_output);
                context->master_graph->add_node<CopyNode>({resize_output}, {actual_output});
            }
        } else {
            if (is_output) {
                auto actual_output = context->master_graph->create_tensor(info, is_output);
                context->master_graph->add_node<CopyNode>({output}, {actual_output});
            }
        }
#else
        THROW("Video decoder is not enabled since ffmpeg is not present")
#endif
    } catch (const std::exception& e) {
        context->capture_error(e.what());
        std::cerr << e.what() << '\n';
    }
    return resize_output;
}

RocalTensor ROCAL_API_CALL
rocalVideoFileResizeSingleShard(
    RocalContext p_context,
    const char* source_path,
    RocalImageColor rocal_color_format,
    RocalDecodeDevice rocal_decode_device,
    unsigned shard_id,
    unsigned shard_count,
    unsigned sequence_length,
    unsigned dest_width,
    unsigned dest_height,
    bool shuffle,
    bool is_output,
    bool loop,
    RocalDecoderType rocal_decoder_type,
    unsigned step,
    unsigned stride,
    bool file_list_frame_num,
    RocalResizeScalingMode scaling_mode,
    std::vector<unsigned> max_size,
    unsigned resize_shorter,
    unsigned resize_longer,
    RocalResizeInterpolationType interpolation_type,
    RocalShardingInfo rocal_sharding_info) {
    Tensor* resize_output = nullptr;
    if (p_context == nullptr) {
        ERR("Invalid ROCAL context or invalid input image")
        return resize_output;
    }

    auto context = static_cast<Context*>(p_context);
    try {
#ifdef ROCAL_VIDEO
        if (sequence_length == 0)
            THROW("Sequence length passed should be bigger than 0")

        if (shard_count < 1)
            THROW("Shard count should be bigger than 0")

        if (shard_id >= shard_count)
            THROW("Shard id should be smaller than shard count")

        // Set default step and stride values if 0 is passed
        step = (step == 0) ? sequence_length : step;
        stride = (stride == 0) ? 1 : stride;

        VideoProperties video_prop;
        DecoderType decoder_type = convert_video_decoder_type(rocal_decoder_type);
        find_video_properties(video_prop, source_path, file_list_frame_num);
        auto [color_format, tensor_layout, dims, num_of_planes] = convert_color_format_sequence(rocal_color_format, context->user_batch_size(),
                                                                                                video_prop.height, video_prop.width, sequence_length);
        auto decoder_mode = convert_decoder_mode(rocal_decode_device);
        auto info = TensorInfo(std::move(dims),
                               context->master_graph->mem_type(),
                               RocalTensorDataType::UINT8,
                               tensor_layout,
                               color_format);
        Tensor* output = context->master_graph->create_loader_output_tensor(info);
        context->master_graph->add_node<VideoLoaderSingleShardNode>({}, {output})->init(shard_id, shard_count, source_path, StorageType::VIDEO_FILE_SYSTEM, decoder_type, decoder_mode, sequence_length, step, stride, video_prop, shuffle, loop, context->user_batch_size(), context->master_graph->mem_type());
        context->master_graph->set_loop(loop);

        if (dest_width != video_prop.width && dest_height != video_prop.height) {
            if ((dest_width | dest_height | resize_longer | resize_shorter) == 0)
                THROW("Atleast one size 'dest_width' or 'dest_height' or 'resize_shorter' or 'resize_longer' must be specified")
            if ((dest_width | dest_height) && (resize_longer | resize_shorter))
                THROW("Only one method of specifying size can be used \ndest_width and/or dest_height\nresize_shorter\nresize_longer")
            if (resize_longer && resize_shorter)
                THROW("'resize_longer' and 'resize_shorter' cannot be passed together. They are mutually exclusive.")

            unsigned out_width, out_height;
            RocalResizeScalingMode resize_scaling_mode;

            // Change the scaling mode if resize_shorter or resize_longer is specified
            if (resize_shorter) {
                resize_scaling_mode = RocalResizeScalingMode::ROCAL_SCALING_MODE_NOT_SMALLER;
                out_width = out_height = resize_shorter;
            } else if (resize_longer) {
                resize_scaling_mode = RocalResizeScalingMode::ROCAL_SCALING_MODE_NOT_LARGER;
                out_width = out_height = resize_longer;
            } else {
                resize_scaling_mode = scaling_mode;
                out_width = dest_width;
                out_height = dest_height;
            }

            std::vector<unsigned> maximum_size;
            if (max_size.size()) {
                if (max_size.size() == 1) {
                    maximum_size = {max_size[0], max_size[0]};
                } else if (max_size.size() == 2) {
                    maximum_size = {max_size[0], max_size[1]};  // {width, height}
                } else {
                    THROW("The length of max_size vector exceeds the image dimension.")
                }
            }

            // Determine the max width and height to be set to the output info
            unsigned max_out_width, max_out_height;
            if (maximum_size.size() && maximum_size[0] != 0 && maximum_size[1] != 0) {
                // If max_size is passed by the user, the resized images cannot exceed the max size,
                max_out_width = maximum_size[0];
                max_out_height = maximum_size[1];
            } else {
                // compute the output info width and height wrt the scaling modes and roi passed
                if (resize_scaling_mode == ROCAL_SCALING_MODE_STRETCH) {
                    max_out_width = out_width ? out_width : info.max_shape()[0];
                    max_out_height = out_height ? out_height : info.max_shape()[1];
                } else if (resize_scaling_mode == ROCAL_SCALING_MODE_NOT_SMALLER) {
                    max_out_width = (out_width ? out_width : out_height) * MAX_ASPECT_RATIO;
                    max_out_height = (out_height ? out_height : out_width) * MAX_ASPECT_RATIO;
                } else {
                    max_out_width = out_width ? out_width : out_height * MAX_ASPECT_RATIO;
                    max_out_height = out_height ? out_height : out_width * MAX_ASPECT_RATIO;
                }
                if (maximum_size.size() == 2) {
                    max_out_width = maximum_size[0] ? maximum_size[0] : max_out_width;
                    max_out_height = maximum_size[1] ? maximum_size[1] : max_out_height;
                }
            }

            // set the width and height in the output info
            // For the resize node, user can create an image with a different width and height
            TensorInfo output_info = info;
            std::vector<size_t> out_dims = {context->user_batch_size(), sequence_length, max_out_height,
                                            max_out_width, static_cast<unsigned>(num_of_planes)};
            output_info.set_dims(out_dims);

            resize_output = context->master_graph->create_tensor(output_info, false);
            // For the nodes that user provides the output size the dimension of all the images after this node will be fixed and equal to that size
            resize_output->reset_tensor_roi();

            std::shared_ptr<ResizeNode> resize_node = context->master_graph->add_node<ResizeNode>({output}, {resize_output});
            resize_node->init(out_width, out_height, resize_scaling_mode, maximum_size, interpolation_type);

            if (is_output) {
                auto actual_output = context->master_graph->create_tensor(output_info, is_output);
                context->master_graph->add_node<CopyNode>({resize_output}, {actual_output});
            }
        } else {
            if (is_output) {
                auto actual_output = context->master_graph->create_tensor(info, is_output);
                context->master_graph->add_node<CopyNode>({output}, {actual_output});
            }
        }
#else
        THROW("Video decoder is not enabled since ffmpeg is not present")
#endif
    } catch (const std::exception& e) {
        context->capture_error(e.what());
        std::cerr << e.what() << '\n';
    }
    return resize_output;
}

// loader for CFAR10 raw data: Can be used for other raw data loaders as well
RocalTensor ROCAL_API_CALL
rocalRawCIFAR10Source(
    RocalContext p_context,
    const char* source_path,
    RocalImageColor rocal_color_format,
    bool is_output,
    unsigned out_width,
    unsigned out_height,
    const char* filename_prefix,
    bool loop) {
    Tensor* output = nullptr;
    auto context = static_cast<Context*>(p_context);
    try {
        if (out_width == 0 || out_height == 0) {
            THROW("Invalid video input width and height");
        } else {
            LOG("User input size " + TOSTR(out_width) + " x " + TOSTR(out_height));
        }

        auto [width, height] = std::make_tuple(out_width, out_height);
        auto [color_format, tensor_layout, dims, num_of_planes] = convert_color_format(rocal_color_format, context->user_batch_size(), height, width);
        INFO("Internal buffer size width = " + TOSTR(width) + " height = " + TOSTR(height) + " depth = " + TOSTR(num_of_planes))

        auto info = TensorInfo(std::move(dims),
                               context->master_graph->mem_type(),
                               RocalTensorDataType::UINT8,
                               tensor_layout,
                               color_format);
        output = context->master_graph->create_loader_output_tensor(info);

        context->master_graph->add_node<Cifar10LoaderNode>({}, {output})->init(source_path, "", StorageType::UNCOMPRESSED_BINARY_DATA, loop, context->user_batch_size(), context->master_graph->mem_type(), filename_prefix);
        context->master_graph->set_loop(loop);

        if (is_output) {
            auto actual_output = context->master_graph->create_tensor(info, is_output);
            context->master_graph->add_node<CopyNode>({output}, {actual_output});
        }

    } catch (const std::exception& e) {
        context->capture_error(e.what());
        std::cerr << e.what() << '\n';
    }
    return output;
}

RocalTensor ROCAL_API_CALL
rocalJpegExternalFileSource(
    RocalContext p_context,
    RocalImageColor rocal_color_format,
    bool is_output,
    bool shuffle,
    bool loop,
    RocalImageSizeEvaluationPolicy decode_size_policy,
    unsigned max_width,
    unsigned max_height,
    RocalDecoderType dec_type,
    RocalExternalSourceMode external_source_mode,
    RocalShardingInfo rocal_sharding_info) {
    Tensor* output = nullptr;
    auto context = static_cast<Context*>(p_context);
    try {
        bool decoder_keep_original = (decode_size_policy == ROCAL_USE_USER_GIVEN_SIZE_RESTRICTED) || (decode_size_policy == ROCAL_USE_MAX_SIZE_RESTRICTED);
        DecoderType decType = DecoderType::TURBO_JPEG;  // default
        if (dec_type == ROCAL_DECODER_OPENCV) decType = DecoderType::OPENCV_DEC;
        if ((decode_size_policy == ROCAL_USE_MAX_SIZE) || (decode_size_policy == ROCAL_USE_MAX_SIZE_RESTRICTED))
            THROW("use_max_size is not supported in external source reader");

        // user need to specify this
        if (max_width == 0 || max_height == 0) {
            THROW("Invalid input max width and height");
        } else {
            LOG("User input size " + TOSTR(max_width) + " x " + TOSTR(max_height))
        }

        auto [width, height] = std::make_tuple(max_width, max_height);
        auto [color_format, tensor_layout, dims, num_of_planes] = convert_color_format(rocal_color_format, context->user_batch_size(), height, width);
        INFO("Internal buffer size width = " + TOSTR(width) + " height = " + TOSTR(height) + " depth = " + TOSTR(num_of_planes))
        ShardingInfo sharding_info(convert_last_batch_policy(rocal_sharding_info.last_batch_policy), rocal_sharding_info.pad_last_batch_repeated, rocal_sharding_info.stick_to_shard, rocal_sharding_info.shard_size);
        auto info = TensorInfo(std::move(dims),
                               context->master_graph->mem_type(),
                               RocalTensorDataType::UINT8,
                               tensor_layout,
                               color_format);
        output = context->master_graph->create_loader_output_tensor(info);
        context->master_graph->set_external_source_reader_flag();

        unsigned shard_count = 1;  // Hardcoding the shard count to 1 for now.
        auto cpu_num_threads = context->master_graph->calculate_cpu_num_threads(shard_count);
        context->master_graph->add_node<ImageLoaderNode>({}, {output})->init(shard_count, cpu_num_threads, "", "", std::map<std::string, std::string>(), StorageType::EXTERNAL_FILE_SOURCE, decType, shuffle, loop, context->user_batch_size(), context->master_graph->mem_type(), context->master_graph->meta_data_reader(), decoder_keep_original, sharding_info, "", 0, 0, 0, ExternalSourceFileMode(external_source_mode));
        context->master_graph->set_loop(loop);

        if (is_output) {
            auto actual_output = context->master_graph->create_tensor(info, is_output);
            context->master_graph->add_node<CopyNode>({output}, {actual_output});
        }

    } catch (const std::exception& e) {
        context->capture_error(e.what());
        std::cerr << e.what() << '\n';
    }
    return output;
}

RocalTensor ROCAL_API_CALL
rocalAudioFileSourceSingleShard(
    RocalContext p_context,
    const char* source_path,
    const char* source_file_list_path,
    unsigned shard_id,
    unsigned shard_count,
    bool is_output,
    bool shuffle,
    bool loop,
    bool downmix,
    RocalImageSizeEvaluationPolicy decode_size_policy,
    unsigned max_decoded_samples,
    unsigned max_decoded_channels, 
    RocalShardingInfo rocal_sharding_info) {
    Tensor* output = nullptr;
    auto context = static_cast<Context*>(p_context);
    try {
#ifdef ROCAL_AUDIO
        if (shard_count < 1)
            THROW("Shard count should be bigger than 0")
        if (shard_id >= shard_count)
            THROW("Shard id should be smaller than shard count")
        bool use_input_dimension = (decode_size_policy == ROCAL_USE_USER_GIVEN_SIZE) || (decode_size_policy == ROCAL_USE_USER_GIVEN_SIZE_RESTRICTED);

        if (use_input_dimension && (max_decoded_samples == 0 || max_decoded_channels == 0)) {
            THROW("Invalid input max width and height");
        } else {
            LOG("User input size " + TOSTR(max_decoded_samples) + " x " + TOSTR(max_decoded_channels))
        }
        auto [max_sample_length, max_channels] = use_input_dimension ? std::make_tuple(max_decoded_samples, max_decoded_channels) : evaluate_audio_data_set(StorageType::FILE_SYSTEM, DecoderType::AUDIO_SOFTWARE_DECODE, source_path, source_file_list_path, context->master_graph->meta_data_reader());
        INFO("Internal buffer size for audio samples = " + TOSTR(max_sample_length) + " and channels = " + TOSTR(max_channels))
        RocalTensorDataType tensor_data_type = RocalTensorDataType::FP32;
        std::vector<size_t> dims = {context->user_batch_size(), max_sample_length, max_channels};
        auto info = TensorInfo(std::vector<size_t>(std::move(dims)),
                               context->master_graph->mem_type(),
                               tensor_data_type,
                               RocalTensorlayout::NHW);
        output = context->master_graph->create_loader_output_tensor(info);
        output->reset_audio_sample_rate();
        auto cpu_num_threads = context->master_graph->calculate_cpu_num_threads(shard_count);
        ShardingInfo sharding_info(convert_last_batch_policy(rocal_sharding_info.last_batch_policy), rocal_sharding_info.pad_last_batch_repeated, rocal_sharding_info.stick_to_shard, rocal_sharding_info.shard_size);
        context->master_graph->add_node<AudioLoaderSingleShardNode>({}, {output})->Init(shard_id, shard_count, cpu_num_threads, source_path, source_file_list_path, StorageType::FILE_SYSTEM, DecoderType::AUDIO_SOFTWARE_DECODE, shuffle, loop, context->user_batch_size(), context->master_graph->mem_type(), context->master_graph->meta_data_reader(), sharding_info);
        context->master_graph->set_loop(loop);
        if (downmix && (max_channels > 1)) {
            TensorInfo output_info = info;
            std::vector<size_t> output_dims = {context->user_batch_size(), info.dims()[1], 1};
            output_info.set_dims(output_dims);
            auto downmixed_output = context->master_graph->create_tensor(output_info, false);
            std::shared_ptr<DownmixNode> downmix_node = context->master_graph->add_node<DownmixNode>({output}, {downmixed_output});

            if (is_output) {
                auto actual_output = context->master_graph->create_tensor(output_info, is_output);
                context->master_graph->add_node<CopyNode>({downmixed_output}, {actual_output});
            }
            return downmixed_output;
        } else if (is_output) {
            auto actual_output = context->master_graph->create_tensor(info, is_output);
            context->master_graph->add_node<CopyNode>({output}, {actual_output});
        }
#else
        THROW("Audio decoder is not enabled since sndfile is not present")
#endif
    } catch (const std::exception& e) {
        context->capture_error(e.what());
        std::cerr << e.what() << '\n';
    }
    return output;
}

RocalTensor ROCAL_API_CALL
rocalAudioFileSource(
    RocalContext p_context,
    const char* source_path,
    const char* source_file_list_path,
    unsigned shard_count,
    bool is_output,
    bool shuffle,
    bool loop,
    bool downmix,
    RocalImageSizeEvaluationPolicy decode_size_policy,
    unsigned max_decoded_samples,
    unsigned max_decoded_channels,
    RocalShardingInfo rocal_sharding_info) {
    Tensor* output = nullptr;
    auto context = static_cast<Context*>(p_context);
    try {
#ifdef ROCAL_AUDIO
        bool use_input_dimension = (decode_size_policy == ROCAL_USE_USER_GIVEN_SIZE) || (decode_size_policy == ROCAL_USE_USER_GIVEN_SIZE_RESTRICTED);

        if (use_input_dimension && (max_decoded_samples == 0 || max_decoded_channels == 0)) {
            THROW("Invalid input max width and height");
        } else {
            LOG("User input size " + TOSTR(max_decoded_samples) + " x " + TOSTR(max_decoded_channels))
        }
        auto [max_sample_length, max_channels] = use_input_dimension ? std::make_tuple(max_decoded_samples, max_decoded_channels) : evaluate_audio_data_set(StorageType::FILE_SYSTEM, DecoderType::AUDIO_SOFTWARE_DECODE, source_path, source_file_list_path, context->master_graph->meta_data_reader());
        INFO("Internal buffer size for audio samples = " + TOSTR(max_sample_length) + " and channels = " + TOSTR(max_channels))
        RocalTensorDataType tensor_data_type = RocalTensorDataType::FP32;
        std::vector<size_t> dims = {context->user_batch_size(), max_sample_length, max_channels};
        auto info = TensorInfo(std::vector<size_t>(std::move(dims)),
                               context->master_graph->mem_type(),
                               tensor_data_type,
                               RocalTensorlayout::NHW);
        output = context->master_graph->create_loader_output_tensor(info);
        output->reset_audio_sample_rate();

        if (shard_count < 1)
            THROW("internal shard count should be bigger than 0")
        ShardingInfo sharding_info(convert_last_batch_policy(rocal_sharding_info.last_batch_policy), rocal_sharding_info.pad_last_batch_repeated, rocal_sharding_info.stick_to_shard, rocal_sharding_info.shard_size);
        auto cpu_num_threads = context->master_graph->calculate_cpu_num_threads(shard_count);
        context->master_graph->add_node<AudioLoaderNode>({}, {output})->Init(shard_count, cpu_num_threads, source_path, source_file_list_path, StorageType::FILE_SYSTEM, DecoderType::AUDIO_SOFTWARE_DECODE, shuffle, loop, context->user_batch_size(), context->master_graph->mem_type(), context->master_graph->meta_data_reader(), sharding_info);
        context->master_graph->set_loop(loop);
        if (downmix && (max_channels > 1)) {
            TensorInfo output_info = info;
            std::vector<size_t> output_dims = {context->user_batch_size(), info.dims()[1], 1};
            output_info.set_dims(output_dims);
            auto downmixed_output = context->master_graph->create_tensor(output_info, false);
            std::shared_ptr<DownmixNode> downmix_node = context->master_graph->add_node<DownmixNode>({output}, {downmixed_output});
            if (is_output) {
                auto actual_output = context->master_graph->create_tensor(output_info, is_output);
                context->master_graph->add_node<CopyNode>({downmixed_output}, {actual_output});
            }
            return downmixed_output;
        } else if (is_output) {
            auto actual_output = context->master_graph->create_tensor(info, is_output);
            context->master_graph->add_node<CopyNode>({output}, {actual_output});
        }
#else
        THROW("Audio decoder is not enabled since sndfile is not present")
#endif
    } catch (const std::exception& e) {
        context->capture_error(e.what());
        std::cerr << e.what() << '\n';
    }
    return output;
}

RocalTensor ROCAL_API_CALL
rocalWebDatasetSourceSingleShard(
    RocalContext p_context,
    const char* source_path,
    const char* index_path,
    RocalImageColor rocal_color_format,
    unsigned shard_id,
    unsigned shard_count,
    bool is_output,
    bool shuffle,
    bool loop,
    RocalImageSizeEvaluationPolicy decode_size_policy,
    unsigned max_width,
    unsigned max_height,
    RocalDecoderType dec_type,
    RocalShardingInfo rocal_sharding_info) {
    Tensor* output = nullptr;
    auto context = static_cast<Context*>(p_context);
    try {
#ifdef ENABLE_WDS
        bool use_input_dimension = (decode_size_policy == ROCAL_USE_USER_GIVEN_SIZE) || (decode_size_policy == ROCAL_USE_USER_GIVEN_SIZE_RESTRICTED);
        bool decoder_keep_original = (decode_size_policy == ROCAL_USE_USER_GIVEN_SIZE_RESTRICTED) || (decode_size_policy == ROCAL_USE_MAX_SIZE_RESTRICTED);
        DecoderType decType = DecoderType::TURBO_JPEG;  // default
        if (dec_type == ROCAL_DECODER_OPENCV) {
            decType = DecoderType::OPENCV_DEC;
        } else if (dec_type == ROCAL_DECODER_HW_JPEG) {
            decType = DecoderType::HW_JPEG_DEC;
        }

        if (shard_count < 1) {
            THROW("Shard count should be bigger than 0");
        } else if (shard_id >= shard_count) {
            THROW("Shard id should be smaller than shard count");
        }

        if (use_input_dimension && (max_width == 0 || max_height == 0)) {
            THROW("Invalid input max width and height");
        } else {
            LOG("User input size " + TOSTR(max_width) + " x " + TOSTR(max_height))
        }
        auto [width, height] = evaluate_image_data_set(decode_size_policy, StorageType::WEBDATASET_RECORDS, decType, source_path, index_path);
        auto [color_format, tensor_layout, dims, num_of_planes] = convert_color_format(rocal_color_format, context->user_batch_size(), height, width);
        INFO("Internal buffer size width = " + TOSTR(width) + " height = " + TOSTR(height) + " depth = " + TOSTR(num_of_planes))

        auto info = TensorInfo(std::move(dims),
                               context->master_graph->mem_type(),
                               RocalTensorDataType::UINT8,
                               tensor_layout,
                               color_format);
        output = context->master_graph->create_loader_output_tensor(info);
        auto cpu_num_threads = context->master_graph->calculate_cpu_num_threads(shard_count);
        ShardingInfo sharding_info(convert_last_batch_policy(rocal_sharding_info.last_batch_policy), rocal_sharding_info.pad_last_batch_repeated, rocal_sharding_info.stick_to_shard, rocal_sharding_info.shard_size);
        context->master_graph->add_node<ImageLoaderSingleShardNode>({}, {output})->init(shard_id, shard_count, cpu_num_threads, source_path, "", StorageType::WEBDATASET_RECORDS, decType, shuffle, loop, context->user_batch_size(), context->master_graph->mem_type(), context->master_graph->meta_data_reader(), decoder_keep_original, sharding_info, 
                                                                                        std::map<std::string, std::string>(), 0, 0, 0, ExternalSourceFileMode::NONE, index_path);
        context->master_graph->set_loop(loop);

        if (is_output) {
            auto actual_output = context->master_graph->create_tensor(info, is_output);
            context->master_graph->add_node<CopyNode>({output}, {actual_output});
        }
#else
        THROW("Webdataset reader is not enabled since libtar is not present")
#endif
    } catch (const std::exception& e) {
        context->capture_error(e.what());
        std::cerr << e.what() << '\n';
    }
    return output;
}

RocalStatus ROCAL_API_CALL
rocalResetLoaders(RocalContext p_context) {
    auto context = static_cast<Context*>(p_context);
    try {
        context->master_graph->reset();
    } catch (const std::exception& e) {
        context->capture_error(e.what());
        ERR(e.what())
        return ROCAL_RUNTIME_ERROR;
    }
    return ROCAL_OK;
}<|MERGE_RESOLUTION|>--- conflicted
+++ resolved
@@ -1724,13 +1724,7 @@
             dims[i + 1] = max_dimensions[i];
         auto info = TensorInfo(std::vector<size_t>(std::move(dims)),
                                context->master_graph->mem_type(),
-<<<<<<< HEAD
-                               tensor_data_type);
-        info.set_tensor_layout(op_tensor_layout);
-        info.set_max_shape();
-=======
                                tensor_data_type, op_tensor_layout);
->>>>>>> 9f872f9e
         output = context->master_graph->create_loader_output_tensor(info);
 
         ShardingInfo sharding_info(convert_last_batch_policy(rocal_sharding_info.last_batch_policy), rocal_sharding_info.pad_last_batch_repeated, rocal_sharding_info.stick_to_shard, rocal_sharding_info.shard_size);
@@ -1780,13 +1774,7 @@
             dims[i + 1] = max_dimensions[i];
         auto info = TensorInfo(std::vector<size_t>(std::move(dims)),
                                context->master_graph->mem_type(),
-<<<<<<< HEAD
-                               tensor_data_type);
-        info.set_tensor_layout(op_tensor_layout);
-        info.set_max_shape();
-=======
                                tensor_data_type, op_tensor_layout);
->>>>>>> 9f872f9e
         output = context->master_graph->create_loader_output_tensor(info);
 
         ShardingInfo sharding_info(convert_last_batch_policy(rocal_sharding_info.last_batch_policy), rocal_sharding_info.pad_last_batch_repeated, rocal_sharding_info.stick_to_shard, rocal_sharding_info.shard_size);
