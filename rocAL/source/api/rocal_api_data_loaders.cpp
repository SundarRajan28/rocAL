/*
Copyright (c) 2019 - 2023 Advanced Micro Devices, Inc. All rights reserved.

Permission is hereby granted, free of charge, to any person obtaining a copy
of this software and associated documentation files (the "Software"), to deal
in the Software without restriction, including without limitation the rights
to use, copy, modify, merge, publish, distribute, sublicense, and/or sell
copies of the Software, and to permit persons to whom the Software is
furnished to do so, subject to the following conditions:

The above copyright notice and this permission notice shall be included in
all copies or substantial portions of the Software.

THE SOFTWARE IS PROVIDED "AS IS", WITHOUT WARRANTY OF ANY KIND, EXPRESS OR
IMPLIED, INCLUDING BUT NOT LIMITED TO THE WARRANTIES OF MERCHANTABILITY,
FITNESS FOR A PARTICULAR PURPOSE AND NONINFRINGEMENT.  IN NO EVENT SHALL THE
AUTHORS OR COPYRIGHT HOLDERS BE LIABLE FOR ANY CLAIM, DAMAGES OR OTHER
LIABILITY, WHETHER IN AN ACTION OF CONTRACT, TORT OR OTHERWISE, ARISING FROM,
OUT OF OR IN CONNECTION WITH THE SOFTWARE OR THE USE OR OTHER DEALINGS IN
THE SOFTWARE.
*/

#include <assert.h>
#ifdef ROCAL_VIDEO
#include "node_video_loader.h"
#include "node_video_loader_single_shard.h"
#endif
#include "audio_source_evaluator.h"
#include "commons.h"
#include "context.h"
#include "image_source_evaluator.h"
<<<<<<< HEAD
#include "audio_source_evaluator.h"
=======
#include "node_audio_loader.h"
#include "node_audio_loader_single_shard.h"
>>>>>>> 02f5249a
#include "node_cifar10_loader.h"
#include "node_copy.h"
#include "node_fused_jpeg_crop.h"
#include "node_fused_jpeg_crop_single_shard.h"
#include "node_image_loader.h"
#include "node_image_loader_single_shard.h"
<<<<<<< HEAD
#include "node_audio_loader.h"
#include "node_audio_loader_single_shard.h"
=======
>>>>>>> 02f5249a
#include "node_resize.h"
#include "rocal_api.h"

std::tuple<unsigned, unsigned>
evaluate_audio_data_set(StorageType storage_type, DecoderType decoder_type,
                        const std::string& source_path, const std::string& json_path) {
    AudioSourceEvaluator source_evaluator;
    if (source_evaluator.create(ReaderConfig(storage_type, source_path, json_path), DecoderConfig(decoder_type)) != AudioSourceEvaluatorStatus::OK)
        THROW("Initializing file source input evaluator failed")
    auto max_samples = source_evaluator.max_samples();
    auto max_channels = source_evaluator.max_channels();
    if (max_samples == 0 || max_channels == 0)
        THROW("Cannot find size of the audio files or files cannot be accessed")
    LOG("Maximum input audio dimension [ " + TOSTR(max_samples) + " x " + TOSTR(max_channels) + " ] for audio's in " + source_path)
    return std::make_tuple(max_samples, max_channels);
};

std::tuple<unsigned, unsigned>
evaluate_image_data_set(RocalImageSizeEvaluationPolicy decode_size_policy, StorageType storage_type,
                        DecoderType decoder_type, const std::string& source_path, const std::string& json_path) {
    auto translate_image_size_policy = [](RocalImageSizeEvaluationPolicy decode_size_policy) {
        switch (decode_size_policy) {
            case ROCAL_USE_MAX_SIZE:
            case ROCAL_USE_MAX_SIZE_RESTRICTED:
                return MaxSizeEvaluationPolicy::MAXIMUM_FOUND_SIZE;
            case ROCAL_USE_MOST_FREQUENT_SIZE:
                return MaxSizeEvaluationPolicy::MOST_FREQUENT_SIZE;
            default:
                return MaxSizeEvaluationPolicy::MAXIMUM_FOUND_SIZE;
        }
    };

    ImageSourceEvaluator source_evaluator;
    source_evaluator.set_size_evaluation_policy(translate_image_size_policy(decode_size_policy));
    if (source_evaluator.create(ReaderConfig(storage_type, source_path, json_path), DecoderConfig(decoder_type)) != ImageSourceEvaluatorStatus::OK)
        THROW("Initializing file source input evaluator failed ")
    auto max_width = source_evaluator.max_width();
    auto max_height = source_evaluator.max_height();
    if (max_width == 0 || max_height == 0)
        THROW("Cannot find size of the images or images cannot be accessed")

    LOG("Maximum input image dimension [ " + TOSTR(max_width) + " x " + TOSTR(max_height) + " ] for images in " + source_path)
    return std::make_tuple(max_width, max_height);
};

auto convert_color_format = [](RocalImageColor color_format, size_t n, size_t h, size_t w) {
    switch (color_format) {
        case ROCAL_COLOR_RGB24: {
            std::vector<size_t> dimensions = {n, h, w, 3u};
            return std::make_tuple(RocalColorFormat::RGB24, RocalTensorlayout::NHWC, dimensions, 3u);
        }
        case ROCAL_COLOR_BGR24: {
            std::vector<size_t> dimensions = {n, h, w, 3u};
            return std::make_tuple(RocalColorFormat::BGR24, RocalTensorlayout::NHWC, dimensions, 3u);
        }
        case ROCAL_COLOR_U8: {
            std::vector<size_t> dimensions = {n, 1u, h, w};
            return std::make_tuple(RocalColorFormat::U8, RocalTensorlayout::NCHW, dimensions, 1u);
        }
        case ROCAL_COLOR_RGB_PLANAR: {
            std::vector<size_t> dimensions = {n, 3u, h, w};
            return std::make_tuple(RocalColorFormat::RGB_PLANAR, RocalTensorlayout::NCHW, dimensions, 3u);
        }
        default:
            THROW("Unsupported Image type" + TOSTR(color_format))
    }
};

auto convert_color_format_sequence = [](RocalImageColor color_format, size_t n, size_t h, size_t w, size_t f) {
    switch (color_format) {
        case ROCAL_COLOR_RGB24: {
            std::vector<size_t> dimensions = {n, f, h, w, 3u};
            return std::make_tuple(RocalColorFormat::RGB24, RocalTensorlayout::NFHWC, dimensions, 3u);
        }
        case ROCAL_COLOR_BGR24: {
            std::vector<size_t> dimensions = {n, f, h, w, 3u};
            return std::make_tuple(RocalColorFormat::BGR24, RocalTensorlayout::NFHWC, dimensions, 3u);
        }
        case ROCAL_COLOR_U8: {
            std::vector<size_t> dimensions = {n, f, 1u, h, w};
            return std::make_tuple(RocalColorFormat::U8, RocalTensorlayout::NFCHW, dimensions, 1u);
        }
        case ROCAL_COLOR_RGB_PLANAR: {
            std::vector<size_t> dimensions = {n, f, 3u, h, w};
            return std::make_tuple(RocalColorFormat::RGB_PLANAR, RocalTensorlayout::NFCHW, dimensions, 3u);
        }
        default:
            THROW("Unsupported Image type" + TOSTR(color_format))
    }
};

auto convert_decoder_mode = [](RocalDecodeDevice decode_mode) {
    switch (decode_mode) {
        case ROCAL_HW_DECODE:
            return DecodeMode::HW_VAAPI;

        case ROCAL_SW_DECODE:
            return DecodeMode::CPU;
        default:

            THROW("Unsupported decoder mode" + TOSTR(decode_mode))
    }
};

RocalTensor ROCAL_API_CALL
rocalJpegFileSourceSingleShard(
    RocalContext p_context,
    const char* source_path,
    RocalImageColor rocal_color_format,
    unsigned shard_id,
    unsigned shard_count,
    bool is_output,
    bool shuffle,
    bool loop,
    RocalImageSizeEvaluationPolicy decode_size_policy,
    unsigned max_width,
    unsigned max_height,
    RocalDecoderType dec_type) {
    Tensor* output = nullptr;
    auto context = static_cast<Context*>(p_context);
    try {
        bool use_input_dimension = (decode_size_policy == ROCAL_USE_USER_GIVEN_SIZE) || (decode_size_policy == ROCAL_USE_USER_GIVEN_SIZE_RESTRICTED);
        bool decoder_keep_original = (decode_size_policy == ROCAL_USE_USER_GIVEN_SIZE_RESTRICTED) || (decode_size_policy == ROCAL_USE_MAX_SIZE_RESTRICTED);
        DecoderType decType = DecoderType::TURBO_JPEG;  // default
        if (dec_type == ROCAL_DECODER_OPENCV) decType = DecoderType::OPENCV_DEC;
        if (dec_type == ROCAL_DECODER_HW_JPEG) decType = DecoderType::HW_JPEG_DEC;

        if (shard_count < 1)
            THROW("Shard count should be bigger than 0")

        if (shard_id >= shard_count)
            THROW("Shard id should be smaller than shard count")

        if (use_input_dimension && (max_width == 0 || max_height == 0)) {
            THROW("Invalid input max width and height");
        } else {
            LOG("User input size " + TOSTR(max_width) + " x " + TOSTR(max_height))
        }

        auto [width, height] = use_input_dimension ? std::make_tuple(max_width, max_height) : evaluate_image_data_set(decode_size_policy, StorageType::FILE_SYSTEM, DecoderType::TURBO_JPEG, source_path, "");
        auto [color_format, tensor_layout, dims, num_of_planes] = convert_color_format(rocal_color_format, context->user_batch_size(), height, width);
        INFO("Internal buffer size width = " + TOSTR(width) + " height = " + TOSTR(height) + " depth = " + TOSTR(num_of_planes))

        auto info = TensorInfo(std::move(dims),
                               context->master_graph->mem_type(),
                               RocalTensorDataType::UINT8,
                               tensor_layout,
                               color_format);
        output = context->master_graph->create_loader_output_tensor(info);
        auto cpu_num_threads = context->master_graph->calculate_cpu_num_threads(shard_count);

        context->master_graph->add_node<ImageLoaderSingleShardNode>({}, {output})->init(shard_id, shard_count, cpu_num_threads, source_path, "", StorageType::FILE_SYSTEM, decType, shuffle, loop, context->user_batch_size(), context->master_graph->mem_type(), context->master_graph->meta_data_reader(), decoder_keep_original);
        context->master_graph->set_loop(loop);

        if (is_output) {
            auto actual_output = context->master_graph->create_tensor(info, is_output);
            context->master_graph->add_node<CopyNode>({output}, {actual_output});
        }

    } catch (const std::exception& e) {
        context->capture_error(e.what());
        std::cerr << e.what() << '\n';
    }
    return output;
}

RocalTensor ROCAL_API_CALL
rocalJpegFileSource(
    RocalContext p_context,
    const char* source_path,
    RocalImageColor rocal_color_format,
    unsigned internal_shard_count,
    bool is_output,
    bool shuffle,
    bool loop,
    RocalImageSizeEvaluationPolicy decode_size_policy,
    unsigned max_width,
    unsigned max_height,
    RocalDecoderType dec_type) {
    Tensor* output = nullptr;
    auto context = static_cast<Context*>(p_context);
    try {
        bool use_input_dimension = (decode_size_policy == ROCAL_USE_USER_GIVEN_SIZE) || (decode_size_policy == ROCAL_USE_USER_GIVEN_SIZE_RESTRICTED);
        bool decoder_keep_original = (decode_size_policy == ROCAL_USE_USER_GIVEN_SIZE_RESTRICTED) || (decode_size_policy == ROCAL_USE_MAX_SIZE_RESTRICTED);
        DecoderType decType = DecoderType::TURBO_JPEG;  // default
        if (dec_type == ROCAL_DECODER_OPENCV) decType = DecoderType::OPENCV_DEC;
        if (dec_type == ROCAL_DECODER_HW_JPEG) decType = DecoderType::HW_JPEG_DEC;

        if (internal_shard_count < 1)
            THROW("Shard count should be bigger than 0")

        if (use_input_dimension && (max_width == 0 || max_height == 0)) {
            THROW("Invalid input max width and height");
        } else {
            LOG("User input size " + TOSTR(max_width) + " x " + TOSTR(max_height))
        }

        auto [width, height] = use_input_dimension ? std::make_tuple(max_width, max_height) : evaluate_image_data_set(decode_size_policy, StorageType::FILE_SYSTEM, DecoderType::TURBO_JPEG, source_path, "");

        auto [color_format, tensor_layout, dims, num_of_planes] = convert_color_format(rocal_color_format, context->user_batch_size(), height, width);
        INFO("Internal buffer size width = " + TOSTR(width) + " height = " + TOSTR(height) + " depth = " + TOSTR(num_of_planes))

        auto info = TensorInfo(std::move(dims),
                               context->master_graph->mem_type(),
                               RocalTensorDataType::UINT8,
                               tensor_layout,
                               color_format);
        output = context->master_graph->create_loader_output_tensor(info);
        auto cpu_num_threads = context->master_graph->calculate_cpu_num_threads(1);

        context->master_graph->add_node<ImageLoaderNode>({}, {output})->init(internal_shard_count, cpu_num_threads, source_path, "", std::map<std::string, std::string>(), StorageType::FILE_SYSTEM, decType, shuffle, loop, context->user_batch_size(), context->master_graph->mem_type(), context->master_graph->meta_data_reader(), decoder_keep_original);
        context->master_graph->set_loop(loop);

        if (is_output) {
            auto actual_output = context->master_graph->create_tensor(info, is_output);
            context->master_graph->add_node<CopyNode>({output}, {actual_output});
        }

    } catch (const std::exception& e) {
        context->capture_error(e.what());
        std::cerr << e.what() << '\n';
    }
    return output;
}

RocalTensor ROCAL_API_CALL
rocalSequenceReader(
    RocalContext p_context,
    const char* source_path,
    RocalImageColor rocal_color_format,
    unsigned internal_shard_count,
    unsigned sequence_length,
    bool is_output,
    bool shuffle,
    bool loop,
    unsigned step,
    unsigned stride) {
    Tensor* output = nullptr;
    if (p_context == nullptr) {
        ERR("Invalid ROCAL context or invalid input image")
        return output;
    }
    auto context = static_cast<Context*>(p_context);
    try {
        if (sequence_length == 0)
            THROW("Sequence length passed should be bigger than 0")
        // Set sequence batch size and batch ratio in master graph as it varies according to sequence length
        context->master_graph->set_sequence_reader_output();
        context->master_graph->set_sequence_batch_size(sequence_length);
        bool decoder_keep_original = true;

        // This has been introduced to support variable width and height video frames in future.
        RocalImageSizeEvaluationPolicy decode_size_policy = ROCAL_USE_MAX_SIZE_RESTRICTED;

        if (internal_shard_count < 1)
            THROW("Shard count should be bigger than 0")

        // Set default step and stride values if 0 is passed
        step = (step == 0) ? 1 : step;
        stride = (stride == 0) ? 1 : stride;

        // FILE_SYSTEM is used here only to evaluate the width and height of the frames.
        auto [width, height] = evaluate_image_data_set(decode_size_policy, StorageType::FILE_SYSTEM, DecoderType::TURBO_JPEG, source_path, "");
        auto [color_format, tensor_layout, dims, num_of_planes] = convert_color_format_sequence(rocal_color_format, context->user_batch_size(), height, width, sequence_length);
        INFO("Internal buffer size width = " + TOSTR(width) + " height = " + TOSTR(height) + " depth = " + TOSTR(num_of_planes))

        auto info = TensorInfo(std::move(dims),
                               context->master_graph->mem_type(),
                               RocalTensorDataType::UINT8);
        info.set_color_format(color_format);
        info.set_tensor_layout(tensor_layout);
        info.set_sequence_batch_size(sequence_length);
        info.set_max_shape();

        output = context->master_graph->create_loader_output_tensor(info);
        auto cpu_num_threads = context->master_graph->calculate_cpu_num_threads(1);

        context->master_graph->add_node<ImageLoaderNode>({}, {output})->init(internal_shard_count, cpu_num_threads, source_path, "", std::map<std::string, std::string>(), StorageType::SEQUENCE_FILE_SYSTEM, DecoderType::TURBO_JPEG, shuffle, loop, context->master_graph->sequence_batch_size(), context->master_graph->mem_type(), context->master_graph->meta_data_reader(), decoder_keep_original, "", sequence_length, step, stride);
        context->master_graph->set_loop(loop);

        if (is_output) {
            auto actual_output = context->master_graph->create_tensor(info, is_output);
            context->master_graph->add_node<CopyNode>({output}, {actual_output});
        }

    } catch (const std::exception& e) {
        context->capture_error(e.what());
        std::cerr << e.what() << '\n';
    }
    return output;
}

RocalTensor ROCAL_API_CALL
rocalSequenceReaderSingleShard(
    RocalContext p_context,
    const char* source_path,
    RocalImageColor rocal_color_format,
    unsigned shard_id,
    unsigned shard_count,
    unsigned sequence_length,
    bool is_output,
    bool shuffle,
    bool loop,
    unsigned step,
    unsigned stride) {
    Tensor* output = nullptr;
    if (p_context == nullptr) {
        ERR("Invalid ROCAL context or invalid input image")
        return output;
    }
    auto context = static_cast<Context*>(p_context);
    try {
        if (sequence_length == 0)
            THROW("Sequence length passed should be bigger than 0")
        // Set sequence batch size and batch ratio in master graph as it varies according to sequence length
        context->master_graph->set_sequence_reader_output();
        context->master_graph->set_sequence_batch_size(sequence_length);
        bool decoder_keep_original = true;

        // This has been introduced to support variable width and height video frames in future.
        RocalImageSizeEvaluationPolicy decode_size_policy = ROCAL_USE_MAX_SIZE_RESTRICTED;

        if (shard_count < 1)
            THROW("Shard count should be bigger than 0")

        if (shard_id >= shard_count)
            THROW("Shard id should be smaller than shard count")

        // Set default step and stride values if 0 is passed
        step = (step == 0) ? 1 : step;
        stride = (stride == 0) ? 1 : stride;

        // FILE_SYSTEM is used here only to evaluate the width and height of the frames.
        auto [width, height] = evaluate_image_data_set(decode_size_policy, StorageType::FILE_SYSTEM, DecoderType::TURBO_JPEG, source_path, "");
        auto [color_format, tensor_layout, dims, num_of_planes] = convert_color_format_sequence(rocal_color_format, context->user_batch_size(), height, width, sequence_length);
        INFO("Internal buffer size width = " + TOSTR(width) + " height = " + TOSTR(height) + " depth = " + TOSTR(num_of_planes))

        auto info = TensorInfo(std::move(dims),
                               context->master_graph->mem_type(),
                               RocalTensorDataType::UINT8);
        info.set_color_format(color_format);
        info.set_tensor_layout(tensor_layout);
        info.set_sequence_batch_size(sequence_length);
        info.set_max_shape();
        output = context->master_graph->create_loader_output_tensor(info);
        auto cpu_num_threads = context->master_graph->calculate_cpu_num_threads(shard_count);

        context->master_graph->add_node<ImageLoaderSingleShardNode>({}, {output})->init(shard_id, shard_count, cpu_num_threads, source_path, "", StorageType::SEQUENCE_FILE_SYSTEM, DecoderType::TURBO_JPEG, shuffle, loop, context->master_graph->sequence_batch_size(), context->master_graph->mem_type(), context->master_graph->meta_data_reader(), decoder_keep_original, std::map<std::string, std::string>(), sequence_length, step, stride);
        context->master_graph->set_loop(loop);

        if (is_output) {
            auto actual_output = context->master_graph->create_tensor(info, is_output);
            context->master_graph->add_node<CopyNode>({output}, {actual_output});
        }

    } catch (const std::exception& e) {
        context->capture_error(e.what());
        std::cerr << e.what() << '\n';
    }
    return output;
}

RocalTensor ROCAL_API_CALL
rocalJpegCaffe2LMDBRecordSource(
    RocalContext p_context,
    const char* source_path,
    RocalImageColor rocal_color_format,
    unsigned internal_shard_count,
    bool is_output,
    bool shuffle,
    bool loop,
    RocalImageSizeEvaluationPolicy decode_size_policy,
    unsigned max_width,
    unsigned max_height,
    RocalDecoderType dec_type) {
    Tensor* output = nullptr;
    auto context = static_cast<Context*>(p_context);
    try {
        bool use_input_dimension = (decode_size_policy == ROCAL_USE_USER_GIVEN_SIZE) || (decode_size_policy == ROCAL_USE_USER_GIVEN_SIZE_RESTRICTED);
        bool decoder_keep_original = (decode_size_policy == ROCAL_USE_USER_GIVEN_SIZE_RESTRICTED) || (decode_size_policy == ROCAL_USE_MAX_SIZE_RESTRICTED);
        DecoderType decType = DecoderType::TURBO_JPEG;  // default
        if (dec_type == ROCAL_DECODER_OPENCV) decType = DecoderType::OPENCV_DEC;
        if (dec_type == ROCAL_DECODER_HW_JPEG) decType = DecoderType::HW_JPEG_DEC;

        if (internal_shard_count < 1)
            THROW("internal shard count should be bigger than 0")

        if (use_input_dimension && (max_width == 0 || max_height == 0)) {
            THROW("Invalid input max width and height");
        } else {
            LOG("User input size " + TOSTR(max_width) + " x " + TOSTR(max_height))
        }

        auto [width, height] = use_input_dimension ? std::make_tuple(max_width, max_height) : evaluate_image_data_set(decode_size_policy, StorageType::CAFFE2_LMDB_RECORD, DecoderType::TURBO_JPEG, source_path, "");
        auto [color_format, tensor_layout, dims, num_of_planes] = convert_color_format(rocal_color_format, context->user_batch_size(), height, width);
        INFO("Internal buffer size width = " + TOSTR(width) + " height = " + TOSTR(height) + " depth = " + TOSTR(num_of_planes))

        auto info = TensorInfo(std::move(dims),
                               context->master_graph->mem_type(),
                               RocalTensorDataType::UINT8,
                               tensor_layout,
                               color_format);
        output = context->master_graph->create_loader_output_tensor(info);
        auto cpu_num_threads = context->master_graph->calculate_cpu_num_threads(1);

        context->master_graph->add_node<ImageLoaderNode>({}, {output})->init(internal_shard_count, cpu_num_threads, source_path, "", std::map<std::string, std::string>(), StorageType::CAFFE2_LMDB_RECORD, decType, shuffle, loop, context->user_batch_size(), context->master_graph->mem_type(), context->master_graph->meta_data_reader(), decoder_keep_original);
        context->master_graph->set_loop(loop);

        if (is_output) {
            auto actual_output = context->master_graph->create_tensor(info, is_output);
            context->master_graph->add_node<CopyNode>({output}, {actual_output});
        }

    } catch (const std::exception& e) {
        context->capture_error(e.what());
        std::cerr << e.what() << '\n';
    }
    return output;
}

RocalTensor ROCAL_API_CALL
rocalJpegCaffe2LMDBRecordSourceSingleShard(
    RocalContext p_context,
    const char* source_path,
    RocalImageColor rocal_color_format,
    unsigned shard_id,
    unsigned shard_count,
    bool is_output,
    bool shuffle,
    bool loop,
    RocalImageSizeEvaluationPolicy decode_size_policy,
    unsigned max_width,
    unsigned max_height,
    RocalDecoderType dec_type) {
    Tensor* output = nullptr;
    auto context = static_cast<Context*>(p_context);
    try {
        bool use_input_dimension = (decode_size_policy == ROCAL_USE_USER_GIVEN_SIZE) || (decode_size_policy == ROCAL_USE_USER_GIVEN_SIZE_RESTRICTED);
        bool decoder_keep_original = (decode_size_policy == ROCAL_USE_USER_GIVEN_SIZE_RESTRICTED) || (decode_size_policy == ROCAL_USE_MAX_SIZE_RESTRICTED);
        DecoderType decType = DecoderType::TURBO_JPEG;  // default
        if (dec_type == ROCAL_DECODER_OPENCV) decType = DecoderType::OPENCV_DEC;
        if (dec_type == ROCAL_DECODER_HW_JPEG) decType = DecoderType::HW_JPEG_DEC;

        if (shard_count < 1)
            THROW("Shard count should be bigger than 0")

        if (shard_id >= shard_count)
            THROW("Shard id should be smaller than shard count")

        if (use_input_dimension && (max_width == 0 || max_height == 0)) {
            THROW("Invalid input max width and height");
        } else {
            LOG("User input size " + TOSTR(max_width) + " x " + TOSTR(max_height))
        }

        auto [width, height] = use_input_dimension ? std::make_tuple(max_width, max_height) : evaluate_image_data_set(decode_size_policy, StorageType::CAFFE2_LMDB_RECORD, DecoderType::TURBO_JPEG, source_path, "");
        auto [color_format, tensor_layout, dims, num_of_planes] = convert_color_format(rocal_color_format, context->user_batch_size(), height, width);
        INFO("Internal buffer size width = " + TOSTR(width) + " height = " + TOSTR(height) + " depth = " + TOSTR(num_of_planes))

        auto info = TensorInfo(std::move(dims),
                               context->master_graph->mem_type(),
                               RocalTensorDataType::UINT8,
                               tensor_layout,
                               color_format);
        output = context->master_graph->create_loader_output_tensor(info);
        auto cpu_num_threads = context->master_graph->calculate_cpu_num_threads(shard_count);

        context->master_graph->add_node<ImageLoaderSingleShardNode>({}, {output})->init(shard_id, shard_count, cpu_num_threads, source_path, "", StorageType::CAFFE2_LMDB_RECORD, decType, shuffle, loop, context->user_batch_size(), context->master_graph->mem_type(), context->master_graph->meta_data_reader(), decoder_keep_original);
        context->master_graph->set_loop(loop);

        if (is_output) {
            auto actual_output = context->master_graph->create_tensor(info, is_output);
            context->master_graph->add_node<CopyNode>({output}, {actual_output});
        }

    } catch (const std::exception& e) {
        context->capture_error(e.what());
        std::cerr << e.what() << '\n';
    }
    return output;
}

RocalTensor ROCAL_API_CALL
rocalJpegCaffeLMDBRecordSource(
    RocalContext p_context,
    const char* source_path,
    RocalImageColor rocal_color_format,
    unsigned internal_shard_count,
    bool is_output,
    bool shuffle,
    bool loop,
    RocalImageSizeEvaluationPolicy decode_size_policy,
    unsigned max_width,
    unsigned max_height,
    RocalDecoderType dec_type) {
    Tensor* output = nullptr;
    auto context = static_cast<Context*>(p_context);
    try {
        bool use_input_dimension = (decode_size_policy == ROCAL_USE_USER_GIVEN_SIZE) || (decode_size_policy == ROCAL_USE_USER_GIVEN_SIZE_RESTRICTED);
        bool decoder_keep_original = (decode_size_policy == ROCAL_USE_USER_GIVEN_SIZE_RESTRICTED) || (decode_size_policy == ROCAL_USE_MAX_SIZE_RESTRICTED);
        DecoderType decType = DecoderType::TURBO_JPEG;  // default
        if (dec_type == ROCAL_DECODER_OPENCV) decType = DecoderType::OPENCV_DEC;
        if (dec_type == ROCAL_DECODER_HW_JPEG) decType = DecoderType::HW_JPEG_DEC;

        if (internal_shard_count < 1)
            THROW("internal shard count should be bigger than 0")

        if (use_input_dimension && (max_width == 0 || max_height == 0)) {
            THROW("Invalid input max width and height");
        } else {
            LOG("User input size " + TOSTR(max_width) + " x " + TOSTR(max_height))
        }

        auto [width, height] = use_input_dimension ? std::make_tuple(max_width, max_height) : evaluate_image_data_set(decode_size_policy, StorageType::CAFFE_LMDB_RECORD, DecoderType::TURBO_JPEG, source_path, "");
        auto [color_format, tensor_layout, dims, num_of_planes] = convert_color_format(rocal_color_format, context->user_batch_size(), height, width);
        INFO("Internal buffer size width = " + TOSTR(width) + " height = " + TOSTR(height) + " depth = " + TOSTR(num_of_planes))

        auto info = TensorInfo(std::move(dims),
                               context->master_graph->mem_type(),
                               RocalTensorDataType::UINT8,
                               tensor_layout,
                               color_format);
        output = context->master_graph->create_loader_output_tensor(info);
        auto cpu_num_threads = context->master_graph->calculate_cpu_num_threads(1);

        context->master_graph->add_node<ImageLoaderNode>({}, {output})->init(internal_shard_count, cpu_num_threads, source_path, "", std::map<std::string, std::string>(), StorageType::CAFFE_LMDB_RECORD, decType, shuffle, loop, context->user_batch_size(), context->master_graph->mem_type(), context->master_graph->meta_data_reader(), decoder_keep_original);

        context->master_graph->set_loop(loop);

        if (is_output) {
            auto actual_output = context->master_graph->create_tensor(info, is_output);
            context->master_graph->add_node<CopyNode>({output}, {actual_output});
        }

    } catch (const std::exception& e) {
        context->capture_error(e.what());
        std::cerr << e.what() << '\n';
    }
    return output;
}

RocalTensor ROCAL_API_CALL
rocalJpegCaffeLMDBRecordSourceSingleShard(
    RocalContext p_context,
    const char* source_path,
    RocalImageColor rocal_color_format,
    unsigned shard_id,
    unsigned shard_count,
    bool is_output,
    bool shuffle,
    bool loop,
    RocalImageSizeEvaluationPolicy decode_size_policy,
    unsigned max_width,
    unsigned max_height,
    RocalDecoderType dec_type) {
    Tensor* output = nullptr;
    auto context = static_cast<Context*>(p_context);
    try {
        bool use_input_dimension = (decode_size_policy == ROCAL_USE_USER_GIVEN_SIZE) || (decode_size_policy == ROCAL_USE_USER_GIVEN_SIZE_RESTRICTED);
        bool decoder_keep_original = (decode_size_policy == ROCAL_USE_USER_GIVEN_SIZE_RESTRICTED) || (decode_size_policy == ROCAL_USE_MAX_SIZE_RESTRICTED);
        DecoderType decType = DecoderType::TURBO_JPEG;  // default
        if (dec_type == ROCAL_DECODER_OPENCV) decType = DecoderType::OPENCV_DEC;
        if (dec_type == ROCAL_DECODER_HW_JPEG) decType = DecoderType::HW_JPEG_DEC;

        if (shard_count < 1)
            THROW("Shard count should be bigger than 0")

        if (shard_id >= shard_count)
            THROW("Shard id should be smaller than shard count")

        if (use_input_dimension && (max_width == 0 || max_height == 0)) {
            THROW("Invalid input max width and height");
        } else {
            LOG("User input size " + TOSTR(max_width) + " x " + TOSTR(max_height))
        }

        auto [width, height] = use_input_dimension ? std::make_tuple(max_width, max_height) : evaluate_image_data_set(decode_size_policy, StorageType::CAFFE_LMDB_RECORD, DecoderType::TURBO_JPEG, source_path, "");
        auto [color_format, tensor_layout, dims, num_of_planes] = convert_color_format(rocal_color_format, context->user_batch_size(), height, width);
        INFO("Internal buffer size width = " + TOSTR(width) + " height = " + TOSTR(height) + " depth = " + TOSTR(num_of_planes))

        auto info = TensorInfo(std::move(dims),
                               context->master_graph->mem_type(),
                               RocalTensorDataType::UINT8,
                               tensor_layout,
                               color_format);
        output = context->master_graph->create_loader_output_tensor(info);
        auto cpu_num_threads = context->master_graph->calculate_cpu_num_threads(shard_count);

        context->master_graph->add_node<ImageLoaderSingleShardNode>({}, {output})->init(shard_id, shard_count, cpu_num_threads, source_path, "", StorageType::CAFFE_LMDB_RECORD, decType, shuffle, loop, context->user_batch_size(), context->master_graph->mem_type(), context->master_graph->meta_data_reader(), decoder_keep_original);
        context->master_graph->set_loop(loop);

        if (is_output) {
            auto actual_output = context->master_graph->create_tensor(info, is_output);
            context->master_graph->add_node<CopyNode>({output}, {actual_output});
        }

    } catch (const std::exception& e) {
        context->capture_error(e.what());
        std::cerr << e.what() << '\n';
    }
    return output;
}

RocalTensor ROCAL_API_CALL
rocalJpegCaffeLMDBRecordSourcePartialSingleShard(
    RocalContext p_context,
    const char* source_path,
    RocalImageColor rocal_color_format,
    unsigned shard_id,
    unsigned shard_count,
    bool is_output,
    std::vector<float>& area_factor,
    std::vector<float>& aspect_ratio,
    unsigned num_attempts,
    bool shuffle,
    bool loop,
    RocalImageSizeEvaluationPolicy decode_size_policy,
    unsigned max_width,
    unsigned max_height) {
    Tensor* output = nullptr;
    auto context = static_cast<Context*>(p_context);
    try {
        bool use_input_dimension = (decode_size_policy == ROCAL_USE_USER_GIVEN_SIZE) || (decode_size_policy == ROCAL_USE_USER_GIVEN_SIZE_RESTRICTED);

        if (shard_count < 1)
            THROW("Shard count should be bigger than 0")

        if (shard_id >= shard_count)
            THROW("Shard id should be smaller than shard count")

        if (use_input_dimension && (max_width == 0 || max_height == 0)) {
            THROW("Invalid input max width and height");
        } else {
            LOG("User input size " + TOSTR(max_width) + " x " + TOSTR(max_height))
        }

        auto [width, height] = use_input_dimension ? std::make_tuple(max_width, max_height) : evaluate_image_data_set(decode_size_policy, StorageType::CAFFE_LMDB_RECORD, DecoderType::FUSED_TURBO_JPEG, source_path, "");
        auto [color_format, tensor_layout, dims, num_of_planes] = convert_color_format(rocal_color_format, context->user_batch_size(), height, width);
        INFO("Internal buffer size width = " + TOSTR(width) + " height = " + TOSTR(height) + " depth = " + TOSTR(num_of_planes))

        auto info = TensorInfo(std::move(dims),
                               context->master_graph->mem_type(),
                               RocalTensorDataType::UINT8,
                               tensor_layout,
                               color_format);
        output = context->master_graph->create_loader_output_tensor(info);
        auto cpu_num_threads = context->master_graph->calculate_cpu_num_threads(shard_count);

        context->master_graph->add_node<FusedJpegCropSingleShardNode>({}, {output})->init(shard_id, shard_count, cpu_num_threads, source_path, "", StorageType::CAFFE_LMDB_RECORD, DecoderType::FUSED_TURBO_JPEG, shuffle, loop, context->user_batch_size(), context->master_graph->mem_type(), context->master_graph->meta_data_reader(), num_attempts, area_factor, aspect_ratio);

        context->master_graph->set_loop(loop);

        if (is_output) {
            auto actual_output = context->master_graph->create_tensor(info, is_output);
            context->master_graph->add_node<CopyNode>({output}, {actual_output});
        }

    } catch (const std::exception& e) {
        context->capture_error(e.what());
        std::cerr << e.what() << '\n';
    }
    return output;
}

RocalTensor ROCAL_API_CALL
rocalJpegCaffe2LMDBRecordSourcePartialSingleShard(
    RocalContext p_context,
    const char* source_path,
    RocalImageColor rocal_color_format,
    unsigned shard_id,
    unsigned shard_count,
    bool is_output,
    std::vector<float>& area_factor,
    std::vector<float>& aspect_ratio,
    unsigned num_attempts,
    bool shuffle,
    bool loop,
    RocalImageSizeEvaluationPolicy decode_size_policy,
    unsigned max_width,
    unsigned max_height) {
    Tensor* output = nullptr;
    auto context = static_cast<Context*>(p_context);
    try {
        bool use_input_dimension = (decode_size_policy == ROCAL_USE_USER_GIVEN_SIZE) || (decode_size_policy == ROCAL_USE_USER_GIVEN_SIZE_RESTRICTED);

        if (shard_count < 1)
            THROW("Shard count should be bigger than 0")

        if (shard_id >= shard_count)
            THROW("Shard id should be smaller than shard count")

        if (use_input_dimension && (max_width == 0 || max_height == 0)) {
            THROW("Invalid input max width and height");
        } else {
            LOG("User input size " + TOSTR(max_width) + " x " + TOSTR(max_height))
        }

        auto [width, height] = use_input_dimension ? std::make_tuple(max_width, max_height) : evaluate_image_data_set(decode_size_policy, StorageType::CAFFE2_LMDB_RECORD, DecoderType::FUSED_TURBO_JPEG, source_path, "");
        auto [color_format, tensor_layout, dims, num_of_planes] = convert_color_format(rocal_color_format, context->user_batch_size(), height, width);
        INFO("Internal buffer size width = " + TOSTR(width) + " height = " + TOSTR(height) + " depth = " + TOSTR(num_of_planes))

        auto info = TensorInfo(std::move(dims),
                               context->master_graph->mem_type(),
                               RocalTensorDataType::UINT8,
                               tensor_layout,
                               color_format);
        output = context->master_graph->create_loader_output_tensor(info);
        auto cpu_num_threads = context->master_graph->calculate_cpu_num_threads(shard_count);

        context->master_graph->add_node<FusedJpegCropSingleShardNode>({}, {output})->init(shard_id, shard_count, cpu_num_threads, source_path, "", StorageType::CAFFE2_LMDB_RECORD, DecoderType::FUSED_TURBO_JPEG, shuffle, loop, context->user_batch_size(), context->master_graph->mem_type(), context->master_graph->meta_data_reader(), num_attempts, area_factor, aspect_ratio);
        context->master_graph->set_loop(loop);

        if (is_output) {
            auto actual_output = context->master_graph->create_tensor(info, is_output);
            context->master_graph->add_node<CopyNode>({output}, {actual_output});
        }

    } catch (const std::exception& e) {
        context->capture_error(e.what());
        std::cerr << e.what() << '\n';
    }
    return output;
}

RocalTensor ROCAL_API_CALL
rocalMXNetRecordSource(
    RocalContext p_context,
    const char* source_path,
    RocalImageColor rocal_color_format,
    unsigned shard_id,
    unsigned shard_count,
    bool is_output,
    std::vector<float>& area_factor,
    std::vector<float>& aspect_ratio,
    unsigned num_attempts,
    bool shuffle,
    bool loop,
    RocalImageSizeEvaluationPolicy decode_size_policy,
    unsigned max_width,
    unsigned max_height) {
    Tensor* output = nullptr;
    auto context = static_cast<Context*>(p_context);
    try {
        bool use_input_dimension = (decode_size_policy == ROCAL_USE_USER_GIVEN_SIZE) || (decode_size_policy == ROCAL_USE_USER_GIVEN_SIZE_RESTRICTED);

        if (shard_count < 1)
            THROW("Shard count should be bigger than 0")

        if (shard_id >= shard_count)
            THROW("Shard id should be smaller than shard count")

        if (use_input_dimension && (max_width == 0 || max_height == 0)) {
            THROW("Invalid input max width and height");
        } else {
            LOG("User input size " + TOSTR(max_width) + " x " + TOSTR(max_height))
        }

        auto [width, height] = use_input_dimension ? std::make_tuple(max_width, max_height) : evaluate_image_data_set(decode_size_policy, StorageType::CAFFE_LMDB_RECORD, DecoderType::FUSED_TURBO_JPEG, source_path, "");
        auto [color_format, tensor_layout, dims, num_of_planes] = convert_color_format(rocal_color_format, context->user_batch_size(), height, width);
        INFO("Internal buffer size width = " + TOSTR(width) + " height = " + TOSTR(height) + " depth = " + TOSTR(num_of_planes))

        auto info = TensorInfo(std::move(dims),
                               context->master_graph->mem_type(),
                               RocalTensorDataType::UINT8,
                               tensor_layout,
                               color_format);
        output = context->master_graph->create_loader_output_tensor(info);
        auto cpu_num_threads = context->master_graph->calculate_cpu_num_threads(shard_count);

        context->master_graph->add_node<FusedJpegCropSingleShardNode>({}, {output})->init(shard_id, shard_count, cpu_num_threads, source_path, "", StorageType::CAFFE_LMDB_RECORD, DecoderType::FUSED_TURBO_JPEG, shuffle, loop, context->user_batch_size(), context->master_graph->mem_type(), context->master_graph->meta_data_reader(), num_attempts, area_factor, aspect_ratio);

        context->master_graph->set_loop(loop);

        if (is_output) {
            auto actual_output = context->master_graph->create_tensor(info, is_output);
            context->master_graph->add_node<CopyNode>({output}, {actual_output});
        }

    } catch (const std::exception& e) {
        context->capture_error(e.what());
        std::cerr << e.what() << '\n';
    }
    return output;
}

RocalTensor ROCAL_API_CALL
rocalMXNetRecordSource(
    RocalContext p_context,
    const char* source_path,
    RocalImageColor rocal_color_format,
    unsigned internal_shard_count,
    bool is_output,
    bool shuffle,
    bool loop,
    RocalImageSizeEvaluationPolicy decode_size_policy,
    unsigned max_width,
    unsigned max_height,
    RocalDecoderType dec_type) {
    Tensor* output = nullptr;
    if (p_context == nullptr) {
        ERR("Invalid ROCAL context or invalid input image")
        return output;
    }
    auto context = static_cast<Context*>(p_context);
    try {
        bool use_input_dimension = (decode_size_policy == ROCAL_USE_USER_GIVEN_SIZE) || (decode_size_policy == ROCAL_USE_USER_GIVEN_SIZE_RESTRICTED);
        bool decoder_keep_original = (decode_size_policy == ROCAL_USE_USER_GIVEN_SIZE_RESTRICTED) || (decode_size_policy == ROCAL_USE_MAX_SIZE_RESTRICTED);
        DecoderType decType = DecoderType::TURBO_JPEG;  // default
        if (dec_type == ROCAL_DECODER_OPENCV) decType = DecoderType::OPENCV_DEC;
        if (dec_type == ROCAL_DECODER_HW_JPEG) decType = DecoderType::HW_JPEG_DEC;

        if (internal_shard_count < 1)
            THROW("internal shard count should be bigger than 0")

        if (use_input_dimension && (max_width == 0 || max_height == 0)) {
            THROW("Invalid input max width and height");
        } else {
            LOG("User input size " + TOSTR(max_width) + " x " + TOSTR(max_height))
        }

        auto [width, height] = use_input_dimension ? std::make_tuple(max_width, max_height) : evaluate_image_data_set(decode_size_policy, StorageType::MXNET_RECORDIO, DecoderType::TURBO_JPEG, source_path, "");
        auto [color_format, tensor_layout, dims, num_of_planes] = convert_color_format(rocal_color_format, context->user_batch_size(), height, width);
        INFO("Internal buffer size width = " + TOSTR(width) + " height = " + TOSTR(height) + " depth = " + TOSTR(num_of_planes))

        auto info = TensorInfo(std::move(dims),
                               context->master_graph->mem_type(),
                               RocalTensorDataType::UINT8,
                               tensor_layout,
                               color_format);
        output = context->master_graph->create_loader_output_tensor(info);
        auto cpu_num_threads = context->master_graph->calculate_cpu_num_threads(1);

        context->master_graph->add_node<ImageLoaderNode>({}, {output})->init(internal_shard_count, cpu_num_threads, source_path, "", std::map<std::string, std::string>(), StorageType::MXNET_RECORDIO, decType, shuffle, loop, context->user_batch_size(), context->master_graph->mem_type(), context->master_graph->meta_data_reader(), decoder_keep_original);

        context->master_graph->set_loop(loop);

        if (is_output) {
            auto actual_output = context->master_graph->create_tensor(info, is_output);
            context->master_graph->add_node<CopyNode>({output}, {actual_output});
        }

    } catch (const std::exception& e) {
        context->capture_error(e.what());
        std::cerr << e.what() << '\n';
    }
    return output;
}

RocalTensor ROCAL_API_CALL
rocalMXNetRecordSourceSingleShard(
    RocalContext p_context,
    const char* source_path,
    RocalImageColor rocal_color_format,
    unsigned shard_id,
    unsigned shard_count,
    bool is_output,
    bool shuffle,
    bool loop,
    RocalImageSizeEvaluationPolicy decode_size_policy,
    unsigned max_width,
    unsigned max_height,
    RocalDecoderType dec_type) {
    Tensor* output = nullptr;
    if (p_context == nullptr) {
        ERR("Invalid ROCAL context or invalid input image")
        return output;
    }
    auto context = static_cast<Context*>(p_context);
    try {
        bool use_input_dimension = (decode_size_policy == ROCAL_USE_USER_GIVEN_SIZE) || (decode_size_policy == ROCAL_USE_USER_GIVEN_SIZE_RESTRICTED);
        bool decoder_keep_original = (decode_size_policy == ROCAL_USE_USER_GIVEN_SIZE_RESTRICTED) || (decode_size_policy == ROCAL_USE_MAX_SIZE_RESTRICTED);
        DecoderType decType = DecoderType::TURBO_JPEG;  // default
        if (dec_type == ROCAL_DECODER_OPENCV) decType = DecoderType::OPENCV_DEC;
        if (dec_type == ROCAL_DECODER_HW_JPEG) decType = DecoderType::HW_JPEG_DEC;

        if (shard_count < 1)
            THROW("Shard count should be bigger than 0")

        if (shard_id >= shard_count)
            THROW("Shard id should be smaller than shard count")

        if (use_input_dimension && (max_width == 0 || max_height == 0)) {
            THROW("Invalid input max width and height");
        } else {
            LOG("User input size " + TOSTR(max_width) + " x " + TOSTR(max_height))
        }

        auto [width, height] = use_input_dimension ? std::make_tuple(max_width, max_height) : evaluate_image_data_set(decode_size_policy, StorageType::MXNET_RECORDIO, DecoderType::TURBO_JPEG, source_path, "");
        auto [color_format, tensor_layout, dims, num_of_planes] = convert_color_format(rocal_color_format, context->user_batch_size(), height, width);
        INFO("Internal buffer size width = " + TOSTR(width) + " height = " + TOSTR(height) + " depth = " + TOSTR(num_of_planes))

        auto info = TensorInfo(std::move(dims),
                               context->master_graph->mem_type(),
                               RocalTensorDataType::UINT8,
                               tensor_layout,
                               color_format);
        output = context->master_graph->create_loader_output_tensor(info);
        auto cpu_num_threads = context->master_graph->calculate_cpu_num_threads(shard_count);

        context->master_graph->add_node<ImageLoaderSingleShardNode>({}, {output})->init(shard_id, shard_count, cpu_num_threads, source_path, "", StorageType::MXNET_RECORDIO, decType, shuffle, loop, context->user_batch_size(), context->master_graph->mem_type(), context->master_graph->meta_data_reader(), decoder_keep_original);
        context->master_graph->set_loop(loop);

        if (is_output) {
            auto actual_output = context->master_graph->create_tensor(info, is_output);
            context->master_graph->add_node<CopyNode>({output}, {actual_output});
        }

    } catch (const std::exception& e) {
        context->capture_error(e.what());
        std::cerr << e.what() << '\n';
    }
    return output;
}

RocalTensor ROCAL_API_CALL
rocalJpegCOCOFileSource(
    RocalContext p_context,
    const char* source_path,
    const char* json_path,
    RocalImageColor rocal_color_format,
    unsigned internal_shard_count,
    bool is_output,
    bool shuffle,
    bool loop,
    RocalImageSizeEvaluationPolicy decode_size_policy,
    unsigned max_width,
    unsigned max_height,
    RocalDecoderType dec_type) {
    Tensor* output = nullptr;
    auto context = static_cast<Context*>(p_context);
    try {
        bool use_input_dimension = (decode_size_policy == ROCAL_USE_USER_GIVEN_SIZE) || (decode_size_policy == ROCAL_USE_USER_GIVEN_SIZE_RESTRICTED);
        bool decoder_keep_original = (decode_size_policy == ROCAL_USE_USER_GIVEN_SIZE_RESTRICTED) || (decode_size_policy == ROCAL_USE_MAX_SIZE_RESTRICTED);
        DecoderType decType = DecoderType::TURBO_JPEG;  // default
        if (dec_type == ROCAL_DECODER_OPENCV) decType = DecoderType::OPENCV_DEC;
        if (dec_type == ROCAL_DECODER_HW_JPEG) decType = DecoderType::HW_JPEG_DEC;

        if (internal_shard_count < 1)
            THROW("Shard count should be bigger than 0")

        if (use_input_dimension && (max_width == 0 || max_height == 0)) {
            THROW("Invalid input max width and height");
        } else {
            LOG("User input size " + TOSTR(max_width) + " x " + TOSTR(max_height))
        }

        auto [width, height] = use_input_dimension ? std::make_tuple(max_width, max_height) : evaluate_image_data_set(decode_size_policy, StorageType::COCO_FILE_SYSTEM, DecoderType::TURBO_JPEG, source_path, json_path);

        auto [color_format, tensor_layout, dims, num_of_planes] = convert_color_format(rocal_color_format, context->user_batch_size(), height, width);
        INFO("Internal buffer size width = " + TOSTR(width) + " height = " + TOSTR(height) + " depth = " + TOSTR(num_of_planes))

        auto info = TensorInfo(std::move(dims),
                               context->master_graph->mem_type(),
                               RocalTensorDataType::UINT8,
                               tensor_layout,
                               color_format);
        output = context->master_graph->create_loader_output_tensor(info);
        auto cpu_num_threads = context->master_graph->calculate_cpu_num_threads(1);

        context->master_graph->add_node<ImageLoaderNode>({}, {output})->init(internal_shard_count, cpu_num_threads, source_path, json_path, std::map<std::string, std::string>(), StorageType::COCO_FILE_SYSTEM, decType, shuffle, loop, context->user_batch_size(), context->master_graph->mem_type(), context->master_graph->meta_data_reader(), decoder_keep_original);

        context->master_graph->set_loop(loop);

        if (is_output) {
            auto actual_output = context->master_graph->create_tensor(info, is_output);
            context->master_graph->add_node<CopyNode>({output}, {actual_output});
        }

    } catch (const std::exception& e) {
        context->capture_error(e.what());
        std::cerr << e.what() << '\n';
    }
    return output;
}

RocalTensor ROCAL_API_CALL
rocalJpegCOCOFileSourceSingleShard(
    RocalContext p_context,
    const char* source_path,
    const char* json_path,
    RocalImageColor rocal_color_format,
    unsigned shard_id,
    unsigned shard_count,
    bool is_output,
    bool shuffle,
    bool loop,
    RocalImageSizeEvaluationPolicy decode_size_policy,
    unsigned max_width,
    unsigned max_height,
    RocalDecoderType dec_type) {
    Tensor* output = nullptr;
    auto context = static_cast<Context*>(p_context);
    try {
        bool use_input_dimension = (decode_size_policy == ROCAL_USE_USER_GIVEN_SIZE) || (decode_size_policy == ROCAL_USE_USER_GIVEN_SIZE_RESTRICTED);
        bool decoder_keep_original = (decode_size_policy == ROCAL_USE_USER_GIVEN_SIZE_RESTRICTED) || (decode_size_policy == ROCAL_USE_MAX_SIZE_RESTRICTED);
        DecoderType decType = DecoderType::TURBO_JPEG;  // default
        if (dec_type == ROCAL_DECODER_OPENCV) decType = DecoderType::OPENCV_DEC;
        if (dec_type == ROCAL_DECODER_HW_JPEG) decType = DecoderType::HW_JPEG_DEC;

        if (shard_count < 1)
            THROW("Shard count should be bigger than 0")

        if (shard_id >= shard_count)
            THROW("Shard id should be smaller than shard count")

        if (use_input_dimension && (max_width == 0 || max_height == 0)) {
            THROW("Invalid input max width and height");
        } else {
            LOG("User input size " + TOSTR(max_width) + " x " + TOSTR(max_height))
        }

        auto [width, height] = use_input_dimension ? std::make_tuple(max_width, max_height) : evaluate_image_data_set(decode_size_policy, StorageType::COCO_FILE_SYSTEM, DecoderType::TURBO_JPEG, source_path, json_path);
        auto [color_format, tensor_layout, dims, num_of_planes] = convert_color_format(rocal_color_format, context->user_batch_size(), height, width);
        INFO("Internal buffer size width = " + TOSTR(width) + " height = " + TOSTR(height) + " depth = " + TOSTR(num_of_planes))

        auto info = TensorInfo(std::move(dims),
                               context->master_graph->mem_type(),
                               RocalTensorDataType::UINT8,
                               tensor_layout,
                               color_format);
        output = context->master_graph->create_loader_output_tensor(info);
        auto cpu_num_threads = context->master_graph->calculate_cpu_num_threads(shard_count);

        context->master_graph->add_node<ImageLoaderSingleShardNode>({}, {output})->init(shard_id, shard_count, cpu_num_threads, source_path, json_path, StorageType::COCO_FILE_SYSTEM, decType, shuffle, loop, context->user_batch_size(), context->master_graph->mem_type(), context->master_graph->meta_data_reader(), decoder_keep_original);
        context->master_graph->set_loop(loop);

        if (is_output) {
            auto actual_output = context->master_graph->create_tensor(info, is_output);
            context->master_graph->add_node<CopyNode>({output}, {actual_output});
        }

    } catch (const std::exception& e) {
        context->capture_error(e.what());
        std::cerr << e.what() << '\n';
    }
    return output;
}

RocalTensor ROCAL_API_CALL
rocalFusedJpegCrop(
    RocalContext p_context,
    const char* source_path,
    RocalImageColor rocal_color_format,
    unsigned internal_shard_count,
    bool is_output,
    std::vector<float>& area_factor,
    std::vector<float>& aspect_ratio,
    unsigned num_attempts,
    bool shuffle,
    bool loop,
    RocalImageSizeEvaluationPolicy decode_size_policy,
    unsigned max_width,
    unsigned max_height) {
    Tensor* output = nullptr;
    auto context = static_cast<Context*>(p_context);
    try {
        bool use_input_dimension = (decode_size_policy == ROCAL_USE_USER_GIVEN_SIZE) || (decode_size_policy == ROCAL_USE_USER_GIVEN_SIZE_RESTRICTED);

        if (internal_shard_count < 1)
            THROW("Shard count should be bigger than 0")

        if (use_input_dimension && (max_width == 0 || max_height == 0)) {
            THROW("Invalid input max width and height");
        } else {
            LOG("User input size " + TOSTR(max_width) + " x " + TOSTR(max_height))
        }

        auto [width, height] = use_input_dimension ? std::make_tuple(max_width, max_height) : evaluate_image_data_set(decode_size_policy, StorageType::FILE_SYSTEM, DecoderType::FUSED_TURBO_JPEG, source_path, "");

        auto [color_format, tensor_layout, dims, num_of_planes] = convert_color_format(rocal_color_format, context->user_batch_size(), height, width);

        auto info = TensorInfo(std::move(dims),
                               context->master_graph->mem_type(),
                               RocalTensorDataType::UINT8,
                               tensor_layout,
                               color_format);
        output = context->master_graph->create_loader_output_tensor(info);
        auto cpu_num_threads = context->master_graph->calculate_cpu_num_threads(1);
        context->master_graph->add_node<FusedJpegCropNode>({}, {output})->init(internal_shard_count, cpu_num_threads, source_path, "", StorageType::FILE_SYSTEM, DecoderType::FUSED_TURBO_JPEG, shuffle, loop, context->user_batch_size(), context->master_graph->mem_type(), context->master_graph->meta_data_reader(), num_attempts, area_factor, aspect_ratio);
        context->master_graph->set_loop(loop);

        if (is_output) {
            auto actual_output = context->master_graph->create_tensor(info, is_output);
            context->master_graph->add_node<CopyNode>({output}, {actual_output});
        }

    } catch (const std::exception& e) {
        context->capture_error(e.what());
        std::cerr << e.what() << '\n';
    }
    return output;
}

RocalTensor ROCAL_API_CALL
rocalJpegCOCOFileSourcePartial(
    RocalContext p_context,
    const char* source_path,
    const char* json_path,
    RocalImageColor rocal_color_format,
    unsigned internal_shard_count,
    bool is_output,
    std::vector<float>& area_factor,
    std::vector<float>& aspect_ratio,
    unsigned num_attempts,
    bool shuffle,
    bool loop,
    RocalImageSizeEvaluationPolicy decode_size_policy,
    unsigned max_width,
    unsigned max_height) {
    Tensor* output = nullptr;
    auto context = static_cast<Context*>(p_context);
    try {
        bool use_input_dimension = (decode_size_policy == ROCAL_USE_USER_GIVEN_SIZE) || (decode_size_policy == ROCAL_USE_USER_GIVEN_SIZE_RESTRICTED);

        if (internal_shard_count < 1)
            THROW("Shard count should be bigger than 0")

        if (use_input_dimension && (max_width == 0 || max_height == 0)) {
            THROW("Invalid input max width and height");
        } else {
            LOG("User input size " + TOSTR(max_width) + " x " + TOSTR(max_height))
        }

        auto [width, height] = use_input_dimension ? std::make_tuple(max_width, max_height) : evaluate_image_data_set(decode_size_policy, StorageType::COCO_FILE_SYSTEM, DecoderType::FUSED_TURBO_JPEG, source_path, json_path);

        auto [color_format, tensor_layout, dims, num_of_planes] = convert_color_format(rocal_color_format, context->user_batch_size(), height, width);
        INFO("Internal buffer size width = " + TOSTR(width) + " height = " + TOSTR(height) + " depth = " + TOSTR(num_of_planes))

        auto info = TensorInfo(std::move(dims),
                               context->master_graph->mem_type(),
                               RocalTensorDataType::UINT8,
                               tensor_layout,
                               color_format);
        output = context->master_graph->create_loader_output_tensor(info);
        auto cpu_num_threads = context->master_graph->calculate_cpu_num_threads(1);

        context->master_graph->add_node<FusedJpegCropNode>({}, {output})->init(internal_shard_count, cpu_num_threads, source_path, json_path, StorageType::COCO_FILE_SYSTEM, DecoderType::FUSED_TURBO_JPEG, shuffle, loop, context->user_batch_size(), context->master_graph->mem_type(), context->master_graph->meta_data_reader(), num_attempts, area_factor, aspect_ratio);

        context->master_graph->set_loop(loop);

        if (is_output) {
            auto actual_output = context->master_graph->create_tensor(info, is_output);
            context->master_graph->add_node<CopyNode>({output}, {actual_output});
        }

    } catch (const std::exception& e) {
        context->capture_error(e.what());
        std::cerr << e.what() << '\n';
    }
    return output;
}

RocalTensor ROCAL_API_CALL
rocalJpegCOCOFileSourcePartialSingleShard(
    RocalContext p_context,
    const char* source_path,
    const char* json_path,
    RocalImageColor rocal_color_format,
    unsigned shard_id,
    unsigned shard_count,
    bool is_output,
    std::vector<float>& area_factor,
    std::vector<float>& aspect_ratio,
    unsigned num_attempts,
    bool shuffle,
    bool loop,
    RocalImageSizeEvaluationPolicy decode_size_policy,
    unsigned max_width,
    unsigned max_height) {
    Tensor* output = nullptr;
    auto context = static_cast<Context*>(p_context);
    try {
        bool use_input_dimension = (decode_size_policy == ROCAL_USE_USER_GIVEN_SIZE) || (decode_size_policy == ROCAL_USE_USER_GIVEN_SIZE_RESTRICTED);

        if (shard_count < 1)
            THROW("Shard count should be bigger than 0")

        if (shard_id >= shard_count)
            THROW("Shard id should be smaller than shard count")

        if (use_input_dimension && (max_width == 0 || max_height == 0)) {
            THROW("Invalid input max width and height");
        } else {
            LOG("User input size " + TOSTR(max_width) + " x " + TOSTR(max_height))
        }

        auto [width, height] = use_input_dimension ? std::make_tuple(max_width, max_height) : evaluate_image_data_set(decode_size_policy, StorageType::COCO_FILE_SYSTEM, DecoderType::FUSED_TURBO_JPEG, source_path, json_path);

        auto [color_format, tensor_layout, dims, num_of_planes] = convert_color_format(rocal_color_format, context->user_batch_size(), height, width);

        auto info = TensorInfo(std::move(dims),
                               context->master_graph->mem_type(),
                               RocalTensorDataType::UINT8,
                               tensor_layout,
                               color_format);
        output = context->master_graph->create_loader_output_tensor(info);
        auto cpu_num_threads = context->master_graph->calculate_cpu_num_threads(shard_count);

        context->master_graph->add_node<FusedJpegCropSingleShardNode>({}, {output})->init(shard_id, shard_count, cpu_num_threads, source_path, json_path, StorageType::COCO_FILE_SYSTEM, DecoderType::FUSED_TURBO_JPEG, shuffle, loop, context->user_batch_size(), context->master_graph->mem_type(), context->master_graph->meta_data_reader(), num_attempts, area_factor, aspect_ratio);

        context->master_graph->set_loop(loop);

        if (is_output) {
            auto actual_output = context->master_graph->create_tensor(info, is_output);
            context->master_graph->add_node<CopyNode>({output}, {actual_output});
        }

    } catch (const std::exception& e) {
        context->capture_error(e.what());
        std::cerr << e.what() << '\n';
    }
    return output;
}

RocalTensor ROCAL_API_CALL
rocalJpegTFRecordSource(
    RocalContext p_context,
    const char* source_path,
    RocalImageColor rocal_color_format,
    unsigned internal_shard_count,
    bool is_output,
    const char* user_key_for_encoded,
    const char* user_key_for_filename,
    bool shuffle,
    bool loop,
    RocalImageSizeEvaluationPolicy decode_size_policy,
    unsigned max_width,
    unsigned max_height,
    RocalDecoderType dec_type) {
    Tensor* output = nullptr;
    auto context = static_cast<Context*>(p_context);
    try {
        std::string user_key_for_encoded_str(user_key_for_encoded);
        std::string user_key_for_filename_str(user_key_for_filename);

        std::map<std::string, std::string> feature_key_map = {
            {"image/encoded", user_key_for_encoded_str},
            {"image/filename", user_key_for_filename_str},
        };
        bool use_input_dimension = (decode_size_policy == ROCAL_USE_USER_GIVEN_SIZE) || (decode_size_policy == ROCAL_USE_USER_GIVEN_SIZE_RESTRICTED);
        DecoderType decType = DecoderType::TURBO_JPEG;  // default
        if (dec_type == ROCAL_DECODER_OPENCV) decType = DecoderType::OPENCV_DEC;
        if (dec_type == ROCAL_DECODER_HW_JPEG) decType = DecoderType::HW_JPEG_DEC;

        if (internal_shard_count < 1)
            THROW("internal shard count should be bigger than 0")

        if (use_input_dimension && (max_width == 0 || max_height == 0)) {
            THROW("Invalid input max width and height");
        } else {
            LOG("User input size " + TOSTR(max_width) + " x " + TOSTR(max_height))
        }

        auto [width, height] = use_input_dimension ? std::make_tuple(max_width, max_height) : evaluate_image_data_set(decode_size_policy, StorageType::TF_RECORD, DecoderType::TURBO_JPEG, source_path, "");
        auto [color_format, tensor_layout, dims, num_of_planes] = convert_color_format(rocal_color_format, context->user_batch_size(), height, width);
        INFO("Internal buffer size width = " + TOSTR(width) + " height = " + TOSTR(height) + " depth = " + TOSTR(num_of_planes))

        auto info = TensorInfo(std::move(dims),
                               context->master_graph->mem_type(),
                               RocalTensorDataType::UINT8,
                               tensor_layout,
                               color_format);
        output = context->master_graph->create_loader_output_tensor(info);
        auto cpu_num_threads = context->master_graph->calculate_cpu_num_threads(1);

        context->master_graph->add_node<ImageLoaderNode>({}, {output})->init(internal_shard_count, cpu_num_threads, source_path, "", feature_key_map, StorageType::TF_RECORD, decType, shuffle, loop, context->user_batch_size(), context->master_graph->mem_type(), context->master_graph->meta_data_reader());
        context->master_graph->set_loop(loop);

        if (is_output) {
            auto actual_output = context->master_graph->create_tensor(info, is_output);
            context->master_graph->add_node<CopyNode>({output}, {actual_output});
        }

    } catch (const std::exception& e) {
        context->capture_error(e.what());
        std::cerr << e.what() << '\n';
    }
    return output;
}

RocalTensor ROCAL_API_CALL
rocalJpegTFRecordSourceSingleShard(
    RocalContext p_context,
    const char* source_path,
    RocalImageColor rocal_color_format,
    unsigned shard_id,
    unsigned shard_count,
    bool is_output,
    bool shuffle,
    bool loop,
    RocalImageSizeEvaluationPolicy decode_size_policy,
    unsigned max_width,
    unsigned max_height,
    RocalDecoderType dec_type) {
    Tensor* output = nullptr;
    auto context = static_cast<Context*>(p_context);
    try {
        bool use_input_dimension = (decode_size_policy == ROCAL_USE_USER_GIVEN_SIZE) || (decode_size_policy == ROCAL_USE_USER_GIVEN_SIZE_RESTRICTED);
        DecoderType decType = DecoderType::TURBO_JPEG;  // default
        if (dec_type == ROCAL_DECODER_OPENCV) decType = DecoderType::OPENCV_DEC;
        if (dec_type == ROCAL_DECODER_HW_JPEG) decType = DecoderType::HW_JPEG_DEC;

        if (shard_count < 1)
            THROW("Shard count should be bigger than 0")

        if (shard_id >= shard_count)
            THROW("Shard id should be smaller than shard count")

        if (use_input_dimension && (max_width == 0 || max_height == 0)) {
            THROW("Invalid input max width and height");
        } else {
            LOG("User input size " + TOSTR(max_width) + " x " + TOSTR(max_height))
        }

        auto [width, height] = use_input_dimension ? std::make_tuple(max_width, max_height) : evaluate_image_data_set(decode_size_policy, StorageType::TF_RECORD, DecoderType::TURBO_JPEG, source_path, "");
        auto [color_format, tensor_layout, dims, num_of_planes] = convert_color_format(rocal_color_format, context->user_batch_size(), height, width);
        INFO("Internal buffer size width = " + TOSTR(width) + " height = " + TOSTR(height) + " depth = " + TOSTR(num_of_planes))

        auto info = TensorInfo(std::move(dims),
                               context->master_graph->mem_type(),
                               RocalTensorDataType::UINT8,
                               tensor_layout,
                               color_format);
        output = context->master_graph->create_loader_output_tensor(info);
        auto cpu_num_threads = context->master_graph->calculate_cpu_num_threads(shard_count);

        context->master_graph->add_node<ImageLoaderSingleShardNode>({}, {output})->init(shard_id, shard_count, cpu_num_threads, source_path, "", StorageType::TF_RECORD, decType, shuffle, loop, context->user_batch_size(), context->master_graph->mem_type(), context->master_graph->meta_data_reader());
        context->master_graph->set_loop(loop);

        if (is_output) {
            auto actual_output = context->master_graph->create_tensor(info, is_output);
            context->master_graph->add_node<CopyNode>({output}, {actual_output});
        }

    } catch (const std::exception& e) {
        context->capture_error(e.what());
        std::cerr << e.what() << '\n';
    }
    return output;
}

RocalTensor ROCAL_API_CALL
rocalRawTFRecordSource(
    RocalContext p_context,
    const char* source_path,
    const char* user_key_for_encoded_str,
    const char* user_key_for_filename_str,
    RocalImageColor rocal_color_format,
    bool is_output,
    bool shuffle,
    bool loop,
    unsigned out_width,
    unsigned out_height,
    const char* record_name_prefix) {
    Tensor* output = nullptr;
    if (p_context == nullptr) {
        ERR("Invalid ROCAL context or invalid input image")
        return output;
    }

    auto context = static_cast<Context*>(p_context);
    try {
        unsigned internal_shard_count = 1;
        std::map<std::string, std::string> feature_key_map = {
            {"image/encoded", user_key_for_encoded_str},
            {"image/filename", user_key_for_filename_str},
        };

        if (out_width == 0 || out_height == 0) {
            THROW("Invalid output width and height");
        } else {
            LOG("User input size " + TOSTR(out_width) + " x " + TOSTR(out_height))
        }

        auto [color_format, tensor_layout, dims, num_of_planes] = convert_color_format(rocal_color_format, context->user_batch_size(), out_height, out_width);

        auto info = TensorInfo(std::move(dims),
                               context->master_graph->mem_type(),
                               RocalTensorDataType::UINT8,
                               tensor_layout,
                               color_format);
        output = context->master_graph->create_loader_output_tensor(info);
        auto cpu_num_threads = context->master_graph->calculate_cpu_num_threads(1);

        context->master_graph->add_node<ImageLoaderNode>({}, {output})->init(internal_shard_count, cpu_num_threads, source_path, "", feature_key_map, StorageType::TF_RECORD, DecoderType::SKIP_DECODE, shuffle, loop, context->user_batch_size(), context->master_graph->mem_type(), context->master_graph->meta_data_reader(), false, record_name_prefix, 0, 0, 0);
        context->master_graph->set_loop(loop);

        if (is_output) {
            auto actual_output = context->master_graph->create_tensor(info, is_output);
            context->master_graph->add_node<CopyNode>({output}, {actual_output});
        }

    } catch (const std::exception& e) {
        context->capture_error(e.what());
        std::cerr << e.what() << '\n';
    }
    return output;
}

RocalTensor ROCAL_API_CALL
rocalRawTFRecordSourceSingleShard(
    RocalContext p_context,
    const char* source_path,
    RocalImageColor rocal_color_format,
    unsigned shard_id,
    unsigned shard_count,
    bool is_output,
    bool shuffle,
    bool loop,
    unsigned out_width,
    unsigned out_height) {
    Tensor* output = nullptr;
    auto context = static_cast<Context*>(p_context);
    try {
        if (shard_count < 1)
            THROW("Shard count should be bigger than 0")

        if (shard_id >= shard_count)
            THROW("Shard id should be smaller than shard count")

        if ((out_width == 0 || out_height == 0)) {
            THROW("Invalid input max width and height");
        } else {
            LOG("User input size " + TOSTR(out_width) + " x " + TOSTR(out_height))
        }

        auto [color_format, tensor_layout, dims, num_of_planes] = convert_color_format(rocal_color_format, context->user_batch_size(), out_height, out_width);
        INFO("Internal buffer size width = " + TOSTR(out_width) + " height = " + TOSTR(out_height) + " depth = " + TOSTR(num_of_planes))

        auto info = TensorInfo(std::move(dims),
                               context->master_graph->mem_type(),
                               RocalTensorDataType::UINT8,
                               tensor_layout,
                               color_format);
        output = context->master_graph->create_loader_output_tensor(info);
        auto cpu_num_threads = context->master_graph->calculate_cpu_num_threads(shard_count);

        context->master_graph->add_node<ImageLoaderSingleShardNode>({}, {output})->init(shard_id, shard_count, cpu_num_threads, source_path, "", StorageType::TF_RECORD, DecoderType::SKIP_DECODE, shuffle, loop, context->user_batch_size(), context->master_graph->mem_type(), context->master_graph->meta_data_reader());
        context->master_graph->set_loop(loop);

        if (is_output) {
            auto actual_output = context->master_graph->create_tensor(info, is_output);
            context->master_graph->add_node<CopyNode>({output}, {actual_output});
        }

    } catch (const std::exception& e) {
        context->capture_error(e.what());
        std::cerr << e.what() << '\n';
    }
    return output;
}

RocalTensor ROCAL_API_CALL
rocalFusedJpegCropSingleShard(
    RocalContext p_context,
    const char* source_path,
    RocalImageColor rocal_color_format,
    unsigned shard_id,
    unsigned shard_count,
    bool is_output,
    std::vector<float>& area_factor,
    std::vector<float>& aspect_ratio,
    unsigned num_attempts,
    bool shuffle,
    bool loop,
    RocalImageSizeEvaluationPolicy decode_size_policy,
    unsigned max_width,
    unsigned max_height) {
    Tensor* output = nullptr;
    auto context = static_cast<Context*>(p_context);
    try {
        bool use_input_dimension = (decode_size_policy == ROCAL_USE_USER_GIVEN_SIZE) || (decode_size_policy == ROCAL_USE_USER_GIVEN_SIZE_RESTRICTED);

        if (shard_count < 1)
            THROW("Shard count should be bigger than 0")

        if (shard_id >= shard_count)
            THROW("Shard id should be smaller than shard count")

        if (use_input_dimension && (max_width == 0 || max_height == 0)) {
            THROW("Invalid input max width and height");
        } else {
            LOG("User input size " + TOSTR(max_width) + " x " + TOSTR(max_height))
        }

        auto [width, height] = use_input_dimension ? std::make_tuple(max_width, max_height) : evaluate_image_data_set(decode_size_policy, StorageType::FILE_SYSTEM, DecoderType::FUSED_TURBO_JPEG, source_path, "");

        auto [color_format, tensor_layout, dims, num_of_planes] = convert_color_format(rocal_color_format, context->user_batch_size(), height, width);

        auto info = TensorInfo(std::move(dims),
                               context->master_graph->mem_type(),
                               RocalTensorDataType::UINT8,
                               tensor_layout,
                               color_format);
        output = context->master_graph->create_loader_output_tensor(info);
        auto cpu_num_threads = context->master_graph->calculate_cpu_num_threads(shard_count);
        context->master_graph->add_node<FusedJpegCropSingleShardNode>({}, {output})->init(shard_id, shard_count, cpu_num_threads, source_path, "", StorageType::FILE_SYSTEM, DecoderType::FUSED_TURBO_JPEG, shuffle, loop, context->user_batch_size(), context->master_graph->mem_type(), context->master_graph->meta_data_reader(), num_attempts, area_factor, aspect_ratio);
        context->master_graph->set_loop(loop);

        if (is_output) {
            auto actual_output = context->master_graph->create_tensor(info, is_output);
            context->master_graph->add_node<CopyNode>({output}, {actual_output});
        }

    } catch (const std::exception& e) {
        context->capture_error(e.what());
        std::cerr << e.what() << '\n';
    }
    return output;
}

RocalTensor ROCAL_API_CALL
rocalVideoFileSource(
    RocalContext p_context,
    const char* source_path,
    RocalImageColor rocal_color_format,
    RocalDecodeDevice rocal_decode_device,
    unsigned internal_shard_count,
    unsigned sequence_length,
    bool shuffle,
    bool is_output,
    bool loop,
    unsigned step,
    unsigned stride,
    bool file_list_frame_num) {
    Tensor* output = nullptr;
    if (p_context == nullptr) {
        ERR("Invalid ROCAL context or invalid input image")
        return output;
    }
    auto context = static_cast<Context*>(p_context);
    try {
#ifdef ROCAL_VIDEO
        if (sequence_length == 0)
            THROW("Sequence length passed should be bigger than 0")

        // Set default step and stride values if 0 is passed
        step = (step == 0) ? sequence_length : step;
        stride = (stride == 0) ? 1 : stride;

        VideoProperties video_prop;
        DecoderType decoder_type;
        find_video_properties(video_prop, source_path, file_list_frame_num);
        if (rocal_decode_device == RocalDecodeDevice::ROCAL_HW_DECODE)
            decoder_type = DecoderType::FFMPEG_HARDWARE_DECODE;
        else
            decoder_type = DecoderType::FFMPEG_SOFTWARE_DECODE;
        auto [color_format, tensor_layout, dims, num_of_planes] = convert_color_format_sequence(rocal_color_format, context->user_batch_size(),
                                                                                                video_prop.height, video_prop.width, sequence_length);
        auto decoder_mode = convert_decoder_mode(rocal_decode_device);
        auto info = TensorInfo(std::move(dims),
                               context->master_graph->mem_type(),
                               RocalTensorDataType::UINT8,
                               tensor_layout,
                               color_format);

        output = context->master_graph->create_loader_output_tensor(info);

        context->master_graph->add_node<VideoLoaderNode>({}, {output})->init(internal_shard_count, source_path, StorageType::VIDEO_FILE_SYSTEM, decoder_type, decoder_mode, sequence_length, step, stride, video_prop, shuffle, loop, context->user_batch_size(), context->master_graph->mem_type());
        context->master_graph->set_loop(loop);

        if (is_output) {
            auto actual_output = context->master_graph->create_tensor(info, is_output);
            context->master_graph->add_node<CopyNode>({output}, {actual_output});
        }
#else
        THROW("Video decoder is not enabled since ffmpeg is not present")
#endif
    } catch (const std::exception& e) {
        context->capture_error(e.what());
        std::cerr << e.what() << '\n';
    }
    return output;
}

RocalTensor ROCAL_API_CALL
rocalVideoFileSourceSingleShard(
    RocalContext p_context,
    const char* source_path,
    RocalImageColor rocal_color_format,
    RocalDecodeDevice rocal_decode_device,
    unsigned shard_id,
    unsigned shard_count,
    unsigned sequence_length,
    bool shuffle,
    bool is_output,
    bool loop,
    unsigned step,
    unsigned stride,
    bool file_list_frame_num) {
    Tensor* output = nullptr;
    if (p_context == nullptr) {
        ERR("Invalid ROCAL context")
        return output;
    }
    auto context = static_cast<Context*>(p_context);
    try {
#ifdef ROCAL_VIDEO
        if (sequence_length == 0)
            THROW("Sequence length passed should be bigger than 0")

        if (shard_count < 1)
            THROW("Shard count should be bigger than 0")

        if (shard_id >= shard_count)
            THROW("Shard id should be smaller than shard count")

        // Set default step and stride values if 0 is passed
        step = (step == 0) ? sequence_length : step;
        stride = (stride == 0) ? 1 : stride;

        VideoProperties video_prop;
        DecoderType decoder_type;
        find_video_properties(video_prop, source_path, file_list_frame_num);
        if (rocal_decode_device == RocalDecodeDevice::ROCAL_HW_DECODE)
            decoder_type = DecoderType::FFMPEG_HARDWARE_DECODE;
        else
            decoder_type = DecoderType::FFMPEG_SOFTWARE_DECODE;
        auto [color_format, tensor_layout, dims, num_of_planes] = convert_color_format_sequence(rocal_color_format, context->user_batch_size(),
                                                                                                video_prop.height, video_prop.width, sequence_length);
        auto decoder_mode = convert_decoder_mode(rocal_decode_device);
        auto info = TensorInfo(std::move(dims),
                               context->master_graph->mem_type(),
                               RocalTensorDataType::UINT8,
                               tensor_layout,
                               color_format);

        output = context->master_graph->create_loader_output_tensor(info);

        context->master_graph->add_node<VideoLoaderSingleShardNode>({}, {output})->init(shard_id, shard_count, source_path, StorageType::VIDEO_FILE_SYSTEM, decoder_type, decoder_mode, sequence_length, step, stride, video_prop, shuffle, loop, context->user_batch_size(), context->master_graph->mem_type());
        context->master_graph->set_loop(loop);

        if (is_output) {
            auto actual_output = context->master_graph->create_tensor(info, is_output);
            context->master_graph->add_node<CopyNode>({output}, {actual_output});
        }
#else
        THROW("Video decoder is not enabled since ffmpeg is not present")
#endif
    } catch (const std::exception& e) {
        context->capture_error(e.what());
        std::cerr << e.what() << '\n';
    }
    return output;
}

RocalTensor ROCAL_API_CALL
rocalVideoFileResize(
    RocalContext p_context,
    const char* source_path,
    RocalImageColor rocal_color_format,
    RocalDecodeDevice rocal_decode_device,
    unsigned internal_shard_count,
    unsigned sequence_length,
    unsigned dest_width,
    unsigned dest_height,
    bool shuffle,
    bool is_output,
    bool loop,
    unsigned step,
    unsigned stride,
    bool file_list_frame_num,
    RocalResizeScalingMode scaling_mode,
    std::vector<unsigned> max_size,
    unsigned resize_shorter,
    unsigned resize_longer,
    RocalResizeInterpolationType interpolation_type) {
    Tensor* resize_output = nullptr;
    if (p_context == nullptr) {
        ERR("Invalid ROCAL context or invalid input image")
        return resize_output;
    }

    auto context = static_cast<Context*>(p_context);
    try {
#ifdef ROCAL_VIDEO
        if (sequence_length == 0)
            THROW("Sequence length passed should be bigger than 0")

        // Set default step and stride values if 0 is passed
        step = (step == 0) ? sequence_length : step;
        stride = (stride == 0) ? 1 : stride;

        VideoProperties video_prop;
        DecoderType decoder_type;
        find_video_properties(video_prop, source_path, file_list_frame_num);
        if (rocal_decode_device == RocalDecodeDevice::ROCAL_HW_DECODE)
            decoder_type = DecoderType::FFMPEG_HARDWARE_DECODE;
        else
            decoder_type = DecoderType::FFMPEG_SOFTWARE_DECODE;
        auto [color_format, tensor_layout, dims, num_of_planes] = convert_color_format_sequence(rocal_color_format, context->user_batch_size(),
                                                                                                video_prop.height, video_prop.width, sequence_length);
        auto decoder_mode = convert_decoder_mode(rocal_decode_device);
        auto info = TensorInfo(std::move(dims),
                               context->master_graph->mem_type(),
                               RocalTensorDataType::UINT8,
                               tensor_layout,
                               color_format);

        Tensor* output = context->master_graph->create_loader_output_tensor(info);
        context->master_graph->add_node<VideoLoaderNode>({}, {output})->init(internal_shard_count, source_path, StorageType::VIDEO_FILE_SYSTEM, decoder_type, decoder_mode, sequence_length, step, stride, video_prop, shuffle, loop, context->user_batch_size(), context->master_graph->mem_type());
        context->master_graph->set_loop(loop);

        if (dest_width != video_prop.width && dest_height != video_prop.height) {
            if ((dest_width | dest_height | resize_longer | resize_shorter) == 0)
                THROW("Atleast one size 'dest_width' or 'dest_height' or 'resize_shorter' or 'resize_longer' must be specified")
            if ((dest_width | dest_height) && (resize_longer | resize_shorter))
                THROW("Only one method of specifying size can be used \ndest_width and/or dest_height\nresize_shorter\nresize_longer")
            if (resize_longer && resize_shorter)
                THROW("'resize_longer' and 'resize_shorter' cannot be passed together. They are mutually exclusive.")

            unsigned out_width, out_height;
            RocalResizeScalingMode resize_scaling_mode;

            // Change the scaling mode if resize_shorter or resize_longer is specified
            if (resize_shorter) {
                resize_scaling_mode = RocalResizeScalingMode::ROCAL_SCALING_MODE_NOT_SMALLER;
                out_width = out_height = resize_shorter;
            } else if (resize_longer) {
                resize_scaling_mode = RocalResizeScalingMode::ROCAL_SCALING_MODE_NOT_LARGER;
                out_width = out_height = resize_longer;
            } else {
                resize_scaling_mode = scaling_mode;
                out_width = dest_width;
                out_height = dest_height;
            }

            std::vector<unsigned> maximum_size;
            if (max_size.size()) {
                if (max_size.size() == 1) {
                    maximum_size = {max_size[0], max_size[0]};
                } else if (max_size.size() == 2) {
                    maximum_size = {max_size[0], max_size[1]};  // {width, height}
                } else {
                    THROW("The length of max_size vector exceeds the image dimension.")
                }
            }

            // Determine the max width and height to be set to the output info
            unsigned max_out_width, max_out_height;
            if (maximum_size.size() && maximum_size[0] != 0 && maximum_size[1] != 0) {
                // If max_size is passed by the user, the resized images cannot exceed the max size,
                max_out_width = maximum_size[0];
                max_out_height = maximum_size[1];
            } else {
                // compute the output info width and height wrt the scaling modes and roi passed
                if (resize_scaling_mode == ROCAL_SCALING_MODE_STRETCH) {
                    max_out_width = out_width ? out_width : info.max_shape()[0];
                    max_out_height = out_height ? out_height : info.max_shape()[1];
                } else if (resize_scaling_mode == ROCAL_SCALING_MODE_NOT_SMALLER) {
                    max_out_width = (out_width ? out_width : out_height) * MAX_ASPECT_RATIO;
                    max_out_height = (out_height ? out_height : out_width) * MAX_ASPECT_RATIO;
                } else {
                    max_out_width = out_width ? out_width : out_height * MAX_ASPECT_RATIO;
                    max_out_height = out_height ? out_height : out_width * MAX_ASPECT_RATIO;
                }
                if (maximum_size.size() == 2) {
                    max_out_width = maximum_size[0] ? maximum_size[0] : max_out_width;
                    max_out_height = maximum_size[1] ? maximum_size[1] : max_out_height;
                }
            }

            // set the width and height in the output info
            // For the resize node, user can create an image with a different width and height
            TensorInfo output_info = info;
            std::vector<size_t> out_dims = {context->user_batch_size(), sequence_length, max_out_height,
                                            max_out_width, static_cast<unsigned>(num_of_planes)};
            output_info.set_dims(out_dims);

            resize_output = context->master_graph->create_tensor(output_info, false);

            // For the nodes that user provides the output size the dimension of all the images after this node will be fixed and equal to that size
            resize_output->reset_tensor_roi();

            std::shared_ptr<ResizeNode> resize_node = context->master_graph->add_node<ResizeNode>({output}, {resize_output});
            resize_node->init(out_width, out_height, resize_scaling_mode, maximum_size, interpolation_type);

            if (is_output) {
                auto actual_output = context->master_graph->create_tensor(output_info, is_output);
                context->master_graph->add_node<CopyNode>({resize_output}, {actual_output});
            }
        } else {
            if (is_output) {
                auto actual_output = context->master_graph->create_tensor(info, is_output);
                context->master_graph->add_node<CopyNode>({output}, {actual_output});
            }
        }
#else
        THROW("Video decoder is not enabled since ffmpeg is not present")
#endif
    } catch (const std::exception& e) {
        context->capture_error(e.what());
        std::cerr << e.what() << '\n';
    }
    return resize_output;
}

RocalTensor ROCAL_API_CALL
rocalVideoFileResizeSingleShard(
    RocalContext p_context,
    const char* source_path,
    RocalImageColor rocal_color_format,
    RocalDecodeDevice rocal_decode_device,
    unsigned shard_id,
    unsigned shard_count,
    unsigned sequence_length,
    unsigned dest_width,
    unsigned dest_height,
    bool shuffle,
    bool is_output,
    bool loop,
    unsigned step,
    unsigned stride,
    bool file_list_frame_num,
    RocalResizeScalingMode scaling_mode,
    std::vector<unsigned> max_size,
    unsigned resize_shorter,
    unsigned resize_longer,
    RocalResizeInterpolationType interpolation_type) {
    Tensor* resize_output = nullptr;
    if (p_context == nullptr) {
        ERR("Invalid ROCAL context or invalid input image")
        return resize_output;
    }

    auto context = static_cast<Context*>(p_context);
    try {
#ifdef ROCAL_VIDEO
        if (sequence_length == 0)
            THROW("Sequence length passed should be bigger than 0")

        if (shard_count < 1)
            THROW("Shard count should be bigger than 0")

        if (shard_id >= shard_count)
            THROW("Shard id should be smaller than shard count")

        // Set default step and stride values if 0 is passed
        step = (step == 0) ? sequence_length : step;
        stride = (stride == 0) ? 1 : stride;

        VideoProperties video_prop;
        DecoderType decoder_type;
        find_video_properties(video_prop, source_path, file_list_frame_num);
        if (rocal_decode_device == RocalDecodeDevice::ROCAL_HW_DECODE)
            decoder_type = DecoderType::FFMPEG_HARDWARE_DECODE;
        else
            decoder_type = DecoderType::FFMPEG_SOFTWARE_DECODE;
        auto [color_format, tensor_layout, dims, num_of_planes] = convert_color_format_sequence(rocal_color_format, context->user_batch_size(),
                                                                                                video_prop.height, video_prop.width, sequence_length);
        auto decoder_mode = convert_decoder_mode(rocal_decode_device);
        auto info = TensorInfo(std::move(dims),
                               context->master_graph->mem_type(),
                               RocalTensorDataType::UINT8,
                               tensor_layout,
                               color_format);
        Tensor* output = context->master_graph->create_loader_output_tensor(info);
        context->master_graph->add_node<VideoLoaderSingleShardNode>({}, {output})->init(shard_id, shard_count, source_path, StorageType::VIDEO_FILE_SYSTEM, decoder_type, decoder_mode, sequence_length, step, stride, video_prop, shuffle, loop, context->user_batch_size(), context->master_graph->mem_type());
        context->master_graph->set_loop(loop);

        if (dest_width != video_prop.width && dest_height != video_prop.height) {
            if ((dest_width | dest_height | resize_longer | resize_shorter) == 0)
                THROW("Atleast one size 'dest_width' or 'dest_height' or 'resize_shorter' or 'resize_longer' must be specified")
            if ((dest_width | dest_height) && (resize_longer | resize_shorter))
                THROW("Only one method of specifying size can be used \ndest_width and/or dest_height\nresize_shorter\nresize_longer")
            if (resize_longer && resize_shorter)
                THROW("'resize_longer' and 'resize_shorter' cannot be passed together. They are mutually exclusive.")

            unsigned out_width, out_height;
            RocalResizeScalingMode resize_scaling_mode;

            // Change the scaling mode if resize_shorter or resize_longer is specified
            if (resize_shorter) {
                resize_scaling_mode = RocalResizeScalingMode::ROCAL_SCALING_MODE_NOT_SMALLER;
                out_width = out_height = resize_shorter;
            } else if (resize_longer) {
                resize_scaling_mode = RocalResizeScalingMode::ROCAL_SCALING_MODE_NOT_LARGER;
                out_width = out_height = resize_longer;
            } else {
                resize_scaling_mode = scaling_mode;
                out_width = dest_width;
                out_height = dest_height;
            }

            std::vector<unsigned> maximum_size;
            if (max_size.size()) {
                if (max_size.size() == 1) {
                    maximum_size = {max_size[0], max_size[0]};
                } else if (max_size.size() == 2) {
                    maximum_size = {max_size[0], max_size[1]};  // {width, height}
                } else {
                    THROW("The length of max_size vector exceeds the image dimension.")
                }
            }

            // Determine the max width and height to be set to the output info
            unsigned max_out_width, max_out_height;
            if (maximum_size.size() && maximum_size[0] != 0 && maximum_size[1] != 0) {
                // If max_size is passed by the user, the resized images cannot exceed the max size,
                max_out_width = maximum_size[0];
                max_out_height = maximum_size[1];
            } else {
                // compute the output info width and height wrt the scaling modes and roi passed
                if (resize_scaling_mode == ROCAL_SCALING_MODE_STRETCH) {
                    max_out_width = out_width ? out_width : info.max_shape()[0];
                    max_out_height = out_height ? out_height : info.max_shape()[1];
                } else if (resize_scaling_mode == ROCAL_SCALING_MODE_NOT_SMALLER) {
                    max_out_width = (out_width ? out_width : out_height) * MAX_ASPECT_RATIO;
                    max_out_height = (out_height ? out_height : out_width) * MAX_ASPECT_RATIO;
                } else {
                    max_out_width = out_width ? out_width : out_height * MAX_ASPECT_RATIO;
                    max_out_height = out_height ? out_height : out_width * MAX_ASPECT_RATIO;
                }
                if (maximum_size.size() == 2) {
                    max_out_width = maximum_size[0] ? maximum_size[0] : max_out_width;
                    max_out_height = maximum_size[1] ? maximum_size[1] : max_out_height;
                }
            }

            // set the width and height in the output info
            // For the resize node, user can create an image with a different width and height
            TensorInfo output_info = info;
            std::vector<size_t> out_dims = {context->user_batch_size(), sequence_length, max_out_height,
                                            max_out_width, static_cast<unsigned>(num_of_planes)};
            output_info.set_dims(out_dims);

            resize_output = context->master_graph->create_tensor(output_info, false);
            // For the nodes that user provides the output size the dimension of all the images after this node will be fixed and equal to that size
            resize_output->reset_tensor_roi();

            std::shared_ptr<ResizeNode> resize_node = context->master_graph->add_node<ResizeNode>({output}, {resize_output});
            resize_node->init(out_width, out_height, resize_scaling_mode, maximum_size, interpolation_type);

            if (is_output) {
                auto actual_output = context->master_graph->create_tensor(output_info, is_output);
                context->master_graph->add_node<CopyNode>({resize_output}, {actual_output});
            }
        } else {
            if (is_output) {
                auto actual_output = context->master_graph->create_tensor(info, is_output);
                context->master_graph->add_node<CopyNode>({output}, {actual_output});
            }
        }
#else
        THROW("Video decoder is not enabled since ffmpeg is not present")
#endif
    } catch (const std::exception& e) {
        context->capture_error(e.what());
        std::cerr << e.what() << '\n';
    }
    return resize_output;
}

// loader for CFAR10 raw data: Can be used for other raw data loaders as well
RocalTensor ROCAL_API_CALL
rocalRawCIFAR10Source(
    RocalContext p_context,
    const char* source_path,
    RocalImageColor rocal_color_format,
    bool is_output,
    unsigned out_width,
    unsigned out_height,
    const char* filename_prefix,
    bool loop) {
    Tensor* output = nullptr;
    auto context = static_cast<Context*>(p_context);
    try {
        if (out_width == 0 || out_height == 0) {
            THROW("Invalid video input width and height");
        } else {
            LOG("User input size " + TOSTR(out_width) + " x " + TOSTR(out_height));
        }

        auto [width, height] = std::make_tuple(out_width, out_height);
        auto [color_format, tensor_layout, dims, num_of_planes] = convert_color_format(rocal_color_format, context->user_batch_size(), height, width);
        INFO("Internal buffer size width = " + TOSTR(width) + " height = " + TOSTR(height) + " depth = " + TOSTR(num_of_planes))

        auto info = TensorInfo(std::move(dims),
                               context->master_graph->mem_type(),
                               RocalTensorDataType::UINT8,
                               tensor_layout,
                               color_format);
        output = context->master_graph->create_loader_output_tensor(info);

        context->master_graph->add_node<Cifar10LoaderNode>({}, {output})->init(source_path, "", StorageType::UNCOMPRESSED_BINARY_DATA, loop, context->user_batch_size(), context->master_graph->mem_type(), filename_prefix);
        context->master_graph->set_loop(loop);

        if (is_output) {
            auto actual_output = context->master_graph->create_tensor(info, is_output);
            context->master_graph->add_node<CopyNode>({output}, {actual_output});
        }

    } catch (const std::exception& e) {
        context->capture_error(e.what());
        std::cerr << e.what() << '\n';
    }
    return output;
}

RocalTensor ROCAL_API_CALL
rocalJpegExternalFileSource(
    RocalContext p_context,
    RocalImageColor rocal_color_format,
    bool is_output,
    bool shuffle,
    bool loop,
    RocalImageSizeEvaluationPolicy decode_size_policy,
    unsigned max_width,
    unsigned max_height,
    RocalDecoderType dec_type,
    RocalExternalSourceMode external_source_mode) {
    Tensor* output = nullptr;
    auto context = static_cast<Context*>(p_context);
    try {
        bool decoder_keep_original = (decode_size_policy == ROCAL_USE_USER_GIVEN_SIZE_RESTRICTED) || (decode_size_policy == ROCAL_USE_MAX_SIZE_RESTRICTED);
        DecoderType decType = DecoderType::TURBO_JPEG;  // default
        if (dec_type == ROCAL_DECODER_OPENCV) decType = DecoderType::OPENCV_DEC;
        if ((decode_size_policy == ROCAL_USE_MAX_SIZE) || (decode_size_policy == ROCAL_USE_MAX_SIZE_RESTRICTED))
            THROW("use_max_size is not supported in external source reader");

        // user need to specify this
        if (max_width == 0 || max_height == 0) {
            THROW("Invalid input max width and height");
        } else {
            LOG("User input size " + TOSTR(max_width) + " x " + TOSTR(max_height))
        }

        auto [width, height] = std::make_tuple(max_width, max_height);
        auto [color_format, tensor_layout, dims, num_of_planes] = convert_color_format(rocal_color_format, context->user_batch_size(), height, width);
        INFO("Internal buffer size width = " + TOSTR(width) + " height = " + TOSTR(height) + " depth = " + TOSTR(num_of_planes))

        auto info = TensorInfo(std::move(dims),
                               context->master_graph->mem_type(),
                               RocalTensorDataType::UINT8,
                               tensor_layout,
                               color_format);
        output = context->master_graph->create_loader_output_tensor(info);
        context->master_graph->set_external_source_reader_flag();

        unsigned shard_count = 1;  // Hardcoding the shard count to 1 for now.
        auto cpu_num_threads = context->master_graph->calculate_cpu_num_threads(shard_count);
        context->master_graph->add_node<ImageLoaderNode>({}, {output})->init(shard_count, cpu_num_threads, "", "", std::map<std::string, std::string>(), StorageType::EXTERNAL_FILE_SOURCE, decType, shuffle, loop, context->user_batch_size(), context->master_graph->mem_type(), context->master_graph->meta_data_reader(), decoder_keep_original, "", 0, 0, 0, ExternalSourceFileMode(external_source_mode));
        context->master_graph->set_loop(loop);

        if (is_output) {
            auto actual_output = context->master_graph->create_tensor(info, is_output);
            context->master_graph->add_node<CopyNode>({output}, {actual_output});
        }

    } catch (const std::exception& e) {
        context->capture_error(e.what());
        std::cerr << e.what() << '\n';
    }
    return output;
}

RocalTensor ROCAL_API_CALL
rocalAudioFileSourceSingleShard(
    RocalContext p_context,
    const char* source_path,
    const char* source_file_list_path,
    unsigned shard_id,
    unsigned shard_count,
    bool is_output,
    bool shuffle,
    bool loop,
    bool downmix,
    unsigned max_frames,
    unsigned max_channels) {
    Tensor* output = nullptr;
    auto context = static_cast<Context*>(p_context);
    try {
        if (shard_count < 1)
            THROW("Shard count should be bigger than 0")
        if (shard_id >= shard_count)
            THROW("Shard id should be smaller than shard count")
        auto [max_frames, max_channels] = evaluate_audio_data_set(StorageType::FILE_SYSTEM, DecoderType::SNDFILE, source_path, "");
        INFO("Internal buffer size for audio frames = " + TOSTR(max_frames))
        RocalTensorDataType tensor_data_type = RocalTensorDataType::FP32;
        std::vector<size_t> dims = {context->user_batch_size(), max_frames, max_channels};
        auto info = TensorInfo(std::vector<size_t>(std::move(dims)),
                               context->master_graph->mem_type(),
                               tensor_data_type);
        info.set_max_shape();
        output = context->master_graph->create_loader_output_tensor(info);
        output->reset_audio_sample_rate();
        auto cpu_num_threads = context->master_graph->calculate_cpu_num_threads(shard_count);
<<<<<<< HEAD
        context->master_graph->add_node<AudioLoaderSingleShardNode>({}, {output})->init(shard_id, shard_count, cpu_num_threads, source_path, source_file_list_path, StorageType(storage_type), DecoderType::SNDFILE, shuffle, loop, context->user_batch_size(), context->master_graph->mem_type(), context->master_graph->meta_data_reader());
=======
        context->master_graph->add_node<AudioLoaderSingleShardNode>({}, {output})->init(shard_id, shard_count, cpu_num_threads,
                                                                                        source_path,
                                                                                        "",
                                                                                        StorageType::FILE_SYSTEM,
                                                                                        DecoderType::SNDFILE,
                                                                                        shuffle,
                                                                                        loop,
                                                                                        context->user_batch_size(),
                                                                                        context->master_graph->mem_type(),
                                                                                        context->master_graph->meta_data_reader()
                                                                                        );
>>>>>>> 02f5249a
        context->master_graph->set_loop(loop);
        if (is_output) {
            auto actual_output = context->master_graph->create_tensor(info, is_output);
            context->master_graph->add_node<CopyNode>({output}, {actual_output});
        }
    } catch (const std::exception& e) {
        context->capture_error(e.what());
        std::cerr << e.what() << '\n';
    }
    return output;
}

RocalTensor ROCAL_API_CALL
rocalAudioFileSource(
    RocalContext p_context,
    const char* source_path,
    const char* source_file_list_path,
    unsigned internal_shard_count,
    bool is_output,
    bool shuffle,
    bool loop,
    bool downmix,
    unsigned max_frames,
    unsigned max_channels) {
    Tensor* output = nullptr;
    auto context = static_cast<Context*>(p_context);
    try {
<<<<<<< HEAD
        auto [max_frames, max_channels] = evaluate_audio_data_set(StorageType::FILE_SYSTEM, DecoderType::SNDFILE,
                                                                  source_path, "");
=======
        auto [max_frames, max_channels] = evaluate_audio_data_set(StorageType::FILE_SYSTEM, DecoderType::SNDFILE, source_path, "");
>>>>>>> 02f5249a
        INFO("Internal buffer size for audio frames = " + TOSTR(max_frames))
        RocalTensorDataType tensor_data_type = RocalTensorDataType::FP32;
        std::vector<size_t> dims = {context->user_batch_size(), max_frames, max_channels};
        auto info = TensorInfo(std::vector<size_t>(std::move(dims)),
                               context->master_graph->mem_type(),
                               tensor_data_type);
        info.set_max_shape();
        output = context->master_graph->create_loader_output_tensor(info);
        output->reset_audio_sample_rate();
        auto cpu_num_threads = context->master_graph->calculate_cpu_num_threads(internal_shard_count);
        context->master_graph->add_node<AudioLoaderNode>({}, {output})->init(internal_shard_count, cpu_num_threads, source_path, source_file_list_path, StorageType::FILE_SYSTEM, DecoderType::SNDFILE, shuffle, loop, context->user_batch_size(), context->master_graph->mem_type(), context->master_graph->meta_data_reader());
        context->master_graph->set_loop(loop);
        if (is_output) {
            auto actual_output = context->master_graph->create_tensor(info, is_output);
            context->master_graph->add_node<CopyNode>({output}, {actual_output});
        }
    } catch (const std::exception& e) {
        context->capture_error(e.what());
        std::cerr << e.what() << '\n';
    }
    return output;
}

RocalStatus ROCAL_API_CALL
rocalResetLoaders(RocalContext p_context) {
    auto context = static_cast<Context*>(p_context);
    try {
        context->master_graph->reset();
    } catch (const std::exception& e) {
        context->capture_error(e.what());
        ERR(e.what())
        return ROCAL_RUNTIME_ERROR;
    }
    return ROCAL_OK;
}<|MERGE_RESOLUTION|>--- conflicted
+++ resolved
@@ -25,27 +25,18 @@
 #include "node_video_loader.h"
 #include "node_video_loader_single_shard.h"
 #endif
-#include "audio_source_evaluator.h"
 #include "commons.h"
 #include "context.h"
 #include "image_source_evaluator.h"
-<<<<<<< HEAD
 #include "audio_source_evaluator.h"
-=======
-#include "node_audio_loader.h"
-#include "node_audio_loader_single_shard.h"
->>>>>>> 02f5249a
 #include "node_cifar10_loader.h"
 #include "node_copy.h"
 #include "node_fused_jpeg_crop.h"
 #include "node_fused_jpeg_crop_single_shard.h"
 #include "node_image_loader.h"
 #include "node_image_loader_single_shard.h"
-<<<<<<< HEAD
 #include "node_audio_loader.h"
 #include "node_audio_loader_single_shard.h"
-=======
->>>>>>> 02f5249a
 #include "node_resize.h"
 #include "rocal_api.h"
 
@@ -2114,7 +2105,8 @@
     bool loop,
     bool downmix,
     unsigned max_frames,
-    unsigned max_channels) {
+    unsigned max_channels,
+    unsigned storage_type) {
     Tensor* output = nullptr;
     auto context = static_cast<Context*>(p_context);
     try {
@@ -2133,21 +2125,7 @@
         output = context->master_graph->create_loader_output_tensor(info);
         output->reset_audio_sample_rate();
         auto cpu_num_threads = context->master_graph->calculate_cpu_num_threads(shard_count);
-<<<<<<< HEAD
         context->master_graph->add_node<AudioLoaderSingleShardNode>({}, {output})->init(shard_id, shard_count, cpu_num_threads, source_path, source_file_list_path, StorageType(storage_type), DecoderType::SNDFILE, shuffle, loop, context->user_batch_size(), context->master_graph->mem_type(), context->master_graph->meta_data_reader());
-=======
-        context->master_graph->add_node<AudioLoaderSingleShardNode>({}, {output})->init(shard_id, shard_count, cpu_num_threads,
-                                                                                        source_path,
-                                                                                        "",
-                                                                                        StorageType::FILE_SYSTEM,
-                                                                                        DecoderType::SNDFILE,
-                                                                                        shuffle,
-                                                                                        loop,
-                                                                                        context->user_batch_size(),
-                                                                                        context->master_graph->mem_type(),
-                                                                                        context->master_graph->meta_data_reader()
-                                                                                        );
->>>>>>> 02f5249a
         context->master_graph->set_loop(loop);
         if (is_output) {
             auto actual_output = context->master_graph->create_tensor(info, is_output);
@@ -2175,12 +2153,8 @@
     Tensor* output = nullptr;
     auto context = static_cast<Context*>(p_context);
     try {
-<<<<<<< HEAD
         auto [max_frames, max_channels] = evaluate_audio_data_set(StorageType::FILE_SYSTEM, DecoderType::SNDFILE,
                                                                   source_path, "");
-=======
-        auto [max_frames, max_channels] = evaluate_audio_data_set(StorageType::FILE_SYSTEM, DecoderType::SNDFILE, source_path, "");
->>>>>>> 02f5249a
         INFO("Internal buffer size for audio frames = " + TOSTR(max_frames))
         RocalTensorDataType tensor_data_type = RocalTensorDataType::FP32;
         std::vector<size_t> dims = {context->user_batch_size(), max_frames, max_channels};
