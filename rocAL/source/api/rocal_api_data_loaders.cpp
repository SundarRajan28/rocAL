--- conflicted
+++ resolved
@@ -2170,7 +2170,7 @@
     RocalContext p_context,
     const char* source_path,
     const char* source_file_list_path,
-    unsigned internal_shard_count,
+    unsigned shard_count,
     bool is_output,
     bool shuffle,
     bool loop,
@@ -2191,17 +2191,12 @@
         info.set_max_shape();
         output = context->master_graph->create_loader_output_tensor(info);
         output->reset_audio_sample_rate();
-<<<<<<< HEAD
-        auto cpu_num_threads = context->master_graph->calculate_cpu_num_threads(internal_shard_count);
-        context->master_graph->add_node<AudioLoaderNode>({}, {output})->Init(internal_shard_count, cpu_num_threads, source_path, source_file_list_path, StorageType::FILE_SYSTEM, DecoderType::AUDIO_SOFTWARE_DECODE, shuffle, loop, context->user_batch_size(), context->master_graph->mem_type(), context->master_graph->meta_data_reader(), context->master_graph->last_batch_policy(), context->master_graph->last_batch_padded(), stick_to_shard, shard_size);
-=======
 
         if (shard_count < 1)
             THROW("internal shard count should be bigger than 0")
 
         auto cpu_num_threads = context->master_graph->calculate_cpu_num_threads(shard_count);
-        context->master_graph->add_node<AudioLoaderNode>({}, {output})->Init(shard_count, cpu_num_threads, source_path, "", StorageType::FILE_SYSTEM, DecoderType::AUDIO_SOFTWARE_DECODE, shuffle, loop, context->user_batch_size(), context->master_graph->mem_type(), context->master_graph->meta_data_reader());
->>>>>>> 23dad87d
+        context->master_graph->add_node<AudioLoaderNode>({}, {output})->Init(shard_count, cpu_num_threads, source_path, source_file_list_path, StorageType::FILE_SYSTEM, DecoderType::AUDIO_SOFTWARE_DECODE, shuffle, loop, context->user_batch_size(), context->master_graph->mem_type(), context->master_graph->meta_data_reader(), context->master_graph->last_batch_policy(), context->master_graph->last_batch_padded(), stick_to_shard, shard_size);
         context->master_graph->set_loop(loop);
         if (downmix && (max_channels > 1)) {
             TensorInfo output_info = info;
