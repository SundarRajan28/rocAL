--- conflicted
+++ resolved
@@ -2202,8 +2202,7 @@
     bool downmix,
     bool stick_to_shard,
     int shard_size,
-    RocalLastBatchPolicy last_batch_policy,
-    bool pad_last_batch_repeated) {
+    std::pair<RocalLastBatchPolicy, bool> last_batch_info) {
     Tensor* output = nullptr;
     auto context = static_cast<Context*>(p_context);
     try {
@@ -2223,8 +2222,9 @@
         output = context->master_graph->create_loader_output_tensor(info);
         output->reset_audio_sample_rate();
         auto cpu_num_threads = context->master_graph->calculate_cpu_num_threads(shard_count);
-        auto batch_policy = convert_last_batch_policy(last_batch_policy);
-        context->master_graph->add_node<AudioLoaderSingleShardNode>({}, {output})->Init(shard_id, shard_count, cpu_num_threads, source_path, source_file_list_path, StorageType::FILE_SYSTEM, DecoderType::AUDIO_SOFTWARE_DECODE, shuffle, loop, context->user_batch_size(), context->master_graph->mem_type(), context->master_graph->meta_data_reader(), batch_policy, pad_last_batch_repeated, stick_to_shard, shard_size);
+        auto last_batch_policy = convert_last_batch_policy(last_batch_info.first);
+        std::pair<RocalBatchPolicy, bool> policy_info = std::make_pair(last_batch_policy, last_batch_info.second);
+        context->master_graph->add_node<AudioLoaderSingleShardNode>({}, {output})->Init(shard_id, shard_count, cpu_num_threads, source_path, source_file_list_path, StorageType::FILE_SYSTEM, DecoderType::AUDIO_SOFTWARE_DECODE, shuffle, loop, context->user_batch_size(), context->master_graph->mem_type(), context->master_graph->meta_data_reader(), policy_info, stick_to_shard, shard_size);
         context->master_graph->set_loop(loop);
         if (downmix && (max_channels > 1)) {
             TensorInfo output_info = info;
@@ -2265,8 +2265,7 @@
     bool downmix,
     bool stick_to_shard,
     int shard_size,
-    RocalLastBatchPolicy last_batch_policy,
-    bool pad_last_batch_repeated) {
+    std::pair<RocalLastBatchPolicy, bool> last_batch_info) {
     Tensor* output = nullptr;
     auto context = static_cast<Context*>(p_context);
     try {
@@ -2284,14 +2283,10 @@
 
         if (shard_count < 1)
             THROW("internal shard count should be bigger than 0")
-
+        auto last_batch_policy = convert_last_batch_policy(last_batch_info.first);
+        std::pair<RocalBatchPolicy, bool> policy_info = std::make_pair(last_batch_policy, last_batch_info.second);
         auto cpu_num_threads = context->master_graph->calculate_cpu_num_threads(shard_count);
-<<<<<<< HEAD
-        auto batch_policy = convert_last_batch_policy(last_batch_policy);
-        context->master_graph->add_node<AudioLoaderNode>({}, {output})->Init(shard_count, cpu_num_threads, source_path, source_file_list_path, StorageType::FILE_SYSTEM, DecoderType::AUDIO_SOFTWARE_DECODE, shuffle, loop, context->user_batch_size(), context->master_graph->mem_type(), context->master_graph->meta_data_reader(), batch_policy, pad_last_batch_repeated, stick_to_shard, shard_size);
-=======
-        context->master_graph->add_node<AudioLoaderNode>({}, {output})->Init(shard_count, cpu_num_threads, source_path, "", StorageType::FILE_SYSTEM, DecoderType::AUDIO_SOFTWARE_DECODE, shuffle, loop, context->user_batch_size(), context->master_graph->mem_type(), context->master_graph->meta_data_reader());
->>>>>>> 5276ec23
+        context->master_graph->add_node<AudioLoaderNode>({}, {output})->Init(shard_count, cpu_num_threads, source_path, source_file_list_path, StorageType::FILE_SYSTEM, DecoderType::AUDIO_SOFTWARE_DECODE, shuffle, loop, context->user_batch_size(), context->master_graph->mem_type(), context->master_graph->meta_data_reader(), policy_info, stick_to_shard, shard_size);
         context->master_graph->set_loop(loop);
         if (downmix && (max_channels > 1)) {
             TensorInfo output_info = info;
