/*
Copyright (c) 2019 - 2023 Advanced Micro Devices, Inc. All rights reserved.

Permission is hereby granted, free of charge, to any person obtaining a copy
of this software and associated documentation files (the "Software"), to deal
in the Software without restriction, including without limitation the rights
to use, copy, modify, merge, publish, distribute, sublicense, and/or sell
copies of the Software, and to permit persons to whom the Software is
furnished to do so, subject to the following conditions:

The above copyright notice and this permission notice shall be included in
all copies or substantial portions of the Software.

THE SOFTWARE IS PROVIDED "AS IS", WITHOUT WARRANTY OF ANY KIND, EXPRESS OR
IMPLIED, INCLUDING BUT NOT LIMITED TO THE WARRANTIES OF MERCHANTABILITY,
FITNESS FOR A PARTICULAR PURPOSE AND NONINFRINGEMENT.  IN NO EVENT SHALL THE
AUTHORS OR COPYRIGHT HOLDERS BE LIABLE FOR ANY CLAIM, DAMAGES OR OTHER
LIABILITY, WHETHER IN AN ACTION OF CONTRACT, TORT OR OTHERWISE, ARISING FROM,
OUT OF OR IN CONNECTION WITH THE SOFTWARE OR THE USE OR OTHER DEALINGS IN
THE SOFTWARE.
*/

#include <assert.h>
#ifdef ROCAL_VIDEO
#include "loaders/video/node_video_loader.h"
#include "loaders/video/node_video_loader_single_shard.h"
#endif
#include "pipeline/commons.h"
#include "pipeline/context.h"
#include "loaders/image_source_evaluator.h"
#include "loaders/image/node_cifar10_loader.h"
#include "augmentations/node_copy.h"
#include "loaders/image/node_fused_jpeg_crop.h"
#include "loaders/image/node_fused_jpeg_crop_single_shard.h"
#include "loaders/image/node_image_loader.h"
#include "loaders/image/node_image_loader_single_shard.h"
#ifdef ROCAL_AUDIO
#include "loaders/audio/audio_source_evaluator.h"
#include "loaders/audio/node_audio_loader.h"
#include "loaders/audio/node_audio_loader_single_shard.h"
#endif
#include "augmentations/geometry_augmentations/node_resize.h"
#include "rocal_api.h"

#ifdef ROCAL_AUDIO
std::tuple<unsigned, unsigned>
evaluate_audio_data_set(StorageType storage_type, DecoderType decoder_type,
                        const std::string& source_path, const std::string& file_list_path) {
    AudioSourceEvaluator source_evaluator;
    auto reader_config = ReaderConfig(storage_type, source_path);
    reader_config.set_file_list_path(file_list_path);
    if (source_evaluator.Create(reader_config, DecoderConfig(decoder_type)) != AudioSourceEvaluatorStatus::OK)
        THROW("Initializing file source input evaluator failed")
    auto max_samples = source_evaluator.GetMaxSamples();
    auto max_channels = source_evaluator.GetMaxChannels();
    if (max_samples == 0 || max_channels == 0)
        THROW("Cannot find size of the audio files or files cannot be accessed")
    LOG("Maximum input audio dimension [ " + TOSTR(max_samples) + " x " + TOSTR(max_channels) + " ] for audio's in " + source_path)
    return std::make_tuple(max_samples, max_channels);
}
#endif

std::tuple<unsigned, unsigned>
evaluate_image_data_set(RocalImageSizeEvaluationPolicy decode_size_policy, StorageType storage_type,
                        DecoderType decoder_type, const std::string& source_path, const std::string& json_path) {
    auto translate_image_size_policy = [](RocalImageSizeEvaluationPolicy decode_size_policy) {
        switch (decode_size_policy) {
            case ROCAL_USE_MAX_SIZE:
            case ROCAL_USE_MAX_SIZE_RESTRICTED:
                return MaxSizeEvaluationPolicy::MAXIMUM_FOUND_SIZE;
            case ROCAL_USE_MOST_FREQUENT_SIZE:
                return MaxSizeEvaluationPolicy::MOST_FREQUENT_SIZE;
            default:
                return MaxSizeEvaluationPolicy::MAXIMUM_FOUND_SIZE;
        }
    };

    ImageSourceEvaluator source_evaluator;
    source_evaluator.set_size_evaluation_policy(translate_image_size_policy(decode_size_policy));
    if (source_evaluator.create(ReaderConfig(storage_type, source_path, json_path), DecoderConfig(decoder_type)) != ImageSourceEvaluatorStatus::OK)
        THROW("Initializing file source input evaluator failed ")
    auto max_width = source_evaluator.max_width();
    auto max_height = source_evaluator.max_height();
    if (max_width == 0 || max_height == 0)
        THROW("Cannot find size of the images or images cannot be accessed")

    LOG("Maximum input image dimension [ " + TOSTR(max_width) + " x " + TOSTR(max_height) + " ] for images in " + source_path)
    return std::make_tuple(max_width, max_height);
};

auto convert_color_format = [](RocalImageColor color_format, size_t n, size_t h, size_t w) {
    switch (color_format) {
        case ROCAL_COLOR_RGB24: {
            std::vector<size_t> dimensions = {n, h, w, 3u};
            return std::make_tuple(RocalColorFormat::RGB24, RocalTensorlayout::NHWC, dimensions, 3u);
        }
        case ROCAL_COLOR_BGR24: {
            std::vector<size_t> dimensions = {n, h, w, 3u};
            return std::make_tuple(RocalColorFormat::BGR24, RocalTensorlayout::NHWC, dimensions, 3u);
        }
        case ROCAL_COLOR_U8: {
            std::vector<size_t> dimensions = {n, 1u, h, w};
            return std::make_tuple(RocalColorFormat::U8, RocalTensorlayout::NCHW, dimensions, 1u);
        }
        case ROCAL_COLOR_RGB_PLANAR: {
            std::vector<size_t> dimensions = {n, 3u, h, w};
            return std::make_tuple(RocalColorFormat::RGB_PLANAR, RocalTensorlayout::NCHW, dimensions, 3u);
        }
        default:
            THROW("Unsupported Image type" + TOSTR(color_format))
    }
};

auto convert_color_format_sequence = [](RocalImageColor color_format, size_t n, size_t h, size_t w, size_t f) {
    switch (color_format) {
        case ROCAL_COLOR_RGB24: {
            std::vector<size_t> dimensions = {n, f, h, w, 3u};
            return std::make_tuple(RocalColorFormat::RGB24, RocalTensorlayout::NFHWC, dimensions, 3u);
        }
        case ROCAL_COLOR_BGR24: {
            std::vector<size_t> dimensions = {n, f, h, w, 3u};
            return std::make_tuple(RocalColorFormat::BGR24, RocalTensorlayout::NFHWC, dimensions, 3u);
        }
        case ROCAL_COLOR_U8: {
            std::vector<size_t> dimensions = {n, f, 1u, h, w};
            return std::make_tuple(RocalColorFormat::U8, RocalTensorlayout::NFCHW, dimensions, 1u);
        }
        case ROCAL_COLOR_RGB_PLANAR: {
            std::vector<size_t> dimensions = {n, f, 3u, h, w};
            return std::make_tuple(RocalColorFormat::RGB_PLANAR, RocalTensorlayout::NFCHW, dimensions, 3u);
        }
        default:
            THROW("Unsupported Image type" + TOSTR(color_format))
    }
};

auto convert_decoder_mode = [](RocalDecodeDevice decode_mode) {
    switch (decode_mode) {
        case ROCAL_HW_DECODE:
            return DecodeMode::HW_VAAPI;

        case ROCAL_SW_DECODE:
            return DecodeMode::CPU;
        default:

            THROW("Unsupported decoder mode" + TOSTR(decode_mode))
    }
};

RocalTensor ROCAL_API_CALL
rocalJpegFileSourceSingleShard(
    RocalContext p_context,
    const char* source_path,
    RocalImageColor rocal_color_format,
    unsigned shard_id,
    unsigned shard_count,
    bool is_output,
    bool shuffle,
    bool loop,
    RocalImageSizeEvaluationPolicy decode_size_policy,
    unsigned max_width,
    unsigned max_height,
    RocalDecoderType dec_type) {
    Tensor* output = nullptr;
    auto context = static_cast<Context*>(p_context);
    try {
        bool use_input_dimension = (decode_size_policy == ROCAL_USE_USER_GIVEN_SIZE) || (decode_size_policy == ROCAL_USE_USER_GIVEN_SIZE_RESTRICTED);
        bool decoder_keep_original = (decode_size_policy == ROCAL_USE_USER_GIVEN_SIZE_RESTRICTED) || (decode_size_policy == ROCAL_USE_MAX_SIZE_RESTRICTED);
        DecoderType decType = DecoderType::TURBO_JPEG;  // default
        if (dec_type == ROCAL_DECODER_OPENCV) decType = DecoderType::OPENCV_DEC;
        if (dec_type == ROCAL_DECODER_HW_JPEG) decType = DecoderType::HW_JPEG_DEC;

        if (shard_count < 1)
            THROW("Shard count should be bigger than 0")

        if (shard_id >= shard_count)
            THROW("Shard id should be smaller than shard count")

        if (use_input_dimension && (max_width == 0 || max_height == 0)) {
            THROW("Invalid input max width and height");
        } else {
            LOG("User input size " + TOSTR(max_width) + " x " + TOSTR(max_height))
        }

        auto [width, height] = use_input_dimension ? std::make_tuple(max_width, max_height) : evaluate_image_data_set(decode_size_policy, StorageType::FILE_SYSTEM, DecoderType::TURBO_JPEG, source_path, "");
        auto [color_format, tensor_layout, dims, num_of_planes] = convert_color_format(rocal_color_format, context->user_batch_size(), height, width);
        INFO("Internal buffer size width = " + TOSTR(width) + " height = " + TOSTR(height) + " depth = " + TOSTR(num_of_planes))

        auto info = TensorInfo(std::move(dims),
                               context->master_graph->mem_type(),
                               RocalTensorDataType::UINT8,
                               tensor_layout,
                               color_format);
        output = context->master_graph->create_loader_output_tensor(info);
        auto cpu_num_threads = context->master_graph->calculate_cpu_num_threads(shard_count);

        context->master_graph->add_node<ImageLoaderSingleShardNode>({}, {output})->init(shard_id, shard_count, cpu_num_threads, source_path, "", StorageType::FILE_SYSTEM, decType, shuffle, loop, context->user_batch_size(), context->master_graph->mem_type(), context->master_graph->meta_data_reader(), decoder_keep_original);
        context->master_graph->set_loop(loop);

        if (is_output) {
            auto actual_output = context->master_graph->create_tensor(info, is_output);
            context->master_graph->add_node<CopyNode>({output}, {actual_output});
        }

    } catch (const std::exception& e) {
        context->capture_error(e.what());
        std::cerr << e.what() << '\n';
    }
    return output;
}

RocalTensor ROCAL_API_CALL
rocalJpegFileSource(
    RocalContext p_context,
    const char* source_path,
    RocalImageColor rocal_color_format,
    unsigned internal_shard_count,
    bool is_output,
    bool shuffle,
    bool loop,
    RocalImageSizeEvaluationPolicy decode_size_policy,
    unsigned max_width,
    unsigned max_height,
    RocalDecoderType dec_type) {
    Tensor* output = nullptr;
    auto context = static_cast<Context*>(p_context);
    try {
        bool use_input_dimension = (decode_size_policy == ROCAL_USE_USER_GIVEN_SIZE) || (decode_size_policy == ROCAL_USE_USER_GIVEN_SIZE_RESTRICTED);
        bool decoder_keep_original = (decode_size_policy == ROCAL_USE_USER_GIVEN_SIZE_RESTRICTED) || (decode_size_policy == ROCAL_USE_MAX_SIZE_RESTRICTED);
        DecoderType decType = DecoderType::TURBO_JPEG;  // default
        if (dec_type == ROCAL_DECODER_OPENCV) decType = DecoderType::OPENCV_DEC;
        if (dec_type == ROCAL_DECODER_HW_JPEG) decType = DecoderType::HW_JPEG_DEC;

        if (internal_shard_count < 1)
            THROW("Shard count should be bigger than 0")

        if (use_input_dimension && (max_width == 0 || max_height == 0)) {
            THROW("Invalid input max width and height");
        } else {
            LOG("User input size " + TOSTR(max_width) + " x " + TOSTR(max_height))
        }

        auto [width, height] = use_input_dimension ? std::make_tuple(max_width, max_height) : evaluate_image_data_set(decode_size_policy, StorageType::FILE_SYSTEM, DecoderType::TURBO_JPEG, source_path, "");

        auto [color_format, tensor_layout, dims, num_of_planes] = convert_color_format(rocal_color_format, context->user_batch_size(), height, width);
        INFO("Internal buffer size width = " + TOSTR(width) + " height = " + TOSTR(height) + " depth = " + TOSTR(num_of_planes))

        auto info = TensorInfo(std::move(dims),
                               context->master_graph->mem_type(),
                               RocalTensorDataType::UINT8,
                               tensor_layout,
                               color_format);
        output = context->master_graph->create_loader_output_tensor(info);
        auto cpu_num_threads = context->master_graph->calculate_cpu_num_threads(1);

        context->master_graph->add_node<ImageLoaderNode>({}, {output})->init(internal_shard_count, cpu_num_threads, source_path, "", std::map<std::string, std::string>(), StorageType::FILE_SYSTEM, decType, shuffle, loop, context->user_batch_size(), context->master_graph->mem_type(), context->master_graph->meta_data_reader(), decoder_keep_original);
        context->master_graph->set_loop(loop);

        if (is_output) {
            auto actual_output = context->master_graph->create_tensor(info, is_output);
            context->master_graph->add_node<CopyNode>({output}, {actual_output});
        }

    } catch (const std::exception& e) {
        context->capture_error(e.what());
        std::cerr << e.what() << '\n';
    }
    return output;
}

RocalTensor ROCAL_API_CALL
rocalSequenceReader(
    RocalContext p_context,
    const char* source_path,
    RocalImageColor rocal_color_format,
    unsigned internal_shard_count,
    unsigned sequence_length,
    bool is_output,
    bool shuffle,
    bool loop,
    unsigned step,
    unsigned stride) {
    Tensor* output = nullptr;
    if (p_context == nullptr) {
        ERR("Invalid ROCAL context or invalid input image")
        return output;
    }
    auto context = static_cast<Context*>(p_context);
    try {
        if (sequence_length == 0)
            THROW("Sequence length passed should be bigger than 0")
        // Set sequence batch size and batch ratio in master graph as it varies according to sequence length
        context->master_graph->set_sequence_reader_output();
        context->master_graph->set_sequence_batch_size(sequence_length);
        bool decoder_keep_original = true;

        // This has been introduced to support variable width and height video frames in future.
        RocalImageSizeEvaluationPolicy decode_size_policy = ROCAL_USE_MAX_SIZE_RESTRICTED;

        if (internal_shard_count < 1)
            THROW("Shard count should be bigger than 0")

        // Set default step and stride values if 0 is passed
        step = (step == 0) ? 1 : step;
        stride = (stride == 0) ? 1 : stride;

        // FILE_SYSTEM is used here only to evaluate the width and height of the frames.
        auto [width, height] = evaluate_image_data_set(decode_size_policy, StorageType::FILE_SYSTEM, DecoderType::TURBO_JPEG, source_path, "");
        auto [color_format, tensor_layout, dims, num_of_planes] = convert_color_format_sequence(rocal_color_format, context->user_batch_size(), height, width, sequence_length);
        INFO("Internal buffer size width = " + TOSTR(width) + " height = " + TOSTR(height) + " depth = " + TOSTR(num_of_planes))

        auto info = TensorInfo(std::move(dims),
                               context->master_graph->mem_type(),
                               RocalTensorDataType::UINT8);
        info.set_color_format(color_format);
        info.set_tensor_layout(tensor_layout);
        info.set_sequence_batch_size(sequence_length);
        info.set_max_shape();

        output = context->master_graph->create_loader_output_tensor(info);
        auto cpu_num_threads = context->master_graph->calculate_cpu_num_threads(1);

        context->master_graph->add_node<ImageLoaderNode>({}, {output})->init(internal_shard_count, cpu_num_threads, source_path, "", std::map<std::string, std::string>(), StorageType::SEQUENCE_FILE_SYSTEM, DecoderType::TURBO_JPEG, shuffle, loop, context->master_graph->sequence_batch_size(), context->master_graph->mem_type(), context->master_graph->meta_data_reader(), decoder_keep_original, "", sequence_length, step, stride);
        context->master_graph->set_loop(loop);

        if (is_output) {
            auto actual_output = context->master_graph->create_tensor(info, is_output);
            context->master_graph->add_node<CopyNode>({output}, {actual_output});
        }

    } catch (const std::exception& e) {
        context->capture_error(e.what());
        std::cerr << e.what() << '\n';
    }
    return output;
}

RocalTensor ROCAL_API_CALL
rocalSequenceReaderSingleShard(
    RocalContext p_context,
    const char* source_path,
    RocalImageColor rocal_color_format,
    unsigned shard_id,
    unsigned shard_count,
    unsigned sequence_length,
    bool is_output,
    bool shuffle,
    bool loop,
    unsigned step,
    unsigned stride) {
    Tensor* output = nullptr;
    if (p_context == nullptr) {
        ERR("Invalid ROCAL context or invalid input image")
        return output;
    }
    auto context = static_cast<Context*>(p_context);
    try {
        if (sequence_length == 0)
            THROW("Sequence length passed should be bigger than 0")
        // Set sequence batch size and batch ratio in master graph as it varies according to sequence length
        context->master_graph->set_sequence_reader_output();
        context->master_graph->set_sequence_batch_size(sequence_length);
        bool decoder_keep_original = true;

        // This has been introduced to support variable width and height video frames in future.
        RocalImageSizeEvaluationPolicy decode_size_policy = ROCAL_USE_MAX_SIZE_RESTRICTED;

        if (shard_count < 1)
            THROW("Shard count should be bigger than 0")

        if (shard_id >= shard_count)
            THROW("Shard id should be smaller than shard count")

        // Set default step and stride values if 0 is passed
        step = (step == 0) ? 1 : step;
        stride = (stride == 0) ? 1 : stride;

        // FILE_SYSTEM is used here only to evaluate the width and height of the frames.
        auto [width, height] = evaluate_image_data_set(decode_size_policy, StorageType::FILE_SYSTEM, DecoderType::TURBO_JPEG, source_path, "");
        auto [color_format, tensor_layout, dims, num_of_planes] = convert_color_format_sequence(rocal_color_format, context->user_batch_size(), height, width, sequence_length);
        INFO("Internal buffer size width = " + TOSTR(width) + " height = " + TOSTR(height) + " depth = " + TOSTR(num_of_planes))

        auto info = TensorInfo(std::move(dims),
                               context->master_graph->mem_type(),
                               RocalTensorDataType::UINT8);
        info.set_color_format(color_format);
        info.set_tensor_layout(tensor_layout);
        info.set_sequence_batch_size(sequence_length);
        info.set_max_shape();
        output = context->master_graph->create_loader_output_tensor(info);
        auto cpu_num_threads = context->master_graph->calculate_cpu_num_threads(shard_count);

        context->master_graph->add_node<ImageLoaderSingleShardNode>({}, {output})->init(shard_id, shard_count, cpu_num_threads, source_path, "", StorageType::SEQUENCE_FILE_SYSTEM, DecoderType::TURBO_JPEG, shuffle, loop, context->master_graph->sequence_batch_size(), context->master_graph->mem_type(), context->master_graph->meta_data_reader(), decoder_keep_original, std::map<std::string, std::string>(), sequence_length, step, stride);
        context->master_graph->set_loop(loop);

        if (is_output) {
            auto actual_output = context->master_graph->create_tensor(info, is_output);
            context->master_graph->add_node<CopyNode>({output}, {actual_output});
        }

    } catch (const std::exception& e) {
        context->capture_error(e.what());
        std::cerr << e.what() << '\n';
    }
    return output;
}

RocalTensor ROCAL_API_CALL
rocalJpegCaffe2LMDBRecordSource(
    RocalContext p_context,
    const char* source_path,
    RocalImageColor rocal_color_format,
    unsigned internal_shard_count,
    bool is_output,
    bool shuffle,
    bool loop,
    RocalImageSizeEvaluationPolicy decode_size_policy,
    unsigned max_width,
    unsigned max_height,
    RocalDecoderType dec_type) {
    Tensor* output = nullptr;
    auto context = static_cast<Context*>(p_context);
    try {
        bool use_input_dimension = (decode_size_policy == ROCAL_USE_USER_GIVEN_SIZE) || (decode_size_policy == ROCAL_USE_USER_GIVEN_SIZE_RESTRICTED);
        bool decoder_keep_original = (decode_size_policy == ROCAL_USE_USER_GIVEN_SIZE_RESTRICTED) || (decode_size_policy == ROCAL_USE_MAX_SIZE_RESTRICTED);
        DecoderType decType = DecoderType::TURBO_JPEG;  // default
        if (dec_type == ROCAL_DECODER_OPENCV) decType = DecoderType::OPENCV_DEC;
        if (dec_type == ROCAL_DECODER_HW_JPEG) decType = DecoderType::HW_JPEG_DEC;

        if (internal_shard_count < 1)
            THROW("internal shard count should be bigger than 0")

        if (use_input_dimension && (max_width == 0 || max_height == 0)) {
            THROW("Invalid input max width and height");
        } else {
            LOG("User input size " + TOSTR(max_width) + " x " + TOSTR(max_height))
        }

        auto [width, height] = use_input_dimension ? std::make_tuple(max_width, max_height) : evaluate_image_data_set(decode_size_policy, StorageType::CAFFE2_LMDB_RECORD, DecoderType::TURBO_JPEG, source_path, "");
        auto [color_format, tensor_layout, dims, num_of_planes] = convert_color_format(rocal_color_format, context->user_batch_size(), height, width);
        INFO("Internal buffer size width = " + TOSTR(width) + " height = " + TOSTR(height) + " depth = " + TOSTR(num_of_planes))

        auto info = TensorInfo(std::move(dims),
                               context->master_graph->mem_type(),
                               RocalTensorDataType::UINT8,
                               tensor_layout,
                               color_format);
        output = context->master_graph->create_loader_output_tensor(info);
        auto cpu_num_threads = context->master_graph->calculate_cpu_num_threads(1);

        context->master_graph->add_node<ImageLoaderNode>({}, {output})->init(internal_shard_count, cpu_num_threads, source_path, "", std::map<std::string, std::string>(), StorageType::CAFFE2_LMDB_RECORD, decType, shuffle, loop, context->user_batch_size(), context->master_graph->mem_type(), context->master_graph->meta_data_reader(), decoder_keep_original);
        context->master_graph->set_loop(loop);

        if (is_output) {
            auto actual_output = context->master_graph->create_tensor(info, is_output);
            context->master_graph->add_node<CopyNode>({output}, {actual_output});
        }

    } catch (const std::exception& e) {
        context->capture_error(e.what());
        std::cerr << e.what() << '\n';
    }
    return output;
}

RocalTensor ROCAL_API_CALL
rocalJpegCaffe2LMDBRecordSourceSingleShard(
    RocalContext p_context,
    const char* source_path,
    RocalImageColor rocal_color_format,
    unsigned shard_id,
    unsigned shard_count,
    bool is_output,
    bool shuffle,
    bool loop,
    RocalImageSizeEvaluationPolicy decode_size_policy,
    unsigned max_width,
    unsigned max_height,
    RocalDecoderType dec_type) {
    Tensor* output = nullptr;
    auto context = static_cast<Context*>(p_context);
    try {
        bool use_input_dimension = (decode_size_policy == ROCAL_USE_USER_GIVEN_SIZE) || (decode_size_policy == ROCAL_USE_USER_GIVEN_SIZE_RESTRICTED);
        bool decoder_keep_original = (decode_size_policy == ROCAL_USE_USER_GIVEN_SIZE_RESTRICTED) || (decode_size_policy == ROCAL_USE_MAX_SIZE_RESTRICTED);
        DecoderType decType = DecoderType::TURBO_JPEG;  // default
        if (dec_type == ROCAL_DECODER_OPENCV) decType = DecoderType::OPENCV_DEC;
        if (dec_type == ROCAL_DECODER_HW_JPEG) decType = DecoderType::HW_JPEG_DEC;

        if (shard_count < 1)
            THROW("Shard count should be bigger than 0")

        if (shard_id >= shard_count)
            THROW("Shard id should be smaller than shard count")

        if (use_input_dimension && (max_width == 0 || max_height == 0)) {
            THROW("Invalid input max width and height");
        } else {
            LOG("User input size " + TOSTR(max_width) + " x " + TOSTR(max_height))
        }

        auto [width, height] = use_input_dimension ? std::make_tuple(max_width, max_height) : evaluate_image_data_set(decode_size_policy, StorageType::CAFFE2_LMDB_RECORD, DecoderType::TURBO_JPEG, source_path, "");
        auto [color_format, tensor_layout, dims, num_of_planes] = convert_color_format(rocal_color_format, context->user_batch_size(), height, width);
        INFO("Internal buffer size width = " + TOSTR(width) + " height = " + TOSTR(height) + " depth = " + TOSTR(num_of_planes))

        auto info = TensorInfo(std::move(dims),
                               context->master_graph->mem_type(),
                               RocalTensorDataType::UINT8,
                               tensor_layout,
                               color_format);
        output = context->master_graph->create_loader_output_tensor(info);
        auto cpu_num_threads = context->master_graph->calculate_cpu_num_threads(shard_count);

        context->master_graph->add_node<ImageLoaderSingleShardNode>({}, {output})->init(shard_id, shard_count, cpu_num_threads, source_path, "", StorageType::CAFFE2_LMDB_RECORD, decType, shuffle, loop, context->user_batch_size(), context->master_graph->mem_type(), context->master_graph->meta_data_reader(), decoder_keep_original);
        context->master_graph->set_loop(loop);

        if (is_output) {
            auto actual_output = context->master_graph->create_tensor(info, is_output);
            context->master_graph->add_node<CopyNode>({output}, {actual_output});
        }

    } catch (const std::exception& e) {
        context->capture_error(e.what());
        std::cerr << e.what() << '\n';
    }
    return output;
}

RocalTensor ROCAL_API_CALL
rocalJpegCaffeLMDBRecordSource(
    RocalContext p_context,
    const char* source_path,
    RocalImageColor rocal_color_format,
    unsigned internal_shard_count,
    bool is_output,
    bool shuffle,
    bool loop,
    RocalImageSizeEvaluationPolicy decode_size_policy,
    unsigned max_width,
    unsigned max_height,
    RocalDecoderType dec_type) {
    Tensor* output = nullptr;
    auto context = static_cast<Context*>(p_context);
    try {
        bool use_input_dimension = (decode_size_policy == ROCAL_USE_USER_GIVEN_SIZE) || (decode_size_policy == ROCAL_USE_USER_GIVEN_SIZE_RESTRICTED);
        bool decoder_keep_original = (decode_size_policy == ROCAL_USE_USER_GIVEN_SIZE_RESTRICTED) || (decode_size_policy == ROCAL_USE_MAX_SIZE_RESTRICTED);
        DecoderType decType = DecoderType::TURBO_JPEG;  // default
        if (dec_type == ROCAL_DECODER_OPENCV) decType = DecoderType::OPENCV_DEC;
        if (dec_type == ROCAL_DECODER_HW_JPEG) decType = DecoderType::HW_JPEG_DEC;

        if (internal_shard_count < 1)
            THROW("internal shard count should be bigger than 0")

        if (use_input_dimension && (max_width == 0 || max_height == 0)) {
            THROW("Invalid input max width and height");
        } else {
            LOG("User input size " + TOSTR(max_width) + " x " + TOSTR(max_height))
        }

        auto [width, height] = use_input_dimension ? std::make_tuple(max_width, max_height) : evaluate_image_data_set(decode_size_policy, StorageType::CAFFE_LMDB_RECORD, DecoderType::TURBO_JPEG, source_path, "");
        auto [color_format, tensor_layout, dims, num_of_planes] = convert_color_format(rocal_color_format, context->user_batch_size(), height, width);
        INFO("Internal buffer size width = " + TOSTR(width) + " height = " + TOSTR(height) + " depth = " + TOSTR(num_of_planes))

        auto info = TensorInfo(std::move(dims),
                               context->master_graph->mem_type(),
                               RocalTensorDataType::UINT8,
                               tensor_layout,
                               color_format);
        output = context->master_graph->create_loader_output_tensor(info);
        auto cpu_num_threads = context->master_graph->calculate_cpu_num_threads(1);

        context->master_graph->add_node<ImageLoaderNode>({}, {output})->init(internal_shard_count, cpu_num_threads, source_path, "", std::map<std::string, std::string>(), StorageType::CAFFE_LMDB_RECORD, decType, shuffle, loop, context->user_batch_size(), context->master_graph->mem_type(), context->master_graph->meta_data_reader(), decoder_keep_original);

        context->master_graph->set_loop(loop);

        if (is_output) {
            auto actual_output = context->master_graph->create_tensor(info, is_output);
            context->master_graph->add_node<CopyNode>({output}, {actual_output});
        }

    } catch (const std::exception& e) {
        context->capture_error(e.what());
        std::cerr << e.what() << '\n';
    }
    return output;
}

RocalTensor ROCAL_API_CALL
rocalJpegCaffeLMDBRecordSourceSingleShard(
    RocalContext p_context,
    const char* source_path,
    RocalImageColor rocal_color_format,
    unsigned shard_id,
    unsigned shard_count,
    bool is_output,
    bool shuffle,
    bool loop,
    RocalImageSizeEvaluationPolicy decode_size_policy,
    unsigned max_width,
    unsigned max_height,
    RocalDecoderType dec_type) {
    Tensor* output = nullptr;
    auto context = static_cast<Context*>(p_context);
    try {
        bool use_input_dimension = (decode_size_policy == ROCAL_USE_USER_GIVEN_SIZE) || (decode_size_policy == ROCAL_USE_USER_GIVEN_SIZE_RESTRICTED);
        bool decoder_keep_original = (decode_size_policy == ROCAL_USE_USER_GIVEN_SIZE_RESTRICTED) || (decode_size_policy == ROCAL_USE_MAX_SIZE_RESTRICTED);
        DecoderType decType = DecoderType::TURBO_JPEG;  // default
        if (dec_type == ROCAL_DECODER_OPENCV) decType = DecoderType::OPENCV_DEC;
        if (dec_type == ROCAL_DECODER_HW_JPEG) decType = DecoderType::HW_JPEG_DEC;

        if (shard_count < 1)
            THROW("Shard count should be bigger than 0")

        if (shard_id >= shard_count)
            THROW("Shard id should be smaller than shard count")

        if (use_input_dimension && (max_width == 0 || max_height == 0)) {
            THROW("Invalid input max width and height");
        } else {
            LOG("User input size " + TOSTR(max_width) + " x " + TOSTR(max_height))
        }

        auto [width, height] = use_input_dimension ? std::make_tuple(max_width, max_height) : evaluate_image_data_set(decode_size_policy, StorageType::CAFFE_LMDB_RECORD, DecoderType::TURBO_JPEG, source_path, "");
        auto [color_format, tensor_layout, dims, num_of_planes] = convert_color_format(rocal_color_format, context->user_batch_size(), height, width);
        INFO("Internal buffer size width = " + TOSTR(width) + " height = " + TOSTR(height) + " depth = " + TOSTR(num_of_planes))

        auto info = TensorInfo(std::move(dims),
                               context->master_graph->mem_type(),
                               RocalTensorDataType::UINT8,
                               tensor_layout,
                               color_format);
        output = context->master_graph->create_loader_output_tensor(info);
        auto cpu_num_threads = context->master_graph->calculate_cpu_num_threads(shard_count);

        context->master_graph->add_node<ImageLoaderSingleShardNode>({}, {output})->init(shard_id, shard_count, cpu_num_threads, source_path, "", StorageType::CAFFE_LMDB_RECORD, decType, shuffle, loop, context->user_batch_size(), context->master_graph->mem_type(), context->master_graph->meta_data_reader(), decoder_keep_original);
        context->master_graph->set_loop(loop);

        if (is_output) {
            auto actual_output = context->master_graph->create_tensor(info, is_output);
            context->master_graph->add_node<CopyNode>({output}, {actual_output});
        }

    } catch (const std::exception& e) {
        context->capture_error(e.what());
        std::cerr << e.what() << '\n';
    }
    return output;
}

RocalTensor ROCAL_API_CALL
rocalJpegCaffeLMDBRecordSourcePartialSingleShard(
    RocalContext p_context,
    const char* source_path,
    RocalImageColor rocal_color_format,
    unsigned shard_id,
    unsigned shard_count,
    bool is_output,
    std::vector<float>& area_factor,
    std::vector<float>& aspect_ratio,
    unsigned num_attempts,
    bool shuffle,
    bool loop,
    RocalImageSizeEvaluationPolicy decode_size_policy,
    unsigned max_width,
    unsigned max_height) {
    Tensor* output = nullptr;
    auto context = static_cast<Context*>(p_context);
    try {
        bool use_input_dimension = (decode_size_policy == ROCAL_USE_USER_GIVEN_SIZE) || (decode_size_policy == ROCAL_USE_USER_GIVEN_SIZE_RESTRICTED);

        if (shard_count < 1)
            THROW("Shard count should be bigger than 0")

        if (shard_id >= shard_count)
            THROW("Shard id should be smaller than shard count")

        if (use_input_dimension && (max_width == 0 || max_height == 0)) {
            THROW("Invalid input max width and height");
        } else {
            LOG("User input size " + TOSTR(max_width) + " x " + TOSTR(max_height))
        }

        auto [width, height] = use_input_dimension ? std::make_tuple(max_width, max_height) : evaluate_image_data_set(decode_size_policy, StorageType::CAFFE_LMDB_RECORD, DecoderType::FUSED_TURBO_JPEG, source_path, "");
        auto [color_format, tensor_layout, dims, num_of_planes] = convert_color_format(rocal_color_format, context->user_batch_size(), height, width);
        INFO("Internal buffer size width = " + TOSTR(width) + " height = " + TOSTR(height) + " depth = " + TOSTR(num_of_planes))

        auto info = TensorInfo(std::move(dims),
                               context->master_graph->mem_type(),
                               RocalTensorDataType::UINT8,
                               tensor_layout,
                               color_format);
        output = context->master_graph->create_loader_output_tensor(info);
        auto cpu_num_threads = context->master_graph->calculate_cpu_num_threads(shard_count);

        context->master_graph->add_node<FusedJpegCropSingleShardNode>({}, {output})->init(shard_id, shard_count, cpu_num_threads, source_path, "", StorageType::CAFFE_LMDB_RECORD, DecoderType::FUSED_TURBO_JPEG, shuffle, loop, context->user_batch_size(), context->master_graph->mem_type(), context->master_graph->meta_data_reader(), num_attempts, area_factor, aspect_ratio);

        context->master_graph->set_loop(loop);

        if (is_output) {
            auto actual_output = context->master_graph->create_tensor(info, is_output);
            context->master_graph->add_node<CopyNode>({output}, {actual_output});
        }

    } catch (const std::exception& e) {
        context->capture_error(e.what());
        std::cerr << e.what() << '\n';
    }
    return output;
}

RocalTensor ROCAL_API_CALL
rocalJpegCaffe2LMDBRecordSourcePartialSingleShard(
    RocalContext p_context,
    const char* source_path,
    RocalImageColor rocal_color_format,
    unsigned shard_id,
    unsigned shard_count,
    bool is_output,
    std::vector<float>& area_factor,
    std::vector<float>& aspect_ratio,
    unsigned num_attempts,
    bool shuffle,
    bool loop,
    RocalImageSizeEvaluationPolicy decode_size_policy,
    unsigned max_width,
    unsigned max_height) {
    Tensor* output = nullptr;
    auto context = static_cast<Context*>(p_context);
    try {
        bool use_input_dimension = (decode_size_policy == ROCAL_USE_USER_GIVEN_SIZE) || (decode_size_policy == ROCAL_USE_USER_GIVEN_SIZE_RESTRICTED);

        if (shard_count < 1)
            THROW("Shard count should be bigger than 0")

        if (shard_id >= shard_count)
            THROW("Shard id should be smaller than shard count")

        if (use_input_dimension && (max_width == 0 || max_height == 0)) {
            THROW("Invalid input max width and height");
        } else {
            LOG("User input size " + TOSTR(max_width) + " x " + TOSTR(max_height))
        }

        auto [width, height] = use_input_dimension ? std::make_tuple(max_width, max_height) : evaluate_image_data_set(decode_size_policy, StorageType::CAFFE2_LMDB_RECORD, DecoderType::FUSED_TURBO_JPEG, source_path, "");
        auto [color_format, tensor_layout, dims, num_of_planes] = convert_color_format(rocal_color_format, context->user_batch_size(), height, width);
        INFO("Internal buffer size width = " + TOSTR(width) + " height = " + TOSTR(height) + " depth = " + TOSTR(num_of_planes))

        auto info = TensorInfo(std::move(dims),
                               context->master_graph->mem_type(),
                               RocalTensorDataType::UINT8,
                               tensor_layout,
                               color_format);
        output = context->master_graph->create_loader_output_tensor(info);
        auto cpu_num_threads = context->master_graph->calculate_cpu_num_threads(shard_count);

        context->master_graph->add_node<FusedJpegCropSingleShardNode>({}, {output})->init(shard_id, shard_count, cpu_num_threads, source_path, "", StorageType::CAFFE2_LMDB_RECORD, DecoderType::FUSED_TURBO_JPEG, shuffle, loop, context->user_batch_size(), context->master_graph->mem_type(), context->master_graph->meta_data_reader(), num_attempts, area_factor, aspect_ratio);
        context->master_graph->set_loop(loop);

        if (is_output) {
            auto actual_output = context->master_graph->create_tensor(info, is_output);
            context->master_graph->add_node<CopyNode>({output}, {actual_output});
        }

    } catch (const std::exception& e) {
        context->capture_error(e.what());
        std::cerr << e.what() << '\n';
    }
    return output;
}

RocalTensor ROCAL_API_CALL
rocalMXNetRecordSource(
    RocalContext p_context,
    const char* source_path,
    RocalImageColor rocal_color_format,
    unsigned shard_id,
    unsigned shard_count,
    bool is_output,
    std::vector<float>& area_factor,
    std::vector<float>& aspect_ratio,
    unsigned num_attempts,
    bool shuffle,
    bool loop,
    RocalImageSizeEvaluationPolicy decode_size_policy,
    unsigned max_width,
    unsigned max_height) {
    Tensor* output = nullptr;
    auto context = static_cast<Context*>(p_context);
    try {
        bool use_input_dimension = (decode_size_policy == ROCAL_USE_USER_GIVEN_SIZE) || (decode_size_policy == ROCAL_USE_USER_GIVEN_SIZE_RESTRICTED);

        if (shard_count < 1)
            THROW("Shard count should be bigger than 0")

        if (shard_id >= shard_count)
            THROW("Shard id should be smaller than shard count")

        if (use_input_dimension && (max_width == 0 || max_height == 0)) {
            THROW("Invalid input max width and height");
        } else {
            LOG("User input size " + TOSTR(max_width) + " x " + TOSTR(max_height))
        }

        auto [width, height] = use_input_dimension ? std::make_tuple(max_width, max_height) : evaluate_image_data_set(decode_size_policy, StorageType::CAFFE_LMDB_RECORD, DecoderType::FUSED_TURBO_JPEG, source_path, "");
        auto [color_format, tensor_layout, dims, num_of_planes] = convert_color_format(rocal_color_format, context->user_batch_size(), height, width);
        INFO("Internal buffer size width = " + TOSTR(width) + " height = " + TOSTR(height) + " depth = " + TOSTR(num_of_planes))

        auto info = TensorInfo(std::move(dims),
                               context->master_graph->mem_type(),
                               RocalTensorDataType::UINT8,
                               tensor_layout,
                               color_format);
        output = context->master_graph->create_loader_output_tensor(info);
        auto cpu_num_threads = context->master_graph->calculate_cpu_num_threads(shard_count);

        context->master_graph->add_node<FusedJpegCropSingleShardNode>({}, {output})->init(shard_id, shard_count, cpu_num_threads, source_path, "", StorageType::CAFFE_LMDB_RECORD, DecoderType::FUSED_TURBO_JPEG, shuffle, loop, context->user_batch_size(), context->master_graph->mem_type(), context->master_graph->meta_data_reader(), num_attempts, area_factor, aspect_ratio);

        context->master_graph->set_loop(loop);

        if (is_output) {
            auto actual_output = context->master_graph->create_tensor(info, is_output);
            context->master_graph->add_node<CopyNode>({output}, {actual_output});
        }

    } catch (const std::exception& e) {
        context->capture_error(e.what());
        std::cerr << e.what() << '\n';
    }
    return output;
}

RocalTensor ROCAL_API_CALL
rocalMXNetRecordSource(
    RocalContext p_context,
    const char* source_path,
    RocalImageColor rocal_color_format,
    unsigned internal_shard_count,
    bool is_output,
    bool shuffle,
    bool loop,
    RocalImageSizeEvaluationPolicy decode_size_policy,
    unsigned max_width,
    unsigned max_height,
    RocalDecoderType dec_type) {
    Tensor* output = nullptr;
    if (p_context == nullptr) {
        ERR("Invalid ROCAL context or invalid input image")
        return output;
    }
    auto context = static_cast<Context*>(p_context);
    try {
        bool use_input_dimension = (decode_size_policy == ROCAL_USE_USER_GIVEN_SIZE) || (decode_size_policy == ROCAL_USE_USER_GIVEN_SIZE_RESTRICTED);
        bool decoder_keep_original = (decode_size_policy == ROCAL_USE_USER_GIVEN_SIZE_RESTRICTED) || (decode_size_policy == ROCAL_USE_MAX_SIZE_RESTRICTED);
        DecoderType decType = DecoderType::TURBO_JPEG;  // default
        if (dec_type == ROCAL_DECODER_OPENCV) decType = DecoderType::OPENCV_DEC;
        if (dec_type == ROCAL_DECODER_HW_JPEG) decType = DecoderType::HW_JPEG_DEC;

        if (internal_shard_count < 1)
            THROW("internal shard count should be bigger than 0")

        if (use_input_dimension && (max_width == 0 || max_height == 0)) {
            THROW("Invalid input max width and height");
        } else {
            LOG("User input size " + TOSTR(max_width) + " x " + TOSTR(max_height))
        }

        auto [width, height] = use_input_dimension ? std::make_tuple(max_width, max_height) : evaluate_image_data_set(decode_size_policy, StorageType::MXNET_RECORDIO, DecoderType::TURBO_JPEG, source_path, "");
        auto [color_format, tensor_layout, dims, num_of_planes] = convert_color_format(rocal_color_format, context->user_batch_size(), height, width);
        INFO("Internal buffer size width = " + TOSTR(width) + " height = " + TOSTR(height) + " depth = " + TOSTR(num_of_planes))

        auto info = TensorInfo(std::move(dims),
                               context->master_graph->mem_type(),
                               RocalTensorDataType::UINT8,
                               tensor_layout,
                               color_format);
        output = context->master_graph->create_loader_output_tensor(info);
        auto cpu_num_threads = context->master_graph->calculate_cpu_num_threads(1);

        context->master_graph->add_node<ImageLoaderNode>({}, {output})->init(internal_shard_count, cpu_num_threads, source_path, "", std::map<std::string, std::string>(), StorageType::MXNET_RECORDIO, decType, shuffle, loop, context->user_batch_size(), context->master_graph->mem_type(), context->master_graph->meta_data_reader(), decoder_keep_original);

        context->master_graph->set_loop(loop);

        if (is_output) {
            auto actual_output = context->master_graph->create_tensor(info, is_output);
            context->master_graph->add_node<CopyNode>({output}, {actual_output});
        }

    } catch (const std::exception& e) {
        context->capture_error(e.what());
        std::cerr << e.what() << '\n';
    }
    return output;
}

RocalTensor ROCAL_API_CALL
rocalMXNetRecordSourceSingleShard(
    RocalContext p_context,
    const char* source_path,
    RocalImageColor rocal_color_format,
    unsigned shard_id,
    unsigned shard_count,
    bool is_output,
    bool shuffle,
    bool loop,
    RocalImageSizeEvaluationPolicy decode_size_policy,
    unsigned max_width,
    unsigned max_height,
    RocalDecoderType dec_type) {
    Tensor* output = nullptr;
    if (p_context == nullptr) {
        ERR("Invalid ROCAL context or invalid input image")
        return output;
    }
    auto context = static_cast<Context*>(p_context);
    try {
        bool use_input_dimension = (decode_size_policy == ROCAL_USE_USER_GIVEN_SIZE) || (decode_size_policy == ROCAL_USE_USER_GIVEN_SIZE_RESTRICTED);
        bool decoder_keep_original = (decode_size_policy == ROCAL_USE_USER_GIVEN_SIZE_RESTRICTED) || (decode_size_policy == ROCAL_USE_MAX_SIZE_RESTRICTED);
        DecoderType decType = DecoderType::TURBO_JPEG;  // default
        if (dec_type == ROCAL_DECODER_OPENCV) decType = DecoderType::OPENCV_DEC;
        if (dec_type == ROCAL_DECODER_HW_JPEG) decType = DecoderType::HW_JPEG_DEC;

        if (shard_count < 1)
            THROW("Shard count should be bigger than 0")

        if (shard_id >= shard_count)
            THROW("Shard id should be smaller than shard count")

        if (use_input_dimension && (max_width == 0 || max_height == 0)) {
            THROW("Invalid input max width and height");
        } else {
            LOG("User input size " + TOSTR(max_width) + " x " + TOSTR(max_height))
        }

        auto [width, height] = use_input_dimension ? std::make_tuple(max_width, max_height) : evaluate_image_data_set(decode_size_policy, StorageType::MXNET_RECORDIO, DecoderType::TURBO_JPEG, source_path, "");
        auto [color_format, tensor_layout, dims, num_of_planes] = convert_color_format(rocal_color_format, context->user_batch_size(), height, width);
        INFO("Internal buffer size width = " + TOSTR(width) + " height = " + TOSTR(height) + " depth = " + TOSTR(num_of_planes))

        auto info = TensorInfo(std::move(dims),
                               context->master_graph->mem_type(),
                               RocalTensorDataType::UINT8,
                               tensor_layout,
                               color_format);
        output = context->master_graph->create_loader_output_tensor(info);
        auto cpu_num_threads = context->master_graph->calculate_cpu_num_threads(shard_count);

        context->master_graph->add_node<ImageLoaderSingleShardNode>({}, {output})->init(shard_id, shard_count, cpu_num_threads, source_path, "", StorageType::MXNET_RECORDIO, decType, shuffle, loop, context->user_batch_size(), context->master_graph->mem_type(), context->master_graph->meta_data_reader(), decoder_keep_original);
        context->master_graph->set_loop(loop);

        if (is_output) {
            auto actual_output = context->master_graph->create_tensor(info, is_output);
            context->master_graph->add_node<CopyNode>({output}, {actual_output});
        }

    } catch (const std::exception& e) {
        context->capture_error(e.what());
        std::cerr << e.what() << '\n';
    }
    return output;
}

RocalTensor ROCAL_API_CALL
rocalJpegCOCOFileSource(
    RocalContext p_context,
    const char* source_path,
    const char* json_path,
    RocalImageColor rocal_color_format,
    unsigned internal_shard_count,
    bool is_output,
    bool shuffle,
    bool loop,
    RocalImageSizeEvaluationPolicy decode_size_policy,
    unsigned max_width,
    unsigned max_height,
    RocalDecoderType dec_type) {
    Tensor* output = nullptr;
    auto context = static_cast<Context*>(p_context);
    try {
        bool use_input_dimension = (decode_size_policy == ROCAL_USE_USER_GIVEN_SIZE) || (decode_size_policy == ROCAL_USE_USER_GIVEN_SIZE_RESTRICTED);
        bool decoder_keep_original = (decode_size_policy == ROCAL_USE_USER_GIVEN_SIZE_RESTRICTED) || (decode_size_policy == ROCAL_USE_MAX_SIZE_RESTRICTED);
        DecoderType decType = DecoderType::TURBO_JPEG;  // default
        if (dec_type == ROCAL_DECODER_OPENCV) decType = DecoderType::OPENCV_DEC;
        if (dec_type == ROCAL_DECODER_HW_JPEG) decType = DecoderType::HW_JPEG_DEC;

        if (internal_shard_count < 1)
            THROW("Shard count should be bigger than 0")

        if (use_input_dimension && (max_width == 0 || max_height == 0)) {
            THROW("Invalid input max width and height");
        } else {
            LOG("User input size " + TOSTR(max_width) + " x " + TOSTR(max_height))
        }

        auto [width, height] = use_input_dimension ? std::make_tuple(max_width, max_height) : evaluate_image_data_set(decode_size_policy, StorageType::COCO_FILE_SYSTEM, DecoderType::TURBO_JPEG, source_path, json_path);

        auto [color_format, tensor_layout, dims, num_of_planes] = convert_color_format(rocal_color_format, context->user_batch_size(), height, width);
        INFO("Internal buffer size width = " + TOSTR(width) + " height = " + TOSTR(height) + " depth = " + TOSTR(num_of_planes))

        auto info = TensorInfo(std::move(dims),
                               context->master_graph->mem_type(),
                               RocalTensorDataType::UINT8,
                               tensor_layout,
                               color_format);
        output = context->master_graph->create_loader_output_tensor(info);
        auto cpu_num_threads = context->master_graph->calculate_cpu_num_threads(1);

        context->master_graph->add_node<ImageLoaderNode>({}, {output})->init(internal_shard_count, cpu_num_threads, source_path, json_path, std::map<std::string, std::string>(), StorageType::COCO_FILE_SYSTEM, decType, shuffle, loop, context->user_batch_size(), context->master_graph->mem_type(), context->master_graph->meta_data_reader(), decoder_keep_original);

        context->master_graph->set_loop(loop);

        if (is_output) {
            auto actual_output = context->master_graph->create_tensor(info, is_output);
            context->master_graph->add_node<CopyNode>({output}, {actual_output});
        }

    } catch (const std::exception& e) {
        context->capture_error(e.what());
        std::cerr << e.what() << '\n';
    }
    return output;
}

RocalTensor ROCAL_API_CALL
rocalJpegCOCOFileSourceSingleShard(
    RocalContext p_context,
    const char* source_path,
    const char* json_path,
    RocalImageColor rocal_color_format,
    unsigned shard_id,
    unsigned shard_count,
    bool is_output,
    bool shuffle,
    bool loop,
    RocalImageSizeEvaluationPolicy decode_size_policy,
    unsigned max_width,
    unsigned max_height,
    RocalDecoderType dec_type) {
    Tensor* output = nullptr;
    auto context = static_cast<Context*>(p_context);
    try {
        bool use_input_dimension = (decode_size_policy == ROCAL_USE_USER_GIVEN_SIZE) || (decode_size_policy == ROCAL_USE_USER_GIVEN_SIZE_RESTRICTED);
        bool decoder_keep_original = (decode_size_policy == ROCAL_USE_USER_GIVEN_SIZE_RESTRICTED) || (decode_size_policy == ROCAL_USE_MAX_SIZE_RESTRICTED);
        DecoderType decType = DecoderType::TURBO_JPEG;  // default
        if (dec_type == ROCAL_DECODER_OPENCV) decType = DecoderType::OPENCV_DEC;
        if (dec_type == ROCAL_DECODER_HW_JPEG) decType = DecoderType::HW_JPEG_DEC;

        if (shard_count < 1)
            THROW("Shard count should be bigger than 0")

        if (shard_id >= shard_count)
            THROW("Shard id should be smaller than shard count")

        if (use_input_dimension && (max_width == 0 || max_height == 0)) {
            THROW("Invalid input max width and height");
        } else {
            LOG("User input size " + TOSTR(max_width) + " x " + TOSTR(max_height))
        }

        auto [width, height] = use_input_dimension ? std::make_tuple(max_width, max_height) : evaluate_image_data_set(decode_size_policy, StorageType::COCO_FILE_SYSTEM, DecoderType::TURBO_JPEG, source_path, json_path);
        auto [color_format, tensor_layout, dims, num_of_planes] = convert_color_format(rocal_color_format, context->user_batch_size(), height, width);
        INFO("Internal buffer size width = " + TOSTR(width) + " height = " + TOSTR(height) + " depth = " + TOSTR(num_of_planes))

        auto info = TensorInfo(std::move(dims),
                               context->master_graph->mem_type(),
                               RocalTensorDataType::UINT8,
                               tensor_layout,
                               color_format);
        output = context->master_graph->create_loader_output_tensor(info);
        auto cpu_num_threads = context->master_graph->calculate_cpu_num_threads(shard_count);

        context->master_graph->add_node<ImageLoaderSingleShardNode>({}, {output})->init(shard_id, shard_count, cpu_num_threads, source_path, json_path, StorageType::COCO_FILE_SYSTEM, decType, shuffle, loop, context->user_batch_size(), context->master_graph->mem_type(), context->master_graph->meta_data_reader(), decoder_keep_original);
        context->master_graph->set_loop(loop);

        if (is_output) {
            auto actual_output = context->master_graph->create_tensor(info, is_output);
            context->master_graph->add_node<CopyNode>({output}, {actual_output});
        }

    } catch (const std::exception& e) {
        context->capture_error(e.what());
        std::cerr << e.what() << '\n';
    }
    return output;
}

RocalTensor ROCAL_API_CALL
rocalFusedJpegCrop(
    RocalContext p_context,
    const char* source_path,
    RocalImageColor rocal_color_format,
    unsigned internal_shard_count,
    bool is_output,
    std::vector<float>& area_factor,
    std::vector<float>& aspect_ratio,
    unsigned num_attempts,
    bool shuffle,
    bool loop,
    RocalImageSizeEvaluationPolicy decode_size_policy,
    unsigned max_width,
    unsigned max_height) {
    Tensor* output = nullptr;
    auto context = static_cast<Context*>(p_context);
    try {
        bool use_input_dimension = (decode_size_policy == ROCAL_USE_USER_GIVEN_SIZE) || (decode_size_policy == ROCAL_USE_USER_GIVEN_SIZE_RESTRICTED);

        if (internal_shard_count < 1)
            THROW("Shard count should be bigger than 0")

        if (use_input_dimension && (max_width == 0 || max_height == 0)) {
            THROW("Invalid input max width and height");
        } else {
            LOG("User input size " + TOSTR(max_width) + " x " + TOSTR(max_height))
        }

        auto [width, height] = use_input_dimension ? std::make_tuple(max_width, max_height) : evaluate_image_data_set(decode_size_policy, StorageType::FILE_SYSTEM, DecoderType::FUSED_TURBO_JPEG, source_path, "");

        auto [color_format, tensor_layout, dims, num_of_planes] = convert_color_format(rocal_color_format, context->user_batch_size(), height, width);

        auto info = TensorInfo(std::move(dims),
                               context->master_graph->mem_type(),
                               RocalTensorDataType::UINT8,
                               tensor_layout,
                               color_format);
        output = context->master_graph->create_loader_output_tensor(info);
        auto cpu_num_threads = context->master_graph->calculate_cpu_num_threads(1);
        context->master_graph->add_node<FusedJpegCropNode>({}, {output})->init(internal_shard_count, cpu_num_threads, source_path, "", StorageType::FILE_SYSTEM, DecoderType::FUSED_TURBO_JPEG, shuffle, loop, context->user_batch_size(), context->master_graph->mem_type(), context->master_graph->meta_data_reader(), num_attempts, area_factor, aspect_ratio);
        context->master_graph->set_loop(loop);

        if (is_output) {
            auto actual_output = context->master_graph->create_tensor(info, is_output);
            context->master_graph->add_node<CopyNode>({output}, {actual_output});
        }

    } catch (const std::exception& e) {
        context->capture_error(e.what());
        std::cerr << e.what() << '\n';
    }
    return output;
}

RocalTensor ROCAL_API_CALL
rocalJpegCOCOFileSourcePartial(
    RocalContext p_context,
    const char* source_path,
    const char* json_path,
    RocalImageColor rocal_color_format,
    unsigned internal_shard_count,
    bool is_output,
    std::vector<float>& area_factor,
    std::vector<float>& aspect_ratio,
    unsigned num_attempts,
    bool shuffle,
    bool loop,
    RocalImageSizeEvaluationPolicy decode_size_policy,
    unsigned max_width,
    unsigned max_height) {
    Tensor* output = nullptr;
    auto context = static_cast<Context*>(p_context);
    try {
        bool use_input_dimension = (decode_size_policy == ROCAL_USE_USER_GIVEN_SIZE) || (decode_size_policy == ROCAL_USE_USER_GIVEN_SIZE_RESTRICTED);

        if (internal_shard_count < 1)
            THROW("Shard count should be bigger than 0")

        if (use_input_dimension && (max_width == 0 || max_height == 0)) {
            THROW("Invalid input max width and height");
        } else {
            LOG("User input size " + TOSTR(max_width) + " x " + TOSTR(max_height))
        }

        auto [width, height] = use_input_dimension ? std::make_tuple(max_width, max_height) : evaluate_image_data_set(decode_size_policy, StorageType::COCO_FILE_SYSTEM, DecoderType::FUSED_TURBO_JPEG, source_path, json_path);

        auto [color_format, tensor_layout, dims, num_of_planes] = convert_color_format(rocal_color_format, context->user_batch_size(), height, width);
        INFO("Internal buffer size width = " + TOSTR(width) + " height = " + TOSTR(height) + " depth = " + TOSTR(num_of_planes))

        auto info = TensorInfo(std::move(dims),
                               context->master_graph->mem_type(),
                               RocalTensorDataType::UINT8,
                               tensor_layout,
                               color_format);
        output = context->master_graph->create_loader_output_tensor(info);
        auto cpu_num_threads = context->master_graph->calculate_cpu_num_threads(1);

        context->master_graph->add_node<FusedJpegCropNode>({}, {output})->init(internal_shard_count, cpu_num_threads, source_path, json_path, StorageType::COCO_FILE_SYSTEM, DecoderType::FUSED_TURBO_JPEG, shuffle, loop, context->user_batch_size(), context->master_graph->mem_type(), context->master_graph->meta_data_reader(), num_attempts, area_factor, aspect_ratio);

        context->master_graph->set_loop(loop);

        if (is_output) {
            auto actual_output = context->master_graph->create_tensor(info, is_output);
            context->master_graph->add_node<CopyNode>({output}, {actual_output});
        }

    } catch (const std::exception& e) {
        context->capture_error(e.what());
        std::cerr << e.what() << '\n';
    }
    return output;
}

RocalTensor ROCAL_API_CALL
rocalJpegCOCOFileSourcePartialSingleShard(
    RocalContext p_context,
    const char* source_path,
    const char* json_path,
    RocalImageColor rocal_color_format,
    unsigned shard_id,
    unsigned shard_count,
    bool is_output,
    std::vector<float>& area_factor,
    std::vector<float>& aspect_ratio,
    unsigned num_attempts,
    bool shuffle,
    bool loop,
    RocalImageSizeEvaluationPolicy decode_size_policy,
    unsigned max_width,
    unsigned max_height) {
    Tensor* output = nullptr;
    auto context = static_cast<Context*>(p_context);
    try {
        bool use_input_dimension = (decode_size_policy == ROCAL_USE_USER_GIVEN_SIZE) || (decode_size_policy == ROCAL_USE_USER_GIVEN_SIZE_RESTRICTED);

        if (shard_count < 1)
            THROW("Shard count should be bigger than 0")

        if (shard_id >= shard_count)
            THROW("Shard id should be smaller than shard count")

        if (use_input_dimension && (max_width == 0 || max_height == 0)) {
            THROW("Invalid input max width and height");
        } else {
            LOG("User input size " + TOSTR(max_width) + " x " + TOSTR(max_height))
        }

        auto [width, height] = use_input_dimension ? std::make_tuple(max_width, max_height) : evaluate_image_data_set(decode_size_policy, StorageType::COCO_FILE_SYSTEM, DecoderType::FUSED_TURBO_JPEG, source_path, json_path);

        auto [color_format, tensor_layout, dims, num_of_planes] = convert_color_format(rocal_color_format, context->user_batch_size(), height, width);

        auto info = TensorInfo(std::move(dims),
                               context->master_graph->mem_type(),
                               RocalTensorDataType::UINT8,
                               tensor_layout,
                               color_format);
        output = context->master_graph->create_loader_output_tensor(info);
        auto cpu_num_threads = context->master_graph->calculate_cpu_num_threads(shard_count);

        context->master_graph->add_node<FusedJpegCropSingleShardNode>({}, {output})->init(shard_id, shard_count, cpu_num_threads, source_path, json_path, StorageType::COCO_FILE_SYSTEM, DecoderType::FUSED_TURBO_JPEG, shuffle, loop, context->user_batch_size(), context->master_graph->mem_type(), context->master_graph->meta_data_reader(), num_attempts, area_factor, aspect_ratio);

        context->master_graph->set_loop(loop);

        if (is_output) {
            auto actual_output = context->master_graph->create_tensor(info, is_output);
            context->master_graph->add_node<CopyNode>({output}, {actual_output});
        }

    } catch (const std::exception& e) {
        context->capture_error(e.what());
        std::cerr << e.what() << '\n';
    }
    return output;
}

RocalTensor ROCAL_API_CALL
rocalJpegTFRecordSource(
    RocalContext p_context,
    const char* source_path,
    RocalImageColor rocal_color_format,
    unsigned internal_shard_count,
    bool is_output,
    const char* user_key_for_encoded,
    const char* user_key_for_filename,
    bool shuffle,
    bool loop,
    RocalImageSizeEvaluationPolicy decode_size_policy,
    unsigned max_width,
    unsigned max_height,
    RocalDecoderType dec_type) {
    Tensor* output = nullptr;
    auto context = static_cast<Context*>(p_context);
    try {
        std::string user_key_for_encoded_str(user_key_for_encoded);
        std::string user_key_for_filename_str(user_key_for_filename);

        std::map<std::string, std::string> feature_key_map = {
            {"image/encoded", user_key_for_encoded_str},
            {"image/filename", user_key_for_filename_str},
        };
        bool use_input_dimension = (decode_size_policy == ROCAL_USE_USER_GIVEN_SIZE) || (decode_size_policy == ROCAL_USE_USER_GIVEN_SIZE_RESTRICTED);
        DecoderType decType = DecoderType::TURBO_JPEG;  // default
        if (dec_type == ROCAL_DECODER_OPENCV) decType = DecoderType::OPENCV_DEC;
        if (dec_type == ROCAL_DECODER_HW_JPEG) decType = DecoderType::HW_JPEG_DEC;

        if (internal_shard_count < 1)
            THROW("internal shard count should be bigger than 0")

        if (use_input_dimension && (max_width == 0 || max_height == 0)) {
            THROW("Invalid input max width and height");
        } else {
            LOG("User input size " + TOSTR(max_width) + " x " + TOSTR(max_height))
        }

        auto [width, height] = use_input_dimension ? std::make_tuple(max_width, max_height) : evaluate_image_data_set(decode_size_policy, StorageType::TF_RECORD, DecoderType::TURBO_JPEG, source_path, "");
        auto [color_format, tensor_layout, dims, num_of_planes] = convert_color_format(rocal_color_format, context->user_batch_size(), height, width);
        INFO("Internal buffer size width = " + TOSTR(width) + " height = " + TOSTR(height) + " depth = " + TOSTR(num_of_planes))

        auto info = TensorInfo(std::move(dims),
                               context->master_graph->mem_type(),
                               RocalTensorDataType::UINT8,
                               tensor_layout,
                               color_format);
        output = context->master_graph->create_loader_output_tensor(info);
        auto cpu_num_threads = context->master_graph->calculate_cpu_num_threads(1);

        context->master_graph->add_node<ImageLoaderNode>({}, {output})->init(internal_shard_count, cpu_num_threads, source_path, "", feature_key_map, StorageType::TF_RECORD, decType, shuffle, loop, context->user_batch_size(), context->master_graph->mem_type(), context->master_graph->meta_data_reader());
        context->master_graph->set_loop(loop);

        if (is_output) {
            auto actual_output = context->master_graph->create_tensor(info, is_output);
            context->master_graph->add_node<CopyNode>({output}, {actual_output});
        }

    } catch (const std::exception& e) {
        context->capture_error(e.what());
        std::cerr << e.what() << '\n';
    }
    return output;
}

RocalTensor ROCAL_API_CALL
rocalJpegTFRecordSourceSingleShard(
    RocalContext p_context,
    const char* source_path,
    RocalImageColor rocal_color_format,
    unsigned shard_id,
    unsigned shard_count,
    bool is_output,
    bool shuffle,
    bool loop,
    RocalImageSizeEvaluationPolicy decode_size_policy,
    unsigned max_width,
    unsigned max_height,
    RocalDecoderType dec_type) {
    Tensor* output = nullptr;
    auto context = static_cast<Context*>(p_context);
    try {
        bool use_input_dimension = (decode_size_policy == ROCAL_USE_USER_GIVEN_SIZE) || (decode_size_policy == ROCAL_USE_USER_GIVEN_SIZE_RESTRICTED);
        DecoderType decType = DecoderType::TURBO_JPEG;  // default
        if (dec_type == ROCAL_DECODER_OPENCV) decType = DecoderType::OPENCV_DEC;
        if (dec_type == ROCAL_DECODER_HW_JPEG) decType = DecoderType::HW_JPEG_DEC;

        if (shard_count < 1)
            THROW("Shard count should be bigger than 0")

        if (shard_id >= shard_count)
            THROW("Shard id should be smaller than shard count")

        if (use_input_dimension && (max_width == 0 || max_height == 0)) {
            THROW("Invalid input max width and height");
        } else {
            LOG("User input size " + TOSTR(max_width) + " x " + TOSTR(max_height))
        }

        auto [width, height] = use_input_dimension ? std::make_tuple(max_width, max_height) : evaluate_image_data_set(decode_size_policy, StorageType::TF_RECORD, DecoderType::TURBO_JPEG, source_path, "");
        auto [color_format, tensor_layout, dims, num_of_planes] = convert_color_format(rocal_color_format, context->user_batch_size(), height, width);
        INFO("Internal buffer size width = " + TOSTR(width) + " height = " + TOSTR(height) + " depth = " + TOSTR(num_of_planes))

        auto info = TensorInfo(std::move(dims),
                               context->master_graph->mem_type(),
                               RocalTensorDataType::UINT8,
                               tensor_layout,
                               color_format);
        output = context->master_graph->create_loader_output_tensor(info);
        auto cpu_num_threads = context->master_graph->calculate_cpu_num_threads(shard_count);

        context->master_graph->add_node<ImageLoaderSingleShardNode>({}, {output})->init(shard_id, shard_count, cpu_num_threads, source_path, "", StorageType::TF_RECORD, decType, shuffle, loop, context->user_batch_size(), context->master_graph->mem_type(), context->master_graph->meta_data_reader());
        context->master_graph->set_loop(loop);

        if (is_output) {
            auto actual_output = context->master_graph->create_tensor(info, is_output);
            context->master_graph->add_node<CopyNode>({output}, {actual_output});
        }

    } catch (const std::exception& e) {
        context->capture_error(e.what());
        std::cerr << e.what() << '\n';
    }
    return output;
}

RocalTensor ROCAL_API_CALL
rocalRawTFRecordSource(
    RocalContext p_context,
    const char* source_path,
    const char* user_key_for_encoded_str,
    const char* user_key_for_filename_str,
    RocalImageColor rocal_color_format,
    bool is_output,
    bool shuffle,
    bool loop,
    unsigned out_width,
    unsigned out_height,
    const char* record_name_prefix) {
    Tensor* output = nullptr;
    if (p_context == nullptr) {
        ERR("Invalid ROCAL context or invalid input image")
        return output;
    }

    auto context = static_cast<Context*>(p_context);
    try {
        unsigned internal_shard_count = 1;
        std::map<std::string, std::string> feature_key_map = {
            {"image/encoded", user_key_for_encoded_str},
            {"image/filename", user_key_for_filename_str},
        };

        if (out_width == 0 || out_height == 0) {
            THROW("Invalid output width and height");
        } else {
            LOG("User input size " + TOSTR(out_width) + " x " + TOSTR(out_height))
        }

        auto [color_format, tensor_layout, dims, num_of_planes] = convert_color_format(rocal_color_format, context->user_batch_size(), out_height, out_width);

        auto info = TensorInfo(std::move(dims),
                               context->master_graph->mem_type(),
                               RocalTensorDataType::UINT8,
                               tensor_layout,
                               color_format);
        output = context->master_graph->create_loader_output_tensor(info);
        auto cpu_num_threads = context->master_graph->calculate_cpu_num_threads(1);

        context->master_graph->add_node<ImageLoaderNode>({}, {output})->init(internal_shard_count, cpu_num_threads, source_path, "", feature_key_map, StorageType::TF_RECORD, DecoderType::SKIP_DECODE, shuffle, loop, context->user_batch_size(), context->master_graph->mem_type(), context->master_graph->meta_data_reader(), false, record_name_prefix, 0, 0, 0);
        context->master_graph->set_loop(loop);

        if (is_output) {
            auto actual_output = context->master_graph->create_tensor(info, is_output);
            context->master_graph->add_node<CopyNode>({output}, {actual_output});
        }

    } catch (const std::exception& e) {
        context->capture_error(e.what());
        std::cerr << e.what() << '\n';
    }
    return output;
}

RocalTensor ROCAL_API_CALL
rocalRawTFRecordSourceSingleShard(
    RocalContext p_context,
    const char* source_path,
    RocalImageColor rocal_color_format,
    unsigned shard_id,
    unsigned shard_count,
    bool is_output,
    bool shuffle,
    bool loop,
    unsigned out_width,
    unsigned out_height) {
    Tensor* output = nullptr;
    auto context = static_cast<Context*>(p_context);
    try {
        if (shard_count < 1)
            THROW("Shard count should be bigger than 0")

        if (shard_id >= shard_count)
            THROW("Shard id should be smaller than shard count")

        if ((out_width == 0 || out_height == 0)) {
            THROW("Invalid input max width and height");
        } else {
            LOG("User input size " + TOSTR(out_width) + " x " + TOSTR(out_height))
        }

        auto [color_format, tensor_layout, dims, num_of_planes] = convert_color_format(rocal_color_format, context->user_batch_size(), out_height, out_width);
        INFO("Internal buffer size width = " + TOSTR(out_width) + " height = " + TOSTR(out_height) + " depth = " + TOSTR(num_of_planes))

        auto info = TensorInfo(std::move(dims),
                               context->master_graph->mem_type(),
                               RocalTensorDataType::UINT8,
                               tensor_layout,
                               color_format);
        output = context->master_graph->create_loader_output_tensor(info);
        auto cpu_num_threads = context->master_graph->calculate_cpu_num_threads(shard_count);

        context->master_graph->add_node<ImageLoaderSingleShardNode>({}, {output})->init(shard_id, shard_count, cpu_num_threads, source_path, "", StorageType::TF_RECORD, DecoderType::SKIP_DECODE, shuffle, loop, context->user_batch_size(), context->master_graph->mem_type(), context->master_graph->meta_data_reader());
        context->master_graph->set_loop(loop);

        if (is_output) {
            auto actual_output = context->master_graph->create_tensor(info, is_output);
            context->master_graph->add_node<CopyNode>({output}, {actual_output});
        }

    } catch (const std::exception& e) {
        context->capture_error(e.what());
        std::cerr << e.what() << '\n';
    }
    return output;
}

RocalTensor ROCAL_API_CALL
rocalFusedJpegCropSingleShard(
    RocalContext p_context,
    const char* source_path,
    RocalImageColor rocal_color_format,
    unsigned shard_id,
    unsigned shard_count,
    bool is_output,
    std::vector<float>& area_factor,
    std::vector<float>& aspect_ratio,
    unsigned num_attempts,
    bool shuffle,
    bool loop,
    RocalImageSizeEvaluationPolicy decode_size_policy,
    unsigned max_width,
    unsigned max_height) {
    Tensor* output = nullptr;
    auto context = static_cast<Context*>(p_context);
    try {
        bool use_input_dimension = (decode_size_policy == ROCAL_USE_USER_GIVEN_SIZE) || (decode_size_policy == ROCAL_USE_USER_GIVEN_SIZE_RESTRICTED);

        if (shard_count < 1)
            THROW("Shard count should be bigger than 0")

        if (shard_id >= shard_count)
            THROW("Shard id should be smaller than shard count")

        if (use_input_dimension && (max_width == 0 || max_height == 0)) {
            THROW("Invalid input max width and height");
        } else {
            LOG("User input size " + TOSTR(max_width) + " x " + TOSTR(max_height))
        }

        auto [width, height] = use_input_dimension ? std::make_tuple(max_width, max_height) : evaluate_image_data_set(decode_size_policy, StorageType::FILE_SYSTEM, DecoderType::FUSED_TURBO_JPEG, source_path, "");

        auto [color_format, tensor_layout, dims, num_of_planes] = convert_color_format(rocal_color_format, context->user_batch_size(), height, width);

        auto info = TensorInfo(std::move(dims),
                               context->master_graph->mem_type(),
                               RocalTensorDataType::UINT8,
                               tensor_layout,
                               color_format);
        output = context->master_graph->create_loader_output_tensor(info);
        auto cpu_num_threads = context->master_graph->calculate_cpu_num_threads(shard_count);
        context->master_graph->add_node<FusedJpegCropSingleShardNode>({}, {output})->init(shard_id, shard_count, cpu_num_threads, source_path, "", StorageType::FILE_SYSTEM, DecoderType::FUSED_TURBO_JPEG, shuffle, loop, context->user_batch_size(), context->master_graph->mem_type(), context->master_graph->meta_data_reader(), num_attempts, area_factor, aspect_ratio);
        context->master_graph->set_loop(loop);

        if (is_output) {
            auto actual_output = context->master_graph->create_tensor(info, is_output);
            context->master_graph->add_node<CopyNode>({output}, {actual_output});
        }

    } catch (const std::exception& e) {
        context->capture_error(e.what());
        std::cerr << e.what() << '\n';
    }
    return output;
}

RocalTensor ROCAL_API_CALL
rocalVideoFileSource(
    RocalContext p_context,
    const char* source_path,
    RocalImageColor rocal_color_format,
    RocalDecodeDevice rocal_decode_device,
    unsigned internal_shard_count,
    unsigned sequence_length,
    bool shuffle,
    bool is_output,
    bool loop,
    unsigned step,
    unsigned stride,
    bool file_list_frame_num) {
    Tensor* output = nullptr;
    if (p_context == nullptr) {
        ERR("Invalid ROCAL context or invalid input image")
        return output;
    }
    auto context = static_cast<Context*>(p_context);
    try {
#ifdef ROCAL_VIDEO
        if (sequence_length == 0)
            THROW("Sequence length passed should be bigger than 0")

        // Set default step and stride values if 0 is passed
        step = (step == 0) ? sequence_length : step;
        stride = (stride == 0) ? 1 : stride;

        VideoProperties video_prop;
        DecoderType decoder_type;
        find_video_properties(video_prop, source_path, file_list_frame_num);
        if (rocal_decode_device == RocalDecodeDevice::ROCAL_HW_DECODE)
            decoder_type = DecoderType::FFMPEG_HARDWARE_DECODE;
        else
            decoder_type = DecoderType::FFMPEG_SOFTWARE_DECODE;
        auto [color_format, tensor_layout, dims, num_of_planes] = convert_color_format_sequence(rocal_color_format, context->user_batch_size(),
                                                                                                video_prop.height, video_prop.width, sequence_length);
        auto decoder_mode = convert_decoder_mode(rocal_decode_device);
        auto info = TensorInfo(std::move(dims),
                               context->master_graph->mem_type(),
                               RocalTensorDataType::UINT8,
                               tensor_layout,
                               color_format);

        output = context->master_graph->create_loader_output_tensor(info);

        context->master_graph->add_node<VideoLoaderNode>({}, {output})->init(internal_shard_count, source_path, StorageType::VIDEO_FILE_SYSTEM, decoder_type, decoder_mode, sequence_length, step, stride, video_prop, shuffle, loop, context->user_batch_size(), context->master_graph->mem_type());
        context->master_graph->set_loop(loop);

        if (is_output) {
            auto actual_output = context->master_graph->create_tensor(info, is_output);
            context->master_graph->add_node<CopyNode>({output}, {actual_output});
        }
#else
        THROW("Video decoder is not enabled since ffmpeg is not present")
#endif
    } catch (const std::exception& e) {
        context->capture_error(e.what());
        std::cerr << e.what() << '\n';
    }
    return output;
}

RocalTensor ROCAL_API_CALL
rocalVideoFileSourceSingleShard(
    RocalContext p_context,
    const char* source_path,
    RocalImageColor rocal_color_format,
    RocalDecodeDevice rocal_decode_device,
    unsigned shard_id,
    unsigned shard_count,
    unsigned sequence_length,
    bool shuffle,
    bool is_output,
    bool loop,
    unsigned step,
    unsigned stride,
    bool file_list_frame_num) {
    Tensor* output = nullptr;
    if (p_context == nullptr) {
        ERR("Invalid ROCAL context")
        return output;
    }
    auto context = static_cast<Context*>(p_context);
    try {
#ifdef ROCAL_VIDEO
        if (sequence_length == 0)
            THROW("Sequence length passed should be bigger than 0")

        if (shard_count < 1)
            THROW("Shard count should be bigger than 0")

        if (shard_id >= shard_count)
            THROW("Shard id should be smaller than shard count")

        // Set default step and stride values if 0 is passed
        step = (step == 0) ? sequence_length : step;
        stride = (stride == 0) ? 1 : stride;

        VideoProperties video_prop;
        DecoderType decoder_type;
        find_video_properties(video_prop, source_path, file_list_frame_num);
        if (rocal_decode_device == RocalDecodeDevice::ROCAL_HW_DECODE)
            decoder_type = DecoderType::FFMPEG_HARDWARE_DECODE;
        else
            decoder_type = DecoderType::FFMPEG_SOFTWARE_DECODE;
        auto [color_format, tensor_layout, dims, num_of_planes] = convert_color_format_sequence(rocal_color_format, context->user_batch_size(),
                                                                                                video_prop.height, video_prop.width, sequence_length);
        auto decoder_mode = convert_decoder_mode(rocal_decode_device);
        auto info = TensorInfo(std::move(dims),
                               context->master_graph->mem_type(),
                               RocalTensorDataType::UINT8,
                               tensor_layout,
                               color_format);

        output = context->master_graph->create_loader_output_tensor(info);

        context->master_graph->add_node<VideoLoaderSingleShardNode>({}, {output})->init(shard_id, shard_count, source_path, StorageType::VIDEO_FILE_SYSTEM, decoder_type, decoder_mode, sequence_length, step, stride, video_prop, shuffle, loop, context->user_batch_size(), context->master_graph->mem_type());
        context->master_graph->set_loop(loop);

        if (is_output) {
            auto actual_output = context->master_graph->create_tensor(info, is_output);
            context->master_graph->add_node<CopyNode>({output}, {actual_output});
        }
#else
        THROW("Video decoder is not enabled since ffmpeg is not present")
#endif
    } catch (const std::exception& e) {
        context->capture_error(e.what());
        std::cerr << e.what() << '\n';
    }
    return output;
}

RocalTensor ROCAL_API_CALL
rocalVideoFileResize(
    RocalContext p_context,
    const char* source_path,
    RocalImageColor rocal_color_format,
    RocalDecodeDevice rocal_decode_device,
    unsigned internal_shard_count,
    unsigned sequence_length,
    unsigned dest_width,
    unsigned dest_height,
    bool shuffle,
    bool is_output,
    bool loop,
    unsigned step,
    unsigned stride,
    bool file_list_frame_num,
    RocalResizeScalingMode scaling_mode,
    std::vector<unsigned> max_size,
    unsigned resize_shorter,
    unsigned resize_longer,
    RocalResizeInterpolationType interpolation_type) {
    Tensor* resize_output = nullptr;
    if (p_context == nullptr) {
        ERR("Invalid ROCAL context or invalid input image")
        return resize_output;
    }

    auto context = static_cast<Context*>(p_context);
    try {
#ifdef ROCAL_VIDEO
        if (sequence_length == 0)
            THROW("Sequence length passed should be bigger than 0")

        // Set default step and stride values if 0 is passed
        step = (step == 0) ? sequence_length : step;
        stride = (stride == 0) ? 1 : stride;

        VideoProperties video_prop;
        DecoderType decoder_type;
        find_video_properties(video_prop, source_path, file_list_frame_num);
        if (rocal_decode_device == RocalDecodeDevice::ROCAL_HW_DECODE)
            decoder_type = DecoderType::FFMPEG_HARDWARE_DECODE;
        else
            decoder_type = DecoderType::FFMPEG_SOFTWARE_DECODE;
        auto [color_format, tensor_layout, dims, num_of_planes] = convert_color_format_sequence(rocal_color_format, context->user_batch_size(),
                                                                                                video_prop.height, video_prop.width, sequence_length);
        auto decoder_mode = convert_decoder_mode(rocal_decode_device);
        auto info = TensorInfo(std::move(dims),
                               context->master_graph->mem_type(),
                               RocalTensorDataType::UINT8,
                               tensor_layout,
                               color_format);

        Tensor* output = context->master_graph->create_loader_output_tensor(info);
        context->master_graph->add_node<VideoLoaderNode>({}, {output})->init(internal_shard_count, source_path, StorageType::VIDEO_FILE_SYSTEM, decoder_type, decoder_mode, sequence_length, step, stride, video_prop, shuffle, loop, context->user_batch_size(), context->master_graph->mem_type());
        context->master_graph->set_loop(loop);

        if (dest_width != video_prop.width && dest_height != video_prop.height) {
            if ((dest_width | dest_height | resize_longer | resize_shorter) == 0)
                THROW("Atleast one size 'dest_width' or 'dest_height' or 'resize_shorter' or 'resize_longer' must be specified")
            if ((dest_width | dest_height) && (resize_longer | resize_shorter))
                THROW("Only one method of specifying size can be used \ndest_width and/or dest_height\nresize_shorter\nresize_longer")
            if (resize_longer && resize_shorter)
                THROW("'resize_longer' and 'resize_shorter' cannot be passed together. They are mutually exclusive.")

            unsigned out_width, out_height;
            RocalResizeScalingMode resize_scaling_mode;

            // Change the scaling mode if resize_shorter or resize_longer is specified
            if (resize_shorter) {
                resize_scaling_mode = RocalResizeScalingMode::ROCAL_SCALING_MODE_NOT_SMALLER;
                out_width = out_height = resize_shorter;
            } else if (resize_longer) {
                resize_scaling_mode = RocalResizeScalingMode::ROCAL_SCALING_MODE_NOT_LARGER;
                out_width = out_height = resize_longer;
            } else {
                resize_scaling_mode = scaling_mode;
                out_width = dest_width;
                out_height = dest_height;
            }

            std::vector<unsigned> maximum_size;
            if (max_size.size()) {
                if (max_size.size() == 1) {
                    maximum_size = {max_size[0], max_size[0]};
                } else if (max_size.size() == 2) {
                    maximum_size = {max_size[0], max_size[1]};  // {width, height}
                } else {
                    THROW("The length of max_size vector exceeds the image dimension.")
                }
            }

            // Determine the max width and height to be set to the output info
            unsigned max_out_width, max_out_height;
            if (maximum_size.size() && maximum_size[0] != 0 && maximum_size[1] != 0) {
                // If max_size is passed by the user, the resized images cannot exceed the max size,
                max_out_width = maximum_size[0];
                max_out_height = maximum_size[1];
            } else {
                // compute the output info width and height wrt the scaling modes and roi passed
                if (resize_scaling_mode == ROCAL_SCALING_MODE_STRETCH) {
                    max_out_width = out_width ? out_width : info.max_shape()[0];
                    max_out_height = out_height ? out_height : info.max_shape()[1];
                } else if (resize_scaling_mode == ROCAL_SCALING_MODE_NOT_SMALLER) {
                    max_out_width = (out_width ? out_width : out_height) * MAX_ASPECT_RATIO;
                    max_out_height = (out_height ? out_height : out_width) * MAX_ASPECT_RATIO;
                } else {
                    max_out_width = out_width ? out_width : out_height * MAX_ASPECT_RATIO;
                    max_out_height = out_height ? out_height : out_width * MAX_ASPECT_RATIO;
                }
                if (maximum_size.size() == 2) {
                    max_out_width = maximum_size[0] ? maximum_size[0] : max_out_width;
                    max_out_height = maximum_size[1] ? maximum_size[1] : max_out_height;
                }
            }

            // set the width and height in the output info
            // For the resize node, user can create an image with a different width and height
            TensorInfo output_info = info;
            std::vector<size_t> out_dims = {context->user_batch_size(), sequence_length, max_out_height,
                                            max_out_width, static_cast<unsigned>(num_of_planes)};
            output_info.set_dims(out_dims);

            resize_output = context->master_graph->create_tensor(output_info, false);

            // For the nodes that user provides the output size the dimension of all the images after this node will be fixed and equal to that size
            resize_output->reset_tensor_roi();

            std::shared_ptr<ResizeNode> resize_node = context->master_graph->add_node<ResizeNode>({output}, {resize_output});
            resize_node->init(out_width, out_height, resize_scaling_mode, maximum_size, interpolation_type);

            if (is_output) {
                auto actual_output = context->master_graph->create_tensor(output_info, is_output);
                context->master_graph->add_node<CopyNode>({resize_output}, {actual_output});
            }
        } else {
            if (is_output) {
                auto actual_output = context->master_graph->create_tensor(info, is_output);
                context->master_graph->add_node<CopyNode>({output}, {actual_output});
            }
        }
#else
        THROW("Video decoder is not enabled since ffmpeg is not present")
#endif
    } catch (const std::exception& e) {
        context->capture_error(e.what());
        std::cerr << e.what() << '\n';
    }
    return resize_output;
}

RocalTensor ROCAL_API_CALL
rocalVideoFileResizeSingleShard(
    RocalContext p_context,
    const char* source_path,
    RocalImageColor rocal_color_format,
    RocalDecodeDevice rocal_decode_device,
    unsigned shard_id,
    unsigned shard_count,
    unsigned sequence_length,
    unsigned dest_width,
    unsigned dest_height,
    bool shuffle,
    bool is_output,
    bool loop,
    unsigned step,
    unsigned stride,
    bool file_list_frame_num,
    RocalResizeScalingMode scaling_mode,
    std::vector<unsigned> max_size,
    unsigned resize_shorter,
    unsigned resize_longer,
    RocalResizeInterpolationType interpolation_type) {
    Tensor* resize_output = nullptr;
    if (p_context == nullptr) {
        ERR("Invalid ROCAL context or invalid input image")
        return resize_output;
    }

    auto context = static_cast<Context*>(p_context);
    try {
#ifdef ROCAL_VIDEO
        if (sequence_length == 0)
            THROW("Sequence length passed should be bigger than 0")

        if (shard_count < 1)
            THROW("Shard count should be bigger than 0")

        if (shard_id >= shard_count)
            THROW("Shard id should be smaller than shard count")

        // Set default step and stride values if 0 is passed
        step = (step == 0) ? sequence_length : step;
        stride = (stride == 0) ? 1 : stride;

        VideoProperties video_prop;
        DecoderType decoder_type;
        find_video_properties(video_prop, source_path, file_list_frame_num);
        if (rocal_decode_device == RocalDecodeDevice::ROCAL_HW_DECODE)
            decoder_type = DecoderType::FFMPEG_HARDWARE_DECODE;
        else
            decoder_type = DecoderType::FFMPEG_SOFTWARE_DECODE;
        auto [color_format, tensor_layout, dims, num_of_planes] = convert_color_format_sequence(rocal_color_format, context->user_batch_size(),
                                                                                                video_prop.height, video_prop.width, sequence_length);
        auto decoder_mode = convert_decoder_mode(rocal_decode_device);
        auto info = TensorInfo(std::move(dims),
                               context->master_graph->mem_type(),
                               RocalTensorDataType::UINT8,
                               tensor_layout,
                               color_format);
        Tensor* output = context->master_graph->create_loader_output_tensor(info);
        context->master_graph->add_node<VideoLoaderSingleShardNode>({}, {output})->init(shard_id, shard_count, source_path, StorageType::VIDEO_FILE_SYSTEM, decoder_type, decoder_mode, sequence_length, step, stride, video_prop, shuffle, loop, context->user_batch_size(), context->master_graph->mem_type());
        context->master_graph->set_loop(loop);

        if (dest_width != video_prop.width && dest_height != video_prop.height) {
            if ((dest_width | dest_height | resize_longer | resize_shorter) == 0)
                THROW("Atleast one size 'dest_width' or 'dest_height' or 'resize_shorter' or 'resize_longer' must be specified")
            if ((dest_width | dest_height) && (resize_longer | resize_shorter))
                THROW("Only one method of specifying size can be used \ndest_width and/or dest_height\nresize_shorter\nresize_longer")
            if (resize_longer && resize_shorter)
                THROW("'resize_longer' and 'resize_shorter' cannot be passed together. They are mutually exclusive.")

            unsigned out_width, out_height;
            RocalResizeScalingMode resize_scaling_mode;

            // Change the scaling mode if resize_shorter or resize_longer is specified
            if (resize_shorter) {
                resize_scaling_mode = RocalResizeScalingMode::ROCAL_SCALING_MODE_NOT_SMALLER;
                out_width = out_height = resize_shorter;
            } else if (resize_longer) {
                resize_scaling_mode = RocalResizeScalingMode::ROCAL_SCALING_MODE_NOT_LARGER;
                out_width = out_height = resize_longer;
            } else {
                resize_scaling_mode = scaling_mode;
                out_width = dest_width;
                out_height = dest_height;
            }

            std::vector<unsigned> maximum_size;
            if (max_size.size()) {
                if (max_size.size() == 1) {
                    maximum_size = {max_size[0], max_size[0]};
                } else if (max_size.size() == 2) {
                    maximum_size = {max_size[0], max_size[1]};  // {width, height}
                } else {
                    THROW("The length of max_size vector exceeds the image dimension.")
                }
            }

            // Determine the max width and height to be set to the output info
            unsigned max_out_width, max_out_height;
            if (maximum_size.size() && maximum_size[0] != 0 && maximum_size[1] != 0) {
                // If max_size is passed by the user, the resized images cannot exceed the max size,
                max_out_width = maximum_size[0];
                max_out_height = maximum_size[1];
            } else {
                // compute the output info width and height wrt the scaling modes and roi passed
                if (resize_scaling_mode == ROCAL_SCALING_MODE_STRETCH) {
                    max_out_width = out_width ? out_width : info.max_shape()[0];
                    max_out_height = out_height ? out_height : info.max_shape()[1];
                } else if (resize_scaling_mode == ROCAL_SCALING_MODE_NOT_SMALLER) {
                    max_out_width = (out_width ? out_width : out_height) * MAX_ASPECT_RATIO;
                    max_out_height = (out_height ? out_height : out_width) * MAX_ASPECT_RATIO;
                } else {
                    max_out_width = out_width ? out_width : out_height * MAX_ASPECT_RATIO;
                    max_out_height = out_height ? out_height : out_width * MAX_ASPECT_RATIO;
                }
                if (maximum_size.size() == 2) {
                    max_out_width = maximum_size[0] ? maximum_size[0] : max_out_width;
                    max_out_height = maximum_size[1] ? maximum_size[1] : max_out_height;
                }
            }

            // set the width and height in the output info
            // For the resize node, user can create an image with a different width and height
            TensorInfo output_info = info;
            std::vector<size_t> out_dims = {context->user_batch_size(), sequence_length, max_out_height,
                                            max_out_width, static_cast<unsigned>(num_of_planes)};
            output_info.set_dims(out_dims);

            resize_output = context->master_graph->create_tensor(output_info, false);
            // For the nodes that user provides the output size the dimension of all the images after this node will be fixed and equal to that size
            resize_output->reset_tensor_roi();

            std::shared_ptr<ResizeNode> resize_node = context->master_graph->add_node<ResizeNode>({output}, {resize_output});
            resize_node->init(out_width, out_height, resize_scaling_mode, maximum_size, interpolation_type);

            if (is_output) {
                auto actual_output = context->master_graph->create_tensor(output_info, is_output);
                context->master_graph->add_node<CopyNode>({resize_output}, {actual_output});
            }
        } else {
            if (is_output) {
                auto actual_output = context->master_graph->create_tensor(info, is_output);
                context->master_graph->add_node<CopyNode>({output}, {actual_output});
            }
        }
#else
        THROW("Video decoder is not enabled since ffmpeg is not present")
#endif
    } catch (const std::exception& e) {
        context->capture_error(e.what());
        std::cerr << e.what() << '\n';
    }
    return resize_output;
}

// loader for CFAR10 raw data: Can be used for other raw data loaders as well
RocalTensor ROCAL_API_CALL
rocalRawCIFAR10Source(
    RocalContext p_context,
    const char* source_path,
    RocalImageColor rocal_color_format,
    bool is_output,
    unsigned out_width,
    unsigned out_height,
    const char* filename_prefix,
    bool loop) {
    Tensor* output = nullptr;
    auto context = static_cast<Context*>(p_context);
    try {
        if (out_width == 0 || out_height == 0) {
            THROW("Invalid video input width and height");
        } else {
            LOG("User input size " + TOSTR(out_width) + " x " + TOSTR(out_height));
        }

        auto [width, height] = std::make_tuple(out_width, out_height);
        auto [color_format, tensor_layout, dims, num_of_planes] = convert_color_format(rocal_color_format, context->user_batch_size(), height, width);
        INFO("Internal buffer size width = " + TOSTR(width) + " height = " + TOSTR(height) + " depth = " + TOSTR(num_of_planes))

        auto info = TensorInfo(std::move(dims),
                               context->master_graph->mem_type(),
                               RocalTensorDataType::UINT8,
                               tensor_layout,
                               color_format);
        output = context->master_graph->create_loader_output_tensor(info);

        context->master_graph->add_node<Cifar10LoaderNode>({}, {output})->init(source_path, "", StorageType::UNCOMPRESSED_BINARY_DATA, loop, context->user_batch_size(), context->master_graph->mem_type(), filename_prefix);
        context->master_graph->set_loop(loop);

        if (is_output) {
            auto actual_output = context->master_graph->create_tensor(info, is_output);
            context->master_graph->add_node<CopyNode>({output}, {actual_output});
        }

    } catch (const std::exception& e) {
        context->capture_error(e.what());
        std::cerr << e.what() << '\n';
    }
    return output;
}

RocalTensor ROCAL_API_CALL
rocalJpegExternalFileSource(
    RocalContext p_context,
    RocalImageColor rocal_color_format,
    bool is_output,
    bool shuffle,
    bool loop,
    RocalImageSizeEvaluationPolicy decode_size_policy,
    unsigned max_width,
    unsigned max_height,
    RocalDecoderType dec_type,
    RocalExternalSourceMode external_source_mode) {
    Tensor* output = nullptr;
    auto context = static_cast<Context*>(p_context);
    try {
        bool decoder_keep_original = (decode_size_policy == ROCAL_USE_USER_GIVEN_SIZE_RESTRICTED) || (decode_size_policy == ROCAL_USE_MAX_SIZE_RESTRICTED);
        DecoderType decType = DecoderType::TURBO_JPEG;  // default
        if (dec_type == ROCAL_DECODER_OPENCV) decType = DecoderType::OPENCV_DEC;
        if ((decode_size_policy == ROCAL_USE_MAX_SIZE) || (decode_size_policy == ROCAL_USE_MAX_SIZE_RESTRICTED))
            THROW("use_max_size is not supported in external source reader");

        // user need to specify this
        if (max_width == 0 || max_height == 0) {
            THROW("Invalid input max width and height");
        } else {
            LOG("User input size " + TOSTR(max_width) + " x " + TOSTR(max_height))
        }

        auto [width, height] = std::make_tuple(max_width, max_height);
        auto [color_format, tensor_layout, dims, num_of_planes] = convert_color_format(rocal_color_format, context->user_batch_size(), height, width);
        INFO("Internal buffer size width = " + TOSTR(width) + " height = " + TOSTR(height) + " depth = " + TOSTR(num_of_planes))

        auto info = TensorInfo(std::move(dims),
                               context->master_graph->mem_type(),
                               RocalTensorDataType::UINT8,
                               tensor_layout,
                               color_format);
        output = context->master_graph->create_loader_output_tensor(info);
        context->master_graph->set_external_source_reader_flag();
        
        unsigned shard_count = 1;  // Hardcoding the shard count to 1 for now.
        auto cpu_num_threads = context->master_graph->calculate_cpu_num_threads(shard_count);
        context->master_graph->add_node<ImageLoaderNode>({}, {output})->init(shard_count, cpu_num_threads, "", "", std::map<std::string, std::string>(), StorageType::EXTERNAL_FILE_SOURCE,
                                                                             decType, shuffle, loop, context->user_batch_size(), context->master_graph->mem_type(), context->master_graph->meta_data_reader(),
                                                                             decoder_keep_original, "", 0, 0, 0, ExternalSourceFileMode(external_source_mode));
        context->master_graph->set_loop(loop);

        if (is_output) {
            auto actual_output = context->master_graph->create_tensor(info, is_output);
            context->master_graph->add_node<CopyNode>({output}, {actual_output});
        }

    } catch (const std::exception& e) {
        context->capture_error(e.what());
        std::cerr << e.what() << '\n';
    }
    return output;
}

RocalTensor ROCAL_API_CALL
rocalAudioFileSourceSingleShard(
    RocalContext p_context,
    const char* source_path,
    const char* source_file_list_path,
    unsigned shard_id,
    unsigned shard_count,
    bool is_output,
    bool shuffle,
    bool loop,
    bool downmix) {
    Tensor* output = nullptr;
    auto context = static_cast<Context*>(p_context);
    try {
#ifdef ROCAL_AUDIO
        if (shard_count < 1)
            THROW("Shard count should be bigger than 0")
        if (shard_id >= shard_count)
            THROW("Shard id should be smaller than shard count")
        auto [max_sample_length, max_channels] = evaluate_audio_data_set(StorageType::FILE_SYSTEM, DecoderType::AUDIO_SOFTWARE_DECODE, source_path, source_file_list_path);
        INFO("Internal buffer size for audio samples = " + TOSTR(max_sample_length) + " and channels = " + TOSTR(max_channels))
        RocalTensorDataType tensor_data_type = RocalTensorDataType::FP32;
        std::vector<size_t> dims = {context->user_batch_size(), max_sample_length, max_channels};
        auto info = TensorInfo(std::vector<size_t>(std::move(dims)),
                               context->master_graph->mem_type(),
                               tensor_data_type);
        info.set_max_shape();
        output = context->master_graph->create_loader_output_tensor(info);
        output->reset_audio_sample_rate();
        auto cpu_num_threads = context->master_graph->calculate_cpu_num_threads(shard_count);
        context->master_graph->add_node<AudioLoaderSingleShardNode>({}, {output})->Init(shard_id, shard_count, cpu_num_threads, source_path, "", StorageType::FILE_SYSTEM, DecoderType::AUDIO_SOFTWARE_DECODE, shuffle, loop, context->user_batch_size(), context->master_graph->mem_type(), context->master_graph->meta_data_reader());
        context->master_graph->set_loop(loop);
        if (is_output) {
            auto actual_output = context->master_graph->create_tensor(info, is_output);
            context->master_graph->add_node<CopyNode>({output}, {actual_output});
        }
#else
        THROW("Audio decoder is not enabled since sndfile is not present")
#endif
    } catch (const std::exception& e) {
        context->capture_error(e.what());
        std::cerr << e.what() << '\n';
    }
    return output;
}

RocalTensor ROCAL_API_CALL
rocalAudioFileSource(
    RocalContext p_context,
    const char* source_path,
<<<<<<< HEAD
    const char* source_file_list_path,
    unsigned internal_shard_count,
=======
    unsigned shard_count,
>>>>>>> 3375f41d
    bool is_output,
    bool shuffle,
    bool loop,
    bool downmix) {
    Tensor* output = nullptr;
    auto context = static_cast<Context*>(p_context);
    try {
#ifdef ROCAL_AUDIO
        auto [max_sample_length, max_channels] = evaluate_audio_data_set(StorageType::FILE_SYSTEM, DecoderType::AUDIO_SOFTWARE_DECODE, source_path, source_file_list_path);
        INFO("Internal buffer size for audio samples = " + TOSTR(max_sample_length) + " and channels = " + TOSTR(max_channels))
        RocalTensorDataType tensor_data_type = RocalTensorDataType::FP32;
        std::vector<size_t> dims = {context->user_batch_size(), max_sample_length, max_channels};
        auto info = TensorInfo(std::vector<size_t>(std::move(dims)),
                               context->master_graph->mem_type(),
                               tensor_data_type);
        info.set_max_shape();
        output = context->master_graph->create_loader_output_tensor(info);
        output->reset_audio_sample_rate();

        if (shard_count < 1)
            THROW("internal shard count should be bigger than 0")

        auto cpu_num_threads = context->master_graph->calculate_cpu_num_threads(shard_count);
        context->master_graph->add_node<AudioLoaderNode>({}, {output})->Init(shard_count, cpu_num_threads, source_path, "", StorageType::FILE_SYSTEM, DecoderType::AUDIO_SOFTWARE_DECODE, shuffle, loop, context->user_batch_size(), context->master_graph->mem_type(), context->master_graph->meta_data_reader());
        context->master_graph->set_loop(loop);
        if (is_output) {
            auto actual_output = context->master_graph->create_tensor(info, is_output);
            context->master_graph->add_node<CopyNode>({output}, {actual_output});
        }
#else
        THROW("Audio decoder is not enabled since sndfile is not present")
#endif
    } catch (const std::exception& e) {
        context->capture_error(e.what());
        std::cerr << e.what() << '\n';
    }
    return output;
}

RocalStatus ROCAL_API_CALL
rocalResetLoaders(RocalContext p_context) {
    auto context = static_cast<Context*>(p_context);
    try {
        context->master_graph->reset();
    } catch (const std::exception& e) {
        context->capture_error(e.what());
        ERR(e.what())
        return ROCAL_RUNTIME_ERROR;
    }
    return ROCAL_OK;
}<|MERGE_RESOLUTION|>--- conflicted
+++ resolved
@@ -2151,12 +2151,8 @@
 rocalAudioFileSource(
     RocalContext p_context,
     const char* source_path,
-<<<<<<< HEAD
     const char* source_file_list_path,
     unsigned internal_shard_count,
-=======
-    unsigned shard_count,
->>>>>>> 3375f41d
     bool is_output,
     bool shuffle,
     bool loop,
