--- conflicted
+++ resolved
@@ -1719,10 +1719,7 @@
             {3, RocalTensorDataType::INT8},
             {4, RocalTensorDataType::UINT32},
             {5, RocalTensorDataType::INT32},
-<<<<<<< HEAD
-=======
             {6, RocalTensorDataType::INT16},
->>>>>>> d71ac5fb
         };
         tensor_data_type = data_type_map[max_dimensions.back()];
         max_dimensions.pop_back();
@@ -1786,10 +1783,7 @@
             {3, RocalTensorDataType::INT8},
             {4, RocalTensorDataType::UINT32},
             {5, RocalTensorDataType::INT32},
-<<<<<<< HEAD
-=======
             {6, RocalTensorDataType::INT16},
->>>>>>> d71ac5fb
         };
         auto dtype = max_dimensions.at(max_dimensions.size() - 1);
         max_dimensions.pop_back();
