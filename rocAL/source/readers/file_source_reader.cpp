--- conflicted
+++ resolved
@@ -80,15 +80,11 @@
     _loop = desc.loop();
     _meta_data_reader = desc.meta_data_reader();
     _last_batch_info = desc.get_last_batch_policy();
-<<<<<<< HEAD
     _pad_last_batch_repeated = _last_batch_info.second;
     _stick_to_shard = desc.get_stick_to_shard();
     _shard_size = desc.get_shard_size();
     ret = subfolder_reading();
     _curr_file_idx = get_start_idx(); // shard's start_idx would vary for every shard in the vector
-=======
-    ret = subfolder_reading();
->>>>>>> 5276ec23
     // shuffle dataset if set
     if (ret == Reader::Status::OK && _shuffle)
         std::random_shuffle(_all_shard_file_names_padded.begin(), _all_shard_file_names_padded.end());
@@ -111,23 +107,7 @@
 
 void FileSourceReader::incremenet_read_ptr() {
     _read_counter++;
-<<<<<<< HEAD
     increment_curr_file_idx();
-=======
-    _curr_file_idx = (_curr_file_idx + 1) % _file_names.size();
-    if (_last_batch_info.first == RocalBatchPolicy::DROP) {
-        if (_last_batch_info.second == true) {
-            // Check for the last batch and skip it by incrementing with batch_size - hence dropping the last batch
-            if ((_file_names.size() / _batch_count) == _curr_file_idx)  // To check if it the last batch
-            {
-                _curr_file_idx += _batch_count; // This increaments the ptr with batch size - meaning the batch is skipped.
-                _curr_file_idx = (_curr_file_idx + 1) % _file_names.size(); // When the last_batch_pad is true, next iter should start from beginning. This line ensures, pointer from end is brought back to beginning.
-            }
-        } else {
-            THROW("Not implemented");
-        }
-    }
->>>>>>> 5276ec23
 }
 
 size_t FileSourceReader::open() {
@@ -202,13 +182,10 @@
     }
 }
 
-<<<<<<< HEAD
 void FileSourceReader::increment_shard_id() {
     _shard_id = (_shard_id + 1) % _shard_count;
 }
 
-=======
->>>>>>> 5276ec23
 Reader::Status FileSourceReader::generate_file_names() {
     if ((_sub_dir = opendir(_folder_path.c_str())) == nullptr)
         THROW("FileReader ShardID [" + TOSTR(_shard_id) + "] ERROR: Failed opening the directory at " + _folder_path);
@@ -291,31 +268,8 @@
     }
 
     if (_file_names.empty())
-        ERR("FileReader ShardID [" + TOSTR(_shard_id) + "] Did not load any file from " + _folder_path)
-
-    // the following code is required to make every shard the same size - required for the multi-gpu training
-    uint images_to_pad_shard = (ceil(_file_count_all_shards / _shard_count) * _shard_count) - _file_count_all_shards;
-    if (!images_to_pad_shard) {
-        for (uint i = 0; i < images_to_pad_shard; i++) {
-            if (get_file_shard_id() != _shard_id) {
-                _file_count_all_shards++;
-                incremenet_file_id();
-                continue;
-            }
-            _last_file_name = _file_names.at(i);
-            _file_names.push_back(_last_file_name);
-            _file_count_all_shards++;
-            incremenet_file_id();
-        }
-    }
-
-    return ret;
-}
-
-Reader::Status FileSourceReader::subfolder_reading() {
-    auto ret = generate_file_names();
-
-<<<<<<< HEAD
+        WRN("FileReader ShardID [" + TOSTR(_shard_id) + "] Did not load any file from " + _folder_path)
+
     auto dataset_size = _file_count_all_shards;
     // Pad the _file_names with last element of the shard in the vector when _pad_last_batch_repeated is True
     if (_shard_size > 0)
@@ -347,41 +301,16 @@
         }
     } else {
         _all_shard_file_names_padded = _file_names;
-=======
-    if (_in_batch_read_count > 0 && _in_batch_read_count < _batch_count) {
-        // This is to pad within a batch in a shard. Need to change this according to fill / drop or partial.
-        // Adjust last batch only if the last batch padded is true.
-        fill_last_batch();
-        LOG("FileReader ShardID [" + TOSTR(_shard_id) + "] Replicated " + _folder_path + _last_file_name + " " + TOSTR((_batch_count - _in_batch_read_count)) + " times to fill the last batch")
->>>>>>> 5276ec23
     }
 
     return ret;
 }
 
-<<<<<<< HEAD
 Reader::Status FileSourceReader::subfolder_reading() {
     auto ret = generate_file_names();
     if (!_file_names.empty())
         LOG("FileReader ShardID [" + TOSTR(_shard_id) + "] Total of " + TOSTR(_file_names.size()) + " images loaded from " + STR(_folder_path))
     return ret;
-=======
-void FileSourceReader::fill_last_batch() {
-    if (_last_batch_info.first == RocalBatchPolicy::FILL || _last_batch_info.first == RocalBatchPolicy::PARTIAL) {
-        if (_last_batch_info.second == true) {
-            for (size_t i = 0; i < (_batch_count - _in_batch_read_count); i++)
-                _file_names.push_back(_last_file_name);
-        } else {
-            THROW("Not implemented");
-        }
-    } else if (_last_batch_info.first == RocalBatchPolicy::DROP) {
-        for (size_t i = 0; i < _in_batch_read_count; i++)
-            _file_names.pop_back();
-    }
-    if (_last_batch_info.first == RocalBatchPolicy::PARTIAL) {
-        _last_batch_padded_size = _batch_count - _in_batch_read_count;
-    }
->>>>>>> 5276ec23
 }
 
 
@@ -389,44 +318,29 @@
     if ((_src_dir = opendir(_folder_path.c_str())) == nullptr)
         THROW("FileReader ShardID [" + TOSTR(_shard_id) + "] ERROR: Failed opening the directory at " + _folder_path);
 
-    // Sort all the files inside the directory and then process them for sharding
-    std::vector<filesys::path> files_in_directory;
-    std::copy(filesys::directory_iterator(filesys::path(_folder_path)), filesys::directory_iterator(), std::back_inserter(files_in_directory));
-    std::sort(files_in_directory.begin(), files_in_directory.end());
-    for (const std::string file_path : files_in_directory) {
-        std::string filename = file_path.substr(file_path.find_last_of("/\\") + 1);
-        if (!filesys::is_regular_file(filesys::path(file_path)))
+    while ((_entity = readdir(_src_dir)) != nullptr) {
+        if (_entity->d_type != DT_REG)
             continue;
 
-        auto file_extension_idx = file_path.find_last_of(".");
+        std::string filename(_entity->d_name);
+        auto file_extension_idx = filename.find_last_of(".");
         if (file_extension_idx != std::string::npos) {
-            std::string file_extension = file_path.substr(file_extension_idx + 1);
+            std::string file_extension = filename.substr(file_extension_idx + 1);
             std::transform(file_extension.begin(), file_extension.end(), file_extension.begin(),
                            [](unsigned char c) { return std::tolower(c); });
             if ((file_extension != "jpg") && (file_extension != "jpeg") && (file_extension != "png") && (file_extension != "ppm") && (file_extension != "bmp") && (file_extension != "pgm") && (file_extension != "tif") && (file_extension != "tiff") && (file_extension != "webp") && (file_extension != "wav"))
                 continue;
         }
-<<<<<<< HEAD
         if (!_meta_data_reader || _meta_data_reader->exists(_entity->d_name)) { // Check if the file is present in metadata reader and add to file names list, to avoid issues while lookup
 
             std::string file_path = _folder_path;
             file_path.append("/");
             file_path.append(_entity->d_name);
-=======
-        if (!_meta_data_reader || _meta_data_reader->exists(filename)) {  // Check if the file is present in metadata reader and add to file names list, to avoid issues while lookup
-            if (get_file_shard_id() != _shard_id) {
-                _file_count_all_shards++;
-                incremenet_file_id();
-                continue;
-            }
-            _in_batch_read_count++;
-            _in_batch_read_count = (_in_batch_read_count % _batch_count == 0) ? 0 : _in_batch_read_count;
->>>>>>> 5276ec23
             _file_names.push_back(file_path);
             _file_count_all_shards++;
             incremenet_file_id();
         } else {
-            WRN("Skipping file," + filename + " as it is not present in metadata reader")
+            WRN("Skipping file," + _entity->d_name + " as it is not present in metadata reader")
         }
 
         auto dataset_size = _file_count_all_shards;
@@ -465,12 +379,8 @@
 
     if (_all_shard_file_names_padded.empty())
         ERR("FileReader ShardID [" + TOSTR(_shard_id) + "] Did not load any file from " + _folder_path)
-<<<<<<< HEAD
     std::sort(_all_shard_file_names_padded.begin(), _all_shard_file_names_padded.end());
     _last_file_name = _all_shard_file_names_padded[_all_shard_file_names_padded.size() - 1];
-=======
-    _last_file_name = _file_names[_file_names.size() - 1];
->>>>>>> 5276ec23
 
     closedir(_src_dir);
     return Reader::Status::OK;
@@ -484,7 +394,6 @@
 
 size_t FileSourceReader::last_batch_padded_size() {
     return _last_batch_padded_size;
-<<<<<<< HEAD
 }
 std::string FileSourceReader::get_root_folder_path() {
     return _folder_path;
@@ -514,6 +423,4 @@
 
 size_t FileSourceReader::shard_size_with_padding() {
   return std::ceil(get_dataset_size() * 1.0 / _shard_count);
-=======
->>>>>>> 5276ec23
 }