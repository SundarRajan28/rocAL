/*
Copyright (c) 2019 - 2023 Advanced Micro Devices, Inc. All rights reserved.

Permission is hereby granted, free of charge, to any person obtaining a copy
of this software and associated documentation files (the "Software"), to deal
in the Software without restriction, including without limitation the rights
to use, copy, modify, merge, publish, distribute, sublicense, and/or sell
copies of the Software, and to permit persons to whom the Software is
furnished to do so, subject to the following conditions:

The above copyright notice and this permission notice shall be included in
all copies or substantial portions of the Software.

THE SOFTWARE IS PROVIDED "AS IS", WITHOUT WARRANTY OF ANY KIND, EXPRESS OR
IMPLIED, INCLUDING BUT NOT LIMITED TO THE WARRANTIES OF MERCHANTABILITY,
FITNESS FOR A PARTICULAR PURPOSE AND NONINFRINGEMENT.  IN NO EVENT SHALL THE
AUTHORS OR COPYRIGHT HOLDERS BE LIABLE FOR ANY CLAIM, DAMAGES OR OTHER
LIABILITY, WHETHER IN AN ACTION OF CONTRACT, TORT OR OTHERWISE, ARISING FROM,
OUT OF OR IN CONNECTION WITH THE SOFTWARE OR THE USE OR OTHER DEALINGS IN
THE SOFTWARE.
*/

#include <cassert>
#include <algorithm>
#include <cstring>
<<<<<<< HEAD
#include <math.h>
=======
#include <cmath>
>>>>>>> 4dcc1fc5
#include "pipeline/commons.h"
#include "readers/file_source_reader.h"
#include "pipeline/filesystem.h"

FileSourceReader::FileSourceReader() {
    _src_dir = nullptr;
    _sub_dir = nullptr;
    _entity = nullptr;
    _curr_file_idx = 0;
    _current_file_size = 0;
    _current_fPtr = nullptr;
    _loop = false;
    _file_id = 0;
    _shuffle = false;
    _file_count_all_shards = 0;
}

unsigned FileSourceReader::count_items() {
<<<<<<< HEAD
    int ret;
    if (_shard_size == -1) {
        if (_loop) return shard_size_with_padding();
        int size = std::max(shard_size_with_padding(), _batch_count);
        ret = (size - _read_counter);
        if (_last_batch_info.first == RocalBatchPolicy::PARTIAL || _last_batch_info.first == RocalBatchPolicy::FILL) {
            ret += _last_batch_padded_size;
        } else if (_last_batch_info.first == RocalBatchPolicy::DROP &&
                   _last_batch_info.second == true) { // When pad_last_batch_repeated is False - Enough
                                                      // number of samples would not be present in the last batch - hence
                                                      // dropped by condition handled in the loader
            ret -= _batch_count;
        }
    } else if (_shard_size > 0) {
        auto shard_size_with_padding =
            _shard_size + (_batch_count - (_shard_size % _batch_count));
        if (_loop)
            return shard_size_with_padding;
        int size = std::max(shard_size_with_padding, _batch_count);
        ret = (size - _read_counter);
        if (_last_batch_info.first == RocalBatchPolicy::DROP) // The shard size is padded at the beginning of the condition, hence dropping the last batch
=======
    int ret = 0;
    if (_shard_size == -1) {                                     // When shard_size is set to -1, The shard_size variable is not used
        if (_loop) return largest_shard_size_without_padding();  // Return the size of the largest shard amongst all the shard's size
        int size = std::max(largest_shard_size_without_padding(), _batch_count);
        ret = (size - _read_counter);
        // Formula used to calculate - [_last_batch_padded_size = _batch_count - (_shard_size % _batch_count) ]
        // Since "size" doesnt involve padding - we add the count of padded samples to the number of remaining elements
        // which equals to the shard size with padding
        if (_last_batch_info.first == RocalBatchPolicy::PARTIAL || _last_batch_info.first == RocalBatchPolicy::FILL) {
            ret += _last_batch_padded_size;
        } else if (_last_batch_info.first == RocalBatchPolicy::DROP &&
                   _last_batch_info.second == true) {  // When pad_last_batch_repeated is False - Enough
                                                       // number of samples would not be present in the last batch - hence
                                                       // dropped by condition handled in the loader
            ret -= _batch_count;
        }
    } else if (_shard_size > 0) {
        auto largest_shard_size_with_padding =
            _shard_size + (_batch_count - (_shard_size % _batch_count));  // The shard size used here is padded
        if (_loop)
            return largest_shard_size_with_padding;
        int size = std::max(largest_shard_size_with_padding, _batch_count);
        ret = (size - _read_counter);
        if (_last_batch_info.first == RocalBatchPolicy::DROP)  // The shard size is padded at the beginning of the condition, hence dropping the last batch
>>>>>>> 4dcc1fc5
            ret -= _batch_count;
    }
    return ((ret < 0) ? 0 : ret);
}

Reader::Status FileSourceReader::initialize(ReaderConfig desc) {
    auto ret = Reader::Status::OK;
    _file_id = 0;
    _folder_path = desc.path();
    _file_list_path = desc.file_list_path();
    _shard_id = desc.get_shard_id();
    _shard_count = desc.get_shard_count();
    _batch_count = desc.get_batch_size();
    _shuffle = desc.shuffle();
    _loop = desc.loop();
    _meta_data_reader = desc.meta_data_reader();
    _last_batch_info = desc.get_last_batch_policy();
    _pad_last_batch_repeated = _last_batch_info.second;
    _stick_to_shard = desc.get_stick_to_shard();
    _shard_size = desc.get_shard_size();
    ret = subfolder_reading();
<<<<<<< HEAD
    _curr_file_idx = get_start_idx(); // shard's start_idx would vary for every shard in the vector
    // shuffle dataset if set
    if (ret == Reader::Status::OK && _shuffle)
        std::random_shuffle(_all_shard_file_names_padded.begin() + get_start_idx(),
                            _all_shard_file_names_padded.begin() + get_start_idx() + shard_size_without_padding());
=======
    _curr_file_idx = get_start_idx();  // shard's start_idx would vary for every shard in the vector
    // shuffle dataset if set
    if (ret == Reader::Status::OK && _shuffle)
        std::random_shuffle(_file_names.begin() + _curr_file_idx,
                            _file_names.begin() + _curr_file_idx + actual_shard_size_without_padding());
>>>>>>> 4dcc1fc5

    return ret;
}

void FileSourceReader::increment_curr_file_idx() {
<<<<<<< HEAD
    // Should work for both pad_last_batch = True (or) False
    if (_stick_to_shard == false) {
        _curr_file_idx = (_curr_file_idx + 1) % _all_shard_file_names_padded.size();
    } else {
        if (_curr_file_idx >= get_start_idx() &&
            _curr_file_idx < get_start_idx() + shard_size_without_padding() - 1) // checking if current-element lies within the shard size [begin_idx, last_idx -1]
            _curr_file_idx = (_curr_file_idx + 1);
        else
            _curr_file_idx = get_start_idx();
=======
    // The condition satisfies for both pad_last_batch = True (or) False
    auto start_idx_of_shard = get_start_idx();
    if (_stick_to_shard == false) {  // The elements of each shard rotate in a round-robin fashion once the elements in particular shard is exhausted
        _curr_file_idx = (_curr_file_idx + 1) % _file_names.size();
    } else {  // Stick to only elements from the current shard
        if (_curr_file_idx >= start_idx_of_shard &&
            _curr_file_idx < start_idx_of_shard + actual_shard_size_without_padding() - 1)  // checking if current-element lies within the shard size [begin_idx, last_idx -1]
            _curr_file_idx = (_curr_file_idx + 1);
        else
            _curr_file_idx = start_idx_of_shard;
>>>>>>> 4dcc1fc5
    }
}

void FileSourceReader::incremenet_read_ptr() {
    _read_counter++;
    increment_curr_file_idx();
}

size_t FileSourceReader::open() {
    auto file_path = _all_shard_file_names_padded[_curr_file_idx];  // Get next file name
    incremenet_read_ptr();
    _last_file_path = _last_id = file_path;
    auto last_slash_idx = _last_id.find_last_of("\\/");
    if (std::string::npos != last_slash_idx) {
        _last_id.erase(0, last_slash_idx + 1);
    }

    _current_fPtr = fopen(file_path.c_str(), "rb");  // Open the file,

    if (!_current_fPtr)  // Check if it is ready for reading
        return 0;

    fseek(_current_fPtr, 0, SEEK_END);  // Take the file read pointer to the end

    _current_file_size = ftell(_current_fPtr);  // Check how many bytes are there between and the current read pointer position (end of the file)

    if (_current_file_size == 0) {  // If file is empty continue
        fclose(_current_fPtr);
        _current_fPtr = nullptr;
        return 0;
    }

    fseek(_current_fPtr, 0, SEEK_SET);  // Take the file pointer back to the start

    return _current_file_size;
}

size_t FileSourceReader::read_data(unsigned char* buf, size_t read_size) {
    if (!_current_fPtr)
        return 0;

    // Requested read size bigger than the file size? just read as many bytes as the file size
    read_size = (read_size > _current_file_size) ? _current_file_size : read_size;

    size_t actual_read_size = fread(buf, sizeof(unsigned char), read_size, _current_fPtr);
    return actual_read_size;
}

int FileSourceReader::close() {
    return release();
}

FileSourceReader::~FileSourceReader() {
    release();
}

int FileSourceReader::release() {
    if (!_current_fPtr)
        return 0;
    fclose(_current_fPtr);
    _current_fPtr = nullptr;
    return 0;
}

void FileSourceReader::reset() {
    if (_shuffle)
<<<<<<< HEAD
        std::random_shuffle(_all_shard_file_names_padded.begin() + get_start_idx(),
                            _all_shard_file_names_padded.begin() + get_start_idx() + shard_size_without_padding());

    if (_stick_to_shard == false)
        increment_shard_id(); // Should work for both single and multiple shards

    _read_counter = 0;

    if (_last_batch_info.first == RocalBatchPolicy::DROP) { // Skipping the dropped batch in next epoch
=======
        std::random_shuffle(_file_names.begin() + get_start_idx(),
                            _file_names.begin() + get_start_idx() + actual_shard_size_without_padding());

    if (_stick_to_shard == false)  // Pick elements from the next shard - hence increment shard_id
        increment_shard_id();      // Should work for both single and multiple shards

    _read_counter = 0;

    if (_last_batch_info.first == RocalBatchPolicy::DROP) {  // Skipping the dropped batch in next epoch
>>>>>>> 4dcc1fc5
        for (uint i = 0; i < _batch_count; i++)
            increment_curr_file_idx();
    }
}

void FileSourceReader::increment_shard_id() {
    _shard_id = (_shard_id + 1) % _shard_count;
}

Reader::Status FileSourceReader::generate_file_names() {
    if ((_sub_dir = opendir(_folder_path.c_str())) == nullptr)
        THROW("FileReader ShardID [" + TOSTR(_shard_id) + "] ERROR: Failed opening the directory at " + _folder_path);

    std::vector<std::string> entry_name_list;
    std::string _full_path = _folder_path;

    while ((_entity = readdir(_sub_dir)) != nullptr) {
        std::string entry_name(_entity->d_name);
        if (strcmp(_entity->d_name, ".") == 0 || strcmp(_entity->d_name, "..") == 0) continue;
        entry_name_list.push_back(entry_name);
    }
    closedir(_sub_dir);
    std::sort(entry_name_list.begin(), entry_name_list.end());

    auto ret = Reader::Status::OK;
    if (!_file_list_path.empty()) {  // Reads the file paths from the file list and adds to file_names vector for decoding
        if (_meta_data_reader) {
<<<<<<< HEAD
            auto vec_rel_file_path = _meta_data_reader->get_file_path_content(); // Get the relative file path's from meta_data_reader
            for(auto file_path: vec_rel_file_path) {
=======
            auto vec_rel_file_path = _meta_data_reader->get_relative_file_path();  // Get the relative file path's from meta_data_reader
            for (auto file_path : vec_rel_file_path) {
>>>>>>> 4dcc1fc5
                if (filesys::path(file_path).is_relative()) {  // Only add root path if the file list contains relative file paths
                    if (!filesys::exists(_folder_path))
                        THROW("File list contains relative paths but root path doesn't exists");
                    _absolute_file_path = _folder_path + "/" + file_path;
                }
                if (filesys::is_regular_file(_absolute_file_path)) {
                    _last_file_name = _absolute_file_path;
                    _file_names.push_back(_absolute_file_path);
                    _file_count_all_shards++;
                    incremenet_file_id();
                }
            }
        } else {
            std::ifstream fp(_file_list_path);
            if (fp.is_open()) {
                while (fp) {
                    std::string file_label_path;
                    std::getline(fp, file_label_path);
                    std::istringstream ss(file_label_path);
                    std::string file_path;
                    std::getline(ss, file_path, ' ');
                    if (filesys::path(file_path).is_relative()) {  // Only add root path if the file list contains relative file paths
                        if (!filesys::exists(_folder_path))
                            THROW("File list contains relative paths but root path doesn't exists");
                        file_path = _folder_path + "/" + file_path;
                    }
                    std::string file_name = file_path.substr(file_path.find_last_of("/\\") + 1);

                    if (filesys::is_regular_file(file_path)) {
                        _last_file_name = file_path;
                        _file_names.push_back(file_path);
                        _file_count_all_shards++;
                        incremenet_file_id();
                    }
                }
            }
        }
    } else {
        for (unsigned dir_count = 0; dir_count < entry_name_list.size(); ++dir_count) {
            std::string subfolder_path = _full_path + "/" + entry_name_list[dir_count];
            filesys::path pathObj(subfolder_path);
            if (filesys::exists(pathObj) && filesys::is_regular_file(pathObj)) {
                // ignore files with unsupported extensions
                auto file_extension_idx = subfolder_path.find_last_of(".");
                if (file_extension_idx != std::string::npos) {
                    std::string file_extension = subfolder_path.substr(file_extension_idx + 1);
                    std::transform(file_extension.begin(), file_extension.end(), file_extension.begin(),
                                   [](unsigned char c) { return std::tolower(c); });
                    if ((file_extension != "jpg") && (file_extension != "jpeg") && (file_extension != "png") && (file_extension != "ppm") && (file_extension != "bmp") && (file_extension != "pgm") && (file_extension != "tif") && (file_extension != "tiff") && (file_extension != "webp") && (file_extension != "wav"))
                        continue;
                }
                ret = open_folder();
                break;  // assume directory has only files.
            } else if (filesys::exists(pathObj) && filesys::is_directory(pathObj)) {
                _folder_path = subfolder_path;
                if (open_folder() != Reader::Status::OK)
                    WRN("FileReader ShardID [" + TOSTR(_shard_id) + "] File reader cannot access the storage at " + _folder_path);
            }
        }
    }

    if (_file_names.empty())
        WRN("FileReader ShardID [" + TOSTR(_shard_id) + "] Did not load any file from " + _folder_path)

    auto dataset_size = _file_count_all_shards;
    // Pad the _file_names with last element of the shard in the vector when _pad_last_batch_repeated is True
    if (_shard_size > 0)
        _padded_samples = _shard_size % _batch_count;
    else
<<<<<<< HEAD
        _padded_samples = shard_size_with_padding() % _batch_count;
    _last_batch_padded_size = _batch_count - _padded_samples;

    if (_pad_last_batch_repeated ==
        true) { // pad the last sample when the dataset_size is not divisible by
                // the number of shard's (or) when the shard's size is not
                // divisible by the batch size making each shard having equal
                // number of samples
        for (uint shard_id = 0; shard_id < _shard_count; shard_id++) {
            uint start_idx = (dataset_size * shard_id) / _shard_count;
            uint shard_size_without_padding = std::floor((shard_id + 1) * dataset_size / _shard_count) - floor(shard_id * dataset_size / _shard_count);
            uint shard_size_with_padding = std::ceil(dataset_size * 1.0 / _shard_count);
            auto start = _file_names.begin() + start_idx;
            auto end = _file_names.begin() + start_idx + shard_size_without_padding;
            if (start != end && start <= _file_names.end() &&
                end <= _file_names.end()) {
                _all_shard_file_names_padded.insert(_all_shard_file_names_padded.end(), start, end);
            }
            if (shard_size_with_padding % _batch_count) {
                _num_padded_samples = (shard_size_with_padding - shard_size_without_padding) + _batch_count - (shard_size_with_padding % _batch_count);
                _file_count_all_shards += _num_padded_samples;
                _all_shard_file_names_padded.insert(_all_shard_file_names_padded.end(), _num_padded_samples, _all_shard_file_names_padded.back());
=======
        _padded_samples = largest_shard_size_without_padding() % _batch_count;
    _last_batch_padded_size = (_batch_count > 1) ? (_batch_count - _padded_samples) : 0;

    if (_pad_last_batch_repeated ==
        true) {  // pad the last sample when the dataset_size is not divisible by
                 // the number of shard's (or) when the shard's size is not
                 // divisible by the batch size making each shard having equal
                 // number of samples
        uint total_padded_samples = 0; // initialize the total_padded_samples to 0
        for (uint shard_id = 0; shard_id < _shard_count; shard_id++) {
            uint start_idx = (dataset_size * shard_id) / _shard_count;
            uint actual_shard_size_without_padding = std::floor((shard_id + 1) * dataset_size / _shard_count) - std::floor(shard_id * dataset_size / _shard_count);
            uint largest_shard_size_without_padding = std::ceil(dataset_size * 1.0 / _shard_count);
            auto start = _file_names.begin() + start_idx + total_padded_samples;
            auto end = _file_names.begin() + start_idx + actual_shard_size_without_padding + total_padded_samples;
            if (largest_shard_size_without_padding % _batch_count) {
                _num_padded_samples = (largest_shard_size_without_padding - actual_shard_size_without_padding) + _batch_count - (largest_shard_size_without_padding % _batch_count);
                _file_count_all_shards += _num_padded_samples;
                _file_names.insert(end, _num_padded_samples, _file_names[start_idx + actual_shard_size_without_padding + total_padded_samples - 1]);
                total_padded_samples += _num_padded_samples;
>>>>>>> 4dcc1fc5
            }
        }
    } else {
        _all_shard_file_names_padded = _file_names;
    }

<<<<<<< HEAD
    _last_file_name = _all_shard_file_names_padded[_all_shard_file_names_padded.size() - 1];
=======
    _last_file_name = _file_names[_file_names.size() - 1];
>>>>>>> 4dcc1fc5

    return ret;
}

Reader::Status FileSourceReader::subfolder_reading() {
    auto ret = generate_file_names();
    if (!_file_names.empty())
        LOG("FileReader ShardID [" + TOSTR(_shard_id) + "] Total of " + TOSTR(_file_names.size()) + " images loaded from " + STR(_folder_path))
    return ret;
}

<<<<<<< HEAD

=======
>>>>>>> 4dcc1fc5
Reader::Status FileSourceReader::open_folder() {
    if ((_src_dir = opendir(_folder_path.c_str())) == nullptr)
        THROW("FileReader ShardID [" + TOSTR(_shard_id) + "] ERROR: Failed opening the directory at " + _folder_path);

    // Sort all the files inside the directory and then process them for sharding
    std::vector<filesys::path> files_in_directory;
    std::copy(filesys::directory_iterator(filesys::path(_folder_path)), filesys::directory_iterator(), std::back_inserter(files_in_directory));
    std::sort(files_in_directory.begin(), files_in_directory.end());
    for (const std::string file_path : files_in_directory) {
        std::string filename = file_path.substr(file_path.find_last_of("/\\") + 1);
        if (!filesys::is_regular_file(filesys::path(file_path)))
            continue;

        auto file_extension_idx = file_path.find_last_of(".");
        if (file_extension_idx != std::string::npos) {
            std::string file_extension = file_path.substr(file_extension_idx + 1);
            std::transform(file_extension.begin(), file_extension.end(), file_extension.begin(),
                           [](unsigned char c) { return std::tolower(c); });
            if ((file_extension != "jpg") && (file_extension != "jpeg") && (file_extension != "png") && (file_extension != "ppm") && (file_extension != "bmp") && (file_extension != "pgm") && (file_extension != "tif") && (file_extension != "tiff") && (file_extension != "webp") && (file_extension != "wav"))
                continue;
        }
        if (!_meta_data_reader || _meta_data_reader->exists(filename)) {  // Check if the file is present in metadata reader and add to file names list, to avoid issues while lookup
            _file_names.push_back(file_path);
            _last_file_name = file_path;
            _file_count_all_shards++;
            incremenet_file_id();
        } else {
            WRN("Skipping file," + filename + " as it is not present in metadata reader")
        }
    }

    if (_file_names.empty())
        ERR("FileReader ShardID [" + TOSTR(_shard_id) + "] Did not load any file from " + _folder_path)
    closedir(_src_dir);
    return Reader::Status::OK;
}

size_t FileSourceReader::get_file_shard_id() {
    if (_batch_count == 0 || _shard_count == 0)
        THROW("Shard (Batch) size cannot be set to 0")
    return _file_id % _shard_count;
}

size_t FileSourceReader::last_batch_padded_size() {
    return _last_batch_padded_size;
}
std::string FileSourceReader::get_root_folder_path() {
    return _folder_path;
}

<<<<<<< HEAD
std::vector<std::string> FileSourceReader::get_file_paths_from_meta_data_reader() {   if (_meta_data_reader) {
        return _meta_data_reader->get_file_path_content();
    } else {
        std::clog << "\n Meta Data Reader is not initialized!";
=======
std::vector<std::string> FileSourceReader::get_file_paths_from_meta_data_reader() {
    if (_meta_data_reader) {
        return _meta_data_reader->get_relative_file_path();
    } else {
        std::cout << "\n Meta Data Reader is not initialized!";
>>>>>>> 4dcc1fc5
        return {};
    }
}

size_t FileSourceReader::get_start_idx() {
    _shard_start_idx = (get_dataset_size() * _shard_id) / _shard_count;
    return _shard_start_idx;
}

size_t FileSourceReader::get_dataset_size() {
    return _file_count_all_shards;
}

<<<<<<< HEAD

size_t FileSourceReader::shard_size_without_padding() {
    return std::floor((_shard_id + 1) * get_dataset_size() / _shard_count) - floor(_shard_id * get_dataset_size() / _shard_count);
}

size_t FileSourceReader::shard_size_with_padding() {
  return std::ceil(get_dataset_size() * 1.0 / _shard_count);
=======
size_t FileSourceReader::actual_shard_size_without_padding() {
    return std::floor((_shard_id + 1) * get_dataset_size() / _shard_count) - std::floor(_shard_id * get_dataset_size() / _shard_count);
}

size_t FileSourceReader::largest_shard_size_without_padding() {
    return std::ceil(get_dataset_size() * 1.0 / _shard_count);
>>>>>>> 4dcc1fc5
}<|MERGE_RESOLUTION|>--- conflicted
+++ resolved
@@ -23,11 +23,7 @@
 #include <cassert>
 #include <algorithm>
 #include <cstring>
-<<<<<<< HEAD
-#include <math.h>
-=======
 #include <cmath>
->>>>>>> 4dcc1fc5
 #include "pipeline/commons.h"
 #include "readers/file_source_reader.h"
 #include "pipeline/filesystem.h"
@@ -46,29 +42,6 @@
 }
 
 unsigned FileSourceReader::count_items() {
-<<<<<<< HEAD
-    int ret;
-    if (_shard_size == -1) {
-        if (_loop) return shard_size_with_padding();
-        int size = std::max(shard_size_with_padding(), _batch_count);
-        ret = (size - _read_counter);
-        if (_last_batch_info.first == RocalBatchPolicy::PARTIAL || _last_batch_info.first == RocalBatchPolicy::FILL) {
-            ret += _last_batch_padded_size;
-        } else if (_last_batch_info.first == RocalBatchPolicy::DROP &&
-                   _last_batch_info.second == true) { // When pad_last_batch_repeated is False - Enough
-                                                      // number of samples would not be present in the last batch - hence
-                                                      // dropped by condition handled in the loader
-            ret -= _batch_count;
-        }
-    } else if (_shard_size > 0) {
-        auto shard_size_with_padding =
-            _shard_size + (_batch_count - (_shard_size % _batch_count));
-        if (_loop)
-            return shard_size_with_padding;
-        int size = std::max(shard_size_with_padding, _batch_count);
-        ret = (size - _read_counter);
-        if (_last_batch_info.first == RocalBatchPolicy::DROP) // The shard size is padded at the beginning of the condition, hence dropping the last batch
-=======
     int ret = 0;
     if (_shard_size == -1) {                                     // When shard_size is set to -1, The shard_size variable is not used
         if (_loop) return largest_shard_size_without_padding();  // Return the size of the largest shard amongst all the shard's size
@@ -93,7 +66,6 @@
         int size = std::max(largest_shard_size_with_padding, _batch_count);
         ret = (size - _read_counter);
         if (_last_batch_info.first == RocalBatchPolicy::DROP)  // The shard size is padded at the beginning of the condition, hence dropping the last batch
->>>>>>> 4dcc1fc5
             ret -= _batch_count;
     }
     return ((ret < 0) ? 0 : ret);
@@ -115,35 +87,16 @@
     _stick_to_shard = desc.get_stick_to_shard();
     _shard_size = desc.get_shard_size();
     ret = subfolder_reading();
-<<<<<<< HEAD
-    _curr_file_idx = get_start_idx(); // shard's start_idx would vary for every shard in the vector
-    // shuffle dataset if set
-    if (ret == Reader::Status::OK && _shuffle)
-        std::random_shuffle(_all_shard_file_names_padded.begin() + get_start_idx(),
-                            _all_shard_file_names_padded.begin() + get_start_idx() + shard_size_without_padding());
-=======
     _curr_file_idx = get_start_idx();  // shard's start_idx would vary for every shard in the vector
     // shuffle dataset if set
     if (ret == Reader::Status::OK && _shuffle)
         std::random_shuffle(_file_names.begin() + _curr_file_idx,
                             _file_names.begin() + _curr_file_idx + actual_shard_size_without_padding());
->>>>>>> 4dcc1fc5
 
     return ret;
 }
 
 void FileSourceReader::increment_curr_file_idx() {
-<<<<<<< HEAD
-    // Should work for both pad_last_batch = True (or) False
-    if (_stick_to_shard == false) {
-        _curr_file_idx = (_curr_file_idx + 1) % _all_shard_file_names_padded.size();
-    } else {
-        if (_curr_file_idx >= get_start_idx() &&
-            _curr_file_idx < get_start_idx() + shard_size_without_padding() - 1) // checking if current-element lies within the shard size [begin_idx, last_idx -1]
-            _curr_file_idx = (_curr_file_idx + 1);
-        else
-            _curr_file_idx = get_start_idx();
-=======
     // The condition satisfies for both pad_last_batch = True (or) False
     auto start_idx_of_shard = get_start_idx();
     if (_stick_to_shard == false) {  // The elements of each shard rotate in a round-robin fashion once the elements in particular shard is exhausted
@@ -154,7 +107,6 @@
             _curr_file_idx = (_curr_file_idx + 1);
         else
             _curr_file_idx = start_idx_of_shard;
->>>>>>> 4dcc1fc5
     }
 }
 
@@ -164,7 +116,7 @@
 }
 
 size_t FileSourceReader::open() {
-    auto file_path = _all_shard_file_names_padded[_curr_file_idx];  // Get next file name
+    auto file_path = _file_names[_curr_file_idx];  // Get next file name
     incremenet_read_ptr();
     _last_file_path = _last_id = file_path;
     auto last_slash_idx = _last_id.find_last_of("\\/");
@@ -221,17 +173,6 @@
 
 void FileSourceReader::reset() {
     if (_shuffle)
-<<<<<<< HEAD
-        std::random_shuffle(_all_shard_file_names_padded.begin() + get_start_idx(),
-                            _all_shard_file_names_padded.begin() + get_start_idx() + shard_size_without_padding());
-
-    if (_stick_to_shard == false)
-        increment_shard_id(); // Should work for both single and multiple shards
-
-    _read_counter = 0;
-
-    if (_last_batch_info.first == RocalBatchPolicy::DROP) { // Skipping the dropped batch in next epoch
-=======
         std::random_shuffle(_file_names.begin() + get_start_idx(),
                             _file_names.begin() + get_start_idx() + actual_shard_size_without_padding());
 
@@ -241,7 +182,6 @@
     _read_counter = 0;
 
     if (_last_batch_info.first == RocalBatchPolicy::DROP) {  // Skipping the dropped batch in next epoch
->>>>>>> 4dcc1fc5
         for (uint i = 0; i < _batch_count; i++)
             increment_curr_file_idx();
     }
@@ -269,13 +209,8 @@
     auto ret = Reader::Status::OK;
     if (!_file_list_path.empty()) {  // Reads the file paths from the file list and adds to file_names vector for decoding
         if (_meta_data_reader) {
-<<<<<<< HEAD
-            auto vec_rel_file_path = _meta_data_reader->get_file_path_content(); // Get the relative file path's from meta_data_reader
-            for(auto file_path: vec_rel_file_path) {
-=======
             auto vec_rel_file_path = _meta_data_reader->get_relative_file_path();  // Get the relative file path's from meta_data_reader
             for (auto file_path : vec_rel_file_path) {
->>>>>>> 4dcc1fc5
                 if (filesys::path(file_path).is_relative()) {  // Only add root path if the file list contains relative file paths
                     if (!filesys::exists(_folder_path))
                         THROW("File list contains relative paths but root path doesn't exists");
@@ -345,30 +280,6 @@
     if (_shard_size > 0)
         _padded_samples = _shard_size % _batch_count;
     else
-<<<<<<< HEAD
-        _padded_samples = shard_size_with_padding() % _batch_count;
-    _last_batch_padded_size = _batch_count - _padded_samples;
-
-    if (_pad_last_batch_repeated ==
-        true) { // pad the last sample when the dataset_size is not divisible by
-                // the number of shard's (or) when the shard's size is not
-                // divisible by the batch size making each shard having equal
-                // number of samples
-        for (uint shard_id = 0; shard_id < _shard_count; shard_id++) {
-            uint start_idx = (dataset_size * shard_id) / _shard_count;
-            uint shard_size_without_padding = std::floor((shard_id + 1) * dataset_size / _shard_count) - floor(shard_id * dataset_size / _shard_count);
-            uint shard_size_with_padding = std::ceil(dataset_size * 1.0 / _shard_count);
-            auto start = _file_names.begin() + start_idx;
-            auto end = _file_names.begin() + start_idx + shard_size_without_padding;
-            if (start != end && start <= _file_names.end() &&
-                end <= _file_names.end()) {
-                _all_shard_file_names_padded.insert(_all_shard_file_names_padded.end(), start, end);
-            }
-            if (shard_size_with_padding % _batch_count) {
-                _num_padded_samples = (shard_size_with_padding - shard_size_without_padding) + _batch_count - (shard_size_with_padding % _batch_count);
-                _file_count_all_shards += _num_padded_samples;
-                _all_shard_file_names_padded.insert(_all_shard_file_names_padded.end(), _num_padded_samples, _all_shard_file_names_padded.back());
-=======
         _padded_samples = largest_shard_size_without_padding() % _batch_count;
     _last_batch_padded_size = (_batch_count > 1) ? (_batch_count - _padded_samples) : 0;
 
@@ -389,18 +300,11 @@
                 _file_count_all_shards += _num_padded_samples;
                 _file_names.insert(end, _num_padded_samples, _file_names[start_idx + actual_shard_size_without_padding + total_padded_samples - 1]);
                 total_padded_samples += _num_padded_samples;
->>>>>>> 4dcc1fc5
             }
         }
-    } else {
-        _all_shard_file_names_padded = _file_names;
-    }
-
-<<<<<<< HEAD
-    _last_file_name = _all_shard_file_names_padded[_all_shard_file_names_padded.size() - 1];
-=======
+    }
+
     _last_file_name = _file_names[_file_names.size() - 1];
->>>>>>> 4dcc1fc5
 
     return ret;
 }
@@ -412,10 +316,6 @@
     return ret;
 }
 
-<<<<<<< HEAD
-
-=======
->>>>>>> 4dcc1fc5
 Reader::Status FileSourceReader::open_folder() {
     if ((_src_dir = opendir(_folder_path.c_str())) == nullptr)
         THROW("FileReader ShardID [" + TOSTR(_shard_id) + "] ERROR: Failed opening the directory at " + _folder_path);
@@ -466,18 +366,11 @@
     return _folder_path;
 }
 
-<<<<<<< HEAD
-std::vector<std::string> FileSourceReader::get_file_paths_from_meta_data_reader() {   if (_meta_data_reader) {
-        return _meta_data_reader->get_file_path_content();
-    } else {
-        std::clog << "\n Meta Data Reader is not initialized!";
-=======
 std::vector<std::string> FileSourceReader::get_file_paths_from_meta_data_reader() {
     if (_meta_data_reader) {
         return _meta_data_reader->get_relative_file_path();
     } else {
         std::cout << "\n Meta Data Reader is not initialized!";
->>>>>>> 4dcc1fc5
         return {};
     }
 }
@@ -491,20 +384,10 @@
     return _file_count_all_shards;
 }
 
-<<<<<<< HEAD
-
-size_t FileSourceReader::shard_size_without_padding() {
-    return std::floor((_shard_id + 1) * get_dataset_size() / _shard_count) - floor(_shard_id * get_dataset_size() / _shard_count);
-}
-
-size_t FileSourceReader::shard_size_with_padding() {
-  return std::ceil(get_dataset_size() * 1.0 / _shard_count);
-=======
 size_t FileSourceReader::actual_shard_size_without_padding() {
     return std::floor((_shard_id + 1) * get_dataset_size() / _shard_count) - std::floor(_shard_id * get_dataset_size() / _shard_count);
 }
 
 size_t FileSourceReader::largest_shard_size_without_padding() {
     return std::ceil(get_dataset_size() * 1.0 / _shard_count);
->>>>>>> 4dcc1fc5
 }