--- conflicted
+++ resolved
@@ -20,24 +20,12 @@
 THE SOFTWARE.
 */
 
-<<<<<<< HEAD
-#include "sequence_file_source_reader.h"
-
-#include <commons.h>
-
-#include <algorithm>
-#include <boost/filesystem.hpp>
-#include <cassert>
-
-namespace filesys = boost::filesystem;
-=======
 #include <cassert>
 #include <algorithm>
 #include <cstring>
 #include <commons.h>
 #include "sequence_file_source_reader.h"
 #include "filesystem.h"
->>>>>>> e586baf1
 
 SequenceFileSourceReader::SequenceFileSourceReader() {
     _src_dir = nullptr;
