--- conflicted
+++ resolved
@@ -20,17 +20,6 @@
 THE SOFTWARE.
 */
 
-<<<<<<< HEAD
-#include "cifar10_data_reader.h"
-
-#include <commons.h>
-#include <file_source_reader.h>
-
-#include <boost/filesystem.hpp>
-#include <cassert>
-
-namespace filesys = boost::filesystem;
-=======
 #include <cassert>
 #include <commons.h>
 #include <cstring>
@@ -38,7 +27,6 @@
 #include "cifar10_data_reader.h"
 #include <file_source_reader.h>
 #include "filesystem.h"
->>>>>>> e586baf1
 
 CIFAR10DataReader::CIFAR10DataReader() {
     _src_dir = nullptr;
