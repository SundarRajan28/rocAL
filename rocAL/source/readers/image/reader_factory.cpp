/*
Copyright (c) 2019 - 2023 Advanced Micro Devices, Inc. All rights reserved.

Permission is hereby granted, free of charge, to any person obtaining a copy
of this software and associated documentation files (the "Software"), to deal
in the Software without restriction, including without limitation the rights
to use, copy, modify, merge, publish, distribute, sublicense, and/or sell
copies of the Software, and to permit persons to whom the Software is
furnished to do so, subject to the following conditions:

The above copyright notice and this permission notice shall be included in
all copies or substantial portions of the Software.

THE SOFTWARE IS PROVIDED "AS IS", WITHOUT WARRANTY OF ANY KIND, EXPRESS OR
IMPLIED, INCLUDING BUT NOT LIMITED TO THE WARRANTIES OF MERCHANTABILITY,
FITNESS FOR A PARTICULAR PURPOSE AND NONINFRINGEMENT.  IN NO EVENT SHALL THE
AUTHORS OR COPYRIGHT HOLDERS BE LIABLE FOR ANY CLAIM, DAMAGES OR OTHER
LIABILITY, WHETHER IN AN ACTION OF CONTRACT, TORT OR OTHERWISE, ARISING FROM,
OUT OF OR IN CONNECTION WITH THE SOFTWARE OR THE USE OR OTHER DEALINGS IN
THE SOFTWARE.
*/

#include "readers/image/reader_factory.h"

#include <memory>
#include <stdexcept>

#include "readers/file_source_reader.h"
#include "readers/image/caffe2_lmdb_record_reader.h"
#include "readers/image/caffe_lmdb_record_reader.h"
#include "readers/image/cifar10_data_reader.h"
#include "readers/image/coco_file_source_reader.h"
#include "readers/image/external_source_reader.h"
#include "readers/image/mxnet_recordio_reader.h"
#include "readers/video/sequence_file_source_reader.h"
#include "readers/image/tf_record_reader.h"
<<<<<<< HEAD
=======
#include "readers/webdataset_source_reader.h"
>>>>>>> 33f94704
#include "readers/image/numpy_data_reader.h"

std::shared_ptr<Reader> create_reader(ReaderConfig config) {
    switch (config.type()) {
        case StorageType ::FILE_SYSTEM: {
            auto ret = std::make_shared<FileSourceReader>();
            if (ret->initialize(config) != Reader::Status::OK)
                throw std::runtime_error("File reader cannot access the storage");
            return ret;
        } break;
        case StorageType ::SEQUENCE_FILE_SYSTEM: {
            auto ret = std::make_shared<SequenceFileSourceReader>();
            if (ret->initialize(config) != Reader::Status::OK)
                throw std::runtime_error("File reader cannot access the storage");
            return ret;
        } break;
        case StorageType ::COCO_FILE_SYSTEM: {
            auto ret = std::make_shared<COCOFileSourceReader>();
            if (ret->initialize(config) != Reader::Status::OK)
                throw std::runtime_error("COCO File reader cannot access the storage");
            return ret;
        } break;
        case StorageType::TF_RECORD: {
            auto ret = std::make_shared<TFRecordReader>();
            if (ret->initialize(config) != Reader::Status::OK)
                throw std::runtime_error("File reader cannot access the storage");
            return ret;
        } break;
        case StorageType::UNCOMPRESSED_BINARY_DATA: {
            auto ret = std::make_shared<CIFAR10DataReader>();
            if (ret->initialize(config) != Reader::Status::OK)
                throw std::runtime_error("CFar10 data reader cannot access the storage");
            return ret;
        } break;
        case StorageType::CAFFE_LMDB_RECORD: {
            auto ret = std::make_shared<CaffeLMDBRecordReader>();
            if (ret->initialize(config) != Reader::Status::OK)
                throw std::runtime_error("CaffeLMDBRecordReader cannot access the storage");
            return ret;
        } break;
        case StorageType::CAFFE2_LMDB_RECORD: {
            auto ret = std::make_shared<Caffe2LMDBRecordReader>();
            if (ret->initialize(config) != Reader::Status::OK)
                throw std::runtime_error("Caffe2LMDBRecordReader cannot access the storage");
            return ret;
        } break;
        case StorageType::MXNET_RECORDIO: {
            auto ret = std::make_shared<MXNetRecordIOReader>();
            if (ret->initialize(config) != Reader::Status::OK)
                throw std::runtime_error("MXNetRecordIOReader cannot access the storage");
            return ret;
        } break;
        case StorageType::EXTERNAL_FILE_SOURCE: {
            auto ret = std::make_shared<ExternalSourceReader>();
            if (ret->initialize(config) != Reader::Status::OK)
                throw std::runtime_error("ExternalSourceReader cannot access the storage");
            return ret;
        } break;
<<<<<<< HEAD
=======
#ifdef ENABLE_WDS
        case StorageType::WEBDATASET_RECORDS: {
            auto ret = std::make_shared<WebDatasetSourceReader>();
            if (ret->initialize(config) != Reader::Status::OK)
                throw std::runtime_error("WebDatasetSourceReader cannot access the storage");
            return ret;
        } break;
#endif
>>>>>>> 33f94704
        case StorageType::NUMPY_DATA: {
            auto ret = std::make_shared<NumpyDataReader>();
            if (ret->initialize(config) != Reader::Status::OK)
                throw std::runtime_error("NumpyDataReader cannot access the storage");
            return ret;
        } break;
        default:
            throw std::runtime_error("Reader type is unsupported");
    }
}<|MERGE_RESOLUTION|>--- conflicted
+++ resolved
@@ -34,10 +34,7 @@
 #include "readers/image/mxnet_recordio_reader.h"
 #include "readers/video/sequence_file_source_reader.h"
 #include "readers/image/tf_record_reader.h"
-<<<<<<< HEAD
-=======
 #include "readers/webdataset_source_reader.h"
->>>>>>> 33f94704
 #include "readers/image/numpy_data_reader.h"
 
 std::shared_ptr<Reader> create_reader(ReaderConfig config) {
@@ -96,8 +93,6 @@
                 throw std::runtime_error("ExternalSourceReader cannot access the storage");
             return ret;
         } break;
-<<<<<<< HEAD
-=======
 #ifdef ENABLE_WDS
         case StorageType::WEBDATASET_RECORDS: {
             auto ret = std::make_shared<WebDatasetSourceReader>();
@@ -106,7 +101,6 @@
             return ret;
         } break;
 #endif
->>>>>>> 33f94704
         case StorageType::NUMPY_DATA: {
             auto ret = std::make_shared<NumpyDataReader>();
             if (ret->initialize(config) != Reader::Status::OK)
