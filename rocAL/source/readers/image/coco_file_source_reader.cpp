--- conflicted
+++ resolved
@@ -245,14 +245,10 @@
         shuffled_filenames.insert(shuffled_filenames.end(), _all_shard_file_names_padded.begin() + get_start_idx() + idx * _batch_count, _all_shard_file_names_padded.begin() + get_start_idx() + idx * _batch_count + _batch_count);
     uint i = 0;
     for (auto &ele: shuffled_filenames) {
-<<<<<<< HEAD
         _all_shard_file_names_padded.insert(_all_shard_file_names_padded.begin() + get_start_idx() + i, ele);
-=======
-        _all_shard_file_names_padded.insert(_all_shard_file_names_padded.begin() + get_start_idx() + i, ele)
->>>>>>> 46c6453f
         i++;
     }
-    _all_shard_file_names_padded = shuffled_filenames;
+    // _all_shard_file_names_padded = shuffled_filenames;
     std::cerr << "\n Shuffling with aspect ratios is done";
 }
 
