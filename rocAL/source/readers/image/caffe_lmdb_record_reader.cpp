/*
Copyright (c) 2019 - 2023 Advanced Micro Devices, Inc. All rights reserved.

Permission is hereby granted, free of charge, to any person obtaining a copy
of this software and associated documentation files (the "Software"), to deal
in the Software without restriction, including without limitation the rights
to use, copy, modify, merge, publish, distribute, sublicense, and/or sell
copies of the Software, and to permit persons to whom the Software is
furnished to do so, subject to the following conditions:

The above copyright notice and this permission notice shall be included in
all copies or substantial portions of the Software.

THE SOFTWARE IS PROVIDED "AS IS", WITHOUT WARRANTY OF ANY KIND, EXPRESS OR
IMPLIED, INCLUDING BUT NOT LIMITED TO THE WARRANTIES OF MERCHANTABILITY,
FITNESS FOR A PARTICULAR PURPOSE AND NONINFRINGEMENT.  IN NO EVENT SHALL THE
AUTHORS OR COPYRIGHT HOLDERS BE LIABLE FOR ANY CLAIM, DAMAGES OR OTHER
LIABILITY, WHETHER IN AN ACTION OF CONTRACT, TORT OR OTHERWISE, ARISING FROM,
OUT OF OR IN CONNECTION WITH THE SOFTWARE OR THE USE OR OTHER DEALINGS IN
THE SOFTWARE.
*/

#include "caffe_lmdb_record_reader.h"

#include <commons.h>
<<<<<<< HEAD
#include <stdint.h>

#include <boost/algorithm/string.hpp>
#include <boost/filesystem.hpp>
#include <cassert>
#include <fstream>
=======
>>>>>>> e586baf1
#include <iostream>
#include <sstream>
#include <string>
#include <vector>

using namespace std;
using caffe_protos::Datum;

<<<<<<< HEAD
namespace filesys = boost::filesystem;

CaffeLMDBRecordReader::CaffeLMDBRecordReader() {
=======
CaffeLMDBRecordReader::CaffeLMDBRecordReader()
{
>>>>>>> e586baf1
    _sub_dir = nullptr;
    _curr_file_idx = 0;
    _current_file_size = 0;
    _loop = false;
    _shuffle = false;
    _file_id = 0;
    _last_rec = false;
    _file_count_all_shards = 0;
}

unsigned CaffeLMDBRecordReader::count_items() {
    if (_loop)
        return _file_names.size();

    int ret = ((int)_file_names.size() - _read_counter);
    return ((ret < 0) ? 0 : ret);
}

Reader::Status CaffeLMDBRecordReader::initialize(ReaderConfig desc) {
    auto ret = Reader::Status::OK;
    _file_id = 0;
    _folder_path = desc.path();
    _path = desc.path();
    _shard_id = desc.get_shard_id();
    _shard_count = desc.get_shard_count();
    _batch_count = desc.get_batch_size();
    _loop = desc.loop();
    _shuffle = desc.shuffle();
    _meta_data_reader = desc.meta_data_reader();
    ret = folder_reading();
    // the following code is required to make every shard the same size:: required for multi-gpu training
    if (_shard_count > 1 && _batch_count > 1) {
        int _num_batches = _file_names.size() / _batch_count;
        int max_batches_per_shard = (_file_count_all_shards + _shard_count - 1) / _shard_count;
        max_batches_per_shard = (max_batches_per_shard + _batch_count - 1) / _batch_count;
        if (_num_batches < max_batches_per_shard) {
            replicate_last_batch_to_pad_partial_shard();
        }
    }
    // shuffle dataset if set
    if (ret == Reader::Status::OK && _shuffle)
        std::random_shuffle(_file_names.begin(), _file_names.end());

    return ret;
}

void CaffeLMDBRecordReader::incremenet_read_ptr() {
    _read_counter++;
    _curr_file_idx = (_curr_file_idx + 1) % _file_names.size();
}
size_t CaffeLMDBRecordReader::open() {
    auto file_path = _file_names[_curr_file_idx];  // Get next file name
    _last_id = file_path;
    _current_file_size = _file_size[_file_names[_curr_file_idx]];
    return _current_file_size;
}

size_t CaffeLMDBRecordReader::read_data(unsigned char *buf, size_t read_size) {
    read_image(buf, _file_names[_curr_file_idx]);
    incremenet_read_ptr();
    return read_size;
}

int CaffeLMDBRecordReader::close() {
    return release();
}

CaffeLMDBRecordReader::~CaffeLMDBRecordReader() {
    _open_env = 0;
    mdb_txn_abort(_read_mdb_txn);
    mdb_close(_read_mdb_env, _read_mdb_dbi);
    mdb_env_close(_read_mdb_env);
    _read_mdb_txn = nullptr;
    _read_mdb_env = nullptr;
    release();
}

int CaffeLMDBRecordReader::release() {
    mdb_cursor_close(_mdb_cursor);
    mdb_txn_abort(_mdb_txn);
    mdb_close(_mdb_env, _mdb_dbi);

    mdb_env_close(_mdb_env);
    _mdb_cursor = nullptr;
    _mdb_txn = nullptr;
    _mdb_env = nullptr;
    return 0;
}

void CaffeLMDBRecordReader::reset() {
    if (_shuffle)
        std::random_shuffle(_file_names.begin(), _file_names.end());
    _read_counter = 0;
    _curr_file_idx = 0;
}

Reader::Status CaffeLMDBRecordReader::folder_reading() {
    if ((_sub_dir = opendir(_folder_path.c_str())) == nullptr)
        THROW("CaffeLMDBRecordReader ShardID [" + TOSTR(_shard_id) + "] ERROR: Failed opening the directory at " + _folder_path);

    std::string _full_path = _folder_path;
    auto ret = Reader::Status::OK;
    if (Caffe_LMDB_reader() != Reader::Status::OK)
        WRN("CaffeLMDBRecordReader ShardID [" + TOSTR(_shard_id) + "] CaffeLMDBRecordReader cannot access the storage at " + _folder_path);

    if (_in_batch_read_count > 0 && _in_batch_read_count < _batch_count) {
        replicate_last_image_to_fill_last_shard();
        std::cout << "CaffeLMDBRecordReader ShardID [" << TOSTR(_shard_id) << "] Replicated " << _folder_path + _last_file_name << " " << TOSTR((_batch_count - _in_batch_read_count)) << " times to fill the last batch" << std::endl;
    }
    if (!_file_names.empty())
        std::cout << "CaffeLMDBRecordReader ShardID [" << TOSTR(_shard_id) << "] Total of " << TOSTR(_file_names.size()) << " images loaded from " << _full_path << std::endl;
    closedir(_sub_dir);
    return ret;
}
void CaffeLMDBRecordReader::replicate_last_image_to_fill_last_shard() {
    for (size_t i = _in_batch_read_count; i < _batch_count; i++) {
        _file_names.push_back(_last_file_name);
        _file_size.insert(pair<std::string, unsigned int>(_last_file_name, _last_file_size));
    }
}

Reader::Status CaffeLMDBRecordReader::Caffe_LMDB_reader() {
    _open_env = 0;
    string tmp1 = _folder_path + "/data.mdb";
    string tmp2 = _folder_path + "/lock.mdb";
    uint file_size, file_size1;

    ifstream in_file(tmp1, ios::binary);
    in_file.seekg(0, ios::end);
    file_size = in_file.tellg();
    ifstream in_file1(tmp2, ios::binary);
    in_file1.seekg(0, ios::end);
    file_size1 = in_file1.tellg();
    _file_byte_size = file_size + file_size1;
    read_image_names();
    return Reader::Status::OK;
}

size_t CaffeLMDBRecordReader::get_file_shard_id() {
    if (_batch_count == 0 || _shard_count == 0)
        THROW("Shard (Batch) size cannot be set to 0")
    return (_file_id) % _shard_count;
}

void CaffeLMDBRecordReader::read_image_names() {
    int rc;
    // Creating an LMDB environment handle
    CHECK_LMDB_RETURN_STATUS(mdb_env_create(&_mdb_env));
    // Setting the size of the memory map to use for this environment.
    // The size of the memory map is also the maximum size of the database.
    CHECK_LMDB_RETURN_STATUS(mdb_env_set_mapsize(_mdb_env, _file_byte_size));
    // Opening an environment handle.
    CHECK_LMDB_RETURN_STATUS(mdb_env_open(_mdb_env, _path.c_str(), MDB_RDONLY, 0664));
    // Creating a transaction for use with the environment
    CHECK_LMDB_RETURN_STATUS(mdb_txn_begin(_mdb_env, NULL, MDB_RDONLY, &_mdb_txn));
    // Opening a database in the environment.
    CHECK_LMDB_RETURN_STATUS(mdb_open(_mdb_txn, NULL, 0, &_mdb_dbi));
    // Creating a cursor handle.
    // A cursor is associated with a specific transaction and database
    CHECK_LMDB_RETURN_STATUS(mdb_cursor_open(_mdb_txn, _mdb_dbi, &_mdb_cursor));

    // Retrieve by cursor. It retrieves key/data pairs from the database
    while ((rc = mdb_cursor_get(_mdb_cursor, &_mdb_key, &_mdb_value, MDB_NEXT)) == 0) {
        Datum datum;
        caffe_protos::AnnotatedDatum annotatedDatum_protos;
        annotatedDatum_protos.ParseFromArray((char *)_mdb_value.mv_data, _mdb_value.mv_size);
        // Checking image Datum
        int check_image_datum = annotatedDatum_protos.has_datum();

        if (check_image_datum)
            datum = annotatedDatum_protos.datum();  // parse datum for detection
        else
            datum.ParseFromArray((const void *)_mdb_value.mv_data, _mdb_value.mv_size);  // parse datum for classification
        if ((!_meta_data_reader || _meta_data_reader->exists(string((char *)_mdb_key.mv_data).c_str()))) {
            if (get_file_shard_id() != _shard_id) {
                _file_count_all_shards++;
                incremenet_file_id();
                continue;
            }
            _in_batch_read_count++;
            _in_batch_read_count = (_in_batch_read_count % _batch_count == 0) ? 0 : _in_batch_read_count;
            string image_key = string((char *)_mdb_key.mv_data);
            _file_names.push_back(image_key.c_str());
            _last_file_name = image_key.c_str();
            _file_count_all_shards++;
            incremenet_file_id();
            _last_file_size = datum.data().size();
            _file_size.insert(pair<std::string, unsigned int>(_last_file_name, _last_file_size));
        }
    }

    release();
}

void CaffeLMDBRecordReader::replicate_last_batch_to_pad_partial_shard() {
    if (_file_names.size() >= _batch_count) {
        for (size_t i = 0; i < _batch_count; i++) {
            _file_names.push_back(_file_names[i - _batch_count]);
            auto file_name = _file_names[i - _batch_count];
            auto it_file_size = _file_size.find(_file_names[i - _batch_count]);
            if (_file_size.end() == it_file_size)
                THROW("ERROR: Given name not present in the image size map" + _file_names[i - _batch_count])
            _file_size[file_name] = it_file_size->second;
        }
    }
}

void CaffeLMDBRecordReader::open_env_for_read_image() {
    // Creating an LMDB environment handle
    CHECK_LMDB_RETURN_STATUS(mdb_env_create(&_read_mdb_env));
    // Setting the size of the memory map to use for this environment.
    // The size of the memory map is also the maximum size of the database.
    CHECK_LMDB_RETURN_STATUS(mdb_env_set_mapsize(_read_mdb_env, _file_byte_size));
    // Opening an environment handle.
    CHECK_LMDB_RETURN_STATUS(mdb_env_open(_read_mdb_env, _path.c_str(), MDB_RDONLY, 0664));
    // Creating a transaction for use with the environment
    CHECK_LMDB_RETURN_STATUS(mdb_txn_begin(_read_mdb_env, NULL, MDB_RDONLY, &_read_mdb_txn));
    // Opening a database in the environment.
    CHECK_LMDB_RETURN_STATUS(mdb_open(_read_mdb_txn, NULL, 0, &_read_mdb_dbi));
    _open_env = 1;
}

void CaffeLMDBRecordReader::read_image(unsigned char *buff, std::string file_name) {
    if (_open_env == 0) {
        open_env_for_read_image();
    }

    // Creating a cursor handle.
    // A cursor is associated with a specific transaction and database
    CHECK_LMDB_RETURN_STATUS(mdb_cursor_open(_read_mdb_txn, _read_mdb_dbi, &_read_mdb_cursor));

    string checkedStr = string((char *)file_name.c_str());
    string newStr = checkedStr.substr(0, checkedStr.find(".")) + ".JPEG";

    _read_mdb_key.mv_size = newStr.size();
    _read_mdb_key.mv_data = (char *)newStr.c_str();

    int _mdb_status = mdb_cursor_get(_read_mdb_cursor, &_read_mdb_key, &_read_mdb_value, MDB_SET_RANGE);
    if (_mdb_status == MDB_NOTFOUND) {
        THROW("\nKey Not found");
    } else {
        Datum datum;
        caffe_protos::AnnotatedDatum annotatedDatum_protos;
        annotatedDatum_protos.ParseFromArray((char *)_read_mdb_value.mv_data, _read_mdb_value.mv_size);

        // Checking image Datum
        int check_image_datum = annotatedDatum_protos.has_datum();

        if (check_image_datum)
            datum = annotatedDatum_protos.datum();  // parse datum for detection
        else
            datum.ParseFromArray((const void *)_read_mdb_value.mv_data, _read_mdb_value.mv_size);  // parse datum for classification

        memcpy(buff, datum.data().c_str(), datum.data().size());
    }

    mdb_cursor_close(_read_mdb_cursor);
    _read_mdb_cursor = nullptr;
}<|MERGE_RESOLUTION|>--- conflicted
+++ resolved
@@ -23,15 +23,6 @@
 #include "caffe_lmdb_record_reader.h"
 
 #include <commons.h>
-<<<<<<< HEAD
-#include <stdint.h>
-
-#include <boost/algorithm/string.hpp>
-#include <boost/filesystem.hpp>
-#include <cassert>
-#include <fstream>
-=======
->>>>>>> e586baf1
 #include <iostream>
 #include <sstream>
 #include <string>
@@ -40,14 +31,8 @@
 using namespace std;
 using caffe_protos::Datum;
 
-<<<<<<< HEAD
-namespace filesys = boost::filesystem;
-
-CaffeLMDBRecordReader::CaffeLMDBRecordReader() {
-=======
 CaffeLMDBRecordReader::CaffeLMDBRecordReader()
 {
->>>>>>> e586baf1
     _sub_dir = nullptr;
     _curr_file_idx = 0;
     _current_file_size = 0;
