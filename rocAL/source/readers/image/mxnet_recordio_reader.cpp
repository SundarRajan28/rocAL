--- conflicted
+++ resolved
@@ -25,21 +25,8 @@
 #include <commons.h>
 #include <memory.h>
 #include <stdint.h>
-<<<<<<< HEAD
-
-#include <algorithm>
-#include <boost/filesystem.hpp>
-#include <cassert>
-#include <iostream>
-#include <sstream>
-#include <string>
-#include <vector>
-
-namespace filesys = boost::filesystem;
-=======
 #include "mxnet_recordio_reader.h"
 #include "filesystem.h"
->>>>>>> e586baf1
 
 using namespace std;
 
