/*
Copyright (c) 2019 - 2023 Advanced Micro Devices, Inc. All rights reserved.

Permission is hereby granted, free of charge, to any person obtaining a copy
of this software and associated documentation files (the "Software"), to deal
in the Software without restriction, including without limitation the rights
to use, copy, modify, merge, publish, distribute, sublicense, and/or sell
copies of the Software, and to permit persons to whom the Software is
furnished to do so, subject to the following conditions:

The above copyright notice and this permission notice shall be included in
all copies or substantial portions of the Software.

THE SOFTWARE IS PROVIDED "AS IS", WITHOUT WARRANTY OF ANY KIND, EXPRESS OR
IMPLIED, INCLUDING BUT NOT LIMITED TO THE WARRANTIES OF MERCHANTABILITY,
FITNESS FOR A PARTICULAR PURPOSE AND NONINFRINGEMENT.  IN NO EVENT SHALL THE
AUTHORS OR COPYRIGHT HOLDERS BE LIABLE FOR ANY CLAIM, DAMAGES OR OTHER
LIABILITY, WHETHER IN AN ACTION OF CONTRACT, TORT OR OTHERWISE, ARISING FROM,
OUT OF OR IN CONNECTION WITH THE SOFTWARE OR THE USE OR OTHER DEALINGS IN
THE SOFTWARE.
*/
#if ENABLE_OPENCL
#include <CL/cl.h>
#endif
#include <vx_ext_amd.h>
#include <VX/vx_types.h>
#include <cstring>
#include <sched.h>
#include <half/half.hpp>
#include "pipeline/master_graph.h"
#include "parameters/parameter_factory.h"
#include "device/ocl_setup.h"
#include "pipeline/log.h"
#include "meta_data/meta_data_reader_factory.h"
#include "meta_data/meta_data_graph_factory.h"
#include "meta_data/randombboxcrop_meta_data_reader_factory.h"
#include "augmentations/node_copy.h"

using half_float::half;

#if ENABLE_HIP
#include <rocal_hip_kernels.h>
#endif

static void VX_CALLBACK log_callback(vx_context context, vx_reference ref, vx_status status, const vx_char *string) {
    size_t len = strnlen(string, MAX_STRING_LENGTH);
    if (len > 0) {
        printf("%s", string);
        if (string[len - 1] != '\n')
            printf("\n");
        fflush(stdout);
    }
}

auto get_ago_affinity_info = [](RocalAffinity rocal_affinity,
                                int cpu_id,
                                int gpu_id) {
    AgoTargetAffinityInfo affinity;
    switch (rocal_affinity) {
        case RocalAffinity::GPU:
            affinity.device_type = AGO_TARGET_AFFINITY_GPU;
            affinity.device_info = (gpu_id >= 0 && gpu_id <= 9) ? gpu_id : 0;
            break;
        case RocalAffinity::CPU:
            affinity.device_type = AGO_TARGET_AFFINITY_CPU;
            affinity.device_info = (cpu_id >= 0 && cpu_id <= 9) ? cpu_id : 0;
            break;
        default:
            throw std::invalid_argument("Unsupported affinity");
    }
    return affinity;
};

// Function to append ImageNameBatch
ImageNameBatch &operator+=(ImageNameBatch &dest, const ImageNameBatch &src) {
    dest.insert(dest.end(), src.cbegin(), src.cend());
    return dest;
}

// Function to append vectors
std::vector<size_t> &operator+=(std::vector<size_t> &dest, const std::vector<size_t> &src) {
    dest.insert(dest.end(), src.cbegin(), src.cend());
    return dest;
}

// Function to append vector of vectors
std::vector<std::vector<float>> &operator+=(std::vector<std::vector<float>> &dest, const std::vector<std::vector<float>> &src) {
    dest.insert(dest.end(), src.cbegin(), src.cend());
    return dest;
}

MasterGraph::~MasterGraph() {
    release();
}

MasterGraph::MasterGraph(size_t batch_size, RocalAffinity affinity, size_t cpu_thread_count, int gpu_id, size_t prefetch_queue_depth, RocalTensorDataType output_tensor_data_type) : _ring_buffer(prefetch_queue_depth),
                                                                                                                                                                                     _graph(nullptr),
                                                                                                                                                                                     _affinity(affinity),
                                                                                                                                                                                     _cpu_num_threads(cpu_thread_count),
                                                                                                                                                                                     _gpu_id(gpu_id),
                                                                                                                                                                                     _convert_time("Conversion Time", DBG_TIMING),
                                                                                                                                                                                     _process_time("Process Time", DBG_TIMING),
                                                                                                                                                                                     _bencode_time("BoxEncoder Time", DBG_TIMING),
                                                                                                                                                                                     _user_batch_size(batch_size),
#if ENABLE_HIP
                                                                                                                                                                                     _mem_type((_affinity == RocalAffinity::GPU) ? RocalMemType::HIP : RocalMemType::HOST),
#elif ENABLE_OPENCL
                                                                                                                                                                                     _mem_type((_affinity == RocalAffinity::GPU) ? RocalMemType::OCL : RocalMemType::HOST),
#else
                                                                                                                                                                                     _mem_type(RocalMemType::HOST),
#endif
                                                                                                                                                                                     _first_run(true),
                                                                                                                                                                                     _processing(false),
                                                                                                                                                                                     _prefetch_queue_depth(prefetch_queue_depth),
                                                                                                                                                                                     _out_data_type(output_tensor_data_type),
#if ENABLE_HIP
                                                                                                                                                                                     _box_encoder_gpu(nullptr),
#endif
                                                                                                                                                                                     _rb_block_if_empty_time("Ring Buffer Block IF Empty Time"),
                                                                                                                                                                                     _rb_block_if_full_time("Ring Buffer Block IF Full Time") {
    try {
        vx_status status;
        vxRegisterLogCallback(NULL, log_callback, vx_false_e);
        _context = vxCreateContext();
        vxRegisterLogCallback(_context, log_callback, vx_false_e);
        auto vx_affinity = get_ago_affinity_info(_affinity, 0, gpu_id);
        if ((status = vxGetStatus((vx_reference)_context)) != VX_SUCCESS)
            THROW("vxCreateContext failed" + TOSTR(status))

        if (affinity == RocalAffinity::GPU) {
#if ENABLE_OPENCL
            if (_mem_type == RocalMemType::OCL) {
                cl_context _cl_context = nullptr;
                cl_device_id _cl_device_id = nullptr;
                get_device_and_context(gpu_id, &_cl_context, &_cl_device_id, CL_DEVICE_TYPE_GPU);
                if ((status = vxSetContextAttribute(_context,
                                                    VX_CONTEXT_ATTRIBUTE_AMD_OPENCL_CONTEXT,
                                                    &_cl_context, sizeof(cl_context)) != VX_SUCCESS))
                    THROW("vxSetContextAttribute for CL_CONTEXT failed " + TOSTR(status))
            }
#elif ENABLE_HIP
            if (_mem_type == RocalMemType::HIP) {
                hipError_t err = hipInit(0);
                if (err != hipSuccess) {
                    THROW("ERROR: hipInit(0) => %d (failed)" + TOSTR(err));
                }
                // initialize HIP device for rocAL
                int hip_num_devices = -1;
                err = hipGetDeviceCount(&hip_num_devices);
                if (err != hipSuccess) {
                    THROW("ERROR: hipGetDeviceCount() => %d (failed)" + TOSTR(err));
                }
                // set the device for context if specified.
                if (gpu_id < hip_num_devices) {
                    int hipDevice = gpu_id;
                    if ((status = vxSetContextAttribute(_context,
                                                        VX_CONTEXT_ATTRIBUTE_AMD_HIP_DEVICE,
                                                        &hipDevice, sizeof(hipDevice)) != VX_SUCCESS))
                        THROW("vxSetContextAttribute for hipDevice(%d) failed " + TOSTR(hipDevice) + TOSTR(status))
                } else
                    THROW("ERROR: HIP Device(%d) out of range" + TOSTR(gpu_id));
            }
#endif
        }

        // Setting attribute to run on CPU or GPU should be called before load kernel module
        if ((status = vxSetContextAttribute(_context,
                                            VX_CONTEXT_ATTRIBUTE_AMD_AFFINITY,
                                            &vx_affinity,
                                            sizeof(vx_affinity))) != VX_SUCCESS)
            THROW("vxSetContextAttribute for AMD_AFFINITY failed " + TOSTR(status))

        // loading OpenVX RPP modules
        if ((status = vxLoadKernels(_context, "vx_rpp")) != VX_SUCCESS)
            THROW("Cannot load vx_rpp extension (vx_rpp), vxLoadKernels failed " + TOSTR(status))
        else
            LOG("vx_rpp module loaded successfully")
        if (_affinity == RocalAffinity::GPU) {
#if ENABLE_HIP
            _device.init_hip(_context);
#elif ENABLE_OPENCL
            _device.init_ocl(_context);
#endif
        }
        ParameterFactory::instance()->set_seed(0);  // Setting default seed for ParameterFactory instance. User can set the seed manually by calling rocalSetSeed(seed_value)
    } catch (const std::exception &e) {
        release();
        throw;
    }
}

MasterGraph::Status
MasterGraph::run() {
    if (!_processing)  // The user should not call the run function before the build() is called or while reset() is happening
        return MasterGraph::Status::NOT_RUNNING;

    if (no_more_processed_data()) {
        return MasterGraph::Status::NO_MORE_DATA;
    }

    _rb_block_if_empty_time.start();
    _ring_buffer.block_if_empty();  // wait here if the user thread (caller of this function) is faster in consuming the processed images compare to th output routine in producing them
    _rb_block_if_empty_time.end();

    if (_first_run) {
        // calling run pops the processed images that have been used by user, when user calls run() for the first time
        // they've not used anything yet, so we don't pop a batch from the _ring_buffer
        _first_run = false;
    } else {
        _ring_buffer.pop();  // Pop previously used output images and metadata from the ring buffer
    }

    // If the last batch of processed imaged has been just popped from the ring_buffer it means user has previously consumed all the processed images.
    // User should check using the IsEmpty() API and not call run() or copy() API when there is no more data. run() will return MasterGraph::Status::NO_MORE_DATA flag to notify it.
    if (no_more_processed_data()) {
        return MasterGraph::Status::NO_MORE_DATA;
    }

    decrease_image_count();

    return MasterGraph::Status::OK;
}

void MasterGraph::decrease_image_count() {
    if (!_loop)
        _remaining_count -= (_is_sequence_reader_output ? _sequence_batch_size : _user_batch_size);
}

size_t
MasterGraph::calculate_cpu_num_threads(size_t shard_count) {
    if (_cpu_num_threads <= 0) {
        const unsigned minimum_cpu_thread_count = 2;
        const unsigned default_smt_count = 2;
        unsigned thread_count = std::thread::hardware_concurrency();
        if (thread_count < minimum_cpu_thread_count) {
            thread_count = minimum_cpu_thread_count;
            WRN("hardware_concurrency() call failed, assuming rocAL can run " + TOSTR(thread_count) + " threads")
        }
        size_t core_count = thread_count / default_smt_count;
        _cpu_num_threads = core_count / shard_count;
    }
    // Use _cpu_num_threads if user has already passed non-negative num_threads
    return _cpu_num_threads;
}

void MasterGraph::create_single_graph() {
    // Actual graph creating and calls into adding nodes to graph is deferred and is happening here to enable potential future optimizations
    _graph = std::make_shared<Graph>(_context, _affinity, 0, _cpu_num_threads, _gpu_id);
    for (auto &node : _nodes) {
        // Any tensor not yet created can be created as virtual tensor
        for (auto &tensor : node->output())
            if (tensor->info().type() == TensorInfo::Type::UNKNOWN) {
                tensor->create_virtual(_context, _graph->get());
                _internal_tensors.push_back(tensor);
            }
        node->create(_graph);
    }
    _graph->verify();
}

void MasterGraph::create_multiple_graphs() {
    // Actual graph creating and calls into adding nodes to graph is deferred and is happening here to enable potential future optimizations
    int num_of_graphs = _loader_modules.size();
    for (int n = 0; n < num_of_graphs; n++) {
        _graphs.emplace_back(std::make_shared<Graph>(_context, _affinity, 0, _cpu_num_threads, _gpu_id));
    }
    for (auto &node : _nodes) {
        // Any tensor not yet created can be created as virtual tensor
        for (auto &tensor : node->output())
            if (tensor->info().type() == TensorInfo::Type::UNKNOWN) {
                tensor->create_virtual(_context, _graphs[node->get_id()]->get());
                _internal_tensors.push_back(tensor);
            }
        node->create(_graphs[node->get_id()]);
    }
    
    for (auto& graph : _graphs)
        graph->verify();
}

MasterGraph::Status
MasterGraph::build() {
    if (_internal_tensor_list.empty())
        THROW("No output tensors are there, cannot create the pipeline")

#if ENABLE_HIP || ENABLE_OPENCL
    _ring_buffer.init(_mem_type, (void *)_device.resources(), _internal_tensor_list.data_size(), _internal_tensor_list.roi_size());
#else
    _ring_buffer.init(_mem_type, nullptr, _internal_tensor_list.data_size(), _internal_tensor_list.roi_size());
#endif
    if (_is_box_encoder) _ring_buffer.initBoxEncoderMetaData(_mem_type, _user_batch_size * _num_anchors * 4 * sizeof(float), _user_batch_size * _num_anchors * sizeof(int));
    if (_loader_modules.size() > 1) {
        create_multiple_graphs();
    } else {
        _loader_module = _loader_modules[0];
        create_single_graph();
    }
    start_processing();
    return Status::OK;
}

Tensor *
MasterGraph::create_loader_output_tensor(const TensorInfo &info) {
    /*
     *   NOTE: Output tensor for a source node needs to be created as a regular (non-virtual) tensor
     */
    auto output = new Tensor(info);
    if (output->create_from_handle(_context) != 0)
        THROW("Creating output tensor for loader failed");

    _internal_tensors.push_back(output);

    return output;
}

Tensor *
MasterGraph::create_tensor(const TensorInfo &info, bool is_output) {
    auto *output = new Tensor(info);
    // if the tensor is not an output tensor, the tensor creation is deferred and later it'll be created as a virtual tensor
    if (is_output) {
        if (output->create_from_handle(_context) != 0)
            THROW("Cannot create the tensor from handle")
        _internal_tensor_list.push_back(output);
        _output_tensor_list.push_back(new Tensor(info));  // Creating a replica of the output tensor to be returned to the user
    }

    return output;
}

void MasterGraph::set_output(Tensor *output_tensor) {
    if (output_tensor->is_handle_set() == false) {
        if (output_tensor->create_from_handle(_context) != 0)
            THROW("Cannot create the tensor from handle")

        _internal_tensor_list.push_back(output_tensor);
        _output_tensor_list.push_back(new Tensor(output_tensor->info()));  // Creating a replica of the output tensor to be returned to the user
    } else {
        // Decoder case only
        auto actual_output = create_tensor(output_tensor->info(), true);
        add_node<CopyNode>({output_tensor}, {actual_output});
    }
}

void MasterGraph::release() {
    LOG("MasterGraph release ...")
    stop_processing();
    _nodes.clear();
    _root_nodes.clear();
    _meta_data_nodes.clear();
    _tensor_map.clear();
    _ring_buffer.release_gpu_res();
    // shut_down loader:: required for releasing any allocated resourses
    for (auto loader_module : _loader_modules)
        loader_module->shut_down();
    // release output buffer if allocated
    if (_output_tensor_buffer != nullptr) {
#if ENABLE_OPENCL
        clReleaseMemObject((cl_mem)_output_tensor_buffer);
#elif ENABLE_HIP
        hipError_t err = hipFree(_output_tensor_buffer);
        if (err != hipSuccess) {
            THROW("MasterGraph::deallocate_output_tensor  hipFree failed " + TOSTR(err))
        }
#endif
        _output_tensor_buffer = nullptr;
    }

    // release all openvx resources.
    vx_status status;
    for (auto &tensor : _internal_tensors)
        delete tensor;                // It will call the vxReleaseTensor internally in the destructor
    _internal_tensor_list.release();  // It will call the vxReleaseTensor internally in the destructor for each tensor in the list
    _output_tensor_list.release();    // It will call the vxReleaseTensor internally in the destructor for each tensor in the list
    for (auto tensor_list : _metadata_output_tensor_list)
        dynamic_cast<TensorList *>(tensor_list)->release();  // It will call the vxReleaseTensor internally in the destructor for each tensor in the list
    if(_is_roi_random_crop)
    {
        if(_crop_shape_batch != nullptr)
            delete[] _crop_shape_batch;
        if(_roi_random_crop_buf != nullptr) {
            if (_affinity == RocalAffinity::GPU) {
    #if ENABLE_HIP
                hipError_t err = hipHostFree(_roi_random_crop_buf);
                if (err != hipSuccess)
                    std::cerr << "\n[ERR] hipFree failed  " << std::to_string(err) << "\n";
    #endif
            } else { free(_roi_random_crop_buf); }
        delete _roi_random_crop_tensor;
        }
    }
    if(_is_random_object_bbox)
    {
        if(_random_object_bbox_box1_buf != nullptr) {
            if (_affinity == RocalAffinity::GPU) {
    #if ENABLE_HIP
                hipError_t err = hipHostFree(_random_object_bbox_box1_buf);
                if (err != hipSuccess)
                    std::cerr << "\n[ERR] hipFree failed  " << std::to_string(err) << "\n";
    #endif
            } else { free(_random_object_bbox_box1_buf); }
        }
        if(_random_object_bbox_box2_buf != nullptr) {
            if (_affinity == RocalAffinity::GPU) {
    #if ENABLE_HIP
                hipError_t err = hipHostFree(_random_object_bbox_box2_buf);
                if (err != hipSuccess)
                    std::cerr << "\n[ERR] hipFree failed  " << std::to_string(err) << "\n";
    #endif
            } else { free(_random_object_bbox_box2_buf); }
        }
        // _random_object_bbox_tensor_list.release();
    }

    if (_graph != nullptr)
        _graph->release();
    for (auto& graph : _graphs) {
        if (graph != nullptr)
            graph->release();
    }
    if (_meta_data_reader != nullptr)
        _meta_data_reader->release();

    _augmented_meta_data = nullptr;
    _meta_data_graph = nullptr;
    _meta_data_reader = nullptr;
    if (_context && (status = vxReleaseContext(&_context)) != VX_SUCCESS)
        LOG("Failed to call vxReleaseContext " + TOSTR(status))
}

MasterGraph::Status
MasterGraph::update_node_parameters() {
    // Randomize random parameters
    ParameterFactory::instance()->renew_parameters();

    // Apply renewed parameters to VX parameters used in augmentation
    for (auto &node : _nodes)
        node->update_parameters();

    return Status::OK;
}

size_t
MasterGraph::augmentation_branch_count() {
    return _output_tensor_list.size();
}

RocalColorFormat
MasterGraph::output_color_format() {
    return _output_tensor_list[0]->info().color_format();
}

size_t
MasterGraph::output_width() {
    return _output_tensor_list[0]->info().max_shape()[0];
}

size_t
MasterGraph::output_height() {
    return _output_tensor_list[0]->info().max_shape()[1];
}

void MasterGraph::sequence_start_frame_number(std::vector<size_t> &sequence_start_framenum) {
    sequence_start_framenum = _sequence_start_framenum_vec.back();
    _sequence_start_framenum_vec.pop_back();
}

void MasterGraph::sequence_frame_timestamps(std::vector<std::vector<float>> &sequence_frame_timestamp) {
    sequence_frame_timestamp = _sequence_frame_timestamps_vec.back();
    _sequence_frame_timestamps_vec.pop_back();
}

MasterGraph::Status
MasterGraph::reset() {
    // stop the internal processing thread so that the
    _processing = false;
    _ring_buffer.unblock_writer();
    if (_output_thread.joinable())
        _output_thread.join();
    _ring_buffer.reset();
    _sequence_start_framenum_vec.clear();
    _sequence_frame_timestamps_vec.clear();
    // clearing meta ring buffer
    // if random_bbox meta reader is used: read again to get different crops
    if (_randombboxcrop_meta_data_reader != nullptr)
        _randombboxcrop_meta_data_reader->release();
    // resetting loader module to start from the beginning of the media and clear it's internal state/buffers
    for (auto loader_module : _loader_modules)
        loader_module->reset();
    // restart processing of the images
    _first_run = true;
    _output_routine_finished_processing = false;
    start_processing();
    return Status::OK;
}

size_t
MasterGraph::remaining_count() {
    if (!_external_source_eos && _external_source_reader)
        return _user_batch_size;
    return (_remaining_count >= 0) ? _remaining_count : 0;
}

RocalMemType
MasterGraph::mem_type() {
    return _mem_type;
}

size_t
MasterGraph::last_batch_padded_size() {
    return _loader_module->last_batch_padded_size();
}

Timing
MasterGraph::timing() {
<<<<<<< HEAD
    Timing t;
    for (auto loader_module : _loader_modules) {
        t = loader_module->timing();
        t.image_process_time += _process_time.get_timing();
        t.copy_to_output += _convert_time.get_timing();
        t.bb_process_time += _bencode_time.get_timing();
    }
=======
    Timing t = _loader_module->timing();
    t.process_time += _process_time.get_timing();
    t.copy_to_output += _convert_time.get_timing();
    t.bb_process_time += _bencode_time.get_timing();
>>>>>>> a5c8daef
    return t;
}

#define CHECK_CL_CALL_RET(x)                                                                \
    {                                                                                       \
        cl_int ret;                                                                         \
        ret = x;                                                                            \
        if (ret != CL_SUCCESS) THROW("ocl call failed " + STR(#x) + " error " + TOSTR(ret)) \
    }

MasterGraph::Status
MasterGraph::to_tensor(void *out_ptr, RocalTensorlayout format, float multiplier0, float multiplier1,
                       float multiplier2, float offset0, float offset1, float offset2, bool reverse_channels, RocalTensorDataType output_data_type, RocalOutputMemType output_mem_type, uint max_roi_height, uint max_roi_width) {
    if (no_more_processed_data())
        return MasterGraph::Status::NO_MORE_DATA;

    if (_output_tensor_list.size() != 1)
        THROW("Cannot copy, Multiple output tensors present in the list")

    auto output_tensor_info = _output_tensor_list[0]->info();
    if (output_tensor_info.data_type() != RocalTensorDataType::UINT8)
        THROW("The output tensor is not of UINT8 type")

    if (output_tensor_info.color_format() == RocalColorFormat::RGB_PLANAR)
        return MasterGraph::copy_out_tensor_planar(out_ptr, format, multiplier0, multiplier1, multiplier2, offset0, offset1, offset2, reverse_channels, output_data_type);

    _convert_time.start();
    // Copies to the output context given by the user
    auto dims = output_tensor_info.dims();
    unsigned int n = dims[0];
    const size_t c = dims[3];
    const size_t h = dims[1];
    const size_t w = dims[2];
    const size_t single_output_tensor_size = output_tensor_info.data_size();
    if ((max_roi_height == 0) || (max_roi_width == 0)) {
        max_roi_height = h;
        max_roi_width = w;
    }

#if ENABLE_OPENCL
    if (output_tensor_info.mem_type() == RocalMemType::OCL) {
        if (output_data_type == RocalTensorDataType::FP16)
            THROW("FP16 tensor output for GPU affinity is not implemented")
        // OCL device memory
        cl_int status, ret;

        size_t global_work_size = output_tensor_info.data_size();  // Sample size
        size_t local_work_size = 256;

        // TODO: Use the runKernel function instead

        auto kernel_name = (format == RocalTensorlayout::NHWC) ? "copyInt8ToNHWC" : "copyInt8ToNCHW";
        cl_kernel kernel = _device["utility"][kernel_name];
        auto queue = _device.resources()->cmd_queue;
        unsigned dest_buf_offset = 0;
        auto output_buffers = _ring_buffer.get_read_buffers().first;

        if (_output_tensor_buffer == nullptr) {
            size_t size = output_tensor_info.data_size() * sizeof(cl_float);
            cl_mem clImgFloat = clCreateBuffer(_device.resources()->context,
                                               CL_MEM_READ_WRITE,
                                               size,
                                               nullptr, &ret);
            if (!clImgFloat || ret != CL_SUCCESS)
                THROW("clCreateBuffer of size " + TOSTR(size) + " failed " + TOSTR(ret))

            _output_tensor_buffer = clImgFloat;
        }

        for (auto &&out_tensor : output_buffers) {
            int argIdx = 0;
            unsigned reverse_chnl = reverse_channels ? 1 : 0;
            auto img_buffer = out_tensor;
            CHECK_CL_CALL_RET(clSetKernelArg(kernel, argIdx++, sizeof(cl_mem), (void *)&(img_buffer)))
            CHECK_CL_CALL_RET(clSetKernelArg(kernel, argIdx++, sizeof(cl_mem), (void *)&_output_tensor_buffer))
            CHECK_CL_CALL_RET(clSetKernelArg(kernel, argIdx++, sizeof(cl_uint), (void *)&dest_buf_offset))
            CHECK_CL_CALL_RET(clSetKernelArg(kernel, argIdx++, sizeof(cl_uint), (void *)&w))
            CHECK_CL_CALL_RET(clSetKernelArg(kernel, argIdx++, sizeof(cl_uint), (void *)&h))
            CHECK_CL_CALL_RET(clSetKernelArg(kernel, argIdx++, sizeof(cl_uint), (void *)&c))
            CHECK_CL_CALL_RET(clSetKernelArg(kernel, argIdx++, sizeof(cl_float), (void *)&multiplier0))
            CHECK_CL_CALL_RET(clSetKernelArg(kernel, argIdx++, sizeof(cl_float), (void *)&multiplier1))
            CHECK_CL_CALL_RET(clSetKernelArg(kernel, argIdx++, sizeof(cl_float), (void *)&multiplier2))
            CHECK_CL_CALL_RET(clSetKernelArg(kernel, argIdx++, sizeof(cl_float), (void *)&offset0))
            CHECK_CL_CALL_RET(clSetKernelArg(kernel, argIdx++, sizeof(cl_float), (void *)&offset1))
            CHECK_CL_CALL_RET(clSetKernelArg(kernel, argIdx++, sizeof(cl_float), (void *)&offset2))
            CHECK_CL_CALL_RET(clSetKernelArg(kernel, argIdx++, sizeof(cl_uint), (void *)&reverse_chnl))

            if ((status = clEnqueueNDRangeKernel(queue,
                                                 kernel,
                                                 1,
                                                 nullptr,
                                                 &global_work_size,
                                                 &local_work_size,
                                                 0, nullptr, nullptr)) != CL_SUCCESS)
                THROW("clEnqueueNDRangeKernel failed on kernel " + STR(kernel_name) + " error " + TOSTR(status))
            dest_buf_offset += single_output_tensor_size;
        }

        int read_size = single_output_tensor_size * _output_tensor_list.size() * sizeof(cl_float);
        if ((status = clEnqueueReadBuffer(queue,
                                          (cl_mem)_output_tensor_buffer,
                                          CL_TRUE,
                                          0,
                                          read_size,
                                          out_ptr,
                                          0, nullptr, nullptr)) != CL_SUCCESS)
            THROW("clEnqueueReadBuffer failed: " + TOSTR(status))
    }
#elif ENABLE_HIP
    if (output_tensor_info.mem_type() == RocalMemType::HIP) {
        unsigned int fp16 = (output_data_type == RocalTensorDataType::FP16);

        auto output_buffers = _ring_buffer.get_read_buffers().first;
        unsigned dest_buf_offset = 0;
        // copy hip buffer to out_ptr
        // todo:: add callback routing to exchange memory pointer to avoid extra copy
        for (auto &&out_tensor : output_buffers) {
            auto img_buffer = out_tensor;
            if (format == RocalTensorlayout::NHWC) {
                HipExecCopyInt8ToNHWC(_device.resources()->hip_stream, (const void *)img_buffer, out_ptr, dest_buf_offset, n, c, h, w,
                                      multiplier0, multiplier1, multiplier2, offset0, offset1, offset2, reverse_channels, fp16, max_roi_height, max_roi_width);

            } else {
                HipExecCopyInt8ToNCHW(_device.resources()->hip_stream, (const void *)img_buffer, out_ptr, dest_buf_offset, n, c, h, w,
                                      multiplier0, multiplier1, multiplier2, offset0, offset1, offset2, reverse_channels, fp16, max_roi_height, max_roi_width);
            }
            dest_buf_offset += single_output_tensor_size;
        }
    }
    if ((output_tensor_info.mem_type() == RocalMemType::HOST)) {
        if (output_mem_type == RocalOutputMemType::ROCAL_MEMCPY_GPU) {
            unsigned int fp16 = (output_data_type == RocalTensorDataType::FP16);

            auto output_buffers = _ring_buffer.get_read_buffers().first;
            unsigned dest_buf_offset = 0;

            if (_output_tensor_buffer == nullptr) {
                size_t size = output_tensor_info.data_size() * (output_data_type == RocalTensorDataType::FP32 ? sizeof(float) : sizeof(half));
                hipError_t status = hipMalloc(&_output_tensor_buffer, size);
                if ((status != hipSuccess) || !_output_tensor_buffer)
                    THROW("ROCAL::hipMalloc of size " + TOSTR(size) + " failed " + TOSTR(status))
            }

            // copy hip buffer to out_ptr
            // todo:: add callback routing to exchange memory pointer to avoid extra copy
            for (auto &&out_tensor : output_buffers) {
                auto img_buffer = out_tensor;
                auto return_status = hipMemcpyHtoDAsync(_output_tensor_buffer, (void *)img_buffer, sizeof(unsigned char) * n * c * h * w, _device.resources()->hip_stream);
                if (return_status != hipSuccess) {
                    THROW("hipMemcpy failed with status " + TOSTR(return_status))
                }
                // sync to finish copy
                if (hipStreamSynchronize(_device.resources()->hip_stream) != hipSuccess)
                    THROW("hipStreamSynchronize failed for hipMemcpy ")

                if (format == RocalTensorlayout::NHWC) {
                    HipExecCopyInt8ToNHWC(_device.resources()->hip_stream, (const void *)_output_tensor_buffer, out_ptr, dest_buf_offset, n, c, h, w,
                                          multiplier0, multiplier1, multiplier2, offset0, offset1, offset2, reverse_channels, fp16, max_roi_height, max_roi_width);

                } else {
                    HipExecCopyInt8ToNCHW(_device.resources()->hip_stream, (const void *)_output_tensor_buffer, out_ptr, dest_buf_offset, n, c, h, w,
                                          multiplier0, multiplier1, multiplier2, offset0, offset1, offset2, reverse_channels, fp16, max_roi_height, max_roi_width);
                }
                dest_buf_offset += single_output_tensor_size;
            }
        }
    }
#endif
    if ((output_tensor_info.mem_type() == RocalMemType::HOST)) {
        if (output_mem_type == RocalOutputMemType::ROCAL_MEMCPY_HOST) {
            float multiplier[3] = {multiplier0, multiplier1, multiplier2};
            float offset[3] = {offset0, offset1, offset2};
            size_t dest_buf_offset_start = 0;

            auto output_buffers = _ring_buffer.get_read_buffers().first;
            auto num_threads = _cpu_num_threads * 2;
            for (auto &&out_tensor : output_buffers) {
                unsigned int single_tensor_size = w * c * h;
                unsigned int channel_size = max_roi_width * max_roi_height;
                unsigned int output_single_tensor_size = max_roi_height * max_roi_width * c;
                unsigned int input_width_stride = w * c;
#pragma omp parallel for num_threads(num_threads)
                for (unsigned int batch_count = 0; batch_count < n; batch_count++) {
                    size_t dest_buf_offset = dest_buf_offset_start + output_single_tensor_size * batch_count;
                    auto in_buffer = (unsigned char *)out_tensor + single_tensor_size * batch_count;

                    if (format == RocalTensorlayout::NHWC) {
                        if (output_data_type == RocalTensorDataType::FP32) {
                            float *output_tensor_32 = static_cast<float *>(out_ptr);
                            for (unsigned channel_idx = 0; channel_idx < c; channel_idx++) {
                                for (unsigned i = 0; i < channel_size; i++)
                                    output_tensor_32[dest_buf_offset + channel_idx + i * c] =
                                        offset[channel_idx] + multiplier[channel_idx] *
                                                                  (reverse_channels ? static_cast<float>(in_buffer[i * c + c - channel_idx - 1])
                                                                                    : static_cast<float>(in_buffer[i * c + channel_idx]));
                            }
                        } else if (output_data_type == RocalTensorDataType::FP16) {
                            half *output_tensor_16 = static_cast<half *>(out_ptr);
                            for (unsigned channel_idx = 0; channel_idx < c; channel_idx++) {
                                for (unsigned i = 0; i < channel_size; i++)
                                    output_tensor_16[dest_buf_offset + channel_idx + i * c] =
                                        offset[channel_idx] + multiplier[channel_idx] *
                                                                  (reverse_channels ? (half)(in_buffer[i * c + c - channel_idx - 1])
                                                                                    : (half)(in_buffer[i * c + channel_idx]));
                            }
                        }
                    }
                    if (format == RocalTensorlayout::NCHW) {
                        if (output_data_type == RocalTensorDataType::FP32) {
                            float *output_tensor_32 = static_cast<float *>(out_ptr);
                            if (c != 3) {
                                for (unsigned i = 0; i < channel_size; i++)
                                    output_tensor_32[dest_buf_offset + i] = offset[0] + multiplier[0] * static_cast<float>(in_buffer[c * i]);
                            } else {
#if (ENABLE_SIMD && __AVX2__)
                                float *B_buf = output_tensor_32 + dest_buf_offset;
                                float *G_buf = B_buf + channel_size;
                                float *R_buf = G_buf + channel_size;

                                __m256i mask_B, mask_G, mask_R;
                                if (reverse_channels) {
                                    mask_B = avx_pkdMaskR;
                                    mask_G = avx_pkdMaskG;
                                    mask_R = avx_pkdMaskB;
                                } else {
                                    mask_R = avx_pkdMaskR;
                                    mask_G = avx_pkdMaskG;
                                    mask_B = avx_pkdMaskB;
                                }
                                __m256 pmul0 = _mm256_set1_ps(multiplier0);
                                __m256 pmul1 = _mm256_set1_ps(multiplier1);
                                __m256 pmul2 = _mm256_set1_ps(multiplier2);
                                __m256 padd0 = _mm256_set1_ps(offset0);
                                __m256 padd1 = _mm256_set1_ps(offset1);
                                __m256 padd2 = _mm256_set1_ps(offset2);
                                uint alignedLength = (max_roi_width & ~7);  // multiple of 8

                                __m256 fR, fG, fB;
                                for (uint row = 0; row < max_roi_height; row++) {
                                    unsigned char *in_buffer_row = reinterpret_cast<unsigned char *>(in_buffer) + (row * input_width_stride);
                                    uint col = 0;
                                    for (; col < alignedLength; col += 8) {
                                        __m256i pix0 = _mm256_loadu_si256((const __m256i *)in_buffer_row);
                                        pix0 = _mm256_permutevar8x32_epi32(pix0, _mm256_setr_epi32(0, 1, 2, 3, 3, 4, 5, 6));
                                        fB = _mm256_cvtepi32_ps(_mm256_shuffle_epi8(pix0, mask_R));
                                        fG = _mm256_cvtepi32_ps(_mm256_shuffle_epi8(pix0, mask_G));
                                        fR = _mm256_cvtepi32_ps(_mm256_shuffle_epi8(pix0, mask_B));
                                        fB = _mm256_fmadd_ps(fB, pmul0, padd0);
                                        fG = _mm256_fmadd_ps(fG, pmul1, padd1);
                                        fR = _mm256_fmadd_ps(fR, pmul2, padd2);
                                        _mm256_storeu_ps(B_buf, fB);
                                        _mm256_storeu_ps(G_buf, fG);
                                        _mm256_storeu_ps(R_buf, fR);
                                        B_buf += 8;
                                        G_buf += 8;
                                        R_buf += 8;
                                        in_buffer_row += 24;
                                    }
                                    for (; col < max_roi_width; col++, in_buffer_row += 3) {
                                        *B_buf++ = (in_buffer_row[0] * multiplier0) + offset0;
                                        *G_buf++ = (in_buffer_row[1] * multiplier1) + offset1;
                                        *R_buf++ = (in_buffer_row[2] * multiplier2) + offset1;
                                    }
                                }
#else
                                for (unsigned channel_idx = 0; channel_idx < c; channel_idx++) {
                                    for (unsigned i = 0; i < channel_size; i++)
                                        output_tensor_32[dest_buf_offset + channel_idx * channel_size + i] =
                                            offset[channel_idx] + multiplier[channel_idx] * (reverse_channels ? static_cast<float>(in_buffer[(c * i + c - channel_idx - 1)]) : static_cast<float>(in_buffer[(c * i + channel_idx)]));
                                }
#endif
                            }
                        } else if (output_data_type == RocalTensorDataType::FP16) {
                            half *output_tensor_16 = static_cast<half *>(out_ptr);
                            if (c != 3) {
                                for (unsigned i = 0; i < channel_size; i++)
                                    output_tensor_16[dest_buf_offset + i] = offset[0] + multiplier[0] * (half)in_buffer[c * i];
                            } else {
#if (ENABLE_SIMD && __AVX2__)
                                half *B_buf_16 = output_tensor_16 + dest_buf_offset;
                                half *G_buf_16 = B_buf_16 + channel_size;
                                half *R_buf_16 = G_buf_16 + channel_size;

                                __m256i mask_B, mask_G, mask_R;
                                if (reverse_channels) {
                                    mask_B = avx_pkdMaskR;
                                    mask_G = avx_pkdMaskG;
                                    mask_R = avx_pkdMaskB;
                                } else {
                                    mask_R = avx_pkdMaskR;
                                    mask_G = avx_pkdMaskG;
                                    mask_B = avx_pkdMaskB;
                                }
                                __m256 pmul0 = _mm256_set1_ps(multiplier0);
                                __m256 pmul1 = _mm256_set1_ps(multiplier1);
                                __m256 pmul2 = _mm256_set1_ps(multiplier2);
                                __m256 padd0 = _mm256_set1_ps(offset0);
                                __m256 padd1 = _mm256_set1_ps(offset1);
                                __m256 padd2 = _mm256_set1_ps(offset2);
                                uint alignedLength = (max_roi_width & ~7);  // multiple of 8

                                __m256 fR, fG, fB;
                                __m128i tempR, tempG, tempB;
                                for (uint row = 0; row < max_roi_height; row++) {
                                    unsigned char *in_buffer_row = reinterpret_cast<unsigned char *>(in_buffer) + (row * input_width_stride);
                                    uint col = 0;
                                    for (; col < alignedLength; col += 8) {
                                        __m256i pix0 = _mm256_loadu_si256((const __m256i *)in_buffer_row);
                                        pix0 = _mm256_permutevar8x32_epi32(pix0, _mm256_setr_epi32(0, 1, 2, 3, 3, 4, 5, 6));
                                        fB = _mm256_cvtepi32_ps(_mm256_shuffle_epi8(pix0, mask_R));
                                        fG = _mm256_cvtepi32_ps(_mm256_shuffle_epi8(pix0, mask_G));
                                        fR = _mm256_cvtepi32_ps(_mm256_shuffle_epi8(pix0, mask_B));
                                        fB = _mm256_fmadd_ps(fB, pmul0, padd0);
                                        fG = _mm256_fmadd_ps(fG, pmul1, padd1);
                                        fR = _mm256_fmadd_ps(fR, pmul2, padd2);
                                        tempB = _mm256_cvtps_ph(fB, _MM_FROUND_TO_ZERO | _MM_FROUND_NO_EXC);
                                        tempG = _mm256_cvtps_ph(fG, _MM_FROUND_TO_ZERO | _MM_FROUND_NO_EXC);
                                        tempR = _mm256_cvtps_ph(fR, _MM_FROUND_TO_ZERO | _MM_FROUND_NO_EXC);
                                        _mm_storeu_si128((__m128i *)B_buf_16, tempB);
                                        _mm_storeu_si128((__m128i *)G_buf_16, tempG);
                                        _mm_storeu_si128((__m128i *)R_buf_16, tempR);
                                        B_buf_16 += 8;
                                        G_buf_16 += 8;
                                        R_buf_16 += 8;
                                        in_buffer_row += 24;
                                    }
                                    for (; col < max_roi_width; col++, in_buffer_row += 3) {
                                        *B_buf_16++ = (half)(in_buffer_row[0] * multiplier0) + offset0;
                                        *G_buf_16++ = (half)(in_buffer_row[1] * multiplier1) + offset1;
                                        *R_buf_16++ = (half)(in_buffer_row[2] * multiplier2) + offset2;
                                    }
                                }
#else
                                for (unsigned channel_idx = 0; channel_idx < c; channel_idx++) {
                                    for (unsigned i = 0; i < channel_size; i++)
                                        output_tensor_16[dest_buf_offset + channel_idx * channel_size + i] =
                                            offset[channel_idx] + multiplier[channel_idx] *
                                                                      (reverse_channels ? (half)(in_buffer[(c * i + c - channel_idx - 1)])
                                                                                        : (half)(in_buffer[(c * i + channel_idx)]));
                                }
#endif
                            }
                        }
                    }  // NCHW or NHWC
                }      // for loop batch

                dest_buf_offset_start += single_output_tensor_size;
            }
        }
    }
    _convert_time.end();
    return Status::OK;
}

MasterGraph::Status
MasterGraph::copy_output(unsigned char *out_ptr, size_t out_size_in_bytes) {
    if (no_more_processed_data())
        return MasterGraph::Status::NO_MORE_DATA;

    if (_output_tensor_list.size() != 1)
        THROW("Cannot copy, Multiple output tensors present in the list")

    auto output_tensor_info = _output_tensor_list[0]->info();
    // Copies to the output context given by the user
    size_t size = output_tensor_info.data_size();
    if (out_size_in_bytes != (size * _output_tensor_list.size()))
        return MasterGraph::Status::INVALID_ARGUMENTS;

    _convert_time.start();

#if ENABLE_OPENCL
    if (output_tensor_info.mem_type() == RocalMemType::OCL) {
        size_t dest_buf_offset = 0;
        // NOTE: the CL_TRUE flag is only used on the last buffer read
        //  to avoid unnecessary sequence of synchronizations

        // get_read_buffers() calls block_if_empty() internally and blocks if buffers are empty until a new batch is processed
        auto output_buffers = _ring_buffer.get_read_buffers().first;
        auto out_image_idx = output_buffers.size();
        for (auto &&output_handle : output_buffers) {
            bool sync_flag = (--out_image_idx == 0) ? CL_TRUE : CL_FALSE;
            cl_int status;
            if ((status = clEnqueueReadBuffer(_device.resources()->cmd_queue,
                                              (cl_mem)output_handle,
                                              sync_flag ? (CL_TRUE) : CL_FALSE,
                                              0,
                                              size,
                                              out_ptr + dest_buf_offset,
                                              0, nullptr, nullptr)) != CL_SUCCESS)
                THROW("clEnqueueReadBuffer failed: " + TOSTR(status))
            dest_buf_offset += size;
        }
    } else {
#elif ENABLE_HIP
    if (output_tensor_info.mem_type() == RocalMemType::HIP) {
        // NOTE: the CL_TRUE flag is only used on the last buffer read call,
        //  to avoid unnecessary sequence of synchronizations

        // get_read_buffers() calls block_if_empty() internally and blocks if buffers are empty until a new batch is processed
        size_t dest_buf_offset = 0;
        auto output_buffers = _ring_buffer.get_read_buffers().first;
        for (auto &&output_handle : output_buffers) {
            hipError_t err = hipMemcpyDtoHAsync((void *)(out_ptr + dest_buf_offset), output_handle, size, _device.resources()->hip_stream);
            if (err) {
                THROW("hipMemcpyDtoHAsync failed: " + TOSTR(err))
            }
            dest_buf_offset += size;
        }
        // sync to finish copy
        if (hipStreamSynchronize(_device.resources()->hip_stream) != hipSuccess)
            THROW("hipStreamSynchronize failed for hipMemcpy ")

    } else {
#endif
        // get_read_buffer is blocking if _ring_buffer is empty, and blocks this thread till internal processing thread process a new batch and store in the _ring_buffer
        auto output_buffer = _ring_buffer.get_read_buffers().first[0];
        memcpy(out_ptr, output_buffer, size);
#if ENABLE_OPENCL || ENABLE_HIP
    }
#endif
    _convert_time.end();
    return Status::OK;
}

TensorList *
MasterGraph::get_output_tensors() {
    auto read_buffers = _ring_buffer.get_read_buffers();
    auto output_ptr = read_buffers.first;
    auto roi_ptr = read_buffers.second;
    for (unsigned i = 0; i < _internal_tensor_list.size(); i++) {
        _output_tensor_list[i]->set_mem_handle(output_ptr[i]);
        _output_tensor_list[i]->set_roi(roi_ptr[i]);
    }
    return &_output_tensor_list;
}

bool MasterGraph::is_out_of_data() {
    for (auto loader_module : _loader_modules) {
        if (loader_module->remaining_count() < (_is_sequence_reader_output ? _sequence_batch_size : _user_batch_size)) {
            return true;
        }
    }
    return false;
}

void MasterGraph::output_routine() {
    INFO("Output routine started with " + TOSTR(_remaining_count) + " to load");
    try {
        while (_processing) {
            if (_loader_module->remaining_count() < (_is_sequence_reader_output ? _sequence_batch_size : _user_batch_size)) {
                // If the internal process routine ,output_routine(), has finished processing all the images, and last
                // processed images stored in the _ring_buffer will be consumed by the user when it calls the run() func
                notify_user_thread();
                // the following call is required in case the ring buffer is waiting for more data to be loaded and there is no more data to process.
                _ring_buffer.release_if_empty();
                std::this_thread::sleep_for(std::chrono::milliseconds(100));
                continue;
            }
            _rb_block_if_full_time.start();
            // _ring_buffer.get_write_buffers() is blocking and blocks here until user uses processed image by calling run() and frees space in the ring_buffer
            auto write_buffers = _ring_buffer.get_write_buffers();
            auto write_output_buffers = write_buffers.first;
            _rb_block_if_full_time.end();

            // Swap handles on the input tensor, so that new tensor is loaded to be processed
            auto load_ret = _loader_module->load_next();
            if (load_ret != LoaderModuleStatus::OK)
                THROW("Loader module failed to load next batch of images, status " + TOSTR(load_ret))
            if (!_processing)
                break;
            auto full_batch_data_names = _loader_module->get_id();
            auto decode_data_info = _loader_module->get_decode_data_info();
            auto crop_image_info = _loader_module->get_crop_image_info();

            if (full_batch_data_names.size() != _user_batch_size)
                WRN("Master Graph: Names count does not equal batch_size" + TOSTR(full_batch_data_names.size()))

            // meta_data lookup is done before _meta_data_graph->process() is called to have the new meta_data ready for processing
            if (_meta_data_reader)
                _meta_data_reader->lookup(full_batch_data_names);

            if (!_processing)
                break;

            // Swap handles on the output tensor, so that new processed tensor will be written to the a new buffer
            for (size_t idx = 0; idx < _internal_tensor_list.size(); idx++)
                _internal_tensor_list[idx]->swap_handle(write_output_buffers[idx]);

            if (!_processing)
                break;

            for (auto node : _nodes) {
                if (node->_is_ssd) {
                    node->set_meta_data(_augmented_meta_data);
                }
            }

            update_node_parameters();
            pMetaDataBatch output_meta_data = nullptr;
            if (_augmented_meta_data) {
                output_meta_data = _augmented_meta_data->clone(!_augmentation_metanode);  // copy the data if metadata is not processed by the nodes, else create an empty instance
                if (_meta_data_graph) {
                    if (_is_random_bbox_crop) {
                        _meta_data_graph->update_random_bbox_meta_data(_augmented_meta_data, output_meta_data, decode_data_info, crop_image_info);
                    } else {
                        _meta_data_graph->update_meta_data(_augmented_meta_data, decode_data_info);
                    }
                    _meta_data_graph->process(_augmented_meta_data, output_meta_data);
                }
            }
            if(_is_random_object_bbox) { update_random_object_bbox(); }
            if(_is_roi_random_crop) { update_roi_random_crop(); }
            _process_time.start();
            _graph->process();
            _process_time.end();

            auto write_roi_buffers = write_buffers.second;   // Obtain ROI buffers from ring buffer
            for (size_t idx = 0; idx < _internal_tensor_list.size(); idx++)
                _internal_tensor_list[idx]->copy_roi(write_roi_buffers[idx]);   // Copy ROI from internal tensor's buffer to ring buffer
            _bencode_time.start();
            if (_is_box_encoder) {
                auto bbox_encode_write_buffers = _ring_buffer.get_box_encode_write_buffers();
#if ENABLE_HIP
                if (_mem_type == RocalMemType::HIP) {
                    // get bbox encoder read buffers
                    if (_box_encoder_gpu) _box_encoder_gpu->Run(output_meta_data, (float *)bbox_encode_write_buffers.first, (int *)bbox_encode_write_buffers.second);
                } else
#endif
                    _meta_data_graph->update_box_encoder_meta_data(&_anchors, output_meta_data, _criteria, _offset, _scale, _means, _stds, (float *)bbox_encode_write_buffers.first, (int *)bbox_encode_write_buffers.second);
            }
            if (_is_box_iou_matcher) {
                int *matches_write_buffer = reinterpret_cast<int *>(_ring_buffer.get_meta_write_buffers()[2]);
                _meta_data_graph->update_box_iou_matcher(_iou_matcher_info, matches_write_buffer, output_meta_data);
            }
            _bencode_time.end();
#ifdef ROCAL_VIDEO
            _sequence_start_framenum_vec.insert(_sequence_start_framenum_vec.begin(), _loader_module->get_sequence_start_frame_number());
            _sequence_frame_timestamps_vec.insert(_sequence_frame_timestamps_vec.begin(), _loader_module->get_sequence_frame_timestamps());
#endif
            _ring_buffer.set_meta_data(full_batch_data_names, output_meta_data);
            _ring_buffer.push();  // The data and metadata is now stored in output the ring_buffer, increases it's level by 1
        }
    } catch (const std::exception &e) {
        ERR("Exception thrown in the process routine: " + STR(e.what()) + STR("\n"));
        _processing = false;
        _ring_buffer.release_all_blocked_calls();
    }
}

void MasterGraph::output_routine_multiple_loaders() {
    INFO("Output routine started with " + TOSTR(_remaining_count) + " to load");
    try {
        while (_processing) {
            if (is_out_of_data()) {
                // If the internal process routine ,output_routine(), has finished processing all the images, and last
                // processed images stored in the _ring_buffer will be consumed by the user when it calls the run() func
                notify_user_thread();
                // the following call is required in case the ring buffer is waiting for more data to be loaded and there is no more data to process.
                _ring_buffer.release_if_empty();
                std::this_thread::sleep_for(std::chrono::milliseconds(100));
                continue;
            }
            _rb_block_if_full_time.start();
            // _ring_buffer.get_write_buffers() is blocking and blocks here until user uses processed image by calling run() and frees space in the ring_buffer
            auto write_buffers = _ring_buffer.get_write_buffers();
            auto write_output_buffers = write_buffers.first;
            _rb_block_if_full_time.end();

            // Swap handles on the input tensor, so that new tensor is loaded to be processed
            for (auto loader_module : _loader_modules) {
                auto load_ret = loader_module->load_next();
                if (load_ret != LoaderModuleStatus::OK)
                    THROW("Loader module failed to load next batch of images, status " + TOSTR(load_ret))                
            }

            if (!_processing)
                break;
            auto full_batch_image_names = _loader_modules[0]->get_id(); // Temp change
            auto decode_image_info = _loader_modules[0]->get_decode_image_info();   // Temp change
            auto crop_image_info = _loader_modules[0]->get_crop_image_info();   // Temp change

            if (full_batch_image_names.size() != _user_batch_size)
                WRN("Internal problem: names count " + TOSTR(full_batch_image_names.size()))
            
            /*
            // meta_data lookup is done before _meta_data_graph->process() is called to have the new meta_data ready for processing
            if (_meta_data_reader)
                _meta_data_reader->lookup(full_batch_image_names);
            */

            if (!_processing)
                break;

            // Swap handles on the output tensor, so that new processed tensor will be written to the a new buffer
            for (size_t idx = 0; idx < _internal_tensor_list.size(); idx++)
                _internal_tensor_list[idx]->swap_handle(write_output_buffers[idx]);

            if (!_processing)
                break;

            for (auto node : _nodes) {
                if (node->_is_ssd) {
                    node->set_meta_data(_augmented_meta_data);
                }
            }

            update_node_parameters();
            pMetaDataBatch output_meta_data = nullptr;
            /* if (_augmented_meta_data) {
                output_meta_data = _augmented_meta_data->clone(!_augmentation_metanode);  // copy the data if metadata is not processed by the nodes, else create an empty instance
                if (_meta_data_graph) {
                    if (_is_random_bbox_crop) {
                        _meta_data_graph->update_random_bbox_meta_data(_augmented_meta_data, output_meta_data, decode_image_info, crop_image_info);
                    } else {
                        _meta_data_graph->update_meta_data(_augmented_meta_data, decode_image_info);
                    }
                    _meta_data_graph->process(_augmented_meta_data, output_meta_data);
                }
            }*/
            if(_is_random_object_bbox) { update_random_object_bbox(); }
            if(_is_roi_random_crop) { update_roi_random_crop(); }
            _process_time.start();
            for (auto& graph : _graphs) {
                graph->schedule();
            }
            for (auto& graph : _graphs) {
                graph->wait();
            }
            _process_time.end();

            auto write_roi_buffers = write_buffers.second;   // Obtain ROI buffers from ring buffer
            for (size_t idx = 0; idx < _internal_tensor_list.size(); idx++)
                _internal_tensor_list[idx]->copy_roi(write_roi_buffers[idx]);   // Copy ROI from internal tensor's buffer to ring buffer

            /*_bencode_time.start();
            if (_is_box_encoder) {
                auto bbox_encode_write_buffers = _ring_buffer.get_box_encode_write_buffers();
#if ENABLE_HIP
                if (_mem_type == RocalMemType::HIP) {
                    // get bbox encoder read buffers
                    if (_box_encoder_gpu) _box_encoder_gpu->Run(output_meta_data, (float *)bbox_encode_write_buffers.first, (int *)bbox_encode_write_buffers.second);
                } else
#endif
                    _meta_data_graph->update_box_encoder_meta_data(&_anchors, output_meta_data, _criteria, _offset, _scale, _means, _stds, (float *)bbox_encode_write_buffers.first, (int *)bbox_encode_write_buffers.second);
            }
            _bencode_time.end();
#ifdef ROCAL_VIDEO
            // _sequence_start_framenum_vec.insert(_sequence_start_framenum_vec.begin(), _loader_module->get_sequence_start_frame_number());
            // _sequence_frame_timestamps_vec.insert(_sequence_frame_timestamps_vec.begin(), _loader_module->get_sequence_frame_timestamps());
#endif
            */
            _ring_buffer.set_meta_data(full_batch_image_names, output_meta_data);
            _ring_buffer.push();  // Image data and metadata is now stored in output the ring_buffer, increases it's level by 1
        }
    } catch (const std::exception &e) {
        ERR("Exception thrown in the process routine: " + STR(e.what()) + STR("\n"));
        _processing = false;
        _ring_buffer.release_all_blocked_calls();
    }
}

void MasterGraph::start_processing() {
    _processing = true;
    for (auto loader_module : _loader_modules) {
        _remaining_count = std::min(_remaining_count, static_cast<int>(loader_module->remaining_count()));
    }
    if (_loader_modules.size() == 1) {
        _output_thread = std::thread(&MasterGraph::output_routine, this);
    } else {
        _output_thread = std::thread(&MasterGraph::output_routine_multiple_loaders, this);
    }
#if defined(WIN32) || defined(_WIN32) || defined(__WIN32) && !defined(__CYGWIN__)
#else
//  Changing thread scheduling policy and it's priority does not help on latest Ubuntu builds
//  and needs tweaking the Linux security settings , can be turned on for experimentation
#if 0
    struct sched_param params;
    params.sched_priority = sched_get_priority_max(SCHED_FIFO);
    auto thread = _output_thread.native_handle();
    auto ret = pthread_setschedparam(thread, SCHED_FIFO, &params);
    if (ret != 0)
        WRN("Unsuccessful in setting thread realtime priority for process thread err = "+STR(std::strerror(ret)))
#endif
#endif
}

void MasterGraph::stop_processing() {
    _processing = false;
    _ring_buffer.unblock_reader();
    _ring_buffer.unblock_writer();
    if (_output_thread.joinable())
        _output_thread.join();
}

std::vector<rocalTensorList *> MasterGraph::create_coco_meta_data_reader(const char *source_path, bool is_output, MetaDataReaderType reader_type, MetaDataType metadata_type, bool ltrb_bbox, bool is_box_encoder, bool avoid_class_remapping, bool aspect_ratio_grouping, bool is_box_iou_matcher, float sigma, unsigned pose_output_width, unsigned pose_output_height) {
    if (_meta_data_reader)
        THROW("A metadata reader has already been created")
    if (_augmented_meta_data)
        THROW("Metadata output already defined, there can only be a single output for metadata augmentation");

    MetaDataConfig config(metadata_type, reader_type, source_path, std::map<std::string, std::string>(), std::string());
    config.set_avoid_class_remapping(avoid_class_remapping);
    config.set_aspect_ratio_grouping(aspect_ratio_grouping);
    config.set_out_img_width(pose_output_width);
    config.set_out_img_height(pose_output_height);
    _meta_data_graph = create_meta_data_graph(config);
    _meta_data_reader = create_meta_data_reader(config, _augmented_meta_data);
    _meta_data_reader->read_all(source_path);
    if (!ltrb_bbox) _augmented_meta_data->set_xywh_bbox();
    std::vector<size_t> dims;
    size_t max_objects = static_cast<size_t>(is_box_encoder ? MAX_SSD_ANCHORS : MAX_OBJECTS);
    dims = {max_objects};
    auto default_labels_info = TensorInfo(std::move(dims), _mem_type, RocalTensorDataType::INT32);  // Create default labels Info
    default_labels_info.set_metadata();
    _meta_data_buffer_size.emplace_back(_user_batch_size * default_labels_info.data_size());

    dims = {max_objects, BBOX_COUNT};
    auto default_bbox_info = TensorInfo(std::move(dims), _mem_type, RocalTensorDataType::FP32);  // Create default Bbox Info
    default_bbox_info.set_metadata();
    _meta_data_buffer_size.emplace_back(_user_batch_size * default_bbox_info.data_size());

    TensorInfo default_matches_info;
    TensorInfo default_mask_info;
    if (metadata_type == MetaDataType::PolygonMask) {
        dims = {MAX_MASK_BUFFER, 1};
        default_mask_info = TensorInfo(std::move(dims), _mem_type, RocalTensorDataType::FP32);  // Create default mask Info
        default_mask_info.set_metadata();
        _meta_data_buffer_size.emplace_back(_user_batch_size * default_mask_info.data_size());
    }
    if (is_box_iou_matcher) {
        _is_box_iou_matcher = true;
        dims = {MAX_RETINANET_ANCHORS};
        default_matches_info = TensorInfo(std::move(dims), _mem_type, RocalTensorDataType::INT32);  // Create default matches info
        default_matches_info.set_metadata();
        _meta_data_buffer_size.emplace_back(_user_batch_size * default_matches_info.data_size());
    }

    for (unsigned i = 0; i < _user_batch_size; i++)  // Create rocALTensorList for each metadata
    {
        auto labels_info = default_labels_info;
        auto bbox_info = default_bbox_info;
        _labels_tensor_list.push_back(new Tensor(labels_info));
        _bbox_tensor_list.push_back(new Tensor(bbox_info));
        if (metadata_type == MetaDataType::PolygonMask) {
            auto mask_info = default_mask_info;
            _mask_tensor_list.push_back(new Tensor(mask_info));
        }
        if(is_box_iou_matcher) {
            auto matches_info = default_matches_info;
            _matches_tensor_list.push_back(new Tensor(matches_info));
        }
    }
    _ring_buffer.init_metadata(RocalMemType::HOST, _meta_data_buffer_size);
    _metadata_output_tensor_list.emplace_back(&_labels_tensor_list);
    _metadata_output_tensor_list.emplace_back(&_bbox_tensor_list);
    if (metadata_type == MetaDataType::PolygonMask)
        _metadata_output_tensor_list.emplace_back(&_mask_tensor_list);
    if(is_box_iou_matcher)
        _metadata_output_tensor_list.emplace_back(&_matches_tensor_list);

    return _metadata_output_tensor_list;
}

std::vector<rocalTensorList *> MasterGraph::create_tf_record_meta_data_reader(const char *source_path, MetaDataReaderType reader_type, MetaDataType label_type, std::map<std::string, std::string> feature_key_map) {
    if (_meta_data_reader)
        THROW("A metadata reader has already been created")
    if (_augmented_meta_data)
        THROW("Metadata can only have a single output")

    MetaDataConfig config(label_type, reader_type, source_path, feature_key_map);
    _meta_data_graph = create_meta_data_graph(config);
    _meta_data_reader = create_meta_data_reader(config, _augmented_meta_data);
    _meta_data_reader->read_all(source_path);

    if (reader_type == MetaDataReaderType::TF_META_DATA_READER) {
        std::vector<size_t> dims = {1};
        auto default_labels_info = TensorInfo(std::move(dims), _mem_type, RocalTensorDataType::INT32);  // Create default labels Info
        default_labels_info.set_metadata();
        _meta_data_buffer_size.emplace_back(_user_batch_size * sizeof(vx_int32));

        for (unsigned i = 0; i < _user_batch_size; i++) {
            auto info = default_labels_info;
            auto tensor = new Tensor(info);
            _labels_tensor_list.push_back(tensor);
        }
        _metadata_output_tensor_list.emplace_back(&_labels_tensor_list);
    } else if (reader_type == MetaDataReaderType::TF_DETECTION_META_DATA_READER) {
        std::vector<size_t> dims = {MAX_OBJECTS};
        auto default_labels_info = TensorInfo(std::move(dims), _mem_type, RocalTensorDataType::INT32);  // Create default labels Info
        default_labels_info.set_metadata();
        _meta_data_buffer_size.emplace_back(_user_batch_size * default_labels_info.data_size());

        dims = {MAX_OBJECTS, BBOX_COUNT};
        auto default_bbox_info = TensorInfo(std::move(dims), _mem_type, RocalTensorDataType::FP32);  // Create default Bbox Info
        default_bbox_info.set_metadata();
        _meta_data_buffer_size.emplace_back(_user_batch_size * default_bbox_info.data_size());

        for (unsigned i = 0; i < _user_batch_size; i++) {
            auto labels_info = default_labels_info;
            auto bbox_info = default_bbox_info;
            _labels_tensor_list.push_back(new Tensor(labels_info));
            _bbox_tensor_list.push_back(new Tensor(bbox_info));
        }
        _metadata_output_tensor_list.emplace_back(&_labels_tensor_list);
        _metadata_output_tensor_list.emplace_back(&_bbox_tensor_list);
    }

    _ring_buffer.init_metadata(RocalMemType::HOST, _meta_data_buffer_size);

    return _metadata_output_tensor_list;
}

std::vector<rocalTensorList *> MasterGraph::create_label_reader(const char *source_path, MetaDataReaderType reader_type) {
    if (_meta_data_reader)
        THROW("A metadata reader has already been created")
    if (_augmented_meta_data)
        THROW("Metadata can only have a single output")

    MetaDataConfig config(MetaDataType::Label, reader_type, source_path);
    _meta_data_reader = create_meta_data_reader(config, _augmented_meta_data);
    _meta_data_reader->read_all(source_path);

    std::vector<size_t> dims = {1};
    auto default_labels_info = TensorInfo(std::move(dims), _mem_type, RocalTensorDataType::INT32);  // Create default labels Info
    default_labels_info.set_metadata();
    _meta_data_buffer_size.emplace_back(_user_batch_size * sizeof(vx_int32));

    for (unsigned i = 0; i < _user_batch_size; i++) {
        auto info = default_labels_info;
        _labels_tensor_list.push_back(new Tensor(info));
    }
    _ring_buffer.init_metadata(RocalMemType::HOST, _meta_data_buffer_size);
    _metadata_output_tensor_list.emplace_back(&_labels_tensor_list);

    return _metadata_output_tensor_list;
}

std::vector<rocalTensorList *> MasterGraph::create_video_label_reader(const char *source_path, MetaDataReaderType reader_type, unsigned sequence_length, unsigned frame_step, unsigned frame_stride, bool file_list_frame_num) {
    if (_meta_data_reader)
        THROW("A metadata reader has already been created")
    if (_augmented_meta_data)
        THROW("Metadata can only have a single output")

    MetaDataConfig config(MetaDataType::Label, reader_type, source_path, std::map<std::string, std::string>(), std::string(), sequence_length, frame_step, frame_stride);
    _meta_data_reader = create_meta_data_reader(config, _augmented_meta_data);

    if (!file_list_frame_num) {
        _meta_data_reader->set_timestamp_mode();
    }

    std::vector<size_t> dims = {1};
    auto default_labels_info = TensorInfo(std::move(dims), _mem_type, RocalTensorDataType::INT32);  // Create default labels Info
    default_labels_info.set_metadata();
    _meta_data_buffer_size.emplace_back(_user_batch_size * sizeof(vx_int32));

    for (unsigned i = 0; i < _user_batch_size; i++) {
        auto info = default_labels_info;
        auto tensor = new Tensor(info);
        _labels_tensor_list.push_back(tensor);
    }
    _ring_buffer.init_metadata(RocalMemType::HOST, _meta_data_buffer_size);
    _meta_data_reader->read_all(source_path);
    _metadata_output_tensor_list.emplace_back(&_labels_tensor_list);

    return _metadata_output_tensor_list;
}

std::vector<rocalTensorList *> MasterGraph::create_mxnet_label_reader(const char *source_path, bool is_output) {
    if (_meta_data_reader)
        THROW("A metadata reader has already been created")
    if (_augmented_meta_data)
        THROW("Metadata output already defined, there can only be a single output for metadata augmentation")

    MetaDataConfig config(MetaDataType::Label, MetaDataReaderType::MXNET_META_DATA_READER, source_path);
    _meta_data_graph = create_meta_data_graph(config);
    _meta_data_reader = create_meta_data_reader(config, _augmented_meta_data);
    _meta_data_reader->read_all(source_path);
    std::vector<size_t> dims = {1};
    auto default_labels_info = TensorInfo(std::move(dims), _mem_type, RocalTensorDataType::INT32);  // Create default labels Info
    default_labels_info.set_metadata();
    _meta_data_buffer_size.emplace_back(_user_batch_size * sizeof(vx_int32));

    for (unsigned i = 0; i < _user_batch_size; i++) {
        auto info = default_labels_info;
        auto tensor = new Tensor(info);
        _labels_tensor_list.push_back(tensor);
    }
    _metadata_output_tensor_list.emplace_back(&_labels_tensor_list);
    _ring_buffer.init_metadata(RocalMemType::HOST, _meta_data_buffer_size);

    return _metadata_output_tensor_list;
}

void MasterGraph::create_randombboxcrop_reader(RandomBBoxCrop_MetaDataReaderType reader_type, RandomBBoxCrop_MetaDataType label_type, bool all_boxes_overlap, bool no_crop, FloatParam *aspect_ratio, bool has_shape, int crop_width, int crop_height, int num_attempts, FloatParam *scaling, int total_num_attempts, int64_t seed) {
    if (_randombboxcrop_meta_data_reader)
        THROW("A metadata reader has already been created")
    if (_random_bbox_crop_cords_data)
        THROW("Metadata can only have a single output")
    _is_random_bbox_crop = true;
    RandomBBoxCrop_MetaDataConfig config(label_type, reader_type, all_boxes_overlap, no_crop, aspect_ratio, has_shape, crop_width, crop_height, num_attempts, scaling, total_num_attempts, seed);
    _randombboxcrop_meta_data_reader = create_meta_data_reader(config, _random_bbox_crop_cords_data);
    _randombboxcrop_meta_data_reader->set_meta_data(_meta_data_reader);
}

void MasterGraph::box_encoder(std::vector<float> &anchors, float criteria, const std::vector<float> &means, const std::vector<float> &stds, bool offset, float scale) {
    _is_box_encoder = true;
    _num_anchors = anchors.size() / 4;
    std::vector<float> inv_stds = {(float)(1. / stds[0]), (float)(1. / stds[1]), (float)(1. / stds[2]), (float)(1. / stds[3])};

#if ENABLE_HIP
    // Intialize gpu box encoder if _mem_type is HIP
    if (_mem_type == RocalMemType::HIP) {
        _box_encoder_gpu = new BoxEncoderGpu(_user_batch_size, anchors, criteria, means, inv_stds, offset, scale, _device.resources()->hip_stream, _device.resources()->dev_prop.canMapHostMemory);
        return;
    }
#endif
    _offset = offset;
    _anchors = anchors;
    _scale = scale;
    _means = means;
    _stds = stds;
}

std::vector<rocalTensorList *> MasterGraph::create_caffe2_lmdb_record_meta_data_reader(const char *source_path, MetaDataReaderType reader_type, MetaDataType label_type) {
    if (_meta_data_reader)
        THROW("A metadata reader has already been created")
    if (_augmented_meta_data)
        THROW("Metadata output already defined, there can only be a single output for metadata augmentation")

    MetaDataConfig config(label_type, reader_type, source_path);
    _meta_data_graph = create_meta_data_graph(config);
    _meta_data_reader = create_meta_data_reader(config, _augmented_meta_data);
    _meta_data_reader->read_all(source_path);
    if (reader_type == MetaDataReaderType::CAFFE2_META_DATA_READER) {
        std::vector<size_t> dims = {1};
        auto default_labels_info = TensorInfo(std::move(dims), _mem_type, RocalTensorDataType::INT32);  // Create default labels Info
        default_labels_info.set_metadata();
        _meta_data_buffer_size.emplace_back(_user_batch_size * sizeof(vx_int32));

        for (unsigned i = 0; i < _user_batch_size; i++) {
            auto info = default_labels_info;
            auto tensor = new Tensor(info);
            _labels_tensor_list.push_back(tensor);
        }
        _metadata_output_tensor_list.emplace_back(&_labels_tensor_list);
    } else if (reader_type == MetaDataReaderType::CAFFE2_DETECTION_META_DATA_READER) {
        std::vector<size_t> dims = {MAX_OBJECTS};
        auto default_labels_info = TensorInfo(std::move(dims), _mem_type, RocalTensorDataType::INT32);  // Create default labels Info
        default_labels_info.set_metadata();
        _meta_data_buffer_size.emplace_back(_user_batch_size * default_labels_info.data_size());

        dims = {MAX_OBJECTS, BBOX_COUNT};
        auto default_bbox_info = TensorInfo(std::move(dims), _mem_type, RocalTensorDataType::FP32);  // Create default Bbox Info
        default_bbox_info.set_metadata();
        _meta_data_buffer_size.emplace_back(_user_batch_size * default_bbox_info.data_size());

        for (unsigned i = 0; i < _user_batch_size; i++) {
            auto labels_info = default_labels_info;
            auto bbox_info = default_bbox_info;
            _labels_tensor_list.push_back(new Tensor(labels_info));
            _bbox_tensor_list.push_back(new Tensor(bbox_info));
        }
        _metadata_output_tensor_list.emplace_back(&_labels_tensor_list);
        _metadata_output_tensor_list.emplace_back(&_bbox_tensor_list);
    }

    _ring_buffer.init_metadata(RocalMemType::HOST, _meta_data_buffer_size);

    return _metadata_output_tensor_list;
}

std::vector<rocalTensorList *> MasterGraph::create_caffe_lmdb_record_meta_data_reader(const char *source_path, MetaDataReaderType reader_type, MetaDataType label_type) {
    if (_meta_data_reader)
        THROW("A metadata reader has already been created")
    if (_augmented_meta_data)
        THROW("Metadata output already defined, there can only be a single output for metadata augmentation")

    MetaDataConfig config(label_type, reader_type, source_path);
    _meta_data_graph = create_meta_data_graph(config);
    _meta_data_reader = create_meta_data_reader(config, _augmented_meta_data);
    _meta_data_reader->read_all(source_path);
    if (reader_type == MetaDataReaderType::CAFFE_META_DATA_READER) {
        std::vector<size_t> dims = {1};
        auto default_labels_info = TensorInfo(std::move(dims), _mem_type, RocalTensorDataType::INT32);  // Create default labels Info
        default_labels_info.set_metadata();
        _meta_data_buffer_size.emplace_back(_user_batch_size * sizeof(vx_int32));

        for (unsigned i = 0; i < _user_batch_size; i++) {
            auto info = default_labels_info;
            auto tensor = new Tensor(info);
            _labels_tensor_list.push_back(tensor);
        }
        _metadata_output_tensor_list.emplace_back(&_labels_tensor_list);
    } else if (reader_type == MetaDataReaderType::CAFFE_DETECTION_META_DATA_READER) {
        std::vector<size_t> dims = {MAX_OBJECTS};
        auto default_labels_info = TensorInfo(std::move(dims), _mem_type, RocalTensorDataType::INT32);  // Create default labels Info
        default_labels_info.set_metadata();
        _meta_data_buffer_size.emplace_back(_user_batch_size * default_labels_info.data_size());

        dims = {MAX_OBJECTS, BBOX_COUNT};
        auto default_bbox_info = TensorInfo(std::move(dims), _mem_type, RocalTensorDataType::FP32);  // Create default Bbox Info
        default_bbox_info.set_metadata();
        _meta_data_buffer_size.emplace_back(_user_batch_size * default_bbox_info.data_size());

        for (unsigned i = 0; i < _user_batch_size; i++) {
            auto labels_info = default_labels_info;
            auto bbox_info = default_bbox_info;
            _labels_tensor_list.push_back(new Tensor(labels_info));
            _bbox_tensor_list.push_back(new Tensor(bbox_info));
        }
        _metadata_output_tensor_list.emplace_back(&_labels_tensor_list);
        _metadata_output_tensor_list.emplace_back(&_bbox_tensor_list);
    }

    _ring_buffer.init_metadata(RocalMemType::HOST, _meta_data_buffer_size);

    return _metadata_output_tensor_list;
}

std::vector<rocalTensorList *> MasterGraph::create_cifar10_label_reader(const char *source_path, const char *file_prefix) {
    if (_meta_data_reader)
        THROW("A metadata reader has already been created")
    if (_augmented_meta_data)
        THROW("Metadata can only have a single output")

    MetaDataConfig config(MetaDataType::Label, MetaDataReaderType::CIFAR10_META_DATA_READER, source_path, std::map<std::string, std::string>(), file_prefix);
    _meta_data_reader = create_meta_data_reader(config, _augmented_meta_data);
    _meta_data_reader->read_all(source_path);
    std::vector<size_t> dims = {1};
    auto default_labels_info = TensorInfo(std::move(dims), _mem_type, RocalTensorDataType::INT32);  // Create default labels Info
    default_labels_info.set_metadata();
    _meta_data_buffer_size.emplace_back(_user_batch_size * sizeof(vx_int32));

    for (unsigned i = 0; i < _user_batch_size; i++) {
        auto info = default_labels_info;
        auto tensor = new Tensor(info);
        _labels_tensor_list.push_back(tensor);
    }
    _metadata_output_tensor_list.emplace_back(&_labels_tensor_list);
    _ring_buffer.init_metadata(RocalMemType::HOST, _meta_data_buffer_size);

    return _metadata_output_tensor_list;
}

const std::pair<ImageNameBatch, pMetaDataBatch> &MasterGraph::meta_data() {
    if (_ring_buffer.level() == 0)
        THROW("No meta data has been loaded")
    return _ring_buffer.get_meta_data();
}

void MasterGraph::box_iou_matcher(std::vector<float> &anchors,
                                  float high_threshold, float low_threshold,
                                  bool allow_low_quality_matches) {
    if (!_is_box_iou_matcher)
        THROW("Box IOU matcher variable not set cannot return matched idx")
    _anchors = anchors;                     // Uses existing _anchors variable used for box encoder
    _iou_matcher_info.anchors = &_anchors;
    _iou_matcher_info.high_threshold = high_threshold;
    _iou_matcher_info.low_threshold = low_threshold;
    _iou_matcher_info.allow_low_quality_matches = allow_low_quality_matches;
}

size_t MasterGraph::bounding_box_batch_count(pMetaDataBatch meta_data_batch) {
    size_t size = 0;
    for (unsigned i = 0; i < _user_batch_size; i++)
        size += _is_box_encoder ? _num_anchors : meta_data_batch->get_labels_batch()[i].size();

    return size;
}

TensorList *MasterGraph::labels_meta_data() {
    if (_external_source_reader)
        return &_labels_tensor_list;
    if (_ring_buffer.level() == 0)
        THROW("No meta data has been loaded")
    auto meta_data_buffers = (unsigned char *)_ring_buffer.get_meta_read_buffers()[0];  // Get labels buffer from ring buffer
    auto labels = _ring_buffer.get_meta_data().second->get_labels_batch();
    for (unsigned i = 0; i < _labels_tensor_list.size(); i++) {
        _labels_tensor_list[i]->set_dims({labels[i].size()});
        _labels_tensor_list[i]->set_mem_handle((void *)meta_data_buffers);
        meta_data_buffers += _labels_tensor_list[i]->info().data_size();
    }
    return &_labels_tensor_list;
}

TensorList *MasterGraph::bbox_meta_data() {
    if (_ring_buffer.level() == 0)
        THROW("No meta data has been loaded")
    auto meta_data_buffers = (unsigned char *)_ring_buffer.get_meta_read_buffers()[1];  // Get bbox buffer from ring buffer
    auto bbox_cords = _ring_buffer.get_meta_data().second->get_bb_cords_batch();
    for (unsigned i = 0; i < _bbox_tensor_list.size(); i++) {
        _bbox_tensor_list[i]->set_dims({bbox_cords[i].size(), 4});
        _bbox_tensor_list[i]->set_mem_handle((void *)meta_data_buffers);
        meta_data_buffers += _bbox_tensor_list[i]->info().data_size();
    }

    return &_bbox_tensor_list;
}

TensorList *MasterGraph::mask_meta_data() {
    if (_ring_buffer.level() == 0)
        THROW("No meta data has been loaded")
    auto meta_data_buffers = (unsigned char *)_ring_buffer.get_meta_read_buffers()[2];  // Get mask buffer from ring buffer
    auto mask_cords = _ring_buffer.get_meta_data().second->get_mask_cords_batch();
    for (unsigned i = 0; i < _mask_tensor_list.size(); i++) {
        _mask_tensor_list[i]->set_dims({mask_cords[i].size(), 1});
        _mask_tensor_list[i]->set_mem_handle((void *)meta_data_buffers);
        meta_data_buffers += _mask_tensor_list[i]->info().data_size();
    }

    return &_mask_tensor_list;
}
class BatchRNG {
 public:
  /**
   * @brief Used to keep batch of RNGs, so Operators can be immune to order of sample processing
   * while using randomness
   *
   * @param seed Used to generate seed_seq to initialize batch of RNGs
   * @param batch_size How many RNGs to store
   * @param state_size How many seed are used to initialize one RNG. Used to lower probablity of
   * collisions between seeds used to initialize RNGs in different operators.
   */
  BatchRNG(int64_t seed, int batch_size, int state_size = 4)
  : seed_(seed) {
    std::seed_seq seq{seed_};
    std::vector<uint32_t> seeds(batch_size * state_size);
    seq.generate(seeds.begin(), seeds.end());
    rngs_.reserve(batch_size);
    for (int i = 0; i < batch_size * state_size; i += state_size) {
      std::seed_seq s(seeds.begin() + i, seeds.begin() + i + state_size);
      rngs_.emplace_back(s);
    }
  }


  /**
   * Returns engine corresponding to given sample ID
   */
  std::mt19937 &operator[](int sample) noexcept {
    return rngs_[sample];
  }

 private:
  int64_t seed_;
  std::vector<std::mt19937> rngs_;
};

TensorList *MasterGraph::random_object_bbox(Tensor *input, std::string output_format, int k_largest, float foreground_prob) {
    _random_object_bbox_label_tensor = input;
    _is_random_object_bbox = true;
    _k_largest = k_largest;
    _foreground_prob = foreground_prob;
    auto output_dims = _random_object_bbox_label_tensor->num_of_dims() - 1;
    _random_object_bbox_output_format = output_format;
    if(output_format == "start_end" || output_format == "anchor_shape") {        
        // create new instance of tensor class
        std::vector<size_t> box1_dims = {_user_batch_size, output_dims};
        auto box1_info = TensorInfo(std::move(box1_dims), input->info().mem_type(), RocalTensorDataType::INT32);
        _random_object_bbox_box1_tensor = new Tensor(box1_info);

        // allocate memory for the raw buffer pointer in tensor object
        allocate_host_or_pinned_mem(&_random_object_bbox_box1_buf, _user_batch_size * output_dims * sizeof(int), input->info().mem_type());
        _random_object_bbox_box1_tensor->create_from_ptr(_context, _random_object_bbox_box1_buf);

        // create new instance of tensor class
        std::vector<size_t> box2_dims = {_user_batch_size, output_dims};
        auto box2_info = TensorInfo(std::move(box2_dims), input->info().mem_type(), RocalTensorDataType::INT32);
        _random_object_bbox_box2_tensor = new Tensor(box2_info);

        // allocate memory for the raw buffer pointer in tensor object
        allocate_host_or_pinned_mem(&_random_object_bbox_box2_buf, _user_batch_size * output_dims * sizeof(int), input->info().mem_type());
        _random_object_bbox_box2_tensor->create_from_ptr(_context, _random_object_bbox_box2_buf);
        _random_object_bbox_tensor_list.push_back(_random_object_bbox_box1_tensor);
        _random_object_bbox_tensor_list.push_back(_random_object_bbox_box2_tensor);
    } else if(output_format == "box") {
        // create new instance of tensor class
        std::vector<size_t> box1_dims = {_user_batch_size, output_dims * 2};
        auto box1_info = TensorInfo(std::move(box1_dims), input->info().mem_type(), RocalTensorDataType::INT32);
        _random_object_bbox_box1_tensor = new Tensor(box1_info);

        // allocate memory for the raw buffer pointer in tensor object
        allocate_host_or_pinned_mem(&_random_object_bbox_box1_buf, _user_batch_size * output_dims * 2 * sizeof(int), input->info().mem_type());
        _random_object_bbox_box1_tensor->create_from_ptr(_context, _random_object_bbox_box1_buf);
        _random_object_bbox_tensor_list.push_back(_random_object_bbox_box1_tensor);
    }
    return &_random_object_bbox_tensor_list;
}

void MasterGraph::update_random_object_bbox() {
    u_int8_t *input = static_cast<u_int8_t *>(_random_object_bbox_label_tensor->buffer());
    auto roi_dims = reinterpret_cast<int *>(_random_object_bbox_label_tensor->info().roi().get_ptr());
    std::vector<size_t> max_size = _random_object_bbox_label_tensor->info().max_shape();
    auto single_image_size = _random_object_bbox_label_tensor->data_size() / _user_batch_size;
    auto input_dims = _random_object_bbox_label_tensor->num_of_dims() - 1;
    uint seed = std::time(0);
    BatchRNG _rng = {seed, static_cast<int>(_user_batch_size)};
    std::uniform_real_distribution<> foreground(0, 1);
    int *box1_buf = static_cast<int *>(_random_object_bbox_box1_buf);
    int *box2_buf = static_cast<int *>(_random_object_bbox_box2_buf);
#pragma omp parallel for num_threads(_user_batch_size)
    for (uint i = 0; i < _user_batch_size; i++) {
        auto sample_idx = i * input_dims;
        int *input_shape = &roi_dims[sample_idx * 2 + input_dims];
        std::vector<int> roi_size;
        for (uint j = 0; j < input_dims; j++) {
            roi_size.push_back(input_shape[j]);
        }
        std::vector<int> output_compact;
        auto label = input + i * single_image_size;
        int total_box = 0;
        bool fg = foreground(_rng[i]) < _foreground_prob;
        if (fg) total_box = labelMergeFunc(label, roi_size, max_size, output_compact, _rng[i]);
        if (total_box) {
            std::vector<std::vector<std::vector<unsigned>>> boxes;  // total - lo,hi - 4d
            std::vector<std::pair<unsigned, unsigned>> ranges;      // totalbox - lo,hi
            std::vector<unsigned> hits;
            boxes.resize(total_box);
            ranges.resize(total_box);
            hits.resize((total_box / 32 + !!(total_box % 32)));
            auto out_row = output_compact.data();
            for (int d1 = 0; d1 < roi_size[0]; d1++) {
                for (int d2 = 0; d2 < roi_size[1]; d2++) {
                    for (int d3 = 0; d3 < roi_size[2]; d3++) {
                        std::vector<int> origin{d1, d2, d3, 0};
                        get_label_boundingboxes(boxes, ranges, hits, out_row, origin, roi_size[3]);
                        out_row += roi_size[3];
                    }
                }
            }
            int chosen_box_idx = pick_box(boxes, _rng[i], _k_largest);
            if(chosen_box_idx == -1) { ERR("No ROI regions found in input. Setting input shape as ROI region"); }
            if(_random_object_bbox_output_format == "box") {
                for (uint j = 0; j < input_dims; j++) {
                    if(chosen_box_idx >= 0) {
                        box1_buf[sample_idx + j] = boxes[chosen_box_idx][0][j];
                        box1_buf[sample_idx + j + input_dims] = boxes[chosen_box_idx][1][j];
                    }
                    else {
                        box1_buf[sample_idx + j] = 0;
                        box1_buf[sample_idx + j + input_dims] = input_shape[j];
                    }
                }
            } else if(_random_object_bbox_output_format == "anchor_shape") {
                for (uint j = 0; j < input_dims; j++) {
                    if(chosen_box_idx >= 0) {
                        box1_buf[sample_idx + j] = boxes[chosen_box_idx][0][j];
                        box2_buf[sample_idx + j] = boxes[chosen_box_idx][0][j] - boxes[chosen_box_idx][1][j];
                    }
                    else {
                        box1_buf[sample_idx + j] = 0;
                        box2_buf[sample_idx + j] = input_shape[j];
                    }
                }
            } else if(_random_object_bbox_output_format == "start_end") {
                for (uint j = 0; j < input_dims; j++) {
                    if(chosen_box_idx >= 0) {
                        box1_buf[sample_idx + j] = boxes[chosen_box_idx][0][j];
                        box2_buf[sample_idx + j] = boxes[chosen_box_idx][1][j];
                    }
                    else {
                        box1_buf[sample_idx + j] = 0;
                        box2_buf[sample_idx + j] = input_shape[j];
                    }
                }
            }
        } else {
            if(_random_object_bbox_output_format == "box") {
                for (uint j = 0; j < input_dims; j++) {
                    box1_buf[sample_idx + j] = 0;
                    box1_buf[sample_idx + j + input_dims] = input_shape[j];
                }
            } else {
                for (uint j = 0; j < input_dims; j++) {
                    box1_buf[sample_idx + j] = 0;
                    box2_buf[sample_idx + j] = input_shape[j];
                }
            }
        }
    }
}

int MasterGraph::pick_box(std::vector<std::vector<std::vector<unsigned>>> boxes, std::mt19937 &rng, int k_largest) {
    auto beg = boxes.begin();
    auto end = boxes.end();
    int n = end - beg;
    if (n <= 0)
        return -1;
    if (k_largest > 0 && k_largest < n) {
        std::vector<std::pair<int64_t, int>> vol_idx;
        vol_idx.resize(n);
        for (int i = 0; i < n; i++) {
            std::vector<unsigned> crop_region;
            std::transform(boxes[i][1].begin(),boxes[i][1].end(), boxes[i][0].begin(),
               std::back_inserter(crop_region),
               [](const auto& hi, const auto& lo)
               {
                   return hi - lo;
               });
            auto volume_val = 1;
            for (auto val : crop_region) {
                volume_val *= val;
            }
            vol_idx[i] = {-volume_val, i};
        }
        std::sort(vol_idx.begin(), vol_idx.end());
        std::uniform_int_distribution<int> dist(0, std::min(n, k_largest) - 1);
        return vol_idx[dist(rng)].second;
    } else {
        std::uniform_int_distribution<int> dist(0, n - 1);
        return dist(rng);
    }
}

void MasterGraph::findLabels(const u_int8_t *input, std::set<int> &labels, std::vector<int> roi_size, std::vector<size_t> max_size) {
    if (!roi_size.size() || !max_size.size())
        return;
    int prev = input[0];
    labels.insert(prev);
    int num_dims = roi_size.size();
    std::vector<unsigned> strides(num_dims + 1);
    strides[num_dims] = 1;
    for (int i = num_dims - 1; i >= 0; i--) {
        strides[i] = strides[i + 1] * max_size[i];
    }
    auto index = 0;
    for (int c = 0; c < roi_size[0]; c++) {
        int outerDim1 = index;
        for (int d = 0; d < roi_size[1]; d++) {
            int outerDim2 = outerDim1;
            for (int h = 0; h < roi_size[2]; h++) {
                int outerDim3 = outerDim2;
                for (int w = 0; w < roi_size[3]; w++) {
                    auto value = input[outerDim3++];
                    if (value == prev)
                        continue;  // skip runs of equal labels
                    labels.insert(value);
                    prev = value;
                }
                outerDim2 += strides[3];
            }
            outerDim1 += strides[2];
        }
        index += strides[1];
    }
}

void MasterGraph::filterByLabel(const u_int8_t *input, std::vector<int> &output, std::vector<int> roi_size, std::vector<size_t> max_size, int label) {
    int num_dims = roi_size.size();
    std::vector<unsigned> strides(num_dims + 1);
    strides[num_dims] = 1;
    for (int i = num_dims - 1; i >= 0; i--) {
        strides[i] = strides[i + 1] * max_size[i];
    }
    int index = 0;
    int out_index = 0;
    for (int c = 0; c < roi_size[0]; c++) {
        int outerDim1 = index;
        for (int d = 0; d < roi_size[1]; d++) {
            int outerDim2 = outerDim1;
            for (int h = 0; h < roi_size[2]; h++) {
                int outerDim3 = outerDim2;
                for (int w = 0; w < roi_size[3]; w++) {
                    output[out_index++] = input[outerDim3++] == label;
                }
                outerDim2 += strides[3];
            }
            outerDim1 += strides[2];
        }
        index += strides[1];
    }
}

void MasterGraph::labelRow(const int *label_base, const int *in_row, int *out_row, unsigned length) {
    int curr_label = -1;
    int bg_label = -1;
    int prev = 0;
    for (unsigned i = 0; i < length; i++) {
        if (in_row[i] != prev) {
            if (in_row[i] != 0) {
                curr_label = out_row + i - label_base;
            } else {
                curr_label = bg_label;
            }
        }
        out_row[i] = curr_label;
        prev = in_row[i];
    }
}

int MasterGraph::disjointSetGroup(int &x, int new_id) {
    int old = x;
    x = new_id;
    return old;
}

int MasterGraph::disjointFind(int *items, int x) {
    int x0 = x;

    // find the label
    for (;;) {
        int g = disjointGetGroup(items[x]);
        if (g == x)
            break;
        x = g;
    }

    int r = x;

    // assign all intermediate labels to save time in subsequent calls
    x = x0;
    while (x != disjointGetGroup(items[x])) {
        x0 = disjointSetGroup(items[x], r);
        x = x0;
    }

    return r;
}

int MasterGraph::disjointMerge(int *items, int x, int y) {
    y = disjointFind(items, y);
    x = disjointFind(items, x);
    if (x < y) {
        disjointSetGroup(items[y], x);
        return x;
    } else if (y < x) {
        disjointSetGroup(items[x], y);
        return y;
    } else {
        // already merged
        return x;
    }
}

void MasterGraph::mergeRow(int *label_base, const int *in1, const int *in2, int *out1, int *out2, unsigned n) {
    int bg_label = -1;
    int prev1 = bg_label;
    int prev2 = bg_label;
    for (unsigned i = 0, in_offset = 0, out_offset = 0; i < n; i++, in_offset += 1, out_offset += 1) {
        int &o1 = out1[out_offset];
        int &o2 = out2[out_offset];
        if (o1 != prev1 || o2 != prev2) {
            if (o1 != bg_label) {
                if (in1[in_offset] == in2[in_offset]) {
                    disjointMerge(label_base, o1, o2);
                }
            }
            prev1 = o1;
            prev2 = o2;
        }
    }
}

int MasterGraph::labelMergeFunc(const u_int8_t *input, std::vector<int> &size, std::vector<size_t> &max_size, std::vector<int> &output_compact, std::mt19937 &rng) {
    int64_t total_buf_size = 1;
    for (auto val : size)
        total_buf_size *= val;
    std::vector<int> output_filtered;
    output_filtered.resize(total_buf_size);
    output_compact.resize(total_buf_size);
    std::fill(output_filtered.begin(), output_filtered.end(), 0);
    std::fill(output_compact.begin(), output_compact.end(), 0);
    std::set<int> labels_found;
    findLabels(input, labels_found, size, max_size);
    labels_found.erase(0); // Removing background class
    int selected_label;
    if (!labels_found.size()) return 0;   // All labels belongs to background
    if(labels_found.size() == 1) { selected_label = *labels_found.begin(); }
    else {
        std::uniform_int_distribution<int> class_dist{1, *labels_found.rbegin()};
        selected_label = class_dist(rng);
    }
    filterByLabel(input, output_filtered, size, max_size, selected_label);
    for (int i = 0; i < size[0]; i++) {
        for (int j = 0; j < size[1]; j++) {
            for (int k = 0; k < size[2]; k++) {
                labelRow(output_compact.data(),
                         output_filtered.data() + (i * size[1] * size[2] * size[3]) + (j * (size[2] * size[3])) + (k * size[3]),
                         output_compact.data() + (i * size[1] * size[2] * size[3]) + (j * (size[2] * size[3])) + (k * size[3]),
                         size[3]);
                if (k > 0) {
                    mergeRow(output_compact.data(),
                             output_filtered.data() + (i * size[1] * size[2] * size[3]) + (j * (size[2] * size[3])) + (k - 1) * size[3],
                             output_filtered.data() + (i * size[1] * size[2] * size[3]) + (j * (size[2] * size[3])) + (k)*size[3],
                             output_compact.data() + (i * size[1] * size[2] * size[3]) + (j * (size[2] * size[3])) + ((k - 1) * size[3]),
                             output_compact.data() + (i * size[1] * size[2] * size[3]) + (j * (size[2] * size[3])) + (k * size[3]),
                             size[3]);
                }
            }
        }
    }
    for (int k = 0; k < size[0]; k++) {
        for (int stride = 1; stride <= size[1]; stride *= 2) {
            for (int i = stride; i < size[1]; i += 2 * stride) {
                auto out_slice = output_compact.data() + (i * size[2] * size[3]);
                auto in_slice = output_filtered.data() + (i * size[2] * size[3]);
                auto prev_out = output_compact.data() + ((i - 1) * size[2] * size[3]);
                auto prev_in = output_filtered.data() + ((i - 1) * size[2] * size[3]);
                mergeRow(output_compact.data(),
                         prev_in, in_slice, prev_out, out_slice, size[2] * size[3]);
            }
        }
    }
    std::set<int> label_set;
    int bg_label = 0;
    int old_bg_label = -1;
    int prev = old_bg_label;
    int remapped = old_bg_label;
    for (int64_t i = 0; i < total_buf_size; i++) {
        if (output_compact[i] != old_bg_label) {
            if (output_compact[i] != prev) {
                prev = output_compact[i];
                // look up `ds` only when the value changes - this saves a lot of lookups
                remapped = disjointFind(output_compact.data(), i);
                // no need to assign labels[i] = remapped; find did it
                label_set.insert(remapped);
            } else {
                output_compact[i] = remapped;
            }
        }
    }
    std::map<int, int> label_map;
    int next_label = 0;
    for (auto old : label_set) {
        if (next_label == bg_label)
            next_label++;
        label_map[old] = next_label++;
    }
    label_map[old_bg_label] = bg_label;
    prev = output_compact[0];
    remapped = label_map.find(prev)->second;
    for (auto &label : output_compact) {
        if (label != prev) {
            prev = label;
            remapped = label_map.find(prev)->second;
        }
        label = remapped;
    }
    return label_set.size();
}

bool MasterGraph::hit(std::vector<unsigned> &hits, unsigned idx) {
    unsigned flag = (1u << (idx & 31));
    unsigned &h = hits[idx >> 5];
    bool ret = h & flag;
    h |= flag;
    return ret;
}

void MasterGraph::get_label_boundingboxes(std::vector<std::vector<std::vector<unsigned>>> &boxes,
                                          std::vector<std::pair<unsigned, unsigned>> ranges,
                                          std::vector<unsigned> hits,
                                          int *in,
                                          std::vector<int> origin,
                                          unsigned width) {
    for (auto &mask : hits) {
        mask = 0u;  // mark all labels as not found in this row
    }

    int ndim = 4;

    const unsigned nboxes = ranges.size();
    int background = -1;
    for (unsigned i = 0; i < width; i++) {
        if (in[i] != background) {
            // We make a "hole" in the label indices for the background.
            int skip_bg = (background >= 0 && in[i] >= background);
            unsigned idx = static_cast<unsigned>(in[i]) - skip_bg;
            // deliberate use of unsigned overflow to detect negative labels as out-of-range
            if (idx < nboxes) {
                if (!hit(hits, idx)) {
                    ranges[idx].first = i;
                }
                ranges[idx].second = i;
            }
        }
    }

    std::vector<unsigned> lo(4, 0);
    std::vector<unsigned> hi(4, 0);

    for (int i = 0; i < ndim; i++) {
        lo[i] = origin[i];
        hi[i] = origin[i] + 1;  // one past
    }
    const int d = 3;

    for (uint word = 0; word < hits.size(); word++) {
        unsigned mask = hits[word];
        unsigned i = 32 * word;
        while (mask) {
            if ((mask & 0xffu) == 0) {  // skip 8 labels if not set
                mask >>= 8;
                i += 8;
                continue;
            }
            if (mask & 1) {  // label found? mark it
                lo[d] = ranges[i].first + origin[d];
                hi[d] = (ranges[i].second + origin[d] + 1);  // one past the index found in this function
                if (boxes[i].empty()) {
                    // empty box - create a new one
                    boxes[i].push_back(lo);
                    boxes[i].push_back(hi);
                } else {
                    // expand existing
                    std::transform(boxes[i][0].begin(), boxes[i][0].end(), lo.begin(), boxes[i][0].begin(),
                                   [](const auto &val1, const auto &val2) {
                                       return val1 < val2 ? val1 : val2;
                                   });
                    std::transform(boxes[i][1].begin(), boxes[i][1].end(), hi.begin(), boxes[i][1].begin(),
                                   [](const auto &val1, const auto &val2) {
                                       return val1 > val2 ? val1 : val2;
                                   });
                }
            }
            mask >>= 1;
            i++;  // skip one label
        }
    }
}

Tensor* MasterGraph::roi_random_crop(Tensor *input, Tensor *roi_start, Tensor *roi_end, int *crop_shape)
{
    _is_roi_random_crop = true;
    _roi_start_tensor = roi_start;
    _roi_end_tensor = roi_end;
    auto input_dims = input->info().is_image() ? input->num_of_dims() - 2 : input->num_of_dims() - 1;

    _roi_batch = reinterpret_cast<int *>(input->info().roi().get_ptr());
    _crop_shape_batch = new int[input_dims * _user_batch_size]; // TODO handle this case later when different crop_shape is given for each tensor

    // replicate crop_shape values for all samples in a batch
    for(uint i = 0; i < _user_batch_size; i++)
    {
        int sample_idx = i * input_dims;
        memcpy(&(_crop_shape_batch[sample_idx]), crop_shape, input_dims * sizeof(int));
    }

    // create new instance of tensor class
    std::vector<size_t> dims = {_user_batch_size, input_dims};
    auto info = TensorInfo(std::move(dims), input->info().mem_type(), RocalTensorDataType::INT32);
    _roi_random_crop_tensor = new Tensor(info);

    // allocate memory for the raw buffer pointer in tensor object
    allocate_host_or_pinned_mem(&_roi_random_crop_buf, _user_batch_size * input_dims * sizeof(int), input->info().mem_type());
    _roi_random_crop_tensor->create_from_ptr(_context, _roi_random_crop_buf);
    return _roi_random_crop_tensor;
}

void MasterGraph::update_roi_random_crop() {
    int *crop_begin_batch = static_cast<int *>(_roi_random_crop_buf);
    uint seed = std::time(0);
    auto input_dims = _roi_random_crop_tensor->info().dims()[1];
    // get the roi_begin and roi_end values from random_object_bbox
    int *roi_begin_batch = static_cast<int *>(_roi_start_tensor->buffer());
    int *roi_end_batch = static_cast<int *>(_roi_end_tensor->buffer());
    BatchRNG _rng = {seed, static_cast<int>(_user_batch_size)};
    for(uint i = 0; i < _user_batch_size; i++) {
        int sample_idx = i * input_dims;
        int *crop_shape = &_crop_shape_batch[sample_idx];
        int *roi_begin = &roi_begin_batch[sample_idx];
        int *input_shape = &_roi_batch[sample_idx * 2 + input_dims];
        int *roi_end = &roi_end_batch[sample_idx];
        int *crop_begin = &crop_begin_batch[sample_idx];

        for(uint j = 0; j < input_dims; j++) {
            // check if crop_shape, roi_end is greater than input_shape
            if(crop_shape[j] > input_shape[j])
                THROW("crop shape cannot be greater than input shape");
            if (roi_end[j] > input_shape[j])
                THROW("ROI shape cannot be greater than input shape");

            int roi_length = roi_end[j] - roi_begin[j];
            int crop_length = crop_shape[j];
            if (roi_length == crop_length) {
                crop_begin[j] = roi_begin[j];
            } else {
                int64_t start_range[2] = {roi_begin[j], roi_end[j] - crop_length};

                // swap range values if start_range[0] > start_range[1]
                if (start_range[0] > start_range[1]) {
                    int64_t temp = start_range[0];
                    start_range[0] = start_range[1];
                    start_range[1] = temp;
                }

                // check if range is within the bounds of input
                start_range[0] = std::max<int64_t>(0, start_range[0]);
                start_range[1] = std::min<int64_t>(input_shape[j] - crop_length, start_range[1]);

                auto dist = std::uniform_int_distribution<int64_t>(start_range[0], start_range[1]);
                crop_begin[j] = dist(_rng[i]);
            }
        }
    }
}

TensorList *MasterGraph::matched_index_meta_data() {
    if (_ring_buffer.level() == 0)
        THROW("No meta data has been loaded")
    auto meta_data_buffers = reinterpret_cast<unsigned char *>(_ring_buffer.get_meta_read_buffers()[2]);  // Get matches buffer from ring buffer
    for (unsigned i = 0; i < _matches_tensor_list.size(); i++) {
        _matches_tensor_list[i]->set_mem_handle(reinterpret_cast<void *>(meta_data_buffers));
        meta_data_buffers += _matches_tensor_list[i]->info().data_size();
    }
    return &_matches_tensor_list;
}

void MasterGraph::notify_user_thread() {
    if (_output_routine_finished_processing)
        return;
    LOG("Output routine finished processing all images, no more image to be processed")
    _output_routine_finished_processing = true;
}

bool MasterGraph::no_more_processed_data() {
    return (_output_routine_finished_processing && _ring_buffer.empty());
}

MasterGraph::Status
MasterGraph::copy_out_tensor_planar(void *out_ptr, RocalTensorlayout format, float multiplier0, float multiplier1,
                                    float multiplier2, float offset0, float offset1, float offset2, bool reverse_channels, RocalTensorDataType output_data_type) {
    if (no_more_processed_data())
        return MasterGraph::Status::NO_MORE_DATA;

    _convert_time.start();
    // Copies to the output context given by the user, each image is copied separate for planar
    auto output_tensor_info = _output_tensor_list[0]->info();
    auto dims = output_tensor_info.dims();
    const size_t w = dims[2];
    const size_t h = dims[1];
    const size_t c = dims[3];
    const size_t n = dims[0];

    const size_t single_output_tensor_size = output_tensor_info.data_size();

    if (output_tensor_info.mem_type() == RocalMemType::OCL || output_tensor_info.mem_type() == RocalMemType::HIP) {
        THROW("copy_out_tensor_planar for GPU affinity is not implemented")
    } else if (output_tensor_info.mem_type() == RocalMemType::HOST) {
        float multiplier[3] = {multiplier0, multiplier1, multiplier2};
        float offset[3] = {offset0, offset1, offset2};
        size_t dest_buf_offset = 0;

        auto output_buffers = _ring_buffer.get_read_buffers().first;

        for (auto &&out_tensor : output_buffers) {
            for (unsigned batch = 0; batch < n; batch++) {
                const size_t batch_offset = w * h * c * batch;
                auto channel_size = w * h;
                auto in_buffer = (unsigned char *)out_tensor + batch_offset;
                if (format == RocalTensorlayout::NHWC) {
                    if (output_data_type == RocalTensorDataType::FP32) {
                        float *output_tensor_32 = static_cast<float *>(out_ptr) + batch_offset;
                        for (unsigned channel_idx = 0; channel_idx < c; channel_idx++)
                            for (unsigned i = 0; i < channel_size; i++)
                                output_tensor_32[dest_buf_offset + channel_idx + i * c] =
                                    offset[channel_idx] + multiplier[channel_idx] *
                                                              (reverse_channels ? static_cast<float>(in_buffer[i +
                                                                                                               (c - channel_idx -
                                                                                                                1) *
                                                                                                                   channel_size])
                                                                                : static_cast<float>(in_buffer[i + channel_idx *
                                                                                                                       channel_size]));
                    } else if (output_data_type == RocalTensorDataType::FP16) {
                        half *output_tensor_16 = static_cast<half *>(out_ptr) + batch_offset;
                        for (unsigned channel_idx = 0; channel_idx < c; channel_idx++)
                            for (unsigned i = 0; i < channel_size; i++)
                                output_tensor_16[dest_buf_offset + channel_idx + i * c] =
                                    offset[channel_idx] + multiplier[channel_idx] *
                                                              (reverse_channels ? static_cast<half>(in_buffer[(c - channel_idx - 1) * channel_size + i])
                                                                                : static_cast<half>(in_buffer[channel_idx * channel_size + i]));
                    }
                }
                if (format == RocalTensorlayout::NCHW) {
                    if (output_data_type == RocalTensorDataType::FP32) {
                        float *output_tensor_32 = static_cast<float *>(out_ptr) + batch_offset;
                        // output_tensor_32 += batch_offset;
                        if (c != 3) {
                            for (unsigned channel_idx = 0; channel_idx < c; channel_idx++)
                                for (unsigned i = 0; i < channel_size; i++)
                                    output_tensor_32[dest_buf_offset + channel_idx * channel_size + i] =
                                        offset[channel_idx] + multiplier[channel_idx] *
                                                                  (reverse_channels ? (float)(in_buffer[(c - channel_idx - 1) * channel_size + i])
                                                                                    : (float)(in_buffer[channel_idx * channel_size + i]));
                        } else {
#if (ENABLE_SIMD && __AVX2__)

                            float *B_buf = output_tensor_32 + dest_buf_offset;
                            float *G_buf = B_buf + channel_size;
                            float *R_buf = G_buf + channel_size;
                            unsigned char *in_buffer_R = in_buffer;
                            unsigned char *in_buffer_G = in_buffer + channel_size;
                            unsigned char *in_buffer_B = in_buffer_G + channel_size;

                            __m256 pmul0 = _mm256_set1_ps(multiplier0);
                            __m256 pmul1 = _mm256_set1_ps(multiplier1);
                            __m256 pmul2 = _mm256_set1_ps(multiplier2);
                            __m256 padd0 = _mm256_set1_ps(offset0);
                            __m256 padd1 = _mm256_set1_ps(offset1);
                            __m256 padd2 = _mm256_set1_ps(offset2);
                            unsigned int alignedLength = (channel_size & ~7);  // multiple of 8
                            unsigned int i = 0;

                            __m256 fR, fG, fB;
                            for (; i < alignedLength; i += 8) {
                                __m128i pixR, pixG, pixB;
                                if (reverse_channels) {
                                    pixB = _mm_loadl_epi64((const __m128i *)in_buffer_R);
                                    pixG = _mm_loadl_epi64((const __m128i *)in_buffer_G);
                                    pixR = _mm_loadl_epi64((const __m128i *)in_buffer_B);
                                } else {
                                    pixR = _mm_loadl_epi64((const __m128i *)in_buffer_R);
                                    pixG = _mm_loadl_epi64((const __m128i *)in_buffer_G);
                                    pixB = _mm_loadl_epi64((const __m128i *)in_buffer_B);
                                }
                                fB = _mm256_cvtepi32_ps(_mm256_cvtepu8_epi32(pixR));
                                fG = _mm256_cvtepi32_ps(_mm256_cvtepu8_epi32(pixG));
                                fR = _mm256_cvtepi32_ps(_mm256_cvtepu8_epi32(pixB));
                                fB = _mm256_mul_ps(fB, pmul0);
                                fG = _mm256_mul_ps(fG, pmul1);
                                fR = _mm256_mul_ps(fR, pmul2);
                                fB = _mm256_add_ps(fB, padd0);
                                fG = _mm256_add_ps(fG, padd1);
                                fR = _mm256_add_ps(fR, padd2);
                                _mm256_storeu_ps(B_buf, fB);
                                _mm256_storeu_ps(G_buf, fG);
                                _mm256_storeu_ps(R_buf, fR);
                                B_buf += 8;
                                G_buf += 8;
                                R_buf += 8;
                                in_buffer_R += 8, in_buffer_G += 8, in_buffer_B += 8;
                            }
                            for (; i < channel_size; i++) {
                                *B_buf++ = (*in_buffer_R++ * multiplier0) + offset0;
                                *G_buf++ = (*in_buffer_G++ * multiplier1) + offset1;
                                *R_buf++ = (*in_buffer_B++ * multiplier2) + offset1;
                            }

#else
                                for (unsigned channel_idx = 0; channel_idx < c; channel_idx++)
                                    for (unsigned i = 0; i < channel_size; i++)
                                        output_tensor_32[dest_buf_offset + channel_idx * channel_size + i] =
                                            offset[channel_idx] + multiplier[channel_idx] * (reverse_channels ? (float)(in_buffer[i + (c - channel_idx - 1) * channel_size]) : (float)(in_buffer[i + channel_idx * channel_size]));
#endif
                        }
                    } else if (output_data_type == RocalTensorDataType::FP16) {
                        half *output_tensor_16 = static_cast<half *>(out_ptr) + batch_offset;
                        for (unsigned channel_idx = 0; channel_idx < c; channel_idx++)
                            for (unsigned i = 0; i < channel_size; i++)
                                output_tensor_16[dest_buf_offset + channel_idx * channel_size + i] =
                                    offset[channel_idx] + multiplier[channel_idx] *
                                                              (reverse_channels ? (half)(in_buffer[i +
                                                                                                   (c - channel_idx -
                                                                                                    1) *
                                                                                                       channel_size])
                                                                                : (half)(in_buffer[i + channel_idx *
                                                                                                           channel_size]));
                    }
                }
            }
            dest_buf_offset += single_output_tensor_size;
        }
    }
    _convert_time.end();
    return Status::OK;
}

std::vector<rocalTensorList *>
MasterGraph::get_bbox_encoded_buffers(size_t num_encoded_boxes) {
    std::vector<rocalTensorList *> bbox_encoded_output;
    if (_is_box_encoder) {
        if (num_encoded_boxes != _user_batch_size * _num_anchors) {
            THROW("num_encoded_boxes is not correct");
        }
        auto encoded_boxes_and_lables = _ring_buffer.get_box_encode_read_buffers();
        unsigned char *boxes_buf_ptr = (unsigned char *)encoded_boxes_and_lables.first;
        unsigned char *labels_buf_ptr = (unsigned char *)encoded_boxes_and_lables.second;
        auto labels = _ring_buffer.get_meta_data().second->get_labels_batch();

        if (_bbox_tensor_list.size() != _labels_tensor_list.size())
            THROW("The number of tensors between bbox and bbox_labels do not match")
        for (unsigned i = 0; i < _bbox_tensor_list.size(); i++) {
            _labels_tensor_list[i]->set_dims({labels[i].size()});
            _bbox_tensor_list[i]->set_dims({labels[i].size(), 4});
            _labels_tensor_list[i]->set_mem_handle((void *)labels_buf_ptr);
            _bbox_tensor_list[i]->set_mem_handle((void *)boxes_buf_ptr);
            labels_buf_ptr += _labels_tensor_list[i]->info().data_size();
            boxes_buf_ptr += _bbox_tensor_list[i]->info().data_size();
        }
        bbox_encoded_output.emplace_back(&_labels_tensor_list);
        bbox_encoded_output.emplace_back(&_bbox_tensor_list);
    }
    return bbox_encoded_output;
}

void MasterGraph::feed_external_input(const std::vector<std::string>& input_images_names, bool is_labels, const std::vector<unsigned char *>& input_buffer,
                                      const std::vector<ROIxywh>& roi_xywh, unsigned int max_width, unsigned int max_height, unsigned int channels,
                                      ExternalSourceFileMode mode, RocalTensorlayout layout, bool eos) {
    _external_source_eos = eos;
    _loader_module->feed_external_input(input_images_names, input_buffer, roi_xywh, max_width, max_height, channels, mode, eos);

    if (is_labels) {
        if (_labels_tensor_list.size() == 0) {  // Labels tensor list is initialized only once for the pipeline
            std::vector<size_t> dims = {1};
            auto default_labels_info = TensorInfo(std::move(dims), _mem_type, RocalTensorDataType::INT32);
            default_labels_info.set_metadata();

            for (unsigned i = 0; i < _user_batch_size; i++) {
                auto info = default_labels_info;
                _labels_tensor_list.push_back(new Tensor(info));
            }
            _metadata_output_tensor_list.emplace_back(&_labels_tensor_list);
        }
    }
}<|MERGE_RESOLUTION|>--- conflicted
+++ resolved
@@ -512,20 +512,10 @@
 
 Timing
 MasterGraph::timing() {
-<<<<<<< HEAD
-    Timing t;
-    for (auto loader_module : _loader_modules) {
-        t = loader_module->timing();
-        t.image_process_time += _process_time.get_timing();
-        t.copy_to_output += _convert_time.get_timing();
-        t.bb_process_time += _bencode_time.get_timing();
-    }
-=======
     Timing t = _loader_module->timing();
     t.process_time += _process_time.get_timing();
     t.copy_to_output += _convert_time.get_timing();
     t.bb_process_time += _bencode_time.get_timing();
->>>>>>> a5c8daef
     return t;
 }
 
@@ -998,7 +988,7 @@
                 break;
             auto full_batch_data_names = _loader_module->get_id();
             auto decode_data_info = _loader_module->get_decode_data_info();
-            auto crop_image_info = _loader_module->get_crop_image_info();
+            auto CropImageInfo = _loader_module->get_crop_image_info();
 
             if (full_batch_data_names.size() != _user_batch_size)
                 WRN("Master Graph: Names count does not equal batch_size" + TOSTR(full_batch_data_names.size()))
@@ -1029,7 +1019,7 @@
                 output_meta_data = _augmented_meta_data->clone(!_augmentation_metanode);  // copy the data if metadata is not processed by the nodes, else create an empty instance
                 if (_meta_data_graph) {
                     if (_is_random_bbox_crop) {
-                        _meta_data_graph->update_random_bbox_meta_data(_augmented_meta_data, output_meta_data, decode_data_info, crop_image_info);
+                        _meta_data_graph->update_random_bbox_meta_data(_augmented_meta_data, output_meta_data, decode_data_info, CropImageInfo);
                     } else {
                         _meta_data_graph->update_meta_data(_augmented_meta_data, decode_data_info);
                     }
@@ -1104,8 +1094,8 @@
             if (!_processing)
                 break;
             auto full_batch_image_names = _loader_modules[0]->get_id(); // Temp change
-            auto decode_image_info = _loader_modules[0]->get_decode_image_info();   // Temp change
-            auto crop_image_info = _loader_modules[0]->get_crop_image_info();   // Temp change
+            auto decode_image_info = _loader_modules[0]->get_decode_data_info();   // Temp change
+            auto CropImageInfo = _loader_modules[0]->get_crop_image_info();   // Temp change
 
             if (full_batch_image_names.size() != _user_batch_size)
                 WRN("Internal problem: names count " + TOSTR(full_batch_image_names.size()))
@@ -1138,7 +1128,7 @@
                 output_meta_data = _augmented_meta_data->clone(!_augmentation_metanode);  // copy the data if metadata is not processed by the nodes, else create an empty instance
                 if (_meta_data_graph) {
                     if (_is_random_bbox_crop) {
-                        _meta_data_graph->update_random_bbox_meta_data(_augmented_meta_data, output_meta_data, decode_image_info, crop_image_info);
+                        _meta_data_graph->update_random_bbox_meta_data(_augmented_meta_data, output_meta_data, decode_image_info, CropImageInfo);
                     } else {
                         _meta_data_graph->update_meta_data(_augmented_meta_data, decode_image_info);
                     }
@@ -1637,6 +1627,17 @@
     }
 
     return &_mask_tensor_list;
+}
+
+TensorList *MasterGraph::matched_index_meta_data() {
+    if (_ring_buffer.level() == 0)
+        THROW("No meta data has been loaded")
+    auto meta_data_buffers = reinterpret_cast<unsigned char *>(_ring_buffer.get_meta_read_buffers()[2]);  // Get matches buffer from ring buffer
+    for (unsigned i = 0; i < _matches_tensor_list.size(); i++) {
+        _matches_tensor_list[i]->set_mem_handle(reinterpret_cast<void *>(meta_data_buffers));
+        meta_data_buffers += _matches_tensor_list[i]->info().data_size();
+    }
+    return &_matches_tensor_list;
 }
 class BatchRNG {
  public:
@@ -2221,17 +2222,6 @@
             }
         }
     }
-}
-
-TensorList *MasterGraph::matched_index_meta_data() {
-    if (_ring_buffer.level() == 0)
-        THROW("No meta data has been loaded")
-    auto meta_data_buffers = reinterpret_cast<unsigned char *>(_ring_buffer.get_meta_read_buffers()[2]);  // Get matches buffer from ring buffer
-    for (unsigned i = 0; i < _matches_tensor_list.size(); i++) {
-        _matches_tensor_list[i]->set_mem_handle(reinterpret_cast<void *>(meta_data_buffers));
-        meta_data_buffers += _matches_tensor_list[i]->info().data_size();
-    }
-    return &_matches_tensor_list;
 }
 
 void MasterGraph::notify_user_thread() {
