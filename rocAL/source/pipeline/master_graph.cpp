/*
Copyright (c) 2019 - 2023 Advanced Micro Devices, Inc. All rights reserved.

Permission is hereby granted, free of charge, to any person obtaining a copy
of this software and associated documentation files (the "Software"), to deal
in the Software without restriction, including without limitation the rights
to use, copy, modify, merge, publish, distribute, sublicense, and/or sell
copies of the Software, and to permit persons to whom the Software is
furnished to do so, subject to the following conditions:

The above copyright notice and this permission notice shall be included in
all copies or substantial portions of the Software.

THE SOFTWARE IS PROVIDED "AS IS", WITHOUT WARRANTY OF ANY KIND, EXPRESS OR
IMPLIED, INCLUDING BUT NOT LIMITED TO THE WARRANTIES OF MERCHANTABILITY,
FITNESS FOR A PARTICULAR PURPOSE AND NONINFRINGEMENT.  IN NO EVENT SHALL THE
AUTHORS OR COPYRIGHT HOLDERS BE LIABLE FOR ANY CLAIM, DAMAGES OR OTHER
LIABILITY, WHETHER IN AN ACTION OF CONTRACT, TORT OR OTHERWISE, ARISING FROM,
OUT OF OR IN CONNECTION WITH THE SOFTWARE OR THE USE OR OTHER DEALINGS IN
THE SOFTWARE.
*/
#if ENABLE_OPENCL
#include <CL/cl.h>
#endif
#include <vx_ext_amd.h>
#include <VX/vx_types.h>
#include <cstring>
#include <sched.h>
#include <half/half.hpp>
#include "master_graph.h"
#include "parameter_factory.h"
#include "ocl_setup.h"
#include "log.h"
#include "meta_data_reader_factory.h"
#include "meta_data_graph_factory.h"
#include "randombboxcrop_meta_data_reader_factory.h"
#include "node_copy.h"

using half_float::half;

#if ENABLE_HIP
#include <rocal_hip_kernels.h>
#endif

static void VX_CALLBACK log_callback(vx_context context, vx_reference ref, vx_status status, const vx_char *string) {
    size_t len = strnlen(string, MAX_STRING_LENGTH);
    if (len > 0) {
        printf("%s", string);
        if (string[len - 1] != '\n')
            printf("\n");
        fflush(stdout);
    }
}

auto get_ago_affinity_info = [](RocalAffinity rocal_affinity,
                                int cpu_id,
                                int gpu_id) {
    AgoTargetAffinityInfo affinity;
    switch (rocal_affinity) {
        case RocalAffinity::GPU:
            affinity.device_type = AGO_TARGET_AFFINITY_GPU;
            affinity.device_info = (gpu_id >= 0 && gpu_id <= 9) ? gpu_id : 0;
            break;
        case RocalAffinity::CPU:
            affinity.device_type = AGO_TARGET_AFFINITY_CPU;
            affinity.device_info = (cpu_id >= 0 && cpu_id <= 9) ? cpu_id : 0;
            break;
        default:
            throw std::invalid_argument("Unsupported affinity");
    }
    return affinity;
};

// Function to append ImageNameBatch
ImageNameBatch &operator+=(ImageNameBatch &dest, const ImageNameBatch &src) {
    dest.insert(dest.end(), src.cbegin(), src.cend());
    return dest;
}

// Function to append vectors
std::vector<size_t> &operator+=(std::vector<size_t> &dest, const std::vector<size_t> &src) {
    dest.insert(dest.end(), src.cbegin(), src.cend());
    return dest;
}

// Function to append vector of vectors
std::vector<std::vector<float>> &operator+=(std::vector<std::vector<float>> &dest, const std::vector<std::vector<float>> &src) {
    dest.insert(dest.end(), src.cbegin(), src.cend());
    return dest;
}

MasterGraph::~MasterGraph() {
    release();
}

MasterGraph::MasterGraph(size_t batch_size, RocalAffinity affinity, size_t cpu_thread_count, int gpu_id, size_t prefetch_queue_depth, RocalTensorDataType output_tensor_data_type) : _ring_buffer(prefetch_queue_depth),
                                                                                                                                                                                     _graph(nullptr),
                                                                                                                                                                                     _affinity(affinity),
                                                                                                                                                                                     _cpu_num_threads(cpu_thread_count),
                                                                                                                                                                                     _gpu_id(gpu_id),
                                                                                                                                                                                     _convert_time("Conversion Time", DBG_TIMING),
                                                                                                                                                                                     _process_time("Process Time", DBG_TIMING),
                                                                                                                                                                                     _bencode_time("BoxEncoder Time", DBG_TIMING),
                                                                                                                                                                                     _user_batch_size(batch_size),
#if ENABLE_HIP
                                                                                                                                                                                     _mem_type((_affinity == RocalAffinity::GPU) ? RocalMemType::HIP : RocalMemType::HOST),
#elif ENABLE_OPENCL
                                                                                                                                                                                     _mem_type((_affinity == RocalAffinity::GPU) ? RocalMemType::OCL : RocalMemType::HOST),
#else
                                                                                                                                                                                     _mem_type(RocalMemType::HOST),
#endif
                                                                                                                                                                                     _first_run(true),
                                                                                                                                                                                     _processing(false),
                                                                                                                                                                                     _prefetch_queue_depth(prefetch_queue_depth),
                                                                                                                                                                                     _out_data_type(output_tensor_data_type),
#if ENABLE_HIP
                                                                                                                                                                                     _box_encoder_gpu(nullptr),
#endif
                                                                                                                                                                                     _rb_block_if_empty_time("Ring Buffer Block IF Empty Time"),
                                                                                                                                                                                     _rb_block_if_full_time("Ring Buffer Block IF Full Time") {
    try {
        vx_status status;
        vxRegisterLogCallback(NULL, log_callback, vx_false_e);
        _context = vxCreateContext();
        vxRegisterLogCallback(_context, log_callback, vx_false_e);
        auto vx_affinity = get_ago_affinity_info(_affinity, 0, gpu_id);
        if ((status = vxGetStatus((vx_reference)_context)) != VX_SUCCESS)
            THROW("vxCreateContext failed" + TOSTR(status))

        if (affinity == RocalAffinity::GPU) {
#if ENABLE_OPENCL
            if (_mem_type == RocalMemType::OCL) {
                cl_context _cl_context = nullptr;
                cl_device_id _cl_device_id = nullptr;
                get_device_and_context(gpu_id, &_cl_context, &_cl_device_id, CL_DEVICE_TYPE_GPU);
                if ((status = vxSetContextAttribute(_context,
                                                    VX_CONTEXT_ATTRIBUTE_AMD_OPENCL_CONTEXT,
                                                    &_cl_context, sizeof(cl_context)) != VX_SUCCESS))
                    THROW("vxSetContextAttribute for CL_CONTEXT failed " + TOSTR(status))
            }
#elif ENABLE_HIP
            if (_mem_type == RocalMemType::HIP) {
                hipError_t err = hipInit(0);
                if (err != hipSuccess) {
                    THROW("ERROR: hipInit(0) => %d (failed)" + TOSTR(err));
                }
                // initialize HIP device for rocAL
                int hip_num_devices = -1;
                err = hipGetDeviceCount(&hip_num_devices);
                if (err != hipSuccess) {
                    THROW("ERROR: hipGetDeviceCount() => %d (failed)" + TOSTR(err));
                }
                // set the device for context if specified.
                if (gpu_id < hip_num_devices) {
                    int hipDevice = gpu_id;
                    if ((status = vxSetContextAttribute(_context,
                                                        VX_CONTEXT_ATTRIBUTE_AMD_HIP_DEVICE,
                                                        &hipDevice, sizeof(hipDevice)) != VX_SUCCESS))
                        THROW("vxSetContextAttribute for hipDevice(%d) failed " + TOSTR(hipDevice) + TOSTR(status))
                } else
                    THROW("ERROR: HIP Device(%d) out of range" + TOSTR(gpu_id));
            }
#endif
        }

        // Setting attribute to run on CPU or GPU should be called before load kernel module
        if ((status = vxSetContextAttribute(_context,
                                            VX_CONTEXT_ATTRIBUTE_AMD_AFFINITY,
                                            &vx_affinity,
                                            sizeof(vx_affinity))) != VX_SUCCESS)
            THROW("vxSetContextAttribute for AMD_AFFINITY failed " + TOSTR(status))

        // loading OpenVX RPP modules
        if ((status = vxLoadKernels(_context, "vx_rpp")) != VX_SUCCESS)
            THROW("Cannot load vx_rpp extension (vx_rpp), vxLoadKernels failed " + TOSTR(status))
        else
            LOG("vx_rpp module loaded successfully")
        if (_affinity == RocalAffinity::GPU) {
#if ENABLE_HIP
            _device.init_hip(_context);
#elif ENABLE_OPENCL
            _device.init_ocl(_context);
#endif
        }
    } catch (const std::exception &e) {
        release();
        throw;
    }
}

MasterGraph::Status
MasterGraph::run() {
    if (!_processing)  // The user should not call the run function before the build() is called or while reset() is happening
        return MasterGraph::Status::NOT_RUNNING;

    if (no_more_processed_data()) {
        return MasterGraph::Status::NO_MORE_DATA;
    }

    _rb_block_if_empty_time.start();
    _ring_buffer.block_if_empty();  // wait here if the user thread (caller of this function) is faster in consuming the processed images compare to th output routine in producing them
    _rb_block_if_empty_time.end();

    if (_first_run) {
        // calling run pops the processed images that have been used by user, when user calls run() for the first time
        // they've not used anything yet, so we don't pop a batch from the _ring_buffer
        _first_run = false;
    } else {
        _ring_buffer.pop();  // Pop previously used output images and metadata from the ring buffer
    }

    // If the last batch of processed imaged has been just popped from the ring_buffer it means user has previously consumed all the processed images.
    // User should check using the IsEmpty() API and not call run() or copy() API when there is no more data. run() will return MasterGraph::Status::NO_MORE_DATA flag to notify it.
    if (no_more_processed_data()) {
        return MasterGraph::Status::NO_MORE_DATA;
    }

    decrease_image_count();

    return MasterGraph::Status::OK;
}

void MasterGraph::decrease_image_count() {
    if (!_loop)
        _remaining_count -= (_is_sequence_reader_output ? _sequence_batch_size : _user_batch_size);
}

size_t
MasterGraph::calculate_cpu_num_threads(size_t shard_count) {
    if (_cpu_num_threads <= 0) {
        const unsigned minimum_cpu_thread_count = 2;
        const unsigned default_smt_count = 2;
        unsigned thread_count = std::thread::hardware_concurrency();
        if (thread_count < minimum_cpu_thread_count) {
            thread_count = minimum_cpu_thread_count;
            WRN("hardware_concurrency() call failed, assuming rocAL can run " + TOSTR(thread_count) + " threads")
        }
        size_t core_count = thread_count / default_smt_count;
        _cpu_num_threads = core_count / shard_count;
    }
    // Use _cpu_num_threads if user has already passed non-negative num_threads
    return _cpu_num_threads;
}

void MasterGraph::create_single_graph() {
    // Actual graph creating and calls into adding nodes to graph is deferred and is happening here to enable potential future optimizations
    _graph = std::make_shared<Graph>(_context, _affinity, 0, _cpu_num_threads, _gpu_id);
    for (auto &node : _nodes) {
        // Any tensor not yet created can be created as virtual tensor
        for (auto &tensor : node->output())
            if (tensor->info().type() == TensorInfo::Type::UNKNOWN) {
                tensor->create_virtual(_context, _graph->get());
                _internal_tensors.push_back(tensor);
            }
        node->create(_graph);
    }
    _graph->verify();
}

MasterGraph::Status
MasterGraph::build() {
    if (_internal_tensor_list.empty())
        THROW("No output tensors are there, cannot create the pipeline")

#if ENABLE_HIP || ENABLE_OPENCL
<<<<<<< HEAD
    _ring_buffer.init(_mem_type, (void *)_device.resources(), _internal_tensor_list.data_size(), _user_batch_size * sizeof(RocalROI));
#else
    _ring_buffer.init(_mem_type, nullptr, _internal_tensor_list.data_size(), _user_batch_size * sizeof(RocalROI));
=======
    _ring_buffer.init(_mem_type, (void *)_device.resources(), _internal_tensor_list.data_size(), _internal_tensor_list.roi_size());
#else
    _ring_buffer.init(_mem_type, nullptr, _internal_tensor_list.data_size(), _internal_tensor_list.roi_size());
>>>>>>> 0b6fc582
#endif
    if (_is_box_encoder) _ring_buffer.initBoxEncoderMetaData(_mem_type, _user_batch_size * _num_anchors * 4 * sizeof(float), _user_batch_size * _num_anchors * sizeof(int));
    create_single_graph();
    start_processing();
    return Status::OK;
}

Tensor *
MasterGraph::create_loader_output_tensor(const TensorInfo &info) {
    /*
     *   NOTE: Output tensor for a source node needs to be created as a regular (non-virtual) tensor
     */
    auto output = new Tensor(info);
    if (output->create_from_handle(_context) != 0)
        THROW("Creating output tensor for loader failed");

    _internal_tensors.push_back(output);

    return output;
}

Tensor *
MasterGraph::create_tensor(const TensorInfo &info, bool is_output) {
    auto *output = new Tensor(info);
    // if the tensor is not an output tensor, the tensor creation is deferred and later it'll be created as a virtual tensor
    if (is_output) {
        if (output->create_from_handle(_context) != 0)
            THROW("Cannot create the tensor from handle")
        _internal_tensor_list.push_back(output);
        _output_tensor_list.push_back(new Tensor(info));  // Creating a replica of the output tensor to be returned to the user
    }

    return output;
}

void MasterGraph::set_output(Tensor *output_tensor) {
    if (output_tensor->is_handle_set() == false) {
        if (output_tensor->create_from_handle(_context) != 0)
            THROW("Cannot create the tensor from handle")

        _internal_tensor_list.push_back(output_tensor);
        _output_tensor_list.push_back(new Tensor(output_tensor->info()));  // Creating a replica of the output tensor to be returned to the user
    } else {
        // Decoder case only
        auto actual_output = create_tensor(output_tensor->info(), true);
        add_node<CopyNode>({output_tensor}, {actual_output});
    }
}

void MasterGraph::release() {
    LOG("MasterGraph release ...")
    stop_processing();
    _nodes.clear();
    _root_nodes.clear();
    _meta_data_nodes.clear();
    _tensor_map.clear();
    _ring_buffer.release_gpu_res();
    // shut_down loader:: required for releasing any allocated resourses
    _loader_module->shut_down();
    // release output buffer if allocated
    if (_output_tensor_buffer != nullptr) {
#if ENABLE_OPENCL
        clReleaseMemObject((cl_mem)_output_tensor_buffer);
#elif ENABLE_HIP
        hipError_t err = hipFree(_output_tensor_buffer);
        if (err != hipSuccess) {
            THROW("MasterGraph::deallocate_output_tensor  hipFree failed " + TOSTR(err))
        }
#endif
        _output_tensor_buffer = nullptr;
    }

    // release all openvx resources.
    vx_status status;
    for (auto &tensor : _internal_tensors)
        delete tensor;                // It will call the vxReleaseTensor internally in the destructor
    _internal_tensor_list.release();  // It will call the vxReleaseTensor internally in the destructor for each tensor in the list
    _output_tensor_list.release();    // It will call the vxReleaseTensor internally in the destructor for each tensor in the list
    for (auto tensor_list : _metadata_output_tensor_list)
        dynamic_cast<TensorList *>(tensor_list)->release();  // It will call the vxReleaseTensor internally in the destructor for each tensor in the list

    if (_graph != nullptr)
        _graph->release();
    if (_meta_data_reader != nullptr)
        _meta_data_reader->release();

    _augmented_meta_data = nullptr;
    _meta_data_graph = nullptr;
    _meta_data_reader = nullptr;
    if (_context && (status = vxReleaseContext(&_context)) != VX_SUCCESS)
        LOG("Failed to call vxReleaseContext " + TOSTR(status))
}

MasterGraph::Status
MasterGraph::update_node_parameters() {
    // Randomize random parameters
    ParameterFactory::instance()->renew_parameters();

    // Apply renewed parameters to VX parameters used in augmentation
    for (auto &node : _nodes)
        node->update_parameters();

    return Status::OK;
}

size_t
MasterGraph::augmentation_branch_count() {
    return _output_tensor_list.size();
}

RocalColorFormat
MasterGraph::output_color_format() {
    return _output_tensor_list[0]->info().color_format();
}

size_t
MasterGraph::output_width() {
    return _output_tensor_list[0]->info().max_shape()[0];
}

size_t
MasterGraph::output_height() {
    return _output_tensor_list[0]->info().max_shape()[1];
}

void MasterGraph::sequence_start_frame_number(std::vector<size_t> &sequence_start_framenum) {
    sequence_start_framenum = _sequence_start_framenum_vec.back();
    _sequence_start_framenum_vec.pop_back();
}

void MasterGraph::sequence_frame_timestamps(std::vector<std::vector<float>> &sequence_frame_timestamp) {
    sequence_frame_timestamp = _sequence_frame_timestamps_vec.back();
    _sequence_frame_timestamps_vec.pop_back();
}

MasterGraph::Status
MasterGraph::reset() {
    // stop the internal processing thread so that the
    _processing = false;
    _ring_buffer.unblock_writer();
    if (_output_thread.joinable())
        _output_thread.join();
    _ring_buffer.reset();
    _sequence_start_framenum_vec.clear();
    _sequence_frame_timestamps_vec.clear();
    // clearing meta ring buffer
    // if random_bbox meta reader is used: read again to get different crops
    if (_randombboxcrop_meta_data_reader != nullptr)
        _randombboxcrop_meta_data_reader->release();
    // resetting loader module to start from the beginning of the media and clear it's internal state/buffers
    _loader_module->reset();
    // restart processing of the images
    _first_run = true;
    _output_routine_finished_processing = false;
    start_processing();
    return Status::OK;
}

size_t
MasterGraph::remaining_count() {
    return (_remaining_count >= 0) ? _remaining_count : 0;
}

RocalMemType
MasterGraph::mem_type() {
    return _mem_type;
}

Timing
MasterGraph::timing() {
    Timing t = _loader_module->timing();
    t.image_process_time += _process_time.get_timing();
    t.copy_to_output += _convert_time.get_timing();
    t.bb_process_time += _bencode_time.get_timing();
    return t;
}

#define CHECK_CL_CALL_RET(x)                                                                \
    {                                                                                       \
        cl_int ret;                                                                         \
        ret = x;                                                                            \
        if (ret != CL_SUCCESS) THROW("ocl call failed " + STR(#x) + " error " + TOSTR(ret)) \
    }

MasterGraph::Status
MasterGraph::to_tensor(void *out_ptr, RocalTensorlayout format, float multiplier0, float multiplier1,
<<<<<<< HEAD
                       float multiplier2, float offset0, float offset1, float offset2, bool reverse_channels, RocalTensorDataType output_data_type, RocalOutputMemType output_mem_type, int max_height, int max_width) {
=======
                       float multiplier2, float offset0, float offset1, float offset2, bool reverse_channels, RocalTensorDataType output_data_type, RocalOutputMemType output_mem_type) {
>>>>>>> 0b6fc582
    if (no_more_processed_data())
        return MasterGraph::Status::NO_MORE_DATA;

    if (_output_tensor_list.size() != 1)
        THROW("Cannot copy, Multiple output tensors present in the list")

    auto output_tensor_info = _output_tensor_list[0]->info();
    if (output_tensor_info.data_type() != RocalTensorDataType::UINT8)
        THROW("The output tensor is not of UINT8 type")

    if (output_tensor_info.color_format() == RocalColorFormat::RGB_PLANAR)
        return MasterGraph::copy_out_tensor_planar(out_ptr, format, multiplier0, multiplier1, multiplier2, offset0, offset1, offset2, reverse_channels, output_data_type);

    _convert_time.start();
    // Copies to the output context given by the user
    auto dims = output_tensor_info.dims();
    unsigned int n = dims[0];
    const size_t c = dims[3];
    const size_t h = dims[1];
    const size_t w = dims[2];
    const size_t single_output_tensor_size = output_tensor_info.data_size();
<<<<<<< HEAD
    if ((max_height == 0) || (max_width == 0)) {
        max_height = h;
        max_width = w;
    }
=======
>>>>>>> 0b6fc582

#if ENABLE_OPENCL
    if (output_tensor_info.mem_type() == RocalMemType::OCL) {
        if (output_data_type == RocalTensorDataType::FP16)
            THROW("FP16 tensor output for GPU affinity is not implemented")
        // OCL device memory
        cl_int status, ret;

        size_t global_work_size = output_tensor_info.data_size();  // Sample size
        size_t local_work_size = 256;

        // TODO: Use the runKernel function instead

        auto kernel_name = (format == RocalTensorlayout::NHWC) ? "copyInt8ToNHWC" : "copyInt8ToNCHW";
        cl_kernel kernel = _device["utility"][kernel_name];
        auto queue = _device.resources()->cmd_queue;
        unsigned dest_buf_offset = 0;
        auto output_buffers = _ring_buffer.get_read_buffers().first;

        if (_output_tensor_buffer == nullptr) {
            size_t size = output_tensor_info.data_size() * sizeof(cl_float);
            cl_mem clImgFloat = clCreateBuffer(_device.resources()->context,
                                               CL_MEM_READ_WRITE,
                                               size,
                                               nullptr, &ret);
            if (!clImgFloat || ret != CL_SUCCESS)
                THROW("clCreateBuffer of size " + TOSTR(size) + " failed " + TOSTR(ret))

            _output_tensor_buffer = clImgFloat;
        }

        for (auto &&out_tensor : output_buffers) {
            int argIdx = 0;
            unsigned reverse_chnl = reverse_channels ? 1 : 0;
            auto img_buffer = out_tensor;
            CHECK_CL_CALL_RET(clSetKernelArg(kernel, argIdx++, sizeof(cl_mem), (void *)&(img_buffer)))
            CHECK_CL_CALL_RET(clSetKernelArg(kernel, argIdx++, sizeof(cl_mem), (void *)&_output_tensor_buffer))
            CHECK_CL_CALL_RET(clSetKernelArg(kernel, argIdx++, sizeof(cl_uint), (void *)&dest_buf_offset))
            CHECK_CL_CALL_RET(clSetKernelArg(kernel, argIdx++, sizeof(cl_uint), (void *)&w))
            CHECK_CL_CALL_RET(clSetKernelArg(kernel, argIdx++, sizeof(cl_uint), (void *)&h))
            CHECK_CL_CALL_RET(clSetKernelArg(kernel, argIdx++, sizeof(cl_uint), (void *)&c))
            CHECK_CL_CALL_RET(clSetKernelArg(kernel, argIdx++, sizeof(cl_float), (void *)&multiplier0))
            CHECK_CL_CALL_RET(clSetKernelArg(kernel, argIdx++, sizeof(cl_float), (void *)&multiplier1))
            CHECK_CL_CALL_RET(clSetKernelArg(kernel, argIdx++, sizeof(cl_float), (void *)&multiplier2))
            CHECK_CL_CALL_RET(clSetKernelArg(kernel, argIdx++, sizeof(cl_float), (void *)&offset0))
            CHECK_CL_CALL_RET(clSetKernelArg(kernel, argIdx++, sizeof(cl_float), (void *)&offset1))
            CHECK_CL_CALL_RET(clSetKernelArg(kernel, argIdx++, sizeof(cl_float), (void *)&offset2))
            CHECK_CL_CALL_RET(clSetKernelArg(kernel, argIdx++, sizeof(cl_uint), (void *)&reverse_chnl))

            if ((status = clEnqueueNDRangeKernel(queue,
                                                 kernel,
                                                 1,
                                                 nullptr,
                                                 &global_work_size,
                                                 &local_work_size,
                                                 0, nullptr, nullptr)) != CL_SUCCESS)
                THROW("clEnqueueNDRangeKernel failed on kernel " + STR(kernel_name) + " error " + TOSTR(status))
            dest_buf_offset += single_output_tensor_size;
        }

        int read_size = single_output_tensor_size * _output_tensor_list.size() * sizeof(cl_float);
        if ((status = clEnqueueReadBuffer(queue,
                                          (cl_mem)_output_tensor_buffer,
                                          CL_TRUE,
                                          0,
                                          read_size,
                                          out_ptr,
                                          0, nullptr, nullptr)) != CL_SUCCESS)
            THROW("clEnqueueReadBuffer failed: " + TOSTR(status))
    }
#elif ENABLE_HIP
    if (output_tensor_info.mem_type() == RocalMemType::HIP) {
        unsigned int fp16 = (output_data_type == RocalTensorDataType::FP16);

        auto output_buffers = _ring_buffer.get_read_buffers().first;
        unsigned dest_buf_offset = 0;
        // copy hip buffer to out_ptr
        // todo:: add callback routing to exchange memory pointer to avoid extra copy
        for (auto &&out_tensor : output_buffers) {
            auto img_buffer = out_tensor;
            if (format == RocalTensorlayout::NHWC) {
                HipExecCopyInt8ToNHWC(_device.resources()->hip_stream, (const void *)img_buffer, out_ptr, dest_buf_offset, n, c, h, w,
<<<<<<< HEAD
                                      multiplier0, multiplier1, multiplier2, offset0, offset1, offset2, reverse_channels, fp16, max_height, max_width);

            } else {
                HipExecCopyInt8ToNCHW(_device.resources()->hip_stream, (const void *)img_buffer, out_ptr, dest_buf_offset, n, c, h, w,
                                      multiplier0, multiplier1, multiplier2, offset0, offset1, offset2, reverse_channels, fp16, max_height, max_width);
=======
                                      multiplier0, multiplier1, multiplier2, offset0, offset1, offset2, reverse_channels, fp16);

            } else {
                HipExecCopyInt8ToNCHW(_device.resources()->hip_stream, (const void *)img_buffer, out_ptr, dest_buf_offset, n, c, h, w,
                                      multiplier0, multiplier1, multiplier2, offset0, offset1, offset2, reverse_channels, fp16);
>>>>>>> 0b6fc582
            }
            dest_buf_offset += single_output_tensor_size;
        }
    }
    if ((output_tensor_info.mem_type() == RocalMemType::HOST)) {
        if (output_mem_type == RocalOutputMemType::ROCAL_MEMCPY_GPU) {
            unsigned int fp16 = (output_data_type == RocalTensorDataType::FP16);

            auto output_buffers = _ring_buffer.get_read_buffers().first;
            unsigned dest_buf_offset = 0;

            if (_output_tensor_buffer == nullptr) {
                size_t size = output_tensor_info.data_size() * (output_data_type == RocalTensorDataType::FP32 ? sizeof(float) : sizeof(half));
                hipError_t status = hipMalloc(&_output_tensor_buffer, size);
                if ((status != hipSuccess) || !_output_tensor_buffer)
                    THROW("ROCAL::hipMalloc of size " + TOSTR(size) + " failed " + TOSTR(status))
            }

            // copy hip buffer to out_ptr
            // todo:: add callback routing to exchange memory pointer to avoid extra copy
            for (auto &&out_tensor : output_buffers) {
                auto img_buffer = out_tensor;
                auto return_status = hipMemcpyHtoDAsync(_output_tensor_buffer, (void *)img_buffer, sizeof(unsigned char) * n * c * h * w, _device.resources()->hip_stream);
                if (return_status != hipSuccess) {
                    THROW("hipMemcpy failed with status " + TOSTR(return_status))
                }
                // sync to finish copy
                if (hipStreamSynchronize(_device.resources()->hip_stream) != hipSuccess)
                    THROW("hipStreamSynchronize failed for hipMemcpy ")

                if (format == RocalTensorlayout::NHWC) {
                    HipExecCopyInt8ToNHWC(_device.resources()->hip_stream, (const void *)_output_tensor_buffer, out_ptr, dest_buf_offset, n, c, h, w,
<<<<<<< HEAD
                                          multiplier0, multiplier1, multiplier2, offset0, offset1, offset2, reverse_channels, fp16, max_height, max_width);

                } else {
                    HipExecCopyInt8ToNCHW(_device.resources()->hip_stream, (const void *)_output_tensor_buffer, out_ptr, dest_buf_offset, n, c, h, w,
                                          multiplier0, multiplier1, multiplier2, offset0, offset1, offset2, reverse_channels, fp16, max_height, max_width);
=======
                                          multiplier0, multiplier1, multiplier2, offset0, offset1, offset2, reverse_channels, fp16);

                } else {
                    HipExecCopyInt8ToNCHW(_device.resources()->hip_stream, (const void *)_output_tensor_buffer, out_ptr, dest_buf_offset, n, c, h, w,
                                          multiplier0, multiplier1, multiplier2, offset0, offset1, offset2, reverse_channels, fp16);
>>>>>>> 0b6fc582
                }
                dest_buf_offset += single_output_tensor_size;
            }
        }
    }
#endif
    if ((output_tensor_info.mem_type() == RocalMemType::HOST)) {
        if (output_mem_type == RocalOutputMemType::ROCAL_MEMCPY_HOST) {
            float multiplier[3] = {multiplier0, multiplier1, multiplier2};
            float offset[3] = {offset0, offset1, offset2};
            size_t dest_buf_offset_start = 0;

            auto output_buffers = _ring_buffer.get_read_buffers().first;
            auto num_threads = _cpu_num_threads * 2;
            for (auto &&out_tensor : output_buffers) {
                unsigned int single_tensor_size = w * c * h;
<<<<<<< HEAD
                unsigned int channel_size = max_width * max_height;
                unsigned int output_single_tensor_size = max_height * max_width * c;
                unsigned int input_width_stride = w * c;
#pragma omp parallel for num_threads(num_threads)
                for (unsigned int batch_count = 0; batch_count < n; batch_count++) {
                    size_t dest_buf_offset = dest_buf_offset_start + output_single_tensor_size * batch_count;
                    auto in_buffer = (unsigned char *)out_tensor + single_tensor_size * batch_count;
=======
                auto channel_size = w * h;
#pragma omp parallel for num_threads(num_threads)
                for (unsigned int batchCount = 0; batchCount < n; batchCount++) {
                    size_t dest_buf_offset = dest_buf_offset_start + single_tensor_size * batchCount;
                    auto in_buffer = (unsigned char *)out_tensor + single_tensor_size * batchCount;
>>>>>>> 0b6fc582

                    if (format == RocalTensorlayout::NHWC) {
                        if (output_data_type == RocalTensorDataType::FP32) {
                            float *output_tensor_32 = static_cast<float *>(out_ptr);
                            for (unsigned channel_idx = 0; channel_idx < c; channel_idx++) {
                                for (unsigned i = 0; i < channel_size; i++)
                                    output_tensor_32[dest_buf_offset + channel_idx + i * c] =
                                        offset[channel_idx] + multiplier[channel_idx] *
                                                                  (reverse_channels ? static_cast<float>(in_buffer[i * c + c - channel_idx - 1])
                                                                                    : static_cast<float>(in_buffer[i * c + channel_idx]));
                            }
                        } else if (output_data_type == RocalTensorDataType::FP16) {
                            half *output_tensor_16 = static_cast<half *>(out_ptr);
                            for (unsigned channel_idx = 0; channel_idx < c; channel_idx++) {
                                for (unsigned i = 0; i < channel_size; i++)
                                    output_tensor_16[dest_buf_offset + channel_idx + i * c] =
                                        offset[channel_idx] + multiplier[channel_idx] *
                                                                  (reverse_channels ? (half)(in_buffer[i * c + c - channel_idx - 1])
                                                                                    : (half)(in_buffer[i * c + channel_idx]));
                            }
                        }
                    }
                    if (format == RocalTensorlayout::NCHW) {
                        if (output_data_type == RocalTensorDataType::FP32) {
                            float *output_tensor_32 = static_cast<float *>(out_ptr);
                            if (c != 3) {
                                for (unsigned i = 0; i < channel_size; i++)
                                    output_tensor_32[dest_buf_offset + i] = offset[0] + multiplier[0] * static_cast<float>(in_buffer[c * i]);
                            } else {
#if (ENABLE_SIMD && __AVX2__)
                                float *B_buf = output_tensor_32 + dest_buf_offset;
                                float *G_buf = B_buf + channel_size;
                                float *R_buf = G_buf + channel_size;

                                __m256i mask_B, mask_G, mask_R;
                                if (reverse_channels) {
                                    mask_B = avx_pkdMaskR;
                                    mask_G = avx_pkdMaskG;
                                    mask_R = avx_pkdMaskB;
                                } else {
                                    mask_R = avx_pkdMaskR;
                                    mask_G = avx_pkdMaskG;
                                    mask_B = avx_pkdMaskB;
                                }
                                __m256 pmul0 = _mm256_set1_ps(multiplier0);
                                __m256 pmul1 = _mm256_set1_ps(multiplier1);
                                __m256 pmul2 = _mm256_set1_ps(multiplier2);
                                __m256 padd0 = _mm256_set1_ps(offset0);
                                __m256 padd1 = _mm256_set1_ps(offset1);
                                __m256 padd2 = _mm256_set1_ps(offset2);
<<<<<<< HEAD
                                int alignedLength = (max_width & ~7);  // multiple of 8

                                __m256 fR, fG, fB;
                                for (int row = 0; row < max_height; row++) {
                                    unsigned char *in_buffer_row = reinterpret_cast<unsigned char *>(in_buffer) + (row * input_width_stride);
                                    int col = 0;
                                    for (; col < alignedLength; col += 8) {
                                        __m256i pix0 = _mm256_loadu_si256((const __m256i *)in_buffer_row);
                                        pix0 = _mm256_permutevar8x32_epi32(pix0, _mm256_setr_epi32(0, 1, 2, 3, 3, 4, 5, 6));
                                        fB = _mm256_cvtepi32_ps(_mm256_shuffle_epi8(pix0, mask_R));
                                        fG = _mm256_cvtepi32_ps(_mm256_shuffle_epi8(pix0, mask_G));
                                        fR = _mm256_cvtepi32_ps(_mm256_shuffle_epi8(pix0, mask_B));
                                        fB = _mm256_mul_ps(fB, pmul0);
                                        fG = _mm256_mul_ps(fG, pmul1);
                                        fR = _mm256_mul_ps(fR, pmul2);
                                        fB = _mm256_add_ps(fB, padd0);
                                        fG = _mm256_add_ps(fG, padd1);
                                        fR = _mm256_add_ps(fR, padd2);
                                        _mm256_storeu_ps(B_buf, fB);
                                        _mm256_storeu_ps(G_buf, fG);
                                        _mm256_storeu_ps(R_buf, fR);
                                        B_buf += 8;
                                        G_buf += 8;
                                        R_buf += 8;
                                        in_buffer_row += 24;
                                    }
                                    for (; col < max_width; col++, in_buffer_row += 3) {
                                        *B_buf++ = (in_buffer_row[0] * multiplier0) + offset0;
                                        *G_buf++ = (in_buffer_row[1] * multiplier1) + offset1;
                                        *R_buf++ = (in_buffer_row[2] * multiplier2) + offset1;
                                    }
                                }
=======
                                unsigned int alignedLength = (channel_size & ~7);  // multiple of 8
                                unsigned int i = 0;

                                __m256 fR, fG, fB;
                                for (; i < alignedLength; i += 8) {
                                    __m256i pix0 = _mm256_loadu_si256((const __m256i *)in_buffer);
                                    pix0 = _mm256_permutevar8x32_epi32(pix0, _mm256_setr_epi32(0, 1, 2, 3, 3, 4, 5, 6));
                                    fB = _mm256_cvtepi32_ps(_mm256_shuffle_epi8(pix0, mask_R));
                                    fG = _mm256_cvtepi32_ps(_mm256_shuffle_epi8(pix0, mask_G));
                                    fR = _mm256_cvtepi32_ps(_mm256_shuffle_epi8(pix0, mask_B));
                                    fB = _mm256_mul_ps(fB, pmul0);
                                    fG = _mm256_mul_ps(fG, pmul1);
                                    fR = _mm256_mul_ps(fR, pmul2);
                                    fB = _mm256_add_ps(fB, padd0);
                                    fG = _mm256_add_ps(fG, padd1);
                                    fR = _mm256_add_ps(fR, padd2);
                                    _mm256_storeu_ps(B_buf, fB);
                                    _mm256_storeu_ps(G_buf, fG);
                                    _mm256_storeu_ps(R_buf, fR);
                                    B_buf += 8;
                                    G_buf += 8;
                                    R_buf += 8;
                                    in_buffer += 24;
                                }
                                for (; i < channel_size; i++, in_buffer += 3) {
                                    *B_buf++ = (in_buffer[0] * multiplier0) + offset0;
                                    *G_buf++ = (in_buffer[1] * multiplier1) + offset1;
                                    *R_buf++ = (in_buffer[2] * multiplier2) + offset1;
                                }
>>>>>>> 0b6fc582
#else
                                for (unsigned channel_idx = 0; channel_idx < c; channel_idx++) {
                                    for (unsigned i = 0; i < channel_size; i++)
                                        output_tensor_32[dest_buf_offset + channel_idx * channel_size + i] =
                                            offset[channel_idx] + multiplier[channel_idx] * (reverse_channels ? static_cast<float>(in_buffer[(c * i + c - channel_idx - 1)]) : static_cast<float>(in_buffer[(c * i + channel_idx)]));
                                }
#endif
                            }
                        } else if (output_data_type == RocalTensorDataType::FP16) {
                            half *output_tensor_16 = static_cast<half *>(out_ptr);
                            if (c != 3) {
                                for (unsigned i = 0; i < channel_size; i++)
                                    output_tensor_16[dest_buf_offset + i] = offset[0] + multiplier[0] * (half)in_buffer[c * i];
                            } else {
#if (ENABLE_SIMD && __AVX2__)
                                half *B_buf_16 = output_tensor_16 + dest_buf_offset;
                                half *G_buf_16 = B_buf_16 + channel_size;
                                half *R_buf_16 = G_buf_16 + channel_size;

                                __m256i mask_B, mask_G, mask_R;
                                if (reverse_channels) {
                                    mask_B = avx_pkdMaskR;
                                    mask_G = avx_pkdMaskG;
                                    mask_R = avx_pkdMaskB;
                                } else {
                                    mask_R = avx_pkdMaskR;
                                    mask_G = avx_pkdMaskG;
                                    mask_B = avx_pkdMaskB;
                                }
                                __m256 pmul0 = _mm256_set1_ps(multiplier0);
                                __m256 pmul1 = _mm256_set1_ps(multiplier1);
                                __m256 pmul2 = _mm256_set1_ps(multiplier2);
                                __m256 padd0 = _mm256_set1_ps(offset0);
                                __m256 padd1 = _mm256_set1_ps(offset1);
                                __m256 padd2 = _mm256_set1_ps(offset2);
<<<<<<< HEAD
                                int alignedLength = (max_width & ~7);  // multiple of 8

                                __m256 fR, fG, fB;
                                __m128i tempR, tempG, tempB;
                                for (int row = 0; row < max_height; row++) {
                                    unsigned char *in_buffer_row = reinterpret_cast<unsigned char *>(in_buffer) + (row * input_width_stride);
                                    int col = 0;
                                    for (; col < alignedLength; col += 8) {
                                        __m256i pix0 = _mm256_loadu_si256((const __m256i *)in_buffer_row);
                                        pix0 = _mm256_permutevar8x32_epi32(pix0, _mm256_setr_epi32(0, 1, 2, 3, 3, 4, 5, 6));
                                        fB = _mm256_cvtepi32_ps(_mm256_shuffle_epi8(pix0, mask_R));
                                        fG = _mm256_cvtepi32_ps(_mm256_shuffle_epi8(pix0, mask_G));
                                        fR = _mm256_cvtepi32_ps(_mm256_shuffle_epi8(pix0, mask_B));
                                        fB = _mm256_fmadd_ps(fB, pmul0, padd0);
                                        fG = _mm256_fmadd_ps(fG, pmul1, padd1);
                                        fR = _mm256_fmadd_ps(fR, pmul2, padd2);
                                        tempB = _mm256_cvtps_ph(fB, _MM_FROUND_TO_ZERO | _MM_FROUND_NO_EXC);
                                        tempG = _mm256_cvtps_ph(fG, _MM_FROUND_TO_ZERO | _MM_FROUND_NO_EXC);
                                        tempR = _mm256_cvtps_ph(fR, _MM_FROUND_TO_ZERO | _MM_FROUND_NO_EXC);
                                        _mm_storeu_si128((__m128i *)B_buf_16, tempB);
                                        _mm_storeu_si128((__m128i *)G_buf_16, tempG);
                                        _mm_storeu_si128((__m128i *)R_buf_16, tempR);
                                        B_buf_16 += 8;
                                        G_buf_16 += 8;
                                        R_buf_16 += 8;
                                        in_buffer_row += 24;
                                    }
                                    for (; col < max_width; col++, in_buffer_row += 3) {
                                        *B_buf_16++ = (half)(in_buffer_row[0] * multiplier0) + offset0;
                                        *G_buf_16++ = (half)(in_buffer_row[1] * multiplier1) + offset1;
                                        *R_buf_16++ = (half)(in_buffer_row[2] * multiplier2) + offset2;
                                    }
                                }
=======
                                unsigned int alignedLength = (channel_size & ~7);  // multiple of 8
                                unsigned int i = 0;

                                __m256 fR, fG, fB;
                                __m128i tempR, tempG, tempB;
                                for (; i < alignedLength; i += 8) {
                                    __m256i pix0 = _mm256_loadu_si256((const __m256i *)in_buffer);
                                    pix0 = _mm256_permutevar8x32_epi32(pix0, _mm256_setr_epi32(0, 1, 2, 3, 3, 4, 5, 6));
                                    fB = _mm256_cvtepi32_ps(_mm256_shuffle_epi8(pix0, mask_R));
                                    fG = _mm256_cvtepi32_ps(_mm256_shuffle_epi8(pix0, mask_G));
                                    fR = _mm256_cvtepi32_ps(_mm256_shuffle_epi8(pix0, mask_B));
                                    fB = _mm256_fmadd_ps(fB, pmul0, padd0);
                                    fG = _mm256_fmadd_ps(fG, pmul1, padd1);
                                    fR = _mm256_fmadd_ps(fR, pmul2, padd2);
                                    tempB = _mm256_cvtps_ph(fB, _MM_FROUND_TO_ZERO | _MM_FROUND_NO_EXC);
                                    tempG = _mm256_cvtps_ph(fG, _MM_FROUND_TO_ZERO | _MM_FROUND_NO_EXC);
                                    tempR = _mm256_cvtps_ph(fR, _MM_FROUND_TO_ZERO | _MM_FROUND_NO_EXC);
                                    _mm_storeu_si128((__m128i *)B_buf_16, tempB);
                                    _mm_storeu_si128((__m128i *)G_buf_16, tempG);
                                    _mm_storeu_si128((__m128i *)R_buf_16, tempR);
                                    B_buf_16 += 8;
                                    G_buf_16 += 8;
                                    R_buf_16 += 8;
                                    in_buffer += 24;
                                }
                                for (; i < channel_size; i++, in_buffer += 3) {
                                    *B_buf_16++ = (half)(in_buffer[0] * multiplier0) + offset0;
                                    *G_buf_16++ = (half)(in_buffer[1] * multiplier1) + offset1;
                                    *R_buf_16++ = (half)(in_buffer[2] * multiplier2) + offset2;
                                }
>>>>>>> 0b6fc582
#else
                                for (unsigned channel_idx = 0; channel_idx < c; channel_idx++) {
                                    for (unsigned i = 0; i < channel_size; i++)
                                        output_tensor_16[dest_buf_offset + channel_idx * channel_size + i] =
                                            offset[channel_idx] + multiplier[channel_idx] *
                                                                      (reverse_channels ? (half)(in_buffer[(c * i + c - channel_idx - 1)])
                                                                                        : (half)(in_buffer[(c * i + channel_idx)]));
                                }
#endif
                            }
                        }
                    }  // NCHW or NHWC
                }      // for loop batch

                dest_buf_offset_start += single_output_tensor_size;
            }
        }
    }
    _convert_time.end();
    return Status::OK;
}

MasterGraph::Status
MasterGraph::copy_output(unsigned char *out_ptr, size_t out_size_in_bytes) {
    if (no_more_processed_data())
        return MasterGraph::Status::NO_MORE_DATA;

    if (_output_tensor_list.size() != 1)
        THROW("Cannot copy, Multiple output tensors present in the list")

    auto output_tensor_info = _output_tensor_list[0]->info();
    // Copies to the output context given by the user
    size_t size = output_tensor_info.data_size();
    if (out_size_in_bytes != (size * _output_tensor_list.size()))
        return MasterGraph::Status::INVALID_ARGUMENTS;

    _convert_time.start();

#if ENABLE_OPENCL
    if (output_tensor_info.mem_type() == RocalMemType::OCL) {
        size_t dest_buf_offset = 0;
        // NOTE: the CL_TRUE flag is only used on the last buffer read
        //  to avoid unnecessary sequence of synchronizations

        // get_read_buffers() calls block_if_empty() internally and blocks if buffers are empty until a new batch is processed
        auto output_buffers = _ring_buffer.get_read_buffers().first;
        auto out_image_idx = output_buffers.size();
        for (auto &&output_handle : output_buffers) {
            bool sync_flag = (--out_image_idx == 0) ? CL_TRUE : CL_FALSE;
            cl_int status;
            if ((status = clEnqueueReadBuffer(_device.resources()->cmd_queue,
                                              (cl_mem)output_handle,
                                              sync_flag ? (CL_TRUE) : CL_FALSE,
                                              0,
                                              size,
                                              out_ptr + dest_buf_offset,
                                              0, nullptr, nullptr)) != CL_SUCCESS)
                THROW("clEnqueueReadBuffer failed: " + TOSTR(status))
            dest_buf_offset += size;
        }
    } else {
#elif ENABLE_HIP
    if (output_tensor_info.mem_type() == RocalMemType::HIP) {
        // NOTE: the CL_TRUE flag is only used on the last buffer read call,
        //  to avoid unnecessary sequence of synchronizations

        // get_read_buffers() calls block_if_empty() internally and blocks if buffers are empty until a new batch is processed
        size_t dest_buf_offset = 0;
        auto output_buffers = _ring_buffer.get_read_buffers().first;
        for (auto &&output_handle : output_buffers) {
            hipError_t err = hipMemcpyDtoHAsync((void *)(out_ptr + dest_buf_offset), output_handle, size, _device.resources()->hip_stream);
            if (err) {
                THROW("hipMemcpyDtoHAsync failed: " + TOSTR(err))
            }
            dest_buf_offset += size;
        }
        // sync to finish copy
        if (hipStreamSynchronize(_device.resources()->hip_stream) != hipSuccess)
            THROW("hipStreamSynchronize failed for hipMemcpy ")

    } else {
#endif
        // get_read_buffer is blocking if _ring_buffer is empty, and blocks this thread till internal processing thread process a new batch and store in the _ring_buffer
        auto output_buffer = _ring_buffer.get_read_buffers().first[0];
        memcpy(out_ptr, output_buffer, size);
#if ENABLE_OPENCL || ENABLE_HIP
    }
#endif
    _convert_time.end();
    return Status::OK;
}

TensorList *
MasterGraph::get_output_tensors() {
    auto read_buffers = _ring_buffer.get_read_buffers();
    auto output_ptr = read_buffers.first;
    auto roi_ptr = read_buffers.second;
    for (unsigned i = 0; i < _internal_tensor_list.size(); i++) {
        _output_tensor_list[i]->set_mem_handle(output_ptr[i]);
        _output_tensor_list[i]->set_roi(roi_ptr[i]);
    }
    return &_output_tensor_list;
}

void MasterGraph::output_routine() {
    INFO("Output routine started with " + TOSTR(_remaining_count) + " to load");
    try {
        while (_processing) {
            if (_loader_module->remaining_count() < (_is_sequence_reader_output ? _sequence_batch_size : _user_batch_size)) {
                // If the internal process routine ,output_routine(), has finished processing all the images, and last
                // processed images stored in the _ring_buffer will be consumed by the user when it calls the run() func
                notify_user_thread();
                // the following call is required in case the ring buffer is waiting for more data to be loaded and there is no more data to process.
                _ring_buffer.release_if_empty();
                std::this_thread::sleep_for(std::chrono::milliseconds(100));
                continue;
            }
            _rb_block_if_full_time.start();
            // _ring_buffer.get_write_buffers() is blocking and blocks here until user uses processed image by calling run() and frees space in the ring_buffer
            auto write_buffers = _ring_buffer.get_write_buffers();
            auto write_output_buffers = write_buffers.first;
            _rb_block_if_full_time.end();

            // Swap handles on the input tensor, so that new tensor is loaded to be processed
            auto load_ret = _loader_module->load_next();
            if (load_ret != LoaderModuleStatus::OK)
                THROW("Loader module failed to load next batch of images, status " + TOSTR(load_ret))
            if (!_processing)
                break;
            auto full_batch_image_names = _loader_module->get_id();
            auto decode_image_info = _loader_module->get_decode_image_info();
            auto crop_image_info = _loader_module->get_crop_image_info();

            if (full_batch_image_names.size() != _user_batch_size)
                WRN("Internal problem: names count " + TOSTR(full_batch_image_names.size()))

            // meta_data lookup is done before _meta_data_graph->process() is called to have the new meta_data ready for processing
            if (_meta_data_reader)
                _meta_data_reader->lookup(full_batch_image_names);

            if (!_processing)
                break;

            // Swap handles on the output tensor, so that new processed tensor will be written to the a new buffer
            for (size_t idx = 0; idx < _internal_tensor_list.size(); idx++)
                _internal_tensor_list[idx]->swap_handle(write_output_buffers[idx]);

            if (!_processing)
                break;

            for (auto node : _nodes) {
                if (node->_is_ssd) {
                    node->set_meta_data(_augmented_meta_data);
                }
            }

            update_node_parameters();
            pMetaDataBatch output_meta_data = nullptr;
            if (_augmented_meta_data) {
                output_meta_data = _augmented_meta_data->clone(!_augmentation_metanode);  // copy the data if metadata is not processed by the nodes, else create an empty instance
                if (_meta_data_graph) {
                    if (_is_random_bbox_crop) {
                        _meta_data_graph->update_random_bbox_meta_data(_augmented_meta_data, output_meta_data, decode_image_info, crop_image_info);
                    } else {
                        _meta_data_graph->update_meta_data(_augmented_meta_data, decode_image_info);
                    }
                    _meta_data_graph->process(_augmented_meta_data, output_meta_data);
                }
            }
            _process_time.start();
            _graph->process();
            _process_time.end();

<<<<<<< HEAD
            auto write_roi_buffers = write_buffers.second;  // Obtain ROI buffers from ring buffer
            for (size_t idx = 0; idx < _internal_tensor_list.size(); idx++)
                _internal_tensor_list[idx]->copy_roi(write_roi_buffers[idx]);  // Copy ROI from internal tensor's buffer to ring buffer
=======
            auto write_roi_buffers = write_buffers.second;   // Obtain ROI buffers from ring buffer
            for (size_t idx = 0; idx < _internal_tensor_list.size(); idx++)
                _internal_tensor_list[idx]->copy_roi(write_roi_buffers[idx]);   // Copy ROI from internal tensor's buffer to ring buffer
>>>>>>> 0b6fc582
            _bencode_time.start();
            if (_is_box_encoder) {
                auto bbox_encode_write_buffers = _ring_buffer.get_box_encode_write_buffers();
#if ENABLE_HIP
                if (_mem_type == RocalMemType::HIP) {
                    // get bbox encoder read buffers
                    if (_box_encoder_gpu) _box_encoder_gpu->Run(output_meta_data, (float *)bbox_encode_write_buffers.first, (int *)bbox_encode_write_buffers.second);
                } else
#endif
                    _meta_data_graph->update_box_encoder_meta_data(&_anchors, output_meta_data, _criteria, _offset, _scale, _means, _stds, (float *)bbox_encode_write_buffers.first, (int *)bbox_encode_write_buffers.second);
            }
            _bencode_time.end();
#ifdef ROCAL_VIDEO
            _sequence_start_framenum_vec.insert(_sequence_start_framenum_vec.begin(), _loader_module->get_sequence_start_frame_number());
            _sequence_frame_timestamps_vec.insert(_sequence_frame_timestamps_vec.begin(), _loader_module->get_sequence_frame_timestamps());
#endif
            _ring_buffer.set_meta_data(full_batch_image_names, output_meta_data);
            _ring_buffer.push();  // Image data and metadata is now stored in output the ring_buffer, increases it's level by 1
        }
    } catch (const std::exception &e) {
        ERR("Exception thrown in the process routine: " + STR(e.what()) + STR("\n"));
        _processing = false;
        _ring_buffer.release_all_blocked_calls();
    }
}

void MasterGraph::start_processing() {
    _processing = true;
    _remaining_count = _loader_module->remaining_count();
    _output_thread = std::thread(&MasterGraph::output_routine, this);
#if defined(WIN32) || defined(_WIN32) || defined(__WIN32) && !defined(__CYGWIN__)
#else
//  Changing thread scheduling policy and it's priority does not help on latest Ubuntu builds
//  and needs tweaking the Linux security settings , can be turned on for experimentation
#if 0
    struct sched_param params;
    params.sched_priority = sched_get_priority_max(SCHED_FIFO);
    auto thread = _output_thread.native_handle();
    auto ret = pthread_setschedparam(thread, SCHED_FIFO, &params);
    if (ret != 0)
        WRN("Unsuccessful in setting thread realtime priority for process thread err = "+STR(std::strerror(ret)))
#endif
#endif
}

void MasterGraph::stop_processing() {
    _processing = false;
    _ring_buffer.unblock_reader();
    _ring_buffer.unblock_writer();
    if (_output_thread.joinable())
        _output_thread.join();
}

<<<<<<< HEAD
std::vector<rocalTensorList *> MasterGraph::create_coco_meta_data_reader(const char *source_path, bool is_output, MetaDataReaderType reader_type, MetaDataType metadata_type, bool ltrb_bbox, bool is_box_encoder, bool avoid_class_remapping, bool aspect_ratio_grouping, float sigma, unsigned pose_output_width, unsigned pose_output_height) {
=======
std::vector<rocalTensorList *> MasterGraph::create_coco_meta_data_reader(const char *source_path, bool is_output, MetaDataReaderType reader_type, MetaDataType metadata_type, bool ltrb_bbox, bool is_box_encoder, float sigma, unsigned pose_output_width, unsigned pose_output_height) {
>>>>>>> 0b6fc582
    if (_meta_data_reader)
        THROW("A metadata reader has already been created")
    if (_augmented_meta_data)
        THROW("Metadata output already defined, there can only be a single output for metadata augmentation");

    MetaDataConfig config(metadata_type, reader_type, source_path, std::map<std::string, std::string>(), std::string());
<<<<<<< HEAD
    config.set_avoid_class_remapping(avoid_class_remapping);
    config.set_aspect_ratio_grouping(aspect_ratio_grouping);
=======
>>>>>>> 0b6fc582
    config.set_out_img_width(pose_output_width);
    config.set_out_img_height(pose_output_height);
    _meta_data_graph = create_meta_data_graph(config);
    _meta_data_reader = create_meta_data_reader(config, _augmented_meta_data);
    _meta_data_reader->read_all(source_path);
    if (!ltrb_bbox) _augmented_meta_data->set_xywh_bbox();
    std::vector<size_t> dims;
    size_t max_objects = static_cast<size_t>(is_box_encoder ? MAX_NUM_ANCHORS : MAX_OBJECTS);
    dims = {max_objects};
    auto default_labels_info = TensorInfo(std::move(dims), _mem_type, RocalTensorDataType::INT32);  // Create default labels Info
    default_labels_info.set_metadata();
    _meta_data_buffer_size.emplace_back(_user_batch_size * default_labels_info.data_size());

    dims = {max_objects, BBOX_COUNT};
    auto default_bbox_info = TensorInfo(std::move(dims), _mem_type, RocalTensorDataType::FP32);  // Create default Bbox Info
    default_bbox_info.set_metadata();
    _meta_data_buffer_size.emplace_back(_user_batch_size * default_bbox_info.data_size());

    TensorInfo default_matches_info;
    TensorInfo default_mask_info;
    if (metadata_type == MetaDataType::PolygonMask) {
        dims = {MAX_MASK_BUFFER, 1};
        default_mask_info = TensorInfo(std::move(dims), _mem_type, RocalTensorDataType::FP32);  // Create default mask Info
        default_mask_info.set_metadata();
        _meta_data_buffer_size.emplace_back(_user_batch_size * default_mask_info.data_size());
    }

    for (unsigned i = 0; i < _user_batch_size; i++)  // Create rocALTensorList for each metadata
    {
        auto labels_info = default_labels_info;
        auto bbox_info = default_bbox_info;
        _labels_tensor_list.push_back(new Tensor(labels_info));
        _bbox_tensor_list.push_back(new Tensor(bbox_info));
        if (metadata_type == MetaDataType::PolygonMask) {
            auto mask_info = default_mask_info;
            _mask_tensor_list.push_back(new Tensor(mask_info));
        }
    }
    _ring_buffer.init_metadata(RocalMemType::HOST, _meta_data_buffer_size);
    _metadata_output_tensor_list.emplace_back(&_labels_tensor_list);
    _metadata_output_tensor_list.emplace_back(&_bbox_tensor_list);
    if (metadata_type == MetaDataType::PolygonMask)
        _metadata_output_tensor_list.emplace_back(&_mask_tensor_list);

    return _metadata_output_tensor_list;
}

std::vector<rocalTensorList *> MasterGraph::create_tf_record_meta_data_reader(const char *source_path, MetaDataReaderType reader_type, MetaDataType label_type, std::map<std::string, std::string> feature_key_map) {
    if (_meta_data_reader)
        THROW("A metadata reader has already been created")
    if (_augmented_meta_data)
        THROW("Metadata can only have a single output")

    MetaDataConfig config(label_type, reader_type, source_path, feature_key_map);
    _meta_data_graph = create_meta_data_graph(config);
    _meta_data_reader = create_meta_data_reader(config, _augmented_meta_data);
    _meta_data_reader->read_all(source_path);

    if (reader_type == MetaDataReaderType::TF_META_DATA_READER) {
        std::vector<size_t> dims = {1};
        auto default_labels_info = TensorInfo(std::move(dims), _mem_type, RocalTensorDataType::INT32);  // Create default labels Info
        default_labels_info.set_metadata();
        _meta_data_buffer_size.emplace_back(_user_batch_size * sizeof(vx_int32));

        for (unsigned i = 0; i < _user_batch_size; i++) {
            auto info = default_labels_info;
            auto tensor = new Tensor(info);
            _labels_tensor_list.push_back(tensor);
        }
        _metadata_output_tensor_list.emplace_back(&_labels_tensor_list);
    } else if (reader_type == MetaDataReaderType::TF_DETECTION_META_DATA_READER) {
        std::vector<size_t> dims = {MAX_OBJECTS};
        auto default_labels_info = TensorInfo(std::move(dims), _mem_type, RocalTensorDataType::INT32);  // Create default labels Info
        default_labels_info.set_metadata();
        _meta_data_buffer_size.emplace_back(_user_batch_size * default_labels_info.data_size());

        dims = {MAX_OBJECTS, BBOX_COUNT};
        auto default_bbox_info = TensorInfo(std::move(dims), _mem_type, RocalTensorDataType::FP32);  // Create default Bbox Info
        default_bbox_info.set_metadata();
        _meta_data_buffer_size.emplace_back(_user_batch_size * default_bbox_info.data_size());

        for (unsigned i = 0; i < _user_batch_size; i++) {
            auto labels_info = default_labels_info;
            auto bbox_info = default_bbox_info;
            _labels_tensor_list.push_back(new Tensor(labels_info));
            _bbox_tensor_list.push_back(new Tensor(bbox_info));
        }
        _metadata_output_tensor_list.emplace_back(&_labels_tensor_list);
        _metadata_output_tensor_list.emplace_back(&_bbox_tensor_list);
    }

    _ring_buffer.init_metadata(RocalMemType::HOST, _meta_data_buffer_size);

    return _metadata_output_tensor_list;
}

std::vector<rocalTensorList *> MasterGraph::create_label_reader(const char *source_path, MetaDataReaderType reader_type) {
    if (_meta_data_reader)
        THROW("A metadata reader has already been created")
    if (_augmented_meta_data)
        THROW("Metadata can only have a single output")

    MetaDataConfig config(MetaDataType::Label, reader_type, source_path);
    _meta_data_reader = create_meta_data_reader(config, _augmented_meta_data);
    _meta_data_reader->read_all(source_path);

    std::vector<size_t> dims = {1};
    auto default_labels_info = TensorInfo(std::move(dims), _mem_type, RocalTensorDataType::INT32);  // Create default labels Info
    default_labels_info.set_metadata();
    _meta_data_buffer_size.emplace_back(_user_batch_size * sizeof(vx_int32));

    for (unsigned i = 0; i < _user_batch_size; i++) {
        auto info = default_labels_info;
        _labels_tensor_list.push_back(new Tensor(info));
    }
    _ring_buffer.init_metadata(RocalMemType::HOST, _meta_data_buffer_size);
    _metadata_output_tensor_list.emplace_back(&_labels_tensor_list);

    return _metadata_output_tensor_list;
}

std::vector<rocalTensorList *> MasterGraph::create_video_label_reader(const char *source_path, MetaDataReaderType reader_type, unsigned sequence_length, unsigned frame_step, unsigned frame_stride, bool file_list_frame_num) {
    if (_meta_data_reader)
        THROW("A metadata reader has already been created")
    if (_augmented_meta_data)
        THROW("Metadata can only have a single output")

    MetaDataConfig config(MetaDataType::Label, reader_type, source_path, std::map<std::string, std::string>(), std::string(), sequence_length, frame_step, frame_stride);
    _meta_data_reader = create_meta_data_reader(config, _augmented_meta_data);

    if (!file_list_frame_num) {
        _meta_data_reader->set_timestamp_mode();
    }

    std::vector<size_t> dims = {1};
    auto default_labels_info = TensorInfo(std::move(dims), _mem_type, RocalTensorDataType::INT32);  // Create default labels Info
    default_labels_info.set_metadata();
    _meta_data_buffer_size.emplace_back(_user_batch_size * sizeof(vx_int32));

    for (unsigned i = 0; i < _user_batch_size; i++) {
        auto info = default_labels_info;
        auto tensor = new Tensor(info);
        _labels_tensor_list.push_back(tensor);
    }
    _ring_buffer.init_metadata(RocalMemType::HOST, _meta_data_buffer_size);
    _meta_data_reader->read_all(source_path);
    _metadata_output_tensor_list.emplace_back(&_labels_tensor_list);

    return _metadata_output_tensor_list;
}

std::vector<rocalTensorList *> MasterGraph::create_mxnet_label_reader(const char *source_path, bool is_output) {
    if (_meta_data_reader)
        THROW("A metadata reader has already been created")
    if (_augmented_meta_data)
        THROW("Metadata output already defined, there can only be a single output for metadata augmentation")

    MetaDataConfig config(MetaDataType::Label, MetaDataReaderType::MXNET_META_DATA_READER, source_path);
    _meta_data_graph = create_meta_data_graph(config);
    _meta_data_reader = create_meta_data_reader(config, _augmented_meta_data);
    _meta_data_reader->read_all(source_path);
    std::vector<size_t> dims = {1};
    auto default_labels_info = TensorInfo(std::move(dims), _mem_type, RocalTensorDataType::INT32);  // Create default labels Info
    default_labels_info.set_metadata();
    _meta_data_buffer_size.emplace_back(_user_batch_size * sizeof(vx_int32));

    for (unsigned i = 0; i < _user_batch_size; i++) {
        auto info = default_labels_info;
        auto tensor = new Tensor(info);
        _labels_tensor_list.push_back(tensor);
    }
    _metadata_output_tensor_list.emplace_back(&_labels_tensor_list);
    _ring_buffer.init_metadata(RocalMemType::HOST, _meta_data_buffer_size);

    return _metadata_output_tensor_list;
}

void MasterGraph::create_randombboxcrop_reader(RandomBBoxCrop_MetaDataReaderType reader_type, RandomBBoxCrop_MetaDataType label_type, bool all_boxes_overlap, bool no_crop, FloatParam *aspect_ratio, bool has_shape, int crop_width, int crop_height, int num_attempts, FloatParam *scaling, int total_num_attempts, int64_t seed) {
    if (_randombboxcrop_meta_data_reader)
        THROW("A metadata reader has already been created")
    if (_random_bbox_crop_cords_data)
        THROW("Metadata can only have a single output")
    _is_random_bbox_crop = true;
    RandomBBoxCrop_MetaDataConfig config(label_type, reader_type, all_boxes_overlap, no_crop, aspect_ratio, has_shape, crop_width, crop_height, num_attempts, scaling, total_num_attempts, seed);
    _randombboxcrop_meta_data_reader = create_meta_data_reader(config, _random_bbox_crop_cords_data);
    _randombboxcrop_meta_data_reader->set_meta_data(_meta_data_reader);
}

void MasterGraph::box_encoder(std::vector<float> &anchors, float criteria, const std::vector<float> &means, const std::vector<float> &stds, bool offset, float scale) {
    _is_box_encoder = true;
    _num_anchors = anchors.size() / 4;
    std::vector<float> inv_stds = {(float)(1. / stds[0]), (float)(1. / stds[1]), (float)(1. / stds[2]), (float)(1. / stds[3])};

#if ENABLE_HIP
    // Intialize gpu box encoder if _mem_type is HIP
    if (_mem_type == RocalMemType::HIP) {
        _box_encoder_gpu = new BoxEncoderGpu(_user_batch_size, anchors, criteria, means, inv_stds, offset, scale, _device.resources()->hip_stream, _device.resources()->dev_prop.canMapHostMemory);
        return;
    }
#endif
    _offset = offset;
    _anchors = anchors;
    _scale = scale;
    _means = means;
    _stds = stds;
}

std::vector<rocalTensorList *> MasterGraph::create_caffe2_lmdb_record_meta_data_reader(const char *source_path, MetaDataReaderType reader_type, MetaDataType label_type) {
    if (_meta_data_reader)
        THROW("A metadata reader has already been created")
    if (_augmented_meta_data)
        THROW("Metadata output already defined, there can only be a single output for metadata augmentation")

    MetaDataConfig config(label_type, reader_type, source_path);
    _meta_data_graph = create_meta_data_graph(config);
    _meta_data_reader = create_meta_data_reader(config, _augmented_meta_data);
    _meta_data_reader->read_all(source_path);
    if (reader_type == MetaDataReaderType::CAFFE2_META_DATA_READER) {
        std::vector<size_t> dims = {1};
        auto default_labels_info = TensorInfo(std::move(dims), _mem_type, RocalTensorDataType::INT32);  // Create default labels Info
        default_labels_info.set_metadata();
        _meta_data_buffer_size.emplace_back(_user_batch_size * sizeof(vx_int32));

        for (unsigned i = 0; i < _user_batch_size; i++) {
            auto info = default_labels_info;
            auto tensor = new Tensor(info);
            _labels_tensor_list.push_back(tensor);
        }
        _metadata_output_tensor_list.emplace_back(&_labels_tensor_list);
    } else if (reader_type == MetaDataReaderType::CAFFE2_DETECTION_META_DATA_READER) {
        std::vector<size_t> dims = {MAX_OBJECTS};
        auto default_labels_info = TensorInfo(std::move(dims), _mem_type, RocalTensorDataType::INT32);  // Create default labels Info
        default_labels_info.set_metadata();
        _meta_data_buffer_size.emplace_back(_user_batch_size * default_labels_info.data_size());

        dims = {MAX_OBJECTS, BBOX_COUNT};
        auto default_bbox_info = TensorInfo(std::move(dims), _mem_type, RocalTensorDataType::FP32);  // Create default Bbox Info
        default_bbox_info.set_metadata();
        _meta_data_buffer_size.emplace_back(_user_batch_size * default_bbox_info.data_size());

        for (unsigned i = 0; i < _user_batch_size; i++) {
            auto labels_info = default_labels_info;
            auto bbox_info = default_bbox_info;
            _labels_tensor_list.push_back(new Tensor(labels_info));
            _bbox_tensor_list.push_back(new Tensor(bbox_info));
        }
        _metadata_output_tensor_list.emplace_back(&_labels_tensor_list);
        _metadata_output_tensor_list.emplace_back(&_bbox_tensor_list);
    }

    _ring_buffer.init_metadata(RocalMemType::HOST, _meta_data_buffer_size);

    return _metadata_output_tensor_list;
}

std::vector<rocalTensorList *> MasterGraph::create_caffe_lmdb_record_meta_data_reader(const char *source_path, MetaDataReaderType reader_type, MetaDataType label_type) {
    if (_meta_data_reader)
        THROW("A metadata reader has already been created")
    if (_augmented_meta_data)
        THROW("Metadata output already defined, there can only be a single output for metadata augmentation")

    MetaDataConfig config(label_type, reader_type, source_path);
    _meta_data_graph = create_meta_data_graph(config);
    _meta_data_reader = create_meta_data_reader(config, _augmented_meta_data);
    _meta_data_reader->read_all(source_path);
    if (reader_type == MetaDataReaderType::CAFFE_META_DATA_READER) {
        std::vector<size_t> dims = {1};
        auto default_labels_info = TensorInfo(std::move(dims), _mem_type, RocalTensorDataType::INT32);  // Create default labels Info
        default_labels_info.set_metadata();
        _meta_data_buffer_size.emplace_back(_user_batch_size * sizeof(vx_int32));

        for (unsigned i = 0; i < _user_batch_size; i++) {
            auto info = default_labels_info;
            auto tensor = new Tensor(info);
            _labels_tensor_list.push_back(tensor);
        }
        _metadata_output_tensor_list.emplace_back(&_labels_tensor_list);
    } else if (reader_type == MetaDataReaderType::CAFFE_DETECTION_META_DATA_READER) {
        std::vector<size_t> dims = {MAX_OBJECTS};
        auto default_labels_info = TensorInfo(std::move(dims), _mem_type, RocalTensorDataType::INT32);  // Create default labels Info
        default_labels_info.set_metadata();
        _meta_data_buffer_size.emplace_back(_user_batch_size * default_labels_info.data_size());

        dims = {MAX_OBJECTS, BBOX_COUNT};
        auto default_bbox_info = TensorInfo(std::move(dims), _mem_type, RocalTensorDataType::FP32);  // Create default Bbox Info
        default_bbox_info.set_metadata();
        _meta_data_buffer_size.emplace_back(_user_batch_size * default_bbox_info.data_size());

        for (unsigned i = 0; i < _user_batch_size; i++) {
            auto labels_info = default_labels_info;
            auto bbox_info = default_bbox_info;
            _labels_tensor_list.push_back(new Tensor(labels_info));
            _bbox_tensor_list.push_back(new Tensor(bbox_info));
        }
        _metadata_output_tensor_list.emplace_back(&_labels_tensor_list);
        _metadata_output_tensor_list.emplace_back(&_bbox_tensor_list);
    }

    _ring_buffer.init_metadata(RocalMemType::HOST, _meta_data_buffer_size);

    return _metadata_output_tensor_list;
}

std::vector<rocalTensorList *> MasterGraph::create_cifar10_label_reader(const char *source_path, const char *file_prefix) {
    if (_meta_data_reader)
        THROW("A metadata reader has already been created")
    if (_augmented_meta_data)
        THROW("Metadata can only have a single output")

    MetaDataConfig config(MetaDataType::Label, MetaDataReaderType::CIFAR10_META_DATA_READER, source_path, std::map<std::string, std::string>(), file_prefix);
    _meta_data_reader = create_meta_data_reader(config, _augmented_meta_data);
    _meta_data_reader->read_all(source_path);
    std::vector<size_t> dims = {1};
    auto default_labels_info = TensorInfo(std::move(dims), _mem_type, RocalTensorDataType::INT32);  // Create default labels Info
    default_labels_info.set_metadata();
    _meta_data_buffer_size.emplace_back(_user_batch_size * sizeof(vx_int32));

    for (unsigned i = 0; i < _user_batch_size; i++) {
        auto info = default_labels_info;
        auto tensor = new Tensor(info);
        _labels_tensor_list.push_back(tensor);
    }
    _metadata_output_tensor_list.emplace_back(&_labels_tensor_list);
    _ring_buffer.init_metadata(RocalMemType::HOST, _meta_data_buffer_size);

    return _metadata_output_tensor_list;
}

const std::pair<ImageNameBatch, pMetaDataBatch> &MasterGraph::meta_data() {
    if (_ring_buffer.level() == 0)
        THROW("No meta data has been loaded")
    return _ring_buffer.get_meta_data();
}

size_t MasterGraph::bounding_box_batch_count(pMetaDataBatch meta_data_batch) {
    size_t size = 0;
    for (unsigned i = 0; i < _user_batch_size; i++)
        size += _is_box_encoder ? _num_anchors : meta_data_batch->get_labels_batch()[i].size();

    return size;
}

TensorList *MasterGraph::labels_meta_data() {
    if (_ring_buffer.level() == 0)
        THROW("No meta data has been loaded")
    auto meta_data_buffers = (unsigned char *)_ring_buffer.get_meta_read_buffers()[0];  // Get labels buffer from ring buffer
    auto labels = _ring_buffer.get_meta_data().second->get_labels_batch();
    for (unsigned i = 0; i < _labels_tensor_list.size(); i++) {
        _labels_tensor_list[i]->set_dims({labels[i].size()});
        _labels_tensor_list[i]->set_mem_handle((void *)meta_data_buffers);
        meta_data_buffers += _labels_tensor_list[i]->info().data_size();
    }
    return &_labels_tensor_list;
}

TensorList *MasterGraph::bbox_meta_data() {
    if (_ring_buffer.level() == 0)
        THROW("No meta data has been loaded")
    auto meta_data_buffers = (unsigned char *)_ring_buffer.get_meta_read_buffers()[1];  // Get bbox buffer from ring buffer
    auto bbox_cords = _ring_buffer.get_meta_data().second->get_bb_cords_batch();
    for (unsigned i = 0; i < _bbox_tensor_list.size(); i++) {
        _bbox_tensor_list[i]->set_dims({bbox_cords[i].size(), 4});
        _bbox_tensor_list[i]->set_mem_handle((void *)meta_data_buffers);
        meta_data_buffers += _bbox_tensor_list[i]->info().data_size();
    }

    return &_bbox_tensor_list;
}

TensorList *MasterGraph::mask_meta_data() {
    if (_ring_buffer.level() == 0)
        THROW("No meta data has been loaded")
    auto meta_data_buffers = (unsigned char *)_ring_buffer.get_meta_read_buffers()[2];  // Get mask buffer from ring buffer
    auto mask_cords = _ring_buffer.get_meta_data().second->get_mask_cords_batch();
    for (unsigned i = 0; i < _mask_tensor_list.size(); i++) {
        _mask_tensor_list[i]->set_dims({mask_cords[i].size(), 1});
        _mask_tensor_list[i]->set_mem_handle((void *)meta_data_buffers);
        meta_data_buffers += _mask_tensor_list[i]->info().data_size();
    }

    return &_mask_tensor_list;
}

void MasterGraph::notify_user_thread() {
    if (_output_routine_finished_processing)
        return;
    LOG("Output routine finished processing all images, no more image to be processed")
    _output_routine_finished_processing = true;
}

bool MasterGraph::no_more_processed_data() {
    return (_output_routine_finished_processing && _ring_buffer.empty());
}

MasterGraph::Status
MasterGraph::copy_out_tensor_planar(void *out_ptr, RocalTensorlayout format, float multiplier0, float multiplier1,
                                    float multiplier2, float offset0, float offset1, float offset2, bool reverse_channels, RocalTensorDataType output_data_type) {
    if (no_more_processed_data())
        return MasterGraph::Status::NO_MORE_DATA;

    _convert_time.start();
    // Copies to the output context given by the user, each image is copied separate for planar
    auto output_tensor_info = _output_tensor_list[0]->info();
    auto dims = output_tensor_info.dims();
    const size_t w = dims[2];
    const size_t h = dims[1];
    const size_t c = dims[3];
    const size_t n = dims[0];

    const size_t single_output_tensor_size = output_tensor_info.data_size();

    if (output_tensor_info.mem_type() == RocalMemType::OCL || output_tensor_info.mem_type() == RocalMemType::HIP) {
        THROW("copy_out_tensor_planar for GPU affinity is not implemented")
    } else if (output_tensor_info.mem_type() == RocalMemType::HOST) {
        float multiplier[3] = {multiplier0, multiplier1, multiplier2};
        float offset[3] = {offset0, offset1, offset2};
        size_t dest_buf_offset = 0;

        auto output_buffers = _ring_buffer.get_read_buffers().first;

        for (auto &&out_tensor : output_buffers) {
            for (unsigned batch = 0; batch < n; batch++) {
                const size_t batch_offset = w * h * c * batch;
                auto channel_size = w * h;
                auto in_buffer = (unsigned char *)out_tensor + batch_offset;
                if (format == RocalTensorlayout::NHWC) {
                    if (output_data_type == RocalTensorDataType::FP32) {
                        float *output_tensor_32 = static_cast<float *>(out_ptr) + batch_offset;
                        for (unsigned channel_idx = 0; channel_idx < c; channel_idx++)
                            for (unsigned i = 0; i < channel_size; i++)
                                output_tensor_32[dest_buf_offset + channel_idx + i * c] =
                                    offset[channel_idx] + multiplier[channel_idx] *
                                                              (reverse_channels ? static_cast<float>(in_buffer[i +
                                                                                                               (c - channel_idx -
                                                                                                                1) *
                                                                                                                   channel_size])
                                                                                : static_cast<float>(in_buffer[i + channel_idx *
                                                                                                                       channel_size]));
                    } else if (output_data_type == RocalTensorDataType::FP16) {
                        half *output_tensor_16 = static_cast<half *>(out_ptr) + batch_offset;
                        for (unsigned channel_idx = 0; channel_idx < c; channel_idx++)
                            for (unsigned i = 0; i < channel_size; i++)
                                output_tensor_16[dest_buf_offset + channel_idx + i * c] =
                                    offset[channel_idx] + multiplier[channel_idx] *
                                                              (reverse_channels ? static_cast<half>(in_buffer[(c - channel_idx - 1) * channel_size + i])
                                                                                : static_cast<half>(in_buffer[channel_idx * channel_size + i]));
                    }
                }
                if (format == RocalTensorlayout::NCHW) {
                    if (output_data_type == RocalTensorDataType::FP32) {
                        float *output_tensor_32 = static_cast<float *>(out_ptr) + batch_offset;
                        // output_tensor_32 += batch_offset;
                        if (c != 3) {
                            for (unsigned channel_idx = 0; channel_idx < c; channel_idx++)
                                for (unsigned i = 0; i < channel_size; i++)
                                    output_tensor_32[dest_buf_offset + channel_idx * channel_size + i] =
                                        offset[channel_idx] + multiplier[channel_idx] *
                                                                  (reverse_channels ? (float)(in_buffer[(c - channel_idx - 1) * channel_size + i])
                                                                                    : (float)(in_buffer[channel_idx * channel_size + i]));
                        } else {
#if (ENABLE_SIMD && __AVX2__)

                            float *B_buf = output_tensor_32 + dest_buf_offset;
                            float *G_buf = B_buf + channel_size;
                            float *R_buf = G_buf + channel_size;
                            unsigned char *in_buffer_R = in_buffer;
                            unsigned char *in_buffer_G = in_buffer + channel_size;
                            unsigned char *in_buffer_B = in_buffer_G + channel_size;

                            __m256 pmul0 = _mm256_set1_ps(multiplier0);
                            __m256 pmul1 = _mm256_set1_ps(multiplier1);
                            __m256 pmul2 = _mm256_set1_ps(multiplier2);
                            __m256 padd0 = _mm256_set1_ps(offset0);
                            __m256 padd1 = _mm256_set1_ps(offset1);
                            __m256 padd2 = _mm256_set1_ps(offset2);
                            unsigned int alignedLength = (channel_size & ~7);  // multiple of 8
                            unsigned int i = 0;

                            __m256 fR, fG, fB;
                            for (; i < alignedLength; i += 8) {
                                __m128i pixR, pixG, pixB;
                                if (reverse_channels) {
                                    pixB = _mm_loadl_epi64((const __m128i *)in_buffer_R);
                                    pixG = _mm_loadl_epi64((const __m128i *)in_buffer_G);
                                    pixR = _mm_loadl_epi64((const __m128i *)in_buffer_B);
                                } else {
                                    pixR = _mm_loadl_epi64((const __m128i *)in_buffer_R);
                                    pixG = _mm_loadl_epi64((const __m128i *)in_buffer_G);
                                    pixB = _mm_loadl_epi64((const __m128i *)in_buffer_B);
                                }
                                fB = _mm256_cvtepi32_ps(_mm256_cvtepu8_epi32(pixR));
                                fG = _mm256_cvtepi32_ps(_mm256_cvtepu8_epi32(pixG));
                                fR = _mm256_cvtepi32_ps(_mm256_cvtepu8_epi32(pixB));
                                fB = _mm256_mul_ps(fB, pmul0);
                                fG = _mm256_mul_ps(fG, pmul1);
                                fR = _mm256_mul_ps(fR, pmul2);
                                fB = _mm256_add_ps(fB, padd0);
                                fG = _mm256_add_ps(fG, padd1);
                                fR = _mm256_add_ps(fR, padd2);
                                _mm256_storeu_ps(B_buf, fB);
                                _mm256_storeu_ps(G_buf, fG);
                                _mm256_storeu_ps(R_buf, fR);
                                B_buf += 8;
                                G_buf += 8;
                                R_buf += 8;
                                in_buffer_R += 8, in_buffer_G += 8, in_buffer_B += 8;
                            }
                            for (; i < channel_size; i++) {
                                *B_buf++ = (*in_buffer_R++ * multiplier0) + offset0;
                                *G_buf++ = (*in_buffer_G++ * multiplier1) + offset1;
                                *R_buf++ = (*in_buffer_B++ * multiplier2) + offset1;
                            }

#else
                                for (unsigned channel_idx = 0; channel_idx < c; channel_idx++)
                                    for (unsigned i = 0; i < channel_size; i++)
                                        output_tensor_32[dest_buf_offset + channel_idx * channel_size + i] =
                                            offset[channel_idx] + multiplier[channel_idx] * (reverse_channels ? (float)(in_buffer[i + (c - channel_idx - 1) * channel_size]) : (float)(in_buffer[i + channel_idx * channel_size]));
#endif
                        }
                    } else if (output_data_type == RocalTensorDataType::FP16) {
                        half *output_tensor_16 = static_cast<half *>(out_ptr) + batch_offset;
                        for (unsigned channel_idx = 0; channel_idx < c; channel_idx++)
                            for (unsigned i = 0; i < channel_size; i++)
                                output_tensor_16[dest_buf_offset + channel_idx * channel_size + i] =
                                    offset[channel_idx] + multiplier[channel_idx] *
                                                              (reverse_channels ? (half)(in_buffer[i +
                                                                                                   (c - channel_idx -
                                                                                                    1) *
                                                                                                       channel_size])
                                                                                : (half)(in_buffer[i + channel_idx *
                                                                                                           channel_size]));
                    }
                }
            }
            dest_buf_offset += single_output_tensor_size;
        }
    }
    _convert_time.end();
    return Status::OK;
}

std::vector<rocalTensorList *>
MasterGraph::get_bbox_encoded_buffers(size_t num_encoded_boxes) {
    std::vector<rocalTensorList *> bbox_encoded_output;
    if (_is_box_encoder) {
        if (num_encoded_boxes != _user_batch_size * _num_anchors) {
            THROW("num_encoded_boxes is not correct");
        }
        auto encoded_boxes_and_lables = _ring_buffer.get_box_encode_read_buffers();
        unsigned char *boxes_buf_ptr = (unsigned char *)encoded_boxes_and_lables.first;
        unsigned char *labels_buf_ptr = (unsigned char *)encoded_boxes_and_lables.second;
        auto labels = _ring_buffer.get_meta_data().second->get_labels_batch();

        if (_bbox_tensor_list.size() != _labels_tensor_list.size())
            THROW("The number of tensors between bbox and bbox_labels do not match")
        for (unsigned i = 0; i < _bbox_tensor_list.size(); i++) {
            _labels_tensor_list[i]->set_dims({labels[i].size()});
            _bbox_tensor_list[i]->set_dims({labels[i].size(), 4});
            _labels_tensor_list[i]->set_mem_handle((void *)labels_buf_ptr);
            _bbox_tensor_list[i]->set_mem_handle((void *)boxes_buf_ptr);
            labels_buf_ptr += _labels_tensor_list[i]->info().data_size();
            boxes_buf_ptr += _bbox_tensor_list[i]->info().data_size();
        }
        bbox_encoded_output.emplace_back(&_labels_tensor_list);
        bbox_encoded_output.emplace_back(&_bbox_tensor_list);
    }
    return bbox_encoded_output;
}<|MERGE_RESOLUTION|>--- conflicted
+++ resolved
@@ -263,15 +263,9 @@
         THROW("No output tensors are there, cannot create the pipeline")
 
 #if ENABLE_HIP || ENABLE_OPENCL
-<<<<<<< HEAD
-    _ring_buffer.init(_mem_type, (void *)_device.resources(), _internal_tensor_list.data_size(), _user_batch_size * sizeof(RocalROI));
-#else
-    _ring_buffer.init(_mem_type, nullptr, _internal_tensor_list.data_size(), _user_batch_size * sizeof(RocalROI));
-=======
     _ring_buffer.init(_mem_type, (void *)_device.resources(), _internal_tensor_list.data_size(), _internal_tensor_list.roi_size());
 #else
     _ring_buffer.init(_mem_type, nullptr, _internal_tensor_list.data_size(), _internal_tensor_list.roi_size());
->>>>>>> 0b6fc582
 #endif
     if (_is_box_encoder) _ring_buffer.initBoxEncoderMetaData(_mem_type, _user_batch_size * _num_anchors * 4 * sizeof(float), _user_batch_size * _num_anchors * sizeof(int));
     create_single_graph();
@@ -458,11 +452,7 @@
 
 MasterGraph::Status
 MasterGraph::to_tensor(void *out_ptr, RocalTensorlayout format, float multiplier0, float multiplier1,
-<<<<<<< HEAD
                        float multiplier2, float offset0, float offset1, float offset2, bool reverse_channels, RocalTensorDataType output_data_type, RocalOutputMemType output_mem_type, int max_height, int max_width) {
-=======
-                       float multiplier2, float offset0, float offset1, float offset2, bool reverse_channels, RocalTensorDataType output_data_type, RocalOutputMemType output_mem_type) {
->>>>>>> 0b6fc582
     if (no_more_processed_data())
         return MasterGraph::Status::NO_MORE_DATA;
 
@@ -484,13 +474,10 @@
     const size_t h = dims[1];
     const size_t w = dims[2];
     const size_t single_output_tensor_size = output_tensor_info.data_size();
-<<<<<<< HEAD
     if ((max_height == 0) || (max_width == 0)) {
         max_height = h;
         max_width = w;
     }
-=======
->>>>>>> 0b6fc582
 
 #if ENABLE_OPENCL
     if (output_tensor_info.mem_type() == RocalMemType::OCL) {
@@ -573,19 +560,11 @@
             auto img_buffer = out_tensor;
             if (format == RocalTensorlayout::NHWC) {
                 HipExecCopyInt8ToNHWC(_device.resources()->hip_stream, (const void *)img_buffer, out_ptr, dest_buf_offset, n, c, h, w,
-<<<<<<< HEAD
                                       multiplier0, multiplier1, multiplier2, offset0, offset1, offset2, reverse_channels, fp16, max_height, max_width);
 
             } else {
                 HipExecCopyInt8ToNCHW(_device.resources()->hip_stream, (const void *)img_buffer, out_ptr, dest_buf_offset, n, c, h, w,
                                       multiplier0, multiplier1, multiplier2, offset0, offset1, offset2, reverse_channels, fp16, max_height, max_width);
-=======
-                                      multiplier0, multiplier1, multiplier2, offset0, offset1, offset2, reverse_channels, fp16);
-
-            } else {
-                HipExecCopyInt8ToNCHW(_device.resources()->hip_stream, (const void *)img_buffer, out_ptr, dest_buf_offset, n, c, h, w,
-                                      multiplier0, multiplier1, multiplier2, offset0, offset1, offset2, reverse_channels, fp16);
->>>>>>> 0b6fc582
             }
             dest_buf_offset += single_output_tensor_size;
         }
@@ -618,19 +597,11 @@
 
                 if (format == RocalTensorlayout::NHWC) {
                     HipExecCopyInt8ToNHWC(_device.resources()->hip_stream, (const void *)_output_tensor_buffer, out_ptr, dest_buf_offset, n, c, h, w,
-<<<<<<< HEAD
                                           multiplier0, multiplier1, multiplier2, offset0, offset1, offset2, reverse_channels, fp16, max_height, max_width);
 
                 } else {
                     HipExecCopyInt8ToNCHW(_device.resources()->hip_stream, (const void *)_output_tensor_buffer, out_ptr, dest_buf_offset, n, c, h, w,
                                           multiplier0, multiplier1, multiplier2, offset0, offset1, offset2, reverse_channels, fp16, max_height, max_width);
-=======
-                                          multiplier0, multiplier1, multiplier2, offset0, offset1, offset2, reverse_channels, fp16);
-
-                } else {
-                    HipExecCopyInt8ToNCHW(_device.resources()->hip_stream, (const void *)_output_tensor_buffer, out_ptr, dest_buf_offset, n, c, h, w,
-                                          multiplier0, multiplier1, multiplier2, offset0, offset1, offset2, reverse_channels, fp16);
->>>>>>> 0b6fc582
                 }
                 dest_buf_offset += single_output_tensor_size;
             }
@@ -647,7 +618,6 @@
             auto num_threads = _cpu_num_threads * 2;
             for (auto &&out_tensor : output_buffers) {
                 unsigned int single_tensor_size = w * c * h;
-<<<<<<< HEAD
                 unsigned int channel_size = max_width * max_height;
                 unsigned int output_single_tensor_size = max_height * max_width * c;
                 unsigned int input_width_stride = w * c;
@@ -655,13 +625,6 @@
                 for (unsigned int batch_count = 0; batch_count < n; batch_count++) {
                     size_t dest_buf_offset = dest_buf_offset_start + output_single_tensor_size * batch_count;
                     auto in_buffer = (unsigned char *)out_tensor + single_tensor_size * batch_count;
-=======
-                auto channel_size = w * h;
-#pragma omp parallel for num_threads(num_threads)
-                for (unsigned int batchCount = 0; batchCount < n; batchCount++) {
-                    size_t dest_buf_offset = dest_buf_offset_start + single_tensor_size * batchCount;
-                    auto in_buffer = (unsigned char *)out_tensor + single_tensor_size * batchCount;
->>>>>>> 0b6fc582
 
                     if (format == RocalTensorlayout::NHWC) {
                         if (output_data_type == RocalTensorDataType::FP32) {
@@ -712,7 +675,6 @@
                                 __m256 padd0 = _mm256_set1_ps(offset0);
                                 __m256 padd1 = _mm256_set1_ps(offset1);
                                 __m256 padd2 = _mm256_set1_ps(offset2);
-<<<<<<< HEAD
                                 int alignedLength = (max_width & ~7);  // multiple of 8
 
                                 __m256 fR, fG, fB;
@@ -745,37 +707,6 @@
                                         *R_buf++ = (in_buffer_row[2] * multiplier2) + offset1;
                                     }
                                 }
-=======
-                                unsigned int alignedLength = (channel_size & ~7);  // multiple of 8
-                                unsigned int i = 0;
-
-                                __m256 fR, fG, fB;
-                                for (; i < alignedLength; i += 8) {
-                                    __m256i pix0 = _mm256_loadu_si256((const __m256i *)in_buffer);
-                                    pix0 = _mm256_permutevar8x32_epi32(pix0, _mm256_setr_epi32(0, 1, 2, 3, 3, 4, 5, 6));
-                                    fB = _mm256_cvtepi32_ps(_mm256_shuffle_epi8(pix0, mask_R));
-                                    fG = _mm256_cvtepi32_ps(_mm256_shuffle_epi8(pix0, mask_G));
-                                    fR = _mm256_cvtepi32_ps(_mm256_shuffle_epi8(pix0, mask_B));
-                                    fB = _mm256_mul_ps(fB, pmul0);
-                                    fG = _mm256_mul_ps(fG, pmul1);
-                                    fR = _mm256_mul_ps(fR, pmul2);
-                                    fB = _mm256_add_ps(fB, padd0);
-                                    fG = _mm256_add_ps(fG, padd1);
-                                    fR = _mm256_add_ps(fR, padd2);
-                                    _mm256_storeu_ps(B_buf, fB);
-                                    _mm256_storeu_ps(G_buf, fG);
-                                    _mm256_storeu_ps(R_buf, fR);
-                                    B_buf += 8;
-                                    G_buf += 8;
-                                    R_buf += 8;
-                                    in_buffer += 24;
-                                }
-                                for (; i < channel_size; i++, in_buffer += 3) {
-                                    *B_buf++ = (in_buffer[0] * multiplier0) + offset0;
-                                    *G_buf++ = (in_buffer[1] * multiplier1) + offset1;
-                                    *R_buf++ = (in_buffer[2] * multiplier2) + offset1;
-                                }
->>>>>>> 0b6fc582
 #else
                                 for (unsigned channel_idx = 0; channel_idx < c; channel_idx++) {
                                     for (unsigned i = 0; i < channel_size; i++)
@@ -811,7 +742,6 @@
                                 __m256 padd0 = _mm256_set1_ps(offset0);
                                 __m256 padd1 = _mm256_set1_ps(offset1);
                                 __m256 padd2 = _mm256_set1_ps(offset2);
-<<<<<<< HEAD
                                 int alignedLength = (max_width & ~7);  // multiple of 8
 
                                 __m256 fR, fG, fB;
@@ -845,38 +775,6 @@
                                         *R_buf_16++ = (half)(in_buffer_row[2] * multiplier2) + offset2;
                                     }
                                 }
-=======
-                                unsigned int alignedLength = (channel_size & ~7);  // multiple of 8
-                                unsigned int i = 0;
-
-                                __m256 fR, fG, fB;
-                                __m128i tempR, tempG, tempB;
-                                for (; i < alignedLength; i += 8) {
-                                    __m256i pix0 = _mm256_loadu_si256((const __m256i *)in_buffer);
-                                    pix0 = _mm256_permutevar8x32_epi32(pix0, _mm256_setr_epi32(0, 1, 2, 3, 3, 4, 5, 6));
-                                    fB = _mm256_cvtepi32_ps(_mm256_shuffle_epi8(pix0, mask_R));
-                                    fG = _mm256_cvtepi32_ps(_mm256_shuffle_epi8(pix0, mask_G));
-                                    fR = _mm256_cvtepi32_ps(_mm256_shuffle_epi8(pix0, mask_B));
-                                    fB = _mm256_fmadd_ps(fB, pmul0, padd0);
-                                    fG = _mm256_fmadd_ps(fG, pmul1, padd1);
-                                    fR = _mm256_fmadd_ps(fR, pmul2, padd2);
-                                    tempB = _mm256_cvtps_ph(fB, _MM_FROUND_TO_ZERO | _MM_FROUND_NO_EXC);
-                                    tempG = _mm256_cvtps_ph(fG, _MM_FROUND_TO_ZERO | _MM_FROUND_NO_EXC);
-                                    tempR = _mm256_cvtps_ph(fR, _MM_FROUND_TO_ZERO | _MM_FROUND_NO_EXC);
-                                    _mm_storeu_si128((__m128i *)B_buf_16, tempB);
-                                    _mm_storeu_si128((__m128i *)G_buf_16, tempG);
-                                    _mm_storeu_si128((__m128i *)R_buf_16, tempR);
-                                    B_buf_16 += 8;
-                                    G_buf_16 += 8;
-                                    R_buf_16 += 8;
-                                    in_buffer += 24;
-                                }
-                                for (; i < channel_size; i++, in_buffer += 3) {
-                                    *B_buf_16++ = (half)(in_buffer[0] * multiplier0) + offset0;
-                                    *G_buf_16++ = (half)(in_buffer[1] * multiplier1) + offset1;
-                                    *R_buf_16++ = (half)(in_buffer[2] * multiplier2) + offset2;
-                                }
->>>>>>> 0b6fc582
 #else
                                 for (unsigned channel_idx = 0; channel_idx < c; channel_idx++) {
                                     for (unsigned i = 0; i < channel_size; i++)
@@ -1050,15 +948,9 @@
             _graph->process();
             _process_time.end();
 
-<<<<<<< HEAD
-            auto write_roi_buffers = write_buffers.second;  // Obtain ROI buffers from ring buffer
-            for (size_t idx = 0; idx < _internal_tensor_list.size(); idx++)
-                _internal_tensor_list[idx]->copy_roi(write_roi_buffers[idx]);  // Copy ROI from internal tensor's buffer to ring buffer
-=======
             auto write_roi_buffers = write_buffers.second;   // Obtain ROI buffers from ring buffer
             for (size_t idx = 0; idx < _internal_tensor_list.size(); idx++)
                 _internal_tensor_list[idx]->copy_roi(write_roi_buffers[idx]);   // Copy ROI from internal tensor's buffer to ring buffer
->>>>>>> 0b6fc582
             _bencode_time.start();
             if (_is_box_encoder) {
                 auto bbox_encode_write_buffers = _ring_buffer.get_box_encode_write_buffers();
@@ -1112,22 +1004,15 @@
         _output_thread.join();
 }
 
-<<<<<<< HEAD
 std::vector<rocalTensorList *> MasterGraph::create_coco_meta_data_reader(const char *source_path, bool is_output, MetaDataReaderType reader_type, MetaDataType metadata_type, bool ltrb_bbox, bool is_box_encoder, bool avoid_class_remapping, bool aspect_ratio_grouping, float sigma, unsigned pose_output_width, unsigned pose_output_height) {
-=======
-std::vector<rocalTensorList *> MasterGraph::create_coco_meta_data_reader(const char *source_path, bool is_output, MetaDataReaderType reader_type, MetaDataType metadata_type, bool ltrb_bbox, bool is_box_encoder, float sigma, unsigned pose_output_width, unsigned pose_output_height) {
->>>>>>> 0b6fc582
     if (_meta_data_reader)
         THROW("A metadata reader has already been created")
     if (_augmented_meta_data)
         THROW("Metadata output already defined, there can only be a single output for metadata augmentation");
 
     MetaDataConfig config(metadata_type, reader_type, source_path, std::map<std::string, std::string>(), std::string());
-<<<<<<< HEAD
     config.set_avoid_class_remapping(avoid_class_remapping);
     config.set_aspect_ratio_grouping(aspect_ratio_grouping);
-=======
->>>>>>> 0b6fc582
     config.set_out_img_width(pose_output_width);
     config.set_out_img_height(pose_output_height);
     _meta_data_graph = create_meta_data_graph(config);
