--- conflicted
+++ resolved
@@ -263,15 +263,9 @@
         THROW("No output tensors are there, cannot create the pipeline")
 
 #if ENABLE_HIP || ENABLE_OPENCL
-<<<<<<< HEAD
     _ring_buffer.init(_mem_type, (void *)_device.resources(), _internal_tensor_list.data_size(), _internal_tensor_list.roi_size());
 #else
     _ring_buffer.init(_mem_type, nullptr, _internal_tensor_list.data_size(), _internal_tensor_list.roi_size());
-=======
-    _ring_buffer.init(_mem_type, (void *)_device.resources(), _internal_tensor_list.data_size(), _user_batch_size * sizeof(RocalROI));
-#else
-    _ring_buffer.init(_mem_type, nullptr, _internal_tensor_list.data_size(), _user_batch_size * sizeof(RocalROI));
->>>>>>> d444fb9c
 #endif
     if (_is_box_encoder) _ring_buffer.initBoxEncoderMetaData(_mem_type, _user_batch_size * _num_anchors * 4 * sizeof(float), _user_batch_size * _num_anchors * sizeof(int));
     create_single_graph();
@@ -954,15 +948,9 @@
             _graph->process();
             _process_time.end();
 
-<<<<<<< HEAD
             auto write_roi_buffers = write_buffers.second;   // Obtain ROI buffers from ring buffer
             for (size_t idx = 0; idx < _internal_tensor_list.size(); idx++)
                 _internal_tensor_list[idx]->copy_roi(write_roi_buffers[idx]);   // Copy ROI from internal tensor's buffer to ring buffer
-=======
-            auto write_roi_buffers = write_buffers.second;  // Obtain ROI buffers from ring buffer
-            for (size_t idx = 0; idx < _internal_tensor_list.size(); idx++)
-                _internal_tensor_list[idx]->copy_roi(write_roi_buffers[idx]);  // Copy ROI from internal tensor's buffer to ring buffer
->>>>>>> d444fb9c
             _bencode_time.start();
             if (_is_box_encoder) {
                 auto bbox_encode_write_buffers = _ring_buffer.get_box_encode_write_buffers();
