/*
Copyright (c) 2019 - 2023 Advanced Micro Devices, Inc. All rights reserved.

Permission is hereby granted, free of charge, to any person obtaining a copy
of this software and associated documentation files (the "Software"), to deal
in the Software without restriction, including without limitation the rights
to use, copy, modify, merge, publish, distribute, sublicense, and/or sell
copies of the Software, and to permit persons to whom the Software is
furnished to do so, subject to the following conditions:

The above copyright notice and this permission notice shall be included in
all copies or substantial portions of the Software.

THE SOFTWARE IS PROVIDED "AS IS", WITHOUT WARRANTY OF ANY KIND, EXPRESS OR
IMPLIED, INCLUDING BUT NOT LIMITED TO THE WARRANTIES OF MERCHANTABILITY,
FITNESS FOR A PARTICULAR PURPOSE AND NONINFRINGEMENT.  IN NO EVENT SHALL THE
AUTHORS OR COPYRIGHT HOLDERS BE LIABLE FOR ANY CLAIM, DAMAGES OR OTHER
LIABILITY, WHETHER IN AN ACTION OF CONTRACT, TORT OR OTHERWISE, ARISING FROM,
OUT OF OR IN CONNECTION WITH THE SOFTWARE OR THE USE OR OTHER DEALINGS IN
THE SOFTWARE.
*/
#if ENABLE_OPENCL
#include <CL/cl.h>
#endif
#include <vx_ext_amd.h>
#include <VX/vx_types.h>
#include <cstring>
#include <sched.h>
#include <half/half.hpp>
#include "master_graph.h"
#include "parameter_factory.h"
#include "ocl_setup.h"
#include "log.h"
#include "meta_data_reader_factory.h"
#include "meta_data_graph_factory.h"
#include "randombboxcrop_meta_data_reader_factory.h"
#include "node_copy.h"

using half_float::half;

#if ENABLE_HIP
#include <rocal_hip_kernels.h>
#endif

static void VX_CALLBACK log_callback(vx_context context, vx_reference ref, vx_status status, const vx_char *string) {
    size_t len = strnlen(string, MAX_STRING_LENGTH);
    if (len > 0) {
        printf("%s", string);
        if (string[len - 1] != '\n')
            printf("\n");
        fflush(stdout);
    }
}

auto get_ago_affinity_info = [](RocalAffinity rocal_affinity,
                                int cpu_id,
                                int gpu_id) {
    AgoTargetAffinityInfo affinity;
    switch (rocal_affinity) {
        case RocalAffinity::GPU:
            affinity.device_type = AGO_TARGET_AFFINITY_GPU;
            affinity.device_info = (gpu_id >= 0 && gpu_id <= 9) ? gpu_id : 0;
            break;
        case RocalAffinity::CPU:
            affinity.device_type = AGO_TARGET_AFFINITY_CPU;
            affinity.device_info = (cpu_id >= 0 && cpu_id <= 9) ? cpu_id : 0;
            break;
        default:
            throw std::invalid_argument("Unsupported affinity");
    }
    return affinity;
};

// Function to append ImageNameBatch
ImageNameBatch &operator+=(ImageNameBatch &dest, const ImageNameBatch &src) {
    dest.insert(dest.end(), src.cbegin(), src.cend());
    return dest;
}

// Function to append vectors
std::vector<size_t> &operator+=(std::vector<size_t> &dest, const std::vector<size_t> &src) {
    dest.insert(dest.end(), src.cbegin(), src.cend());
    return dest;
}

// Function to append vector of vectors
std::vector<std::vector<float>> &operator+=(std::vector<std::vector<float>> &dest, const std::vector<std::vector<float>> &src) {
    dest.insert(dest.end(), src.cbegin(), src.cend());
    return dest;
}

MasterGraph::~MasterGraph() {
    release();
}

MasterGraph::MasterGraph(size_t batch_size, RocalAffinity affinity, size_t cpu_thread_count, int gpu_id, size_t prefetch_queue_depth, RocalTensorDataType output_tensor_data_type) : _ring_buffer(prefetch_queue_depth),
                                                                                                                                                                                     _graph(nullptr),
                                                                                                                                                                                     _affinity(affinity),
                                                                                                                                                                                     _cpu_num_threads(cpu_thread_count),
                                                                                                                                                                                     _gpu_id(gpu_id),
                                                                                                                                                                                     _convert_time("Conversion Time", DBG_TIMING),
                                                                                                                                                                                     _process_time("Process Time", DBG_TIMING),
                                                                                                                                                                                     _bencode_time("BoxEncoder Time", DBG_TIMING),
                                                                                                                                                                                     _user_batch_size(batch_size),
#if ENABLE_HIP
                                                                                                                                                                                     _mem_type((_affinity == RocalAffinity::GPU) ? RocalMemType::HIP : RocalMemType::HOST),
#elif ENABLE_OPENCL
                                                                                                                                                                                     _mem_type((_affinity == RocalAffinity::GPU) ? RocalMemType::OCL : RocalMemType::HOST),
#else
                                                                                                                                                                                     _mem_type(RocalMemType::HOST),
#endif
                                                                                                                                                                                     _first_run(true),
                                                                                                                                                                                     _processing(false),
                                                                                                                                                                                     _prefetch_queue_depth(prefetch_queue_depth),
                                                                                                                                                                                     _out_data_type(output_tensor_data_type),
#if ENABLE_HIP
                                                                                                                                                                                     _box_encoder_gpu(nullptr),
#endif
                                                                                                                                                                                     _rb_block_if_empty_time("Ring Buffer Block IF Empty Time"),
                                                                                                                                                                                     _rb_block_if_full_time("Ring Buffer Block IF Full Time") {
    try {
        vx_status status;
        vxRegisterLogCallback(NULL, log_callback, vx_false_e);
        _context = vxCreateContext();
        vxRegisterLogCallback(_context, log_callback, vx_false_e);
        auto vx_affinity = get_ago_affinity_info(_affinity, 0, gpu_id);
        if ((status = vxGetStatus((vx_reference)_context)) != VX_SUCCESS)
            THROW("vxCreateContext failed" + TOSTR(status))

        if (affinity == RocalAffinity::GPU) {
#if ENABLE_OPENCL
            if (_mem_type == RocalMemType::OCL) {
                cl_context _cl_context = nullptr;
                cl_device_id _cl_device_id = nullptr;
                get_device_and_context(gpu_id, &_cl_context, &_cl_device_id, CL_DEVICE_TYPE_GPU);
                if ((status = vxSetContextAttribute(_context,
                                                    VX_CONTEXT_ATTRIBUTE_AMD_OPENCL_CONTEXT,
                                                    &_cl_context, sizeof(cl_context)) != VX_SUCCESS))
                    THROW("vxSetContextAttribute for CL_CONTEXT failed " + TOSTR(status))
            }
#elif ENABLE_HIP
            if (_mem_type == RocalMemType::HIP) {
                hipError_t err = hipInit(0);
                if (err != hipSuccess) {
                    THROW("ERROR: hipInit(0) => %d (failed)" + TOSTR(err));
                }
                // initialize HIP device for rocAL
                int hip_num_devices = -1;
                err = hipGetDeviceCount(&hip_num_devices);
                if (err != hipSuccess) {
                    THROW("ERROR: hipGetDeviceCount() => %d (failed)" + TOSTR(err));
                }
                // set the device for context if specified.
                if (gpu_id < hip_num_devices) {
                    int hipDevice = gpu_id;
                    if ((status = vxSetContextAttribute(_context,
                                                        VX_CONTEXT_ATTRIBUTE_AMD_HIP_DEVICE,
                                                        &hipDevice, sizeof(hipDevice)) != VX_SUCCESS))
                        THROW("vxSetContextAttribute for hipDevice(%d) failed " + TOSTR(hipDevice) + TOSTR(status))
                } else
                    THROW("ERROR: HIP Device(%d) out of range" + TOSTR(gpu_id));
            }
#endif
        }

        // Setting attribute to run on CPU or GPU should be called before load kernel module
        if ((status = vxSetContextAttribute(_context,
                                            VX_CONTEXT_ATTRIBUTE_AMD_AFFINITY,
                                            &vx_affinity,
                                            sizeof(vx_affinity))) != VX_SUCCESS)
            THROW("vxSetContextAttribute for AMD_AFFINITY failed " + TOSTR(status))

        // loading OpenVX RPP modules
        if ((status = vxLoadKernels(_context, "vx_rpp")) != VX_SUCCESS)
            THROW("Cannot load vx_rpp extension (vx_rpp), vxLoadKernels failed " + TOSTR(status))
        else
            LOG("vx_rpp module loaded successfully")
        if (_affinity == RocalAffinity::GPU) {
#if ENABLE_HIP
            _device.init_hip(_context);
#elif ENABLE_OPENCL
            _device.init_ocl(_context);
#endif
        }
    } catch (const std::exception &e) {
        release();
        throw;
    }
}

MasterGraph::Status
MasterGraph::run() {
    if (!_processing)  // The user should not call the run function before the build() is called or while reset() is happening
        return MasterGraph::Status::NOT_RUNNING;

    if (no_more_processed_data()) {
        return MasterGraph::Status::NO_MORE_DATA;
    }

    _rb_block_if_empty_time.start();
    _ring_buffer.block_if_empty();  // wait here if the user thread (caller of this function) is faster in consuming the processed images compare to th output routine in producing them
    _rb_block_if_empty_time.end();

    if (_first_run) {
        // calling run pops the processed images that have been used by user, when user calls run() for the first time
        // they've not used anything yet, so we don't pop a batch from the _ring_buffer
        _first_run = false;
    } else {
        _ring_buffer.pop();  // Pop previously used output images and metadata from the ring buffer
    }

    // If the last batch of processed imaged has been just popped from the ring_buffer it means user has previously consumed all the processed images.
    // User should check using the IsEmpty() API and not call run() or copy() API when there is no more data. run() will return MasterGraph::Status::NO_MORE_DATA flag to notify it.
    if (no_more_processed_data()) {
        return MasterGraph::Status::NO_MORE_DATA;
    }

    decrease_image_count();

    return MasterGraph::Status::OK;
}

void MasterGraph::decrease_image_count() {
    if (!_loop)
        _remaining_count -= (_is_sequence_reader_output ? _sequence_batch_size : _user_batch_size);
}

size_t
MasterGraph::calculate_cpu_num_threads(size_t shard_count) {
    if (_cpu_num_threads <= 0) {
        const unsigned minimum_cpu_thread_count = 2;
        const unsigned default_smt_count = 2;
        unsigned thread_count = std::thread::hardware_concurrency();
        if (thread_count < minimum_cpu_thread_count) {
            thread_count = minimum_cpu_thread_count;
            WRN("hardware_concurrency() call failed, assuming rocAL can run " + TOSTR(thread_count) + " threads")
        }
        size_t core_count = thread_count / default_smt_count;
        _cpu_num_threads = core_count / shard_count;
    }
    // Use _cpu_num_threads if user has already passed non-negative num_threads
    return _cpu_num_threads;
}

void MasterGraph::create_single_graph() {
    // Actual graph creating and calls into adding nodes to graph is deferred and is happening here to enable potential future optimizations
    _graph = std::make_shared<Graph>(_context, _affinity, 0, _cpu_num_threads, _gpu_id);
    for (auto &node : _nodes) {
        // Any tensor not yet created can be created as virtual tensor
        for (auto &tensor : node->output())
            if (tensor->info().type() == TensorInfo::Type::UNKNOWN) {
                tensor->create_virtual(_context, _graph->get());
                _internal_tensors.push_back(tensor);
            }
        node->create(_graph);
    }
    _graph->verify();
}

MasterGraph::Status
MasterGraph::build() {
    if (_internal_tensor_list.empty())
        THROW("No output tensors are there, cannot create the pipeline")

#if ENABLE_HIP || ENABLE_OPENCL
    _ring_buffer.init(_mem_type, (void *)_device.resources(), _internal_tensor_list.data_size(), _internal_tensor_list.roi_size());
#else
    _ring_buffer.init(_mem_type, nullptr, _internal_tensor_list.data_size(), _internal_tensor_list.roi_size());
#endif
    if (_is_box_encoder) _ring_buffer.initBoxEncoderMetaData(_mem_type, _user_batch_size * _num_anchors * 4 * sizeof(float), _user_batch_size * _num_anchors * sizeof(int));
    create_single_graph();
    start_processing();
    return Status::OK;
}

Tensor *
MasterGraph::create_loader_output_tensor(const TensorInfo &info) {
    /*
     *   NOTE: Output tensor for a source node needs to be created as a regular (non-virtual) tensor
     */
    auto output = new Tensor(info);
    if (output->create_from_handle(_context) != 0)
        THROW("Creating output tensor for loader failed");

    _internal_tensors.push_back(output);

    return output;
}

Tensor *
MasterGraph::create_tensor(const TensorInfo &info, bool is_output) {
    auto *output = new Tensor(info);
    // if the tensor is not an output tensor, the tensor creation is deferred and later it'll be created as a virtual tensor
    if (is_output) {
        if (output->create_from_handle(_context) != 0)
            THROW("Cannot create the tensor from handle")
        _internal_tensor_list.push_back(output);
        _output_tensor_list.push_back(new Tensor(info));  // Creating a replica of the output tensor to be returned to the user
    }

    return output;
}

void MasterGraph::set_output(Tensor *output_tensor) {
    if (output_tensor->is_handle_set() == false) {
        if (output_tensor->create_from_handle(_context) != 0)
            THROW("Cannot create the tensor from handle")

        _internal_tensor_list.push_back(output_tensor);
        _output_tensor_list.push_back(new Tensor(output_tensor->info()));  // Creating a replica of the output tensor to be returned to the user
    } else {
        // Decoder case only
        auto actual_output = create_tensor(output_tensor->info(), true);
        add_node<CopyNode>({output_tensor}, {actual_output});
    }
}

void MasterGraph::release() {
    LOG("MasterGraph release ...")
    stop_processing();
    _nodes.clear();
    _root_nodes.clear();
    _meta_data_nodes.clear();
    _tensor_map.clear();
    _ring_buffer.release_gpu_res();
    // shut_down loader:: required for releasing any allocated resourses
    _loader_module->shut_down();
    // release output buffer if allocated
    if (_output_tensor_buffer != nullptr) {
#if ENABLE_OPENCL
        clReleaseMemObject((cl_mem)_output_tensor_buffer);
#elif ENABLE_HIP
        hipError_t err = hipFree(_output_tensor_buffer);
        if (err != hipSuccess) {
            THROW("MasterGraph::deallocate_output_tensor  hipFree failed " + TOSTR(err))
        }
#endif
        _output_tensor_buffer = nullptr;
    }

    // release all openvx resources.
    vx_status status;
    for (auto &tensor : _internal_tensors)
        delete tensor;                // It will call the vxReleaseTensor internally in the destructor
    _internal_tensor_list.release();  // It will call the vxReleaseTensor internally in the destructor for each tensor in the list
    _output_tensor_list.release();    // It will call the vxReleaseTensor internally in the destructor for each tensor in the list
    for (auto tensor_list : _metadata_output_tensor_list)
        dynamic_cast<TensorList *>(tensor_list)->release();  // It will call the vxReleaseTensor internally in the destructor for each tensor in the list

    if (_graph != nullptr)
        _graph->release();
    if (_meta_data_reader != nullptr)
        _meta_data_reader->release();

    _augmented_meta_data = nullptr;
    _meta_data_graph = nullptr;
    _meta_data_reader = nullptr;
    if (_context && (status = vxReleaseContext(&_context)) != VX_SUCCESS)
        LOG("Failed to call vxReleaseContext " + TOSTR(status))
}

MasterGraph::Status
MasterGraph::update_node_parameters() {
    // Randomize random parameters
    ParameterFactory::instance()->renew_parameters();

    // Apply renewed parameters to VX parameters used in augmentation
    for (auto &node : _nodes)
        node->update_parameters();

    return Status::OK;
}

size_t
MasterGraph::augmentation_branch_count() {
    return _output_tensor_list.size();
}

RocalColorFormat
MasterGraph::output_color_format() {
    return _output_tensor_list[0]->info().color_format();
}

size_t
MasterGraph::output_width() {
    return _output_tensor_list[0]->info().max_shape()[0];
}

size_t
MasterGraph::output_height() {
    return _output_tensor_list[0]->info().max_shape()[1];
}

void MasterGraph::sequence_start_frame_number(std::vector<size_t> &sequence_start_framenum) {
    sequence_start_framenum = _sequence_start_framenum_vec.back();
    _sequence_start_framenum_vec.pop_back();
}

void MasterGraph::sequence_frame_timestamps(std::vector<std::vector<float>> &sequence_frame_timestamp) {
    sequence_frame_timestamp = _sequence_frame_timestamps_vec.back();
    _sequence_frame_timestamps_vec.pop_back();
}

MasterGraph::Status
MasterGraph::reset() {
    // stop the internal processing thread so that the
    _processing = false;
    _ring_buffer.unblock_writer();
    if (_output_thread.joinable())
        _output_thread.join();
    _ring_buffer.reset();
    _sequence_start_framenum_vec.clear();
    _sequence_frame_timestamps_vec.clear();
    // clearing meta ring buffer
    // if random_bbox meta reader is used: read again to get different crops
    if (_randombboxcrop_meta_data_reader != nullptr)
        _randombboxcrop_meta_data_reader->release();
    // resetting loader module to start from the beginning of the media and clear it's internal state/buffers
    _loader_module->reset();
    // restart processing of the images
    _first_run = true;
    _output_routine_finished_processing = false;
    start_processing();
    return Status::OK;
}

size_t
MasterGraph::remaining_count() {
    return (_remaining_count >= 0) ? _remaining_count : 0;
}

RocalMemType
MasterGraph::mem_type() {
    return _mem_type;
}

Timing
MasterGraph::timing() {
    Timing t = _loader_module->timing();
    t.image_process_time += _process_time.get_timing();
    t.copy_to_output += _convert_time.get_timing();
    t.bb_process_time += _bencode_time.get_timing();
    return t;
}

#define CHECK_CL_CALL_RET(x)                                                                \
    {                                                                                       \
        cl_int ret;                                                                         \
        ret = x;                                                                            \
        if (ret != CL_SUCCESS) THROW("ocl call failed " + STR(#x) + " error " + TOSTR(ret)) \
    }

MasterGraph::Status
MasterGraph::to_tensor(void *out_ptr, RocalTensorlayout format, float multiplier0, float multiplier1,
<<<<<<< HEAD
                       float multiplier2, float offset0, float offset1, float offset2, bool reverse_channels, RocalTensorDataType output_data_type, RocalOutputMemType output_mem_type, int max_height, int max_width) {
=======
                       float multiplier2, float offset0, float offset1, float offset2, bool reverse_channels, RocalTensorDataType output_data_type, RocalOutputMemType output_mem_type, uint max_height, uint max_width) {
>>>>>>> d4e939f1
    if (no_more_processed_data())
        return MasterGraph::Status::NO_MORE_DATA;

    if (_output_tensor_list.size() != 1)
        THROW("Cannot copy, Multiple output tensors present in the list")

    auto output_tensor_info = _output_tensor_list[0]->info();
    if (output_tensor_info.data_type() != RocalTensorDataType::UINT8)
        THROW("The output tensor is not of UINT8 type")

    if (output_tensor_info.color_format() == RocalColorFormat::RGB_PLANAR)
        return MasterGraph::copy_out_tensor_planar(out_ptr, format, multiplier0, multiplier1, multiplier2, offset0, offset1, offset2, reverse_channels, output_data_type);

    _convert_time.start();
    // Copies to the output context given by the user
    auto dims = output_tensor_info.dims();
    unsigned int n = dims[0];
    const size_t c = dims[3];
    const size_t h = dims[1];
    const size_t w = dims[2];
    const size_t single_output_tensor_size = output_tensor_info.data_size();
    if ((max_height == 0) || (max_width == 0)) {
        max_height = h;
        max_width = w;
    }

#if ENABLE_OPENCL
    if (output_tensor_info.mem_type() == RocalMemType::OCL) {
        if (output_data_type == RocalTensorDataType::FP16)
            THROW("FP16 tensor output for GPU affinity is not implemented")
        // OCL device memory
        cl_int status, ret;

        size_t global_work_size = output_tensor_info.data_size();  // Sample size
        size_t local_work_size = 256;

        // TODO: Use the runKernel function instead

        auto kernel_name = (format == RocalTensorlayout::NHWC) ? "copyInt8ToNHWC" : "copyInt8ToNCHW";
        cl_kernel kernel = _device["utility"][kernel_name];
        auto queue = _device.resources()->cmd_queue;
        unsigned dest_buf_offset = 0;
        auto output_buffers = _ring_buffer.get_read_buffers().first;

        if (_output_tensor_buffer == nullptr) {
            size_t size = output_tensor_info.data_size() * sizeof(cl_float);
            cl_mem clImgFloat = clCreateBuffer(_device.resources()->context,
                                               CL_MEM_READ_WRITE,
                                               size,
                                               nullptr, &ret);
            if (!clImgFloat || ret != CL_SUCCESS)
                THROW("clCreateBuffer of size " + TOSTR(size) + " failed " + TOSTR(ret))

            _output_tensor_buffer = clImgFloat;
        }

        for (auto &&out_tensor : output_buffers) {
            int argIdx = 0;
            unsigned reverse_chnl = reverse_channels ? 1 : 0;
            auto img_buffer = out_tensor;
            CHECK_CL_CALL_RET(clSetKernelArg(kernel, argIdx++, sizeof(cl_mem), (void *)&(img_buffer)))
            CHECK_CL_CALL_RET(clSetKernelArg(kernel, argIdx++, sizeof(cl_mem), (void *)&_output_tensor_buffer))
            CHECK_CL_CALL_RET(clSetKernelArg(kernel, argIdx++, sizeof(cl_uint), (void *)&dest_buf_offset))
            CHECK_CL_CALL_RET(clSetKernelArg(kernel, argIdx++, sizeof(cl_uint), (void *)&w))
            CHECK_CL_CALL_RET(clSetKernelArg(kernel, argIdx++, sizeof(cl_uint), (void *)&h))
            CHECK_CL_CALL_RET(clSetKernelArg(kernel, argIdx++, sizeof(cl_uint), (void *)&c))
            CHECK_CL_CALL_RET(clSetKernelArg(kernel, argIdx++, sizeof(cl_float), (void *)&multiplier0))
            CHECK_CL_CALL_RET(clSetKernelArg(kernel, argIdx++, sizeof(cl_float), (void *)&multiplier1))
            CHECK_CL_CALL_RET(clSetKernelArg(kernel, argIdx++, sizeof(cl_float), (void *)&multiplier2))
            CHECK_CL_CALL_RET(clSetKernelArg(kernel, argIdx++, sizeof(cl_float), (void *)&offset0))
            CHECK_CL_CALL_RET(clSetKernelArg(kernel, argIdx++, sizeof(cl_float), (void *)&offset1))
            CHECK_CL_CALL_RET(clSetKernelArg(kernel, argIdx++, sizeof(cl_float), (void *)&offset2))
            CHECK_CL_CALL_RET(clSetKernelArg(kernel, argIdx++, sizeof(cl_uint), (void *)&reverse_chnl))

            if ((status = clEnqueueNDRangeKernel(queue,
                                                 kernel,
                                                 1,
                                                 nullptr,
                                                 &global_work_size,
                                                 &local_work_size,
                                                 0, nullptr, nullptr)) != CL_SUCCESS)
                THROW("clEnqueueNDRangeKernel failed on kernel " + STR(kernel_name) + " error " + TOSTR(status))
            dest_buf_offset += single_output_tensor_size;
        }

        int read_size = single_output_tensor_size * _output_tensor_list.size() * sizeof(cl_float);
        if ((status = clEnqueueReadBuffer(queue,
                                          (cl_mem)_output_tensor_buffer,
                                          CL_TRUE,
                                          0,
                                          read_size,
                                          out_ptr,
                                          0, nullptr, nullptr)) != CL_SUCCESS)
            THROW("clEnqueueReadBuffer failed: " + TOSTR(status))
    }
#elif ENABLE_HIP
    if (output_tensor_info.mem_type() == RocalMemType::HIP) {
        unsigned int fp16 = (output_data_type == RocalTensorDataType::FP16);

        auto output_buffers = _ring_buffer.get_read_buffers().first;
        unsigned dest_buf_offset = 0;
        // copy hip buffer to out_ptr
        // todo:: add callback routing to exchange memory pointer to avoid extra copy
        for (auto &&out_tensor : output_buffers) {
            auto img_buffer = out_tensor;
            if (format == RocalTensorlayout::NHWC) {
                HipExecCopyInt8ToNHWC(_device.resources()->hip_stream, (const void *)img_buffer, out_ptr, dest_buf_offset, n, c, h, w,
                                      multiplier0, multiplier1, multiplier2, offset0, offset1, offset2, reverse_channels, fp16, max_height, max_width);

            } else {
                HipExecCopyInt8ToNCHW(_device.resources()->hip_stream, (const void *)img_buffer, out_ptr, dest_buf_offset, n, c, h, w,
                                      multiplier0, multiplier1, multiplier2, offset0, offset1, offset2, reverse_channels, fp16, max_height, max_width);
            }
            dest_buf_offset += single_output_tensor_size;
        }
    }
    if ((output_tensor_info.mem_type() == RocalMemType::HOST)) {
        if (output_mem_type == RocalOutputMemType::ROCAL_MEMCPY_GPU) {
            unsigned int fp16 = (output_data_type == RocalTensorDataType::FP16);

            auto output_buffers = _ring_buffer.get_read_buffers().first;
            unsigned dest_buf_offset = 0;

            if (_output_tensor_buffer == nullptr) {
                size_t size = output_tensor_info.data_size() * (output_data_type == RocalTensorDataType::FP32 ? sizeof(float) : sizeof(half));
                hipError_t status = hipMalloc(&_output_tensor_buffer, size);
                if ((status != hipSuccess) || !_output_tensor_buffer)
                    THROW("ROCAL::hipMalloc of size " + TOSTR(size) + " failed " + TOSTR(status))
            }

            // copy hip buffer to out_ptr
            // todo:: add callback routing to exchange memory pointer to avoid extra copy
            for (auto &&out_tensor : output_buffers) {
                auto img_buffer = out_tensor;
                auto return_status = hipMemcpyHtoDAsync(_output_tensor_buffer, (void *)img_buffer, sizeof(unsigned char) * n * c * h * w, _device.resources()->hip_stream);
                if (return_status != hipSuccess) {
                    THROW("hipMemcpy failed with status " + TOSTR(return_status))
                }
                // sync to finish copy
                if (hipStreamSynchronize(_device.resources()->hip_stream) != hipSuccess)
                    THROW("hipStreamSynchronize failed for hipMemcpy ")

                if (format == RocalTensorlayout::NHWC) {
                    HipExecCopyInt8ToNHWC(_device.resources()->hip_stream, (const void *)_output_tensor_buffer, out_ptr, dest_buf_offset, n, c, h, w,
                                          multiplier0, multiplier1, multiplier2, offset0, offset1, offset2, reverse_channels, fp16, max_height, max_width);

                } else {
                    HipExecCopyInt8ToNCHW(_device.resources()->hip_stream, (const void *)_output_tensor_buffer, out_ptr, dest_buf_offset, n, c, h, w,
                                          multiplier0, multiplier1, multiplier2, offset0, offset1, offset2, reverse_channels, fp16, max_height, max_width);
                }
                dest_buf_offset += single_output_tensor_size;
            }
        }
    }
#endif
    if ((output_tensor_info.mem_type() == RocalMemType::HOST)) {
        if (output_mem_type == RocalOutputMemType::ROCAL_MEMCPY_HOST) {
            float multiplier[3] = {multiplier0, multiplier1, multiplier2};
            float offset[3] = {offset0, offset1, offset2};
            size_t dest_buf_offset_start = 0;

            auto output_buffers = _ring_buffer.get_read_buffers().first;
            auto num_threads = _cpu_num_threads * 2;
            for (auto &&out_tensor : output_buffers) {
                unsigned int single_tensor_size = w * c * h;
                unsigned int channel_size = max_width * max_height;
                unsigned int output_single_tensor_size = max_height * max_width * c;
                unsigned int input_width_stride = w * c;
#pragma omp parallel for num_threads(num_threads)
                for (unsigned int batch_count = 0; batch_count < n; batch_count++) {
                    size_t dest_buf_offset = dest_buf_offset_start + output_single_tensor_size * batch_count;
                    auto in_buffer = (unsigned char *)out_tensor + single_tensor_size * batch_count;

                    if (format == RocalTensorlayout::NHWC) {
                        if (output_data_type == RocalTensorDataType::FP32) {
                            float *output_tensor_32 = static_cast<float *>(out_ptr);
                            for (unsigned channel_idx = 0; channel_idx < c; channel_idx++) {
                                for (unsigned i = 0; i < channel_size; i++)
                                    output_tensor_32[dest_buf_offset + channel_idx + i * c] =
                                        offset[channel_idx] + multiplier[channel_idx] *
                                                                  (reverse_channels ? static_cast<float>(in_buffer[i * c + c - channel_idx - 1])
                                                                                    : static_cast<float>(in_buffer[i * c + channel_idx]));
                            }
                        } else if (output_data_type == RocalTensorDataType::FP16) {
                            half *output_tensor_16 = static_cast<half *>(out_ptr);
                            for (unsigned channel_idx = 0; channel_idx < c; channel_idx++) {
                                for (unsigned i = 0; i < channel_size; i++)
                                    output_tensor_16[dest_buf_offset + channel_idx + i * c] =
                                        offset[channel_idx] + multiplier[channel_idx] *
                                                                  (reverse_channels ? (half)(in_buffer[i * c + c - channel_idx - 1])
                                                                                    : (half)(in_buffer[i * c + channel_idx]));
                            }
                        }
                    }
                    if (format == RocalTensorlayout::NCHW) {
                        if (output_data_type == RocalTensorDataType::FP32) {
                            float *output_tensor_32 = static_cast<float *>(out_ptr);
                            if (c != 3) {
                                for (unsigned i = 0; i < channel_size; i++)
                                    output_tensor_32[dest_buf_offset + i] = offset[0] + multiplier[0] * static_cast<float>(in_buffer[c * i]);
                            } else {
#if (ENABLE_SIMD && __AVX2__)
                                float *B_buf = output_tensor_32 + dest_buf_offset;
                                float *G_buf = B_buf + channel_size;
                                float *R_buf = G_buf + channel_size;

                                __m256i mask_B, mask_G, mask_R;
                                if (reverse_channels) {
                                    mask_B = avx_pkdMaskR;
                                    mask_G = avx_pkdMaskG;
                                    mask_R = avx_pkdMaskB;
                                } else {
                                    mask_R = avx_pkdMaskR;
                                    mask_G = avx_pkdMaskG;
                                    mask_B = avx_pkdMaskB;
                                }
                                __m256 pmul0 = _mm256_set1_ps(multiplier0);
                                __m256 pmul1 = _mm256_set1_ps(multiplier1);
                                __m256 pmul2 = _mm256_set1_ps(multiplier2);
                                __m256 padd0 = _mm256_set1_ps(offset0);
                                __m256 padd1 = _mm256_set1_ps(offset1);
                                __m256 padd2 = _mm256_set1_ps(offset2);
<<<<<<< HEAD
                                int alignedLength = (max_width & ~7);  // multiple of 8

                                __m256 fR, fG, fB;
                                for (int row = 0; row < max_height; row++) {
                                    unsigned char *in_buffer_row = reinterpret_cast<unsigned char *>(in_buffer) + (row * input_width_stride);
                                    int col = 0;
=======
                                uint alignedLength = (max_width & ~7);  // multiple of 8

                                __m256 fR, fG, fB;
                                for (uint row = 0; row < max_height; row++) {
                                    unsigned char *in_buffer_row = reinterpret_cast<unsigned char *>(in_buffer) + (row * input_width_stride);
                                    uint col = 0;
>>>>>>> d4e939f1
                                    for (; col < alignedLength; col += 8) {
                                        __m256i pix0 = _mm256_loadu_si256((const __m256i *)in_buffer_row);
                                        pix0 = _mm256_permutevar8x32_epi32(pix0, _mm256_setr_epi32(0, 1, 2, 3, 3, 4, 5, 6));
                                        fB = _mm256_cvtepi32_ps(_mm256_shuffle_epi8(pix0, mask_R));
                                        fG = _mm256_cvtepi32_ps(_mm256_shuffle_epi8(pix0, mask_G));
                                        fR = _mm256_cvtepi32_ps(_mm256_shuffle_epi8(pix0, mask_B));
                                        fB = _mm256_mul_ps(fB, pmul0);
                                        fG = _mm256_mul_ps(fG, pmul1);
                                        fR = _mm256_mul_ps(fR, pmul2);
                                        fB = _mm256_add_ps(fB, padd0);
                                        fG = _mm256_add_ps(fG, padd1);
                                        fR = _mm256_add_ps(fR, padd2);
                                        _mm256_storeu_ps(B_buf, fB);
                                        _mm256_storeu_ps(G_buf, fG);
                                        _mm256_storeu_ps(R_buf, fR);
                                        B_buf += 8;
                                        G_buf += 8;
                                        R_buf += 8;
                                        in_buffer_row += 24;
                                    }
                                    for (; col < max_width; col++, in_buffer_row += 3) {
                                        *B_buf++ = (in_buffer_row[0] * multiplier0) + offset0;
                                        *G_buf++ = (in_buffer_row[1] * multiplier1) + offset1;
                                        *R_buf++ = (in_buffer_row[2] * multiplier2) + offset1;
                                    }
                                }
#else
                                for (unsigned channel_idx = 0; channel_idx < c; channel_idx++) {
                                    for (unsigned i = 0; i < channel_size; i++)
                                        output_tensor_32[dest_buf_offset + channel_idx * channel_size + i] =
                                            offset[channel_idx] + multiplier[channel_idx] * (reverse_channels ? static_cast<float>(in_buffer[(c * i + c - channel_idx - 1)]) : static_cast<float>(in_buffer[(c * i + channel_idx)]));
                                }
#endif
                            }
                        } else if (output_data_type == RocalTensorDataType::FP16) {
                            half *output_tensor_16 = static_cast<half *>(out_ptr);
                            if (c != 3) {
                                for (unsigned i = 0; i < channel_size; i++)
                                    output_tensor_16[dest_buf_offset + i] = offset[0] + multiplier[0] * (half)in_buffer[c * i];
                            } else {
#if (ENABLE_SIMD && __AVX2__)
                                half *B_buf_16 = output_tensor_16 + dest_buf_offset;
                                half *G_buf_16 = B_buf_16 + channel_size;
                                half *R_buf_16 = G_buf_16 + channel_size;

                                __m256i mask_B, mask_G, mask_R;
                                if (reverse_channels) {
                                    mask_B = avx_pkdMaskR;
                                    mask_G = avx_pkdMaskG;
                                    mask_R = avx_pkdMaskB;
                                } else {
                                    mask_R = avx_pkdMaskR;
                                    mask_G = avx_pkdMaskG;
                                    mask_B = avx_pkdMaskB;
                                }
                                __m256 pmul0 = _mm256_set1_ps(multiplier0);
                                __m256 pmul1 = _mm256_set1_ps(multiplier1);
                                __m256 pmul2 = _mm256_set1_ps(multiplier2);
                                __m256 padd0 = _mm256_set1_ps(offset0);
                                __m256 padd1 = _mm256_set1_ps(offset1);
                                __m256 padd2 = _mm256_set1_ps(offset2);
<<<<<<< HEAD
                                int alignedLength = (max_width & ~7);  // multiple of 8

                                __m256 fR, fG, fB;
                                __m128i tempR, tempG, tempB;
                                for (int row = 0; row < max_height; row++) {
                                    unsigned char *in_buffer_row = reinterpret_cast<unsigned char *>(in_buffer) + (row * input_width_stride);
                                    int col = 0;
=======
                                uint alignedLength = (max_width & ~7);  // multiple of 8

                                __m256 fR, fG, fB;
                                __m128i tempR, tempG, tempB;
                                for (uint row = 0; row < max_height; row++) {
                                    unsigned char *in_buffer_row = reinterpret_cast<unsigned char *>(in_buffer) + (row * input_width_stride);
                                    uint col = 0;
>>>>>>> d4e939f1
                                    for (; col < alignedLength; col += 8) {
                                        __m256i pix0 = _mm256_loadu_si256((const __m256i *)in_buffer_row);
                                        pix0 = _mm256_permutevar8x32_epi32(pix0, _mm256_setr_epi32(0, 1, 2, 3, 3, 4, 5, 6));
                                        fB = _mm256_cvtepi32_ps(_mm256_shuffle_epi8(pix0, mask_R));
                                        fG = _mm256_cvtepi32_ps(_mm256_shuffle_epi8(pix0, mask_G));
                                        fR = _mm256_cvtepi32_ps(_mm256_shuffle_epi8(pix0, mask_B));
                                        fB = _mm256_fmadd_ps(fB, pmul0, padd0);
                                        fG = _mm256_fmadd_ps(fG, pmul1, padd1);
                                        fR = _mm256_fmadd_ps(fR, pmul2, padd2);
                                        tempB = _mm256_cvtps_ph(fB, _MM_FROUND_TO_ZERO | _MM_FROUND_NO_EXC);
                                        tempG = _mm256_cvtps_ph(fG, _MM_FROUND_TO_ZERO | _MM_FROUND_NO_EXC);
                                        tempR = _mm256_cvtps_ph(fR, _MM_FROUND_TO_ZERO | _MM_FROUND_NO_EXC);
                                        _mm_storeu_si128((__m128i *)B_buf_16, tempB);
                                        _mm_storeu_si128((__m128i *)G_buf_16, tempG);
                                        _mm_storeu_si128((__m128i *)R_buf_16, tempR);
                                        B_buf_16 += 8;
                                        G_buf_16 += 8;
                                        R_buf_16 += 8;
                                        in_buffer_row += 24;
                                    }
                                    for (; col < max_width; col++, in_buffer_row += 3) {
                                        *B_buf_16++ = (half)(in_buffer_row[0] * multiplier0) + offset0;
                                        *G_buf_16++ = (half)(in_buffer_row[1] * multiplier1) + offset1;
                                        *R_buf_16++ = (half)(in_buffer_row[2] * multiplier2) + offset2;
                                    }
                                }
#else
                                for (unsigned channel_idx = 0; channel_idx < c; channel_idx++) {
                                    for (unsigned i = 0; i < channel_size; i++)
                                        output_tensor_16[dest_buf_offset + channel_idx * channel_size + i] =
                                            offset[channel_idx] + multiplier[channel_idx] *
                                                                      (reverse_channels ? (half)(in_buffer[(c * i + c - channel_idx - 1)])
                                                                                        : (half)(in_buffer[(c * i + channel_idx)]));
                                }
#endif
                            }
                        }
                    }  // NCHW or NHWC
                }      // for loop batch

                dest_buf_offset_start += single_output_tensor_size;
            }
        }
    }
    _convert_time.end();
    return Status::OK;
}

MasterGraph::Status
MasterGraph::copy_output(unsigned char *out_ptr, size_t out_size_in_bytes) {
    if (no_more_processed_data())
        return MasterGraph::Status::NO_MORE_DATA;

    if (_output_tensor_list.size() != 1)
        THROW("Cannot copy, Multiple output tensors present in the list")

    auto output_tensor_info = _output_tensor_list[0]->info();
    // Copies to the output context given by the user
    size_t size = output_tensor_info.data_size();
    if (out_size_in_bytes != (size * _output_tensor_list.size()))
        return MasterGraph::Status::INVALID_ARGUMENTS;

    _convert_time.start();

#if ENABLE_OPENCL
    if (output_tensor_info.mem_type() == RocalMemType::OCL) {
        size_t dest_buf_offset = 0;
        // NOTE: the CL_TRUE flag is only used on the last buffer read
        //  to avoid unnecessary sequence of synchronizations

        // get_read_buffers() calls block_if_empty() internally and blocks if buffers are empty until a new batch is processed
        auto output_buffers = _ring_buffer.get_read_buffers().first;
        auto out_image_idx = output_buffers.size();
        for (auto &&output_handle : output_buffers) {
            bool sync_flag = (--out_image_idx == 0) ? CL_TRUE : CL_FALSE;
            cl_int status;
            if ((status = clEnqueueReadBuffer(_device.resources()->cmd_queue,
                                              (cl_mem)output_handle,
                                              sync_flag ? (CL_TRUE) : CL_FALSE,
                                              0,
                                              size,
                                              out_ptr + dest_buf_offset,
                                              0, nullptr, nullptr)) != CL_SUCCESS)
                THROW("clEnqueueReadBuffer failed: " + TOSTR(status))
            dest_buf_offset += size;
        }
    } else {
#elif ENABLE_HIP
    if (output_tensor_info.mem_type() == RocalMemType::HIP) {
        // NOTE: the CL_TRUE flag is only used on the last buffer read call,
        //  to avoid unnecessary sequence of synchronizations

        // get_read_buffers() calls block_if_empty() internally and blocks if buffers are empty until a new batch is processed
        size_t dest_buf_offset = 0;
        auto output_buffers = _ring_buffer.get_read_buffers().first;
        for (auto &&output_handle : output_buffers) {
            hipError_t err = hipMemcpyDtoHAsync((void *)(out_ptr + dest_buf_offset), output_handle, size, _device.resources()->hip_stream);
            if (err) {
                THROW("hipMemcpyDtoHAsync failed: " + TOSTR(err))
            }
            dest_buf_offset += size;
        }
        // sync to finish copy
        if (hipStreamSynchronize(_device.resources()->hip_stream) != hipSuccess)
            THROW("hipStreamSynchronize failed for hipMemcpy ")

    } else {
#endif
        // get_read_buffer is blocking if _ring_buffer is empty, and blocks this thread till internal processing thread process a new batch and store in the _ring_buffer
        auto output_buffer = _ring_buffer.get_read_buffers().first[0];
        memcpy(out_ptr, output_buffer, size);
#if ENABLE_OPENCL || ENABLE_HIP
    }
#endif
    _convert_time.end();
    return Status::OK;
}

TensorList *
MasterGraph::get_output_tensors() {
    auto read_buffers = _ring_buffer.get_read_buffers();
    auto output_ptr = read_buffers.first;
    auto roi_ptr = read_buffers.second;
    for (unsigned i = 0; i < _internal_tensor_list.size(); i++) {
        _output_tensor_list[i]->set_mem_handle(output_ptr[i]);
        _output_tensor_list[i]->set_roi(roi_ptr[i]);
    }
    return &_output_tensor_list;
}

void MasterGraph::output_routine() {
    INFO("Output routine started with " + TOSTR(_remaining_count) + " to load");
    try {
        while (_processing) {
            if (_loader_module->remaining_count() < (_is_sequence_reader_output ? _sequence_batch_size : _user_batch_size)) {
                // If the internal process routine ,output_routine(), has finished processing all the images, and last
                // processed images stored in the _ring_buffer will be consumed by the user when it calls the run() func
                notify_user_thread();
                // the following call is required in case the ring buffer is waiting for more data to be loaded and there is no more data to process.
                _ring_buffer.release_if_empty();
                std::this_thread::sleep_for(std::chrono::milliseconds(100));
                continue;
            }
            _rb_block_if_full_time.start();
            // _ring_buffer.get_write_buffers() is blocking and blocks here until user uses processed image by calling run() and frees space in the ring_buffer
            auto write_buffers = _ring_buffer.get_write_buffers();
            auto write_output_buffers = write_buffers.first;
            _rb_block_if_full_time.end();

            // Swap handles on the input tensor, so that new tensor is loaded to be processed
            auto load_ret = _loader_module->load_next();
            if (load_ret != LoaderModuleStatus::OK)
                THROW("Loader module failed to load next batch of images, status " + TOSTR(load_ret))
            if (!_processing)
                break;
            auto full_batch_image_names = _loader_module->get_id();
            auto decode_image_info = _loader_module->get_decode_image_info();
            auto crop_image_info = _loader_module->get_crop_image_info();

            if (full_batch_image_names.size() != _user_batch_size)
                WRN("Internal problem: names count " + TOSTR(full_batch_image_names.size()))

            // meta_data lookup is done before _meta_data_graph->process() is called to have the new meta_data ready for processing
            if (_meta_data_reader)
                _meta_data_reader->lookup(full_batch_image_names);

            if (!_processing)
                break;

            // Swap handles on the output tensor, so that new processed tensor will be written to the a new buffer
            for (size_t idx = 0; idx < _internal_tensor_list.size(); idx++)
                _internal_tensor_list[idx]->swap_handle(write_output_buffers[idx]);

            if (!_processing)
                break;

            for (auto node : _nodes) {
                if (node->_is_ssd) {
                    node->set_meta_data(_augmented_meta_data);
                }
            }

            update_node_parameters();
            pMetaDataBatch output_meta_data = nullptr;
            if (_augmented_meta_data) {
                output_meta_data = _augmented_meta_data->clone(!_augmentation_metanode);  // copy the data if metadata is not processed by the nodes, else create an empty instance
                if (_meta_data_graph) {
                    if (_is_random_bbox_crop) {
                        _meta_data_graph->update_random_bbox_meta_data(_augmented_meta_data, output_meta_data, decode_image_info, crop_image_info);
                    } else {
                        _meta_data_graph->update_meta_data(_augmented_meta_data, decode_image_info);
                    }
                    _meta_data_graph->process(_augmented_meta_data, output_meta_data);
                }
            }
            _process_time.start();
            _graph->process();
            _process_time.end();

            auto write_roi_buffers = write_buffers.second;   // Obtain ROI buffers from ring buffer
            for (size_t idx = 0; idx < _internal_tensor_list.size(); idx++)
                _internal_tensor_list[idx]->copy_roi(write_roi_buffers[idx]);   // Copy ROI from internal tensor's buffer to ring buffer
            _bencode_time.start();
            if (_is_box_encoder) {
                auto bbox_encode_write_buffers = _ring_buffer.get_box_encode_write_buffers();
#if ENABLE_HIP
                if (_mem_type == RocalMemType::HIP) {
                    // get bbox encoder read buffers
                    if (_box_encoder_gpu) _box_encoder_gpu->Run(output_meta_data, (float *)bbox_encode_write_buffers.first, (int *)bbox_encode_write_buffers.second);
                } else
#endif
                    _meta_data_graph->update_box_encoder_meta_data(&_anchors, output_meta_data, _criteria, _offset, _scale, _means, _stds, (float *)bbox_encode_write_buffers.first, (int *)bbox_encode_write_buffers.second);
            }
            if (_is_box_iou_matcher) {
                int *matches_write_buffer = reinterpret_cast<int *>(_ring_buffer.get_meta_write_buffers()[2]);
                _meta_data_graph->update_box_iou_matcher(&_anchors, matches_write_buffer, output_meta_data, _criteria, _high_threshold, _low_threshold, _allow_low_quality_matches);
            }
            _bencode_time.end();
#ifdef ROCAL_VIDEO
            _sequence_start_framenum_vec.insert(_sequence_start_framenum_vec.begin(), _loader_module->get_sequence_start_frame_number());
            _sequence_frame_timestamps_vec.insert(_sequence_frame_timestamps_vec.begin(), _loader_module->get_sequence_frame_timestamps());
#endif
            _ring_buffer.set_meta_data(full_batch_image_names, output_meta_data);
            _ring_buffer.push();  // Image data and metadata is now stored in output the ring_buffer, increases it's level by 1
        }
    } catch (const std::exception &e) {
        ERR("Exception thrown in the process routine: " + STR(e.what()) + STR("\n"));
        _processing = false;
        _ring_buffer.release_all_blocked_calls();
    }
}

void MasterGraph::start_processing() {
    _processing = true;
    _remaining_count = _loader_module->remaining_count();
    _output_thread = std::thread(&MasterGraph::output_routine, this);
#if defined(WIN32) || defined(_WIN32) || defined(__WIN32) && !defined(__CYGWIN__)
#else
//  Changing thread scheduling policy and it's priority does not help on latest Ubuntu builds
//  and needs tweaking the Linux security settings , can be turned on for experimentation
#if 0
    struct sched_param params;
    params.sched_priority = sched_get_priority_max(SCHED_FIFO);
    auto thread = _output_thread.native_handle();
    auto ret = pthread_setschedparam(thread, SCHED_FIFO, &params);
    if (ret != 0)
        WRN("Unsuccessful in setting thread realtime priority for process thread err = "+STR(std::strerror(ret)))
#endif
#endif
}

void MasterGraph::stop_processing() {
    _processing = false;
    _ring_buffer.unblock_reader();
    _ring_buffer.unblock_writer();
    if (_output_thread.joinable())
        _output_thread.join();
}

<<<<<<< HEAD
std::vector<rocalTensorList *> MasterGraph::create_coco_meta_data_reader(const char *source_path, bool is_output, MetaDataReaderType reader_type, MetaDataType metadata_type, bool ltrb_bbox, bool is_box_encoder,
                                                                         bool avoid_class_remapping, bool aspect_ratio_grouping, bool is_box_iou_matcher, float sigma, unsigned pose_output_width, unsigned pose_output_height) {
=======
std::vector<rocalTensorList *> MasterGraph::create_coco_meta_data_reader(const char *source_path, bool is_output, MetaDataReaderType reader_type, MetaDataType metadata_type, bool ltrb_bbox, bool is_box_encoder, bool avoid_class_remapping, bool aspect_ratio_grouping, float sigma, unsigned pose_output_width, unsigned pose_output_height) {
>>>>>>> d4e939f1
    if (_meta_data_reader)
        THROW("A metadata reader has already been created")
    if (_augmented_meta_data)
        THROW("Metadata output already defined, there can only be a single output for metadata augmentation");

    MetaDataConfig config(metadata_type, reader_type, source_path, std::map<std::string, std::string>(), std::string());
    config.set_avoid_class_remapping(avoid_class_remapping);
    config.set_aspect_ratio_grouping(aspect_ratio_grouping);
    config.set_out_img_width(pose_output_width);
    config.set_out_img_height(pose_output_height);
    _meta_data_graph = create_meta_data_graph(config);
    _meta_data_reader = create_meta_data_reader(config, _augmented_meta_data);
    _meta_data_reader->read_all(source_path);
    if (!ltrb_bbox) _augmented_meta_data->set_xywh_bbox();
    std::vector<size_t> dims;
    size_t max_objects = static_cast<size_t>(is_box_encoder ? MAX_NUM_ANCHORS : MAX_OBJECTS);
    dims = {max_objects};
    auto default_labels_info = TensorInfo(std::move(dims), _mem_type, RocalTensorDataType::INT32);  // Create default labels Info
    default_labels_info.set_metadata();
    _meta_data_buffer_size.emplace_back(_user_batch_size * default_labels_info.data_size());

    dims = {max_objects, BBOX_COUNT};
    auto default_bbox_info = TensorInfo(std::move(dims), _mem_type, RocalTensorDataType::FP32);  // Create default Bbox Info
    default_bbox_info.set_metadata();
    _meta_data_buffer_size.emplace_back(_user_batch_size * default_bbox_info.data_size());

    TensorInfo default_matches_info;
    TensorInfo default_mask_info;
    if (metadata_type == MetaDataType::PolygonMask) {
        dims = {MAX_MASK_BUFFER, 1};
        default_mask_info = TensorInfo(std::move(dims), _mem_type, RocalTensorDataType::FP32);  // Create default mask Info
        default_mask_info.set_metadata();
        _meta_data_buffer_size.emplace_back(_user_batch_size * default_mask_info.data_size());
    }
    if (is_box_iou_matcher) {
        _is_box_iou_matcher = true;
        dims = {MAX_ANCHORS};
        default_matches_info = TensorInfo(std::move(dims), _mem_type, RocalTensorDataType::INT32);  // Create default matches info
        default_matches_info.set_metadata();
        _meta_data_buffer_size.emplace_back(_user_batch_size * default_matches_info.data_size());
    }

    for (unsigned i = 0; i < _user_batch_size; i++)  // Create rocALTensorList for each metadata
    {
        auto labels_info = default_labels_info;
        auto bbox_info = default_bbox_info;
        _labels_tensor_list.push_back(new Tensor(labels_info));
        _bbox_tensor_list.push_back(new Tensor(bbox_info));
        if (metadata_type == MetaDataType::PolygonMask) {
            auto mask_info = default_mask_info;
            _mask_tensor_list.push_back(new Tensor(mask_info));
        }
        if(is_box_iou_matcher) {
            auto matches_info = default_matches_info;
            _matches_tensor_list.push_back(new Tensor(matches_info));
        }
    }
    _ring_buffer.init_metadata(RocalMemType::HOST, _meta_data_buffer_size);
    _metadata_output_tensor_list.emplace_back(&_labels_tensor_list);
    _metadata_output_tensor_list.emplace_back(&_bbox_tensor_list);
    if (metadata_type == MetaDataType::PolygonMask)
        _metadata_output_tensor_list.emplace_back(&_mask_tensor_list);
    if(is_box_iou_matcher)
        _metadata_output_tensor_list.emplace_back(&_matches_tensor_list);

    return _metadata_output_tensor_list;
}

std::vector<rocalTensorList *> MasterGraph::create_tf_record_meta_data_reader(const char *source_path, MetaDataReaderType reader_type, MetaDataType label_type, std::map<std::string, std::string> feature_key_map) {
    if (_meta_data_reader)
        THROW("A metadata reader has already been created")
    if (_augmented_meta_data)
        THROW("Metadata can only have a single output")

    MetaDataConfig config(label_type, reader_type, source_path, feature_key_map);
    _meta_data_graph = create_meta_data_graph(config);
    _meta_data_reader = create_meta_data_reader(config, _augmented_meta_data);
    _meta_data_reader->read_all(source_path);

    if (reader_type == MetaDataReaderType::TF_META_DATA_READER) {
        std::vector<size_t> dims = {1};
        auto default_labels_info = TensorInfo(std::move(dims), _mem_type, RocalTensorDataType::INT32);  // Create default labels Info
        default_labels_info.set_metadata();
        _meta_data_buffer_size.emplace_back(_user_batch_size * sizeof(vx_int32));

        for (unsigned i = 0; i < _user_batch_size; i++) {
            auto info = default_labels_info;
            auto tensor = new Tensor(info);
            _labels_tensor_list.push_back(tensor);
        }
        _metadata_output_tensor_list.emplace_back(&_labels_tensor_list);
    } else if (reader_type == MetaDataReaderType::TF_DETECTION_META_DATA_READER) {
        std::vector<size_t> dims = {MAX_OBJECTS};
        auto default_labels_info = TensorInfo(std::move(dims), _mem_type, RocalTensorDataType::INT32);  // Create default labels Info
        default_labels_info.set_metadata();
        _meta_data_buffer_size.emplace_back(_user_batch_size * default_labels_info.data_size());

        dims = {MAX_OBJECTS, BBOX_COUNT};
        auto default_bbox_info = TensorInfo(std::move(dims), _mem_type, RocalTensorDataType::FP32);  // Create default Bbox Info
        default_bbox_info.set_metadata();
        _meta_data_buffer_size.emplace_back(_user_batch_size * default_bbox_info.data_size());

        for (unsigned i = 0; i < _user_batch_size; i++) {
            auto labels_info = default_labels_info;
            auto bbox_info = default_bbox_info;
            _labels_tensor_list.push_back(new Tensor(labels_info));
            _bbox_tensor_list.push_back(new Tensor(bbox_info));
        }
        _metadata_output_tensor_list.emplace_back(&_labels_tensor_list);
        _metadata_output_tensor_list.emplace_back(&_bbox_tensor_list);
    }

    _ring_buffer.init_metadata(RocalMemType::HOST, _meta_data_buffer_size);

    return _metadata_output_tensor_list;
}

std::vector<rocalTensorList *> MasterGraph::create_label_reader(const char *source_path, MetaDataReaderType reader_type) {
    if (_meta_data_reader)
        THROW("A metadata reader has already been created")
    if (_augmented_meta_data)
        THROW("Metadata can only have a single output")

    MetaDataConfig config(MetaDataType::Label, reader_type, source_path);
    _meta_data_reader = create_meta_data_reader(config, _augmented_meta_data);
    _meta_data_reader->read_all(source_path);

    std::vector<size_t> dims = {1};
    auto default_labels_info = TensorInfo(std::move(dims), _mem_type, RocalTensorDataType::INT32);  // Create default labels Info
    default_labels_info.set_metadata();
    _meta_data_buffer_size.emplace_back(_user_batch_size * sizeof(vx_int32));

    for (unsigned i = 0; i < _user_batch_size; i++) {
        auto info = default_labels_info;
        _labels_tensor_list.push_back(new Tensor(info));
    }
    _ring_buffer.init_metadata(RocalMemType::HOST, _meta_data_buffer_size);
    _metadata_output_tensor_list.emplace_back(&_labels_tensor_list);

    return _metadata_output_tensor_list;
}

std::vector<rocalTensorList *> MasterGraph::create_video_label_reader(const char *source_path, MetaDataReaderType reader_type, unsigned sequence_length, unsigned frame_step, unsigned frame_stride, bool file_list_frame_num) {
    if (_meta_data_reader)
        THROW("A metadata reader has already been created")
    if (_augmented_meta_data)
        THROW("Metadata can only have a single output")

    MetaDataConfig config(MetaDataType::Label, reader_type, source_path, std::map<std::string, std::string>(), std::string(), sequence_length, frame_step, frame_stride);
    _meta_data_reader = create_meta_data_reader(config, _augmented_meta_data);

    if (!file_list_frame_num) {
        _meta_data_reader->set_timestamp_mode();
    }

    std::vector<size_t> dims = {1};
    auto default_labels_info = TensorInfo(std::move(dims), _mem_type, RocalTensorDataType::INT32);  // Create default labels Info
    default_labels_info.set_metadata();
    _meta_data_buffer_size.emplace_back(_user_batch_size * sizeof(vx_int32));

    for (unsigned i = 0; i < _user_batch_size; i++) {
        auto info = default_labels_info;
        auto tensor = new Tensor(info);
        _labels_tensor_list.push_back(tensor);
    }
    _ring_buffer.init_metadata(RocalMemType::HOST, _meta_data_buffer_size);
    _meta_data_reader->read_all(source_path);
    _metadata_output_tensor_list.emplace_back(&_labels_tensor_list);

    return _metadata_output_tensor_list;
}

std::vector<rocalTensorList *> MasterGraph::create_mxnet_label_reader(const char *source_path, bool is_output) {
    if (_meta_data_reader)
        THROW("A metadata reader has already been created")
    if (_augmented_meta_data)
        THROW("Metadata output already defined, there can only be a single output for metadata augmentation")

    MetaDataConfig config(MetaDataType::Label, MetaDataReaderType::MXNET_META_DATA_READER, source_path);
    _meta_data_graph = create_meta_data_graph(config);
    _meta_data_reader = create_meta_data_reader(config, _augmented_meta_data);
    _meta_data_reader->read_all(source_path);
    std::vector<size_t> dims = {1};
    auto default_labels_info = TensorInfo(std::move(dims), _mem_type, RocalTensorDataType::INT32);  // Create default labels Info
    default_labels_info.set_metadata();
    _meta_data_buffer_size.emplace_back(_user_batch_size * sizeof(vx_int32));

    for (unsigned i = 0; i < _user_batch_size; i++) {
        auto info = default_labels_info;
        auto tensor = new Tensor(info);
        _labels_tensor_list.push_back(tensor);
    }
    _metadata_output_tensor_list.emplace_back(&_labels_tensor_list);
    _ring_buffer.init_metadata(RocalMemType::HOST, _meta_data_buffer_size);

    return _metadata_output_tensor_list;
}

void MasterGraph::create_randombboxcrop_reader(RandomBBoxCrop_MetaDataReaderType reader_type, RandomBBoxCrop_MetaDataType label_type, bool all_boxes_overlap, bool no_crop, FloatParam *aspect_ratio, bool has_shape, int crop_width, int crop_height, int num_attempts, FloatParam *scaling, int total_num_attempts, int64_t seed) {
    if (_randombboxcrop_meta_data_reader)
        THROW("A metadata reader has already been created")
    if (_random_bbox_crop_cords_data)
        THROW("Metadata can only have a single output")
    _is_random_bbox_crop = true;
    RandomBBoxCrop_MetaDataConfig config(label_type, reader_type, all_boxes_overlap, no_crop, aspect_ratio, has_shape, crop_width, crop_height, num_attempts, scaling, total_num_attempts, seed);
    _randombboxcrop_meta_data_reader = create_meta_data_reader(config, _random_bbox_crop_cords_data);
    _randombboxcrop_meta_data_reader->set_meta_data(_meta_data_reader);
}

void MasterGraph::box_encoder(std::vector<float> &anchors, float criteria, const std::vector<float> &means, const std::vector<float> &stds, bool offset, float scale) {
    _is_box_encoder = true;
    _num_anchors = anchors.size() / 4;
    std::vector<float> inv_stds = {(float)(1. / stds[0]), (float)(1. / stds[1]), (float)(1. / stds[2]), (float)(1. / stds[3])};

#if ENABLE_HIP
    // Intialize gpu box encoder if _mem_type is HIP
    if (_mem_type == RocalMemType::HIP) {
        _box_encoder_gpu = new BoxEncoderGpu(_user_batch_size, anchors, criteria, means, inv_stds, offset, scale, _device.resources()->hip_stream, _device.resources()->dev_prop.canMapHostMemory);
        return;
    }
#endif
    _offset = offset;
    _anchors = anchors;
    _scale = scale;
    _means = means;
    _stds = stds;
}

std::vector<rocalTensorList *> MasterGraph::create_caffe2_lmdb_record_meta_data_reader(const char *source_path, MetaDataReaderType reader_type, MetaDataType label_type) {
    if (_meta_data_reader)
        THROW("A metadata reader has already been created")
    if (_augmented_meta_data)
        THROW("Metadata output already defined, there can only be a single output for metadata augmentation")

    MetaDataConfig config(label_type, reader_type, source_path);
    _meta_data_graph = create_meta_data_graph(config);
    _meta_data_reader = create_meta_data_reader(config, _augmented_meta_data);
    _meta_data_reader->read_all(source_path);
    if (reader_type == MetaDataReaderType::CAFFE2_META_DATA_READER) {
        std::vector<size_t> dims = {1};
        auto default_labels_info = TensorInfo(std::move(dims), _mem_type, RocalTensorDataType::INT32);  // Create default labels Info
        default_labels_info.set_metadata();
        _meta_data_buffer_size.emplace_back(_user_batch_size * sizeof(vx_int32));

        for (unsigned i = 0; i < _user_batch_size; i++) {
            auto info = default_labels_info;
            auto tensor = new Tensor(info);
            _labels_tensor_list.push_back(tensor);
        }
        _metadata_output_tensor_list.emplace_back(&_labels_tensor_list);
    } else if (reader_type == MetaDataReaderType::CAFFE2_DETECTION_META_DATA_READER) {
        std::vector<size_t> dims = {MAX_OBJECTS};
        auto default_labels_info = TensorInfo(std::move(dims), _mem_type, RocalTensorDataType::INT32);  // Create default labels Info
        default_labels_info.set_metadata();
        _meta_data_buffer_size.emplace_back(_user_batch_size * default_labels_info.data_size());

        dims = {MAX_OBJECTS, BBOX_COUNT};
        auto default_bbox_info = TensorInfo(std::move(dims), _mem_type, RocalTensorDataType::FP32);  // Create default Bbox Info
        default_bbox_info.set_metadata();
        _meta_data_buffer_size.emplace_back(_user_batch_size * default_bbox_info.data_size());

        for (unsigned i = 0; i < _user_batch_size; i++) {
            auto labels_info = default_labels_info;
            auto bbox_info = default_bbox_info;
            _labels_tensor_list.push_back(new Tensor(labels_info));
            _bbox_tensor_list.push_back(new Tensor(bbox_info));
        }
        _metadata_output_tensor_list.emplace_back(&_labels_tensor_list);
        _metadata_output_tensor_list.emplace_back(&_bbox_tensor_list);
    }

    _ring_buffer.init_metadata(RocalMemType::HOST, _meta_data_buffer_size);

    return _metadata_output_tensor_list;
}

std::vector<rocalTensorList *> MasterGraph::create_caffe_lmdb_record_meta_data_reader(const char *source_path, MetaDataReaderType reader_type, MetaDataType label_type) {
    if (_meta_data_reader)
        THROW("A metadata reader has already been created")
    if (_augmented_meta_data)
        THROW("Metadata output already defined, there can only be a single output for metadata augmentation")

    MetaDataConfig config(label_type, reader_type, source_path);
    _meta_data_graph = create_meta_data_graph(config);
    _meta_data_reader = create_meta_data_reader(config, _augmented_meta_data);
    _meta_data_reader->read_all(source_path);
    if (reader_type == MetaDataReaderType::CAFFE_META_DATA_READER) {
        std::vector<size_t> dims = {1};
        auto default_labels_info = TensorInfo(std::move(dims), _mem_type, RocalTensorDataType::INT32);  // Create default labels Info
        default_labels_info.set_metadata();
        _meta_data_buffer_size.emplace_back(_user_batch_size * sizeof(vx_int32));

        for (unsigned i = 0; i < _user_batch_size; i++) {
            auto info = default_labels_info;
            auto tensor = new Tensor(info);
            _labels_tensor_list.push_back(tensor);
        }
        _metadata_output_tensor_list.emplace_back(&_labels_tensor_list);
    } else if (reader_type == MetaDataReaderType::CAFFE_DETECTION_META_DATA_READER) {
        std::vector<size_t> dims = {MAX_OBJECTS};
        auto default_labels_info = TensorInfo(std::move(dims), _mem_type, RocalTensorDataType::INT32);  // Create default labels Info
        default_labels_info.set_metadata();
        _meta_data_buffer_size.emplace_back(_user_batch_size * default_labels_info.data_size());

        dims = {MAX_OBJECTS, BBOX_COUNT};
        auto default_bbox_info = TensorInfo(std::move(dims), _mem_type, RocalTensorDataType::FP32);  // Create default Bbox Info
        default_bbox_info.set_metadata();
        _meta_data_buffer_size.emplace_back(_user_batch_size * default_bbox_info.data_size());

        for (unsigned i = 0; i < _user_batch_size; i++) {
            auto labels_info = default_labels_info;
            auto bbox_info = default_bbox_info;
            _labels_tensor_list.push_back(new Tensor(labels_info));
            _bbox_tensor_list.push_back(new Tensor(bbox_info));
        }
        _metadata_output_tensor_list.emplace_back(&_labels_tensor_list);
        _metadata_output_tensor_list.emplace_back(&_bbox_tensor_list);
    }

    _ring_buffer.init_metadata(RocalMemType::HOST, _meta_data_buffer_size);

    return _metadata_output_tensor_list;
}

std::vector<rocalTensorList *> MasterGraph::create_cifar10_label_reader(const char *source_path, const char *file_prefix) {
    if (_meta_data_reader)
        THROW("A metadata reader has already been created")
    if (_augmented_meta_data)
        THROW("Metadata can only have a single output")

    MetaDataConfig config(MetaDataType::Label, MetaDataReaderType::CIFAR10_META_DATA_READER, source_path, std::map<std::string, std::string>(), file_prefix);
    _meta_data_reader = create_meta_data_reader(config, _augmented_meta_data);
    _meta_data_reader->read_all(source_path);
    std::vector<size_t> dims = {1};
    auto default_labels_info = TensorInfo(std::move(dims), _mem_type, RocalTensorDataType::INT32);  // Create default labels Info
    default_labels_info.set_metadata();
    _meta_data_buffer_size.emplace_back(_user_batch_size * sizeof(vx_int32));

    for (unsigned i = 0; i < _user_batch_size; i++) {
        auto info = default_labels_info;
        auto tensor = new Tensor(info);
        _labels_tensor_list.push_back(tensor);
    }
    _metadata_output_tensor_list.emplace_back(&_labels_tensor_list);
    _ring_buffer.init_metadata(RocalMemType::HOST, _meta_data_buffer_size);

    return _metadata_output_tensor_list;
}

const std::pair<ImageNameBatch, pMetaDataBatch> &MasterGraph::meta_data() {
    if (_ring_buffer.level() == 0)
        THROW("No meta data has been loaded")
    return _ring_buffer.get_meta_data();
}

void MasterGraph::box_iou_matcher(std::vector<float> &anchors, float criteria,
                                  float high_threshold, float low_threshold,
                                  bool allow_low_quality_matches) {
    if (!_is_box_iou_matcher)
        THROW("Box IOU matcher variable not set cannot return matched idx")
    _num_anchors = anchors.size() / 4;
    _anchors = anchors;
    _high_threshold = high_threshold;
    _low_threshold = low_threshold;
    _allow_low_quality_matches = allow_low_quality_matches;
}

size_t MasterGraph::bounding_box_batch_count(pMetaDataBatch meta_data_batch) {
    size_t size = 0;
    for (unsigned i = 0; i < _user_batch_size; i++)
        size += _is_box_encoder ? _num_anchors : meta_data_batch->get_labels_batch()[i].size();

    return size;
}

TensorList *MasterGraph::labels_meta_data() {
    if (_ring_buffer.level() == 0)
        THROW("No meta data has been loaded")
    auto meta_data_buffers = (unsigned char *)_ring_buffer.get_meta_read_buffers()[0];  // Get labels buffer from ring buffer
    auto labels = _ring_buffer.get_meta_data().second->get_labels_batch();
    for (unsigned i = 0; i < _labels_tensor_list.size(); i++) {
        _labels_tensor_list[i]->set_dims({labels[i].size()});
        _labels_tensor_list[i]->set_mem_handle((void *)meta_data_buffers);
        meta_data_buffers += _labels_tensor_list[i]->info().data_size();
    }
    return &_labels_tensor_list;
}

TensorList *MasterGraph::bbox_meta_data() {
    if (_ring_buffer.level() == 0)
        THROW("No meta data has been loaded")
    auto meta_data_buffers = (unsigned char *)_ring_buffer.get_meta_read_buffers()[1];  // Get bbox buffer from ring buffer
    auto bbox_cords = _ring_buffer.get_meta_data().second->get_bb_cords_batch();
    for (unsigned i = 0; i < _bbox_tensor_list.size(); i++) {
        _bbox_tensor_list[i]->set_dims({bbox_cords[i].size(), 4});
        _bbox_tensor_list[i]->set_mem_handle((void *)meta_data_buffers);
        meta_data_buffers += _bbox_tensor_list[i]->info().data_size();
    }

    return &_bbox_tensor_list;
}

TensorList *MasterGraph::mask_meta_data() {
    if (_ring_buffer.level() == 0)
        THROW("No meta data has been loaded")
    auto meta_data_buffers = (unsigned char *)_ring_buffer.get_meta_read_buffers()[2];  // Get mask buffer from ring buffer
    auto mask_cords = _ring_buffer.get_meta_data().second->get_mask_cords_batch();
    for (unsigned i = 0; i < _mask_tensor_list.size(); i++) {
        _mask_tensor_list[i]->set_dims({mask_cords[i].size(), 1});
        _mask_tensor_list[i]->set_mem_handle((void *)meta_data_buffers);
        meta_data_buffers += _mask_tensor_list[i]->info().data_size();
    }

    return &_mask_tensor_list;
}

TensorList *MasterGraph::matched_index_meta_data() {
    if (_ring_buffer.level() == 0)
        THROW("No meta data has been loaded")
    auto meta_data_buffers = reinterpret_cast<unsigned char *>(_ring_buffer.get_meta_read_buffers()[2]);  // Get matches buffer from ring buffer
    for (unsigned i = 0; i < _matches_tensor_list.size(); i++) {
        _matches_tensor_list[i]->set_mem_handle(reinterpret_cast<void *>(meta_data_buffers));
        meta_data_buffers += _matches_tensor_list[i]->info().data_size();
    }
    return &_matches_tensor_list;
}

void MasterGraph::notify_user_thread() {
    if (_output_routine_finished_processing)
        return;
    LOG("Output routine finished processing all images, no more image to be processed")
    _output_routine_finished_processing = true;
}

bool MasterGraph::no_more_processed_data() {
    return (_output_routine_finished_processing && _ring_buffer.empty());
}

MasterGraph::Status
MasterGraph::copy_out_tensor_planar(void *out_ptr, RocalTensorlayout format, float multiplier0, float multiplier1,
                                    float multiplier2, float offset0, float offset1, float offset2, bool reverse_channels, RocalTensorDataType output_data_type) {
    if (no_more_processed_data())
        return MasterGraph::Status::NO_MORE_DATA;

    _convert_time.start();
    // Copies to the output context given by the user, each image is copied separate for planar
    auto output_tensor_info = _output_tensor_list[0]->info();
    auto dims = output_tensor_info.dims();
    const size_t w = dims[2];
    const size_t h = dims[1];
    const size_t c = dims[3];
    const size_t n = dims[0];

    const size_t single_output_tensor_size = output_tensor_info.data_size();

    if (output_tensor_info.mem_type() == RocalMemType::OCL || output_tensor_info.mem_type() == RocalMemType::HIP) {
        THROW("copy_out_tensor_planar for GPU affinity is not implemented")
    } else if (output_tensor_info.mem_type() == RocalMemType::HOST) {
        float multiplier[3] = {multiplier0, multiplier1, multiplier2};
        float offset[3] = {offset0, offset1, offset2};
        size_t dest_buf_offset = 0;

        auto output_buffers = _ring_buffer.get_read_buffers().first;

        for (auto &&out_tensor : output_buffers) {
            for (unsigned batch = 0; batch < n; batch++) {
                const size_t batch_offset = w * h * c * batch;
                auto channel_size = w * h;
                auto in_buffer = (unsigned char *)out_tensor + batch_offset;
                if (format == RocalTensorlayout::NHWC) {
                    if (output_data_type == RocalTensorDataType::FP32) {
                        float *output_tensor_32 = static_cast<float *>(out_ptr) + batch_offset;
                        for (unsigned channel_idx = 0; channel_idx < c; channel_idx++)
                            for (unsigned i = 0; i < channel_size; i++)
                                output_tensor_32[dest_buf_offset + channel_idx + i * c] =
                                    offset[channel_idx] + multiplier[channel_idx] *
                                                              (reverse_channels ? static_cast<float>(in_buffer[i +
                                                                                                               (c - channel_idx -
                                                                                                                1) *
                                                                                                                   channel_size])
                                                                                : static_cast<float>(in_buffer[i + channel_idx *
                                                                                                                       channel_size]));
                    } else if (output_data_type == RocalTensorDataType::FP16) {
                        half *output_tensor_16 = static_cast<half *>(out_ptr) + batch_offset;
                        for (unsigned channel_idx = 0; channel_idx < c; channel_idx++)
                            for (unsigned i = 0; i < channel_size; i++)
                                output_tensor_16[dest_buf_offset + channel_idx + i * c] =
                                    offset[channel_idx] + multiplier[channel_idx] *
                                                              (reverse_channels ? static_cast<half>(in_buffer[(c - channel_idx - 1) * channel_size + i])
                                                                                : static_cast<half>(in_buffer[channel_idx * channel_size + i]));
                    }
                }
                if (format == RocalTensorlayout::NCHW) {
                    if (output_data_type == RocalTensorDataType::FP32) {
                        float *output_tensor_32 = static_cast<float *>(out_ptr) + batch_offset;
                        // output_tensor_32 += batch_offset;
                        if (c != 3) {
                            for (unsigned channel_idx = 0; channel_idx < c; channel_idx++)
                                for (unsigned i = 0; i < channel_size; i++)
                                    output_tensor_32[dest_buf_offset + channel_idx * channel_size + i] =
                                        offset[channel_idx] + multiplier[channel_idx] *
                                                                  (reverse_channels ? (float)(in_buffer[(c - channel_idx - 1) * channel_size + i])
                                                                                    : (float)(in_buffer[channel_idx * channel_size + i]));
                        } else {
#if (ENABLE_SIMD && __AVX2__)

                            float *B_buf = output_tensor_32 + dest_buf_offset;
                            float *G_buf = B_buf + channel_size;
                            float *R_buf = G_buf + channel_size;
                            unsigned char *in_buffer_R = in_buffer;
                            unsigned char *in_buffer_G = in_buffer + channel_size;
                            unsigned char *in_buffer_B = in_buffer_G + channel_size;

                            __m256 pmul0 = _mm256_set1_ps(multiplier0);
                            __m256 pmul1 = _mm256_set1_ps(multiplier1);
                            __m256 pmul2 = _mm256_set1_ps(multiplier2);
                            __m256 padd0 = _mm256_set1_ps(offset0);
                            __m256 padd1 = _mm256_set1_ps(offset1);
                            __m256 padd2 = _mm256_set1_ps(offset2);
                            unsigned int alignedLength = (channel_size & ~7);  // multiple of 8
                            unsigned int i = 0;

                            __m256 fR, fG, fB;
                            for (; i < alignedLength; i += 8) {
                                __m128i pixR, pixG, pixB;
                                if (reverse_channels) {
                                    pixB = _mm_loadl_epi64((const __m128i *)in_buffer_R);
                                    pixG = _mm_loadl_epi64((const __m128i *)in_buffer_G);
                                    pixR = _mm_loadl_epi64((const __m128i *)in_buffer_B);
                                } else {
                                    pixR = _mm_loadl_epi64((const __m128i *)in_buffer_R);
                                    pixG = _mm_loadl_epi64((const __m128i *)in_buffer_G);
                                    pixB = _mm_loadl_epi64((const __m128i *)in_buffer_B);
                                }
                                fB = _mm256_cvtepi32_ps(_mm256_cvtepu8_epi32(pixR));
                                fG = _mm256_cvtepi32_ps(_mm256_cvtepu8_epi32(pixG));
                                fR = _mm256_cvtepi32_ps(_mm256_cvtepu8_epi32(pixB));
                                fB = _mm256_mul_ps(fB, pmul0);
                                fG = _mm256_mul_ps(fG, pmul1);
                                fR = _mm256_mul_ps(fR, pmul2);
                                fB = _mm256_add_ps(fB, padd0);
                                fG = _mm256_add_ps(fG, padd1);
                                fR = _mm256_add_ps(fR, padd2);
                                _mm256_storeu_ps(B_buf, fB);
                                _mm256_storeu_ps(G_buf, fG);
                                _mm256_storeu_ps(R_buf, fR);
                                B_buf += 8;
                                G_buf += 8;
                                R_buf += 8;
                                in_buffer_R += 8, in_buffer_G += 8, in_buffer_B += 8;
                            }
                            for (; i < channel_size; i++) {
                                *B_buf++ = (*in_buffer_R++ * multiplier0) + offset0;
                                *G_buf++ = (*in_buffer_G++ * multiplier1) + offset1;
                                *R_buf++ = (*in_buffer_B++ * multiplier2) + offset1;
                            }

#else
                                for (unsigned channel_idx = 0; channel_idx < c; channel_idx++)
                                    for (unsigned i = 0; i < channel_size; i++)
                                        output_tensor_32[dest_buf_offset + channel_idx * channel_size + i] =
                                            offset[channel_idx] + multiplier[channel_idx] * (reverse_channels ? (float)(in_buffer[i + (c - channel_idx - 1) * channel_size]) : (float)(in_buffer[i + channel_idx * channel_size]));
#endif
                        }
                    } else if (output_data_type == RocalTensorDataType::FP16) {
                        half *output_tensor_16 = static_cast<half *>(out_ptr) + batch_offset;
                        for (unsigned channel_idx = 0; channel_idx < c; channel_idx++)
                            for (unsigned i = 0; i < channel_size; i++)
                                output_tensor_16[dest_buf_offset + channel_idx * channel_size + i] =
                                    offset[channel_idx] + multiplier[channel_idx] *
                                                              (reverse_channels ? (half)(in_buffer[i +
                                                                                                   (c - channel_idx -
                                                                                                    1) *
                                                                                                       channel_size])
                                                                                : (half)(in_buffer[i + channel_idx *
                                                                                                           channel_size]));
                    }
                }
            }
            dest_buf_offset += single_output_tensor_size;
        }
    }
    _convert_time.end();
    return Status::OK;
}

std::vector<rocalTensorList *>
MasterGraph::get_bbox_encoded_buffers(size_t num_encoded_boxes) {
    std::vector<rocalTensorList *> bbox_encoded_output;
    if (_is_box_encoder) {
        if (num_encoded_boxes != _user_batch_size * _num_anchors) {
            THROW("num_encoded_boxes is not correct");
        }
        auto encoded_boxes_and_lables = _ring_buffer.get_box_encode_read_buffers();
        unsigned char *boxes_buf_ptr = (unsigned char *)encoded_boxes_and_lables.first;
        unsigned char *labels_buf_ptr = (unsigned char *)encoded_boxes_and_lables.second;
        auto labels = _ring_buffer.get_meta_data().second->get_labels_batch();

        if (_bbox_tensor_list.size() != _labels_tensor_list.size())
            THROW("The number of tensors between bbox and bbox_labels do not match")
        for (unsigned i = 0; i < _bbox_tensor_list.size(); i++) {
            _labels_tensor_list[i]->set_dims({labels[i].size()});
            _bbox_tensor_list[i]->set_dims({labels[i].size(), 4});
            _labels_tensor_list[i]->set_mem_handle((void *)labels_buf_ptr);
            _bbox_tensor_list[i]->set_mem_handle((void *)boxes_buf_ptr);
            labels_buf_ptr += _labels_tensor_list[i]->info().data_size();
            boxes_buf_ptr += _bbox_tensor_list[i]->info().data_size();
        }
        bbox_encoded_output.emplace_back(&_labels_tensor_list);
        bbox_encoded_output.emplace_back(&_bbox_tensor_list);
    }
    return bbox_encoded_output;
}<|MERGE_RESOLUTION|>--- conflicted
+++ resolved
@@ -452,11 +452,7 @@
 
 MasterGraph::Status
 MasterGraph::to_tensor(void *out_ptr, RocalTensorlayout format, float multiplier0, float multiplier1,
-<<<<<<< HEAD
-                       float multiplier2, float offset0, float offset1, float offset2, bool reverse_channels, RocalTensorDataType output_data_type, RocalOutputMemType output_mem_type, int max_height, int max_width) {
-=======
                        float multiplier2, float offset0, float offset1, float offset2, bool reverse_channels, RocalTensorDataType output_data_type, RocalOutputMemType output_mem_type, uint max_height, uint max_width) {
->>>>>>> d4e939f1
     if (no_more_processed_data())
         return MasterGraph::Status::NO_MORE_DATA;
 
@@ -679,21 +675,12 @@
                                 __m256 padd0 = _mm256_set1_ps(offset0);
                                 __m256 padd1 = _mm256_set1_ps(offset1);
                                 __m256 padd2 = _mm256_set1_ps(offset2);
-<<<<<<< HEAD
-                                int alignedLength = (max_width & ~7);  // multiple of 8
-
-                                __m256 fR, fG, fB;
-                                for (int row = 0; row < max_height; row++) {
-                                    unsigned char *in_buffer_row = reinterpret_cast<unsigned char *>(in_buffer) + (row * input_width_stride);
-                                    int col = 0;
-=======
                                 uint alignedLength = (max_width & ~7);  // multiple of 8
 
                                 __m256 fR, fG, fB;
                                 for (uint row = 0; row < max_height; row++) {
                                     unsigned char *in_buffer_row = reinterpret_cast<unsigned char *>(in_buffer) + (row * input_width_stride);
                                     uint col = 0;
->>>>>>> d4e939f1
                                     for (; col < alignedLength; col += 8) {
                                         __m256i pix0 = _mm256_loadu_si256((const __m256i *)in_buffer_row);
                                         pix0 = _mm256_permutevar8x32_epi32(pix0, _mm256_setr_epi32(0, 1, 2, 3, 3, 4, 5, 6));
@@ -755,15 +742,6 @@
                                 __m256 padd0 = _mm256_set1_ps(offset0);
                                 __m256 padd1 = _mm256_set1_ps(offset1);
                                 __m256 padd2 = _mm256_set1_ps(offset2);
-<<<<<<< HEAD
-                                int alignedLength = (max_width & ~7);  // multiple of 8
-
-                                __m256 fR, fG, fB;
-                                __m128i tempR, tempG, tempB;
-                                for (int row = 0; row < max_height; row++) {
-                                    unsigned char *in_buffer_row = reinterpret_cast<unsigned char *>(in_buffer) + (row * input_width_stride);
-                                    int col = 0;
-=======
                                 uint alignedLength = (max_width & ~7);  // multiple of 8
 
                                 __m256 fR, fG, fB;
@@ -771,7 +749,6 @@
                                 for (uint row = 0; row < max_height; row++) {
                                     unsigned char *in_buffer_row = reinterpret_cast<unsigned char *>(in_buffer) + (row * input_width_stride);
                                     uint col = 0;
->>>>>>> d4e939f1
                                     for (; col < alignedLength; col += 8) {
                                         __m256i pix0 = _mm256_loadu_si256((const __m256i *)in_buffer_row);
                                         pix0 = _mm256_permutevar8x32_epi32(pix0, _mm256_setr_epi32(0, 1, 2, 3, 3, 4, 5, 6));
@@ -1031,12 +1008,8 @@
         _output_thread.join();
 }
 
-<<<<<<< HEAD
 std::vector<rocalTensorList *> MasterGraph::create_coco_meta_data_reader(const char *source_path, bool is_output, MetaDataReaderType reader_type, MetaDataType metadata_type, bool ltrb_bbox, bool is_box_encoder,
                                                                          bool avoid_class_remapping, bool aspect_ratio_grouping, bool is_box_iou_matcher, float sigma, unsigned pose_output_width, unsigned pose_output_height) {
-=======
-std::vector<rocalTensorList *> MasterGraph::create_coco_meta_data_reader(const char *source_path, bool is_output, MetaDataReaderType reader_type, MetaDataType metadata_type, bool ltrb_bbox, bool is_box_encoder, bool avoid_class_remapping, bool aspect_ratio_grouping, float sigma, unsigned pose_output_width, unsigned pose_output_height) {
->>>>>>> d4e939f1
     if (_meta_data_reader)
         THROW("A metadata reader has already been created")
     if (_augmented_meta_data)
