/*
Copyright (c) 2019 - 2023 Advanced Micro Devices, Inc. All rights reserved.

Permission is hereby granted, free of charge, to any person obtaining a copy
of this software and associated documentation files (the "Software"), to deal
in the Software without restriction, including without limitation the rights
to use, copy, modify, merge, publish, distribute, sublicense, and/or sell
copies of the Software, and to permit persons to whom the Software is
furnished to do so, subject to the following conditions:

The above copyright notice and this permission notice shall be included in
all copies or substantial portions of the Software.

THE SOFTWARE IS PROVIDED "AS IS", WITHOUT WARRANTY OF ANY KIND, EXPRESS OR
IMPLIED, INCLUDING BUT NOT LIMITED TO THE WARRANTIES OF MERCHANTABILITY,
FITNESS FOR A PARTICULAR PURPOSE AND NONINFRINGEMENT.  IN NO EVENT SHALL THE
AUTHORS OR COPYRIGHT HOLDERS BE LIABLE FOR ANY CLAIM, DAMAGES OR OTHER
LIABILITY, WHETHER IN AN ACTION OF CONTRACT, TORT OR OTHERWISE, ARISING FROM,
OUT OF OR IN CONNECTION WITH THE SOFTWARE OR THE USE OR OTHER DEALINGS IN
THE SOFTWARE.
*/
#if ENABLE_OPENCL
#include <CL/cl.h>
#endif
#include <vx_ext_amd.h>
#include <VX/vx_types.h>
#include <cstring>
#include <sched.h>
#include <half/half.hpp>
#include "pipeline/master_graph.h"
#include "parameters/parameter_factory.h"
#include "device/ocl_setup.h"
#include "pipeline/log.h"
#include "meta_data/meta_data_reader_factory.h"
#include "meta_data/meta_data_graph_factory.h"
#include "meta_data/randombboxcrop_meta_data_reader_factory.h"
#include "augmentations/node_copy.h"

using half_float::half;

#if ENABLE_HIP
#include <rocal_hip_kernels.h>
#endif

static void VX_CALLBACK log_callback(vx_context context, vx_reference ref, vx_status status, const vx_char *string) {
    size_t len = strnlen(string, MAX_STRING_LENGTH);
    if (len > 0) {
        printf("%s", string);
        if (string[len - 1] != '\n')
            printf("\n");
        fflush(stdout);
    }
}

auto get_ago_affinity_info = [](RocalAffinity rocal_affinity,
                                int cpu_id,
                                int gpu_id) {
    AgoTargetAffinityInfo affinity;
    switch (rocal_affinity) {
        case RocalAffinity::GPU:
            affinity.device_type = AGO_TARGET_AFFINITY_GPU;
            affinity.device_info = (gpu_id >= 0 && gpu_id <= 9) ? gpu_id : 0;
            break;
        case RocalAffinity::CPU:
            affinity.device_type = AGO_TARGET_AFFINITY_CPU;
            affinity.device_info = (cpu_id >= 0 && cpu_id <= 9) ? cpu_id : 0;
            break;
        default:
            throw std::invalid_argument("Unsupported affinity");
    }
    return affinity;
};

// Function to append ImageNameBatch
ImageNameBatch &operator+=(ImageNameBatch &dest, const ImageNameBatch &src) {
    dest.insert(dest.end(), src.cbegin(), src.cend());
    return dest;
}

// Function to append vectors
std::vector<size_t> &operator+=(std::vector<size_t> &dest, const std::vector<size_t> &src) {
    dest.insert(dest.end(), src.cbegin(), src.cend());
    return dest;
}

// Function to append vector of vectors
std::vector<std::vector<float>> &operator+=(std::vector<std::vector<float>> &dest, const std::vector<std::vector<float>> &src) {
    dest.insert(dest.end(), src.cbegin(), src.cend());
    return dest;
}

MasterGraph::~MasterGraph() {
    release();
}

MasterGraph::MasterGraph(size_t batch_size, RocalAffinity affinity, size_t cpu_thread_count, int gpu_id, size_t prefetch_queue_depth, RocalTensorDataType output_tensor_data_type) : _ring_buffer(prefetch_queue_depth),
                                                                                                                                                                                     _graph(nullptr),
                                                                                                                                                                                     _affinity(affinity),
                                                                                                                                                                                     _cpu_num_threads(cpu_thread_count),
                                                                                                                                                                                     _gpu_id(gpu_id),
                                                                                                                                                                                     _convert_time("Conversion Time", DBG_TIMING),
                                                                                                                                                                                     _process_time("Process Time", DBG_TIMING),
                                                                                                                                                                                     _bencode_time("BoxEncoder Time", DBG_TIMING),
                                                                                                                                                                                     _user_batch_size(batch_size),
#if ENABLE_HIP
                                                                                                                                                                                     _mem_type((_affinity == RocalAffinity::GPU) ? RocalMemType::HIP : RocalMemType::HOST),
#elif ENABLE_OPENCL
                                                                                                                                                                                     _mem_type((_affinity == RocalAffinity::GPU) ? RocalMemType::OCL : RocalMemType::HOST),
#else
                                                                                                                                                                                     _mem_type(RocalMemType::HOST),
#endif
                                                                                                                                                                                     _first_run(true),
                                                                                                                                                                                     _processing(false),
                                                                                                                                                                                     _prefetch_queue_depth(prefetch_queue_depth),
                                                                                                                                                                                     _out_data_type(output_tensor_data_type),
#if ENABLE_HIP
                                                                                                                                                                                     _box_encoder_gpu(nullptr),
#endif
                                                                                                                                                                                     _rb_block_if_empty_time("Ring Buffer Block IF Empty Time"),
                                                                                                                                                                                     _rb_block_if_full_time("Ring Buffer Block IF Full Time") {
    try {
        vx_status status;
        vxRegisterLogCallback(NULL, log_callback, vx_false_e);
        _context = vxCreateContext();
        vxRegisterLogCallback(_context, log_callback, vx_false_e);
        auto vx_affinity = get_ago_affinity_info(_affinity, 0, gpu_id);
        if ((status = vxGetStatus((vx_reference)_context)) != VX_SUCCESS)
            THROW("vxCreateContext failed" + TOSTR(status))

        if (affinity == RocalAffinity::GPU) {
#if ENABLE_OPENCL
            if (_mem_type == RocalMemType::OCL) {
                cl_context _cl_context = nullptr;
                cl_device_id _cl_device_id = nullptr;
                get_device_and_context(gpu_id, &_cl_context, &_cl_device_id, CL_DEVICE_TYPE_GPU);
                if ((status = vxSetContextAttribute(_context,
                                                    VX_CONTEXT_ATTRIBUTE_AMD_OPENCL_CONTEXT,
                                                    &_cl_context, sizeof(cl_context)) != VX_SUCCESS))
                    THROW("vxSetContextAttribute for CL_CONTEXT failed " + TOSTR(status))
            }
#elif ENABLE_HIP
            if (_mem_type == RocalMemType::HIP) {
                hipError_t err = hipInit(0);
                if (err != hipSuccess) {
                    THROW("ERROR: hipInit(0) => %d (failed)" + TOSTR(err));
                }
                // initialize HIP device for rocAL
                int hip_num_devices = -1;
                err = hipGetDeviceCount(&hip_num_devices);
                if (err != hipSuccess) {
                    THROW("ERROR: hipGetDeviceCount() => %d (failed)" + TOSTR(err));
                }
                // set the device for context if specified.
                if (gpu_id < hip_num_devices) {
                    int hipDevice = gpu_id;
                    if ((status = vxSetContextAttribute(_context,
                                                        VX_CONTEXT_ATTRIBUTE_AMD_HIP_DEVICE,
                                                        &hipDevice, sizeof(hipDevice)) != VX_SUCCESS))
                        THROW("vxSetContextAttribute for hipDevice(%d) failed " + TOSTR(hipDevice) + TOSTR(status))
                } else
                    THROW("ERROR: HIP Device(%d) out of range" + TOSTR(gpu_id));
            }
#endif
        }

        // Setting attribute to run on CPU or GPU should be called before load kernel module
        if ((status = vxSetContextAttribute(_context,
                                            VX_CONTEXT_ATTRIBUTE_AMD_AFFINITY,
                                            &vx_affinity,
                                            sizeof(vx_affinity))) != VX_SUCCESS)
            THROW("vxSetContextAttribute for AMD_AFFINITY failed " + TOSTR(status))

        // loading OpenVX RPP modules
        if ((status = vxLoadKernels(_context, "vx_rpp")) != VX_SUCCESS)
            THROW("Cannot load vx_rpp extension (vx_rpp), vxLoadKernels failed " + TOSTR(status))
        else
            LOG("vx_rpp module loaded successfully")
        if (_affinity == RocalAffinity::GPU) {
#if ENABLE_HIP
            _device.init_hip(_context);
#elif ENABLE_OPENCL
            _device.init_ocl(_context);
#endif
        }
        ParameterFactory::instance()->set_seed(0);  // Setting default seed for ParameterFactory instance. User can set the seed manually by calling rocalSetSeed(seed_value)
    } catch (const std::exception &e) {
        release();
        throw;
    }
}

MasterGraph::Status
MasterGraph::run() {
    if (!_processing)  // The user should not call the run function before the build() is called or while reset() is happening
        return MasterGraph::Status::NOT_RUNNING;

    if (no_more_processed_data()) {
        return MasterGraph::Status::NO_MORE_DATA;
    }

    _rb_block_if_empty_time.start();
    _ring_buffer.block_if_empty();  // wait here if the user thread (caller of this function) is faster in consuming the processed images compare to th output routine in producing them
    _rb_block_if_empty_time.end();

    if (_first_run) {
        // calling run pops the processed images that have been used by user, when user calls run() for the first time
        // they've not used anything yet, so we don't pop a batch from the _ring_buffer
        _first_run = false;
    } else {
        _ring_buffer.pop();  // Pop previously used output images and metadata from the ring buffer
    }

    // If the last batch of processed imaged has been just popped from the ring_buffer it means user has previously consumed all the processed images.
    // User should check using the IsEmpty() API and not call run() or copy() API when there is no more data. run() will return MasterGraph::Status::NO_MORE_DATA flag to notify it.
    if (no_more_processed_data()) {
        return MasterGraph::Status::NO_MORE_DATA;
    }

    decrease_image_count();

    return MasterGraph::Status::OK;
}

void MasterGraph::decrease_image_count() {
    if (!_loop)
        _remaining_count -= (_is_sequence_reader_output ? _sequence_batch_size : _user_batch_size);
}

size_t
MasterGraph::calculate_cpu_num_threads(size_t shard_count) {
    if (_cpu_num_threads <= 0) {
        const unsigned minimum_cpu_thread_count = 2;
        const unsigned default_smt_count = 2;
        unsigned thread_count = std::thread::hardware_concurrency();
        if (thread_count < minimum_cpu_thread_count) {
            thread_count = minimum_cpu_thread_count;
            WRN("hardware_concurrency() call failed, assuming rocAL can run " + TOSTR(thread_count) + " threads")
        }
        size_t core_count = thread_count / default_smt_count;
        _cpu_num_threads = core_count / shard_count;
    }
    // Use _cpu_num_threads if user has already passed non-negative num_threads
    return _cpu_num_threads;
}

void MasterGraph::create_single_graph() {
    // Actual graph creating and calls into adding nodes to graph is deferred and is happening here to enable potential future optimizations
    _graph = std::make_shared<Graph>(_context, _affinity, 0, _cpu_num_threads, _gpu_id);
    for (auto &node : _nodes) {
        // Any tensor not yet created can be created as virtual tensor
        for (auto &tensor : node->output())
            if (tensor->info().type() == TensorInfo::Type::UNKNOWN) {
                tensor->create_virtual(_context, _graph->get());
                _internal_tensors.push_back(tensor);
            }
        node->create(_graph);
    }
    _graph->verify();
}

MasterGraph::Status
MasterGraph::build() {
    if (_internal_tensor_list.empty())
        THROW("No output tensors are there, cannot create the pipeline")

#if ENABLE_HIP || ENABLE_OPENCL
    _ring_buffer.init(_mem_type, (void *)_device.resources(), _internal_tensor_list.data_size(), _internal_tensor_list.roi_size());
#else
    _ring_buffer.init(_mem_type, nullptr, _internal_tensor_list.data_size(), _internal_tensor_list.roi_size());
#endif
    if (_is_box_encoder) _ring_buffer.initBoxEncoderMetaData(_mem_type, _user_batch_size * _num_anchors * 4 * sizeof(float), _user_batch_size * _num_anchors * sizeof(int));
    create_single_graph();
    start_processing();
    return Status::OK;
}

Tensor *
MasterGraph::create_loader_output_tensor(const TensorInfo &info) {
    /*
     *   NOTE: Output tensor for a source node needs to be created as a regular (non-virtual) tensor
     */
    auto output = new Tensor(info);
    if (output->create_from_handle(_context) != 0)
        THROW("Creating output tensor for loader failed");

    _internal_tensors.push_back(output);

    return output;
}

Tensor *
MasterGraph::create_tensor(const TensorInfo &info, bool is_output) {
    auto *output = new Tensor(info);
    // if the tensor is not an output tensor, the tensor creation is deferred and later it'll be created as a virtual tensor
    if (is_output) {
        if (output->create_from_handle(_context) != 0)
            THROW("Cannot create the tensor from handle")
        _internal_tensor_list.push_back(output);
        _output_tensor_list.push_back(new Tensor(info));  // Creating a replica of the output tensor to be returned to the user
    }

    return output;
}

void MasterGraph::set_output(Tensor *output_tensor) {
    if (output_tensor->is_handle_set() == false) {
        if (output_tensor->create_from_handle(_context) != 0)
            THROW("Cannot create the tensor from handle")

        _internal_tensor_list.push_back(output_tensor);
        _output_tensor_list.push_back(new Tensor(output_tensor->info()));  // Creating a replica of the output tensor to be returned to the user
    } else {
        // Decoder case only
        auto actual_output = create_tensor(output_tensor->info(), true);
        add_node<CopyNode>({output_tensor}, {actual_output});
    }
}

void MasterGraph::release() {
    LOG("MasterGraph release ...")
    stop_processing();
    _nodes.clear();
    _root_nodes.clear();
    _meta_data_nodes.clear();
    _tensor_map.clear();
    _ring_buffer.release_gpu_res();
    // shut_down loader:: required for releasing any allocated resourses
    _loader_module->shut_down();
    // release output buffer if allocated
    if (_output_tensor_buffer != nullptr) {
#if ENABLE_OPENCL
        clReleaseMemObject((cl_mem)_output_tensor_buffer);
#elif ENABLE_HIP
        hipError_t err = hipFree(_output_tensor_buffer);
        if (err != hipSuccess) {
            THROW("MasterGraph::deallocate_output_tensor  hipFree failed " + TOSTR(err))
        }
#endif
        _output_tensor_buffer = nullptr;
    }

    // release all openvx resources.
    vx_status status;
    for (auto &tensor : _internal_tensors)
        delete tensor;                // It will call the vxReleaseTensor internally in the destructor
    _internal_tensor_list.release();  // It will call the vxReleaseTensor internally in the destructor for each tensor in the list
    _output_tensor_list.release();    // It will call the vxReleaseTensor internally in the destructor for each tensor in the list
    for (auto tensor_list : _metadata_output_tensor_list)
        dynamic_cast<TensorList *>(tensor_list)->release();  // It will call the vxReleaseTensor internally in the destructor for each tensor in the list

    if (_graph != nullptr)
        _graph->release();
    if (_meta_data_reader != nullptr)
        _meta_data_reader->release();

    _augmented_meta_data = nullptr;
    _meta_data_graph = nullptr;
    _meta_data_reader = nullptr;
    if (_context && (status = vxReleaseContext(&_context)) != VX_SUCCESS)
        LOG("Failed to call vxReleaseContext " + TOSTR(status))
}

MasterGraph::Status
MasterGraph::update_node_parameters() {
    // Randomize random parameters
    ParameterFactory::instance()->renew_parameters();

    // Apply renewed parameters to VX parameters used in augmentation
    for (auto &node : _nodes)
        node->update_parameters();

    return Status::OK;
}

size_t
MasterGraph::augmentation_branch_count() {
    return _output_tensor_list.size();
}

RocalColorFormat
MasterGraph::output_color_format() {
    return _output_tensor_list[0]->info().color_format();
}

size_t
MasterGraph::output_width() {
    return _output_tensor_list[0]->info().max_shape()[0];
}

size_t
MasterGraph::output_height() {
    return _output_tensor_list[0]->info().max_shape()[1];
}

void MasterGraph::sequence_start_frame_number(std::vector<size_t> &sequence_start_framenum) {
    sequence_start_framenum = _sequence_start_framenum_vec.back();
    _sequence_start_framenum_vec.pop_back();
}

void MasterGraph::sequence_frame_timestamps(std::vector<std::vector<float>> &sequence_frame_timestamp) {
    sequence_frame_timestamp = _sequence_frame_timestamps_vec.back();
    _sequence_frame_timestamps_vec.pop_back();
}

MasterGraph::Status
MasterGraph::reset() {
    // stop the internal processing thread so that the
    _processing = false;
    _ring_buffer.unblock_writer();
    if (_output_thread.joinable())
        _output_thread.join();
    _ring_buffer.reset();
    _sequence_start_framenum_vec.clear();
    _sequence_frame_timestamps_vec.clear();
    // clearing meta ring buffer
    // if random_bbox meta reader is used: read again to get different crops
    if (_randombboxcrop_meta_data_reader != nullptr)
        _randombboxcrop_meta_data_reader->release();
    // resetting loader module to start from the beginning of the media and clear it's internal state/buffers
    _loader_module->reset();
    // restart processing of the images
    _first_run = true;
    _output_routine_finished_processing = false;
    start_processing();
    return Status::OK;
}

size_t
MasterGraph::remaining_count() {
    if (!_external_source_eos && _external_source_reader)
        return _user_batch_size;
    return (_remaining_count >= 0) ? _remaining_count : 0;
}

RocalMemType
MasterGraph::mem_type() {
    return _mem_type;
}

size_t
MasterGraph::last_batch_padded_size() {
    return _loader_module->last_batch_padded_size();
}

Timing
MasterGraph::timing() {
    Timing t = _loader_module->timing();
    t.process_time += _process_time.get_timing();
    t.copy_to_output += _convert_time.get_timing();
    t.bb_process_time += _bencode_time.get_timing();
    return t;
}

#define CHECK_CL_CALL_RET(x)                                                                \
    {                                                                                       \
        cl_int ret;                                                                         \
        ret = x;                                                                            \
        if (ret != CL_SUCCESS) THROW("ocl call failed " + STR(#x) + " error " + TOSTR(ret)) \
    }

MasterGraph::Status
MasterGraph::to_tensor(void *out_ptr, RocalTensorlayout format, float multiplier0, float multiplier1,
                       float multiplier2, float offset0, float offset1, float offset2, bool reverse_channels, RocalTensorDataType output_data_type, RocalOutputMemType output_mem_type, uint max_roi_height, uint max_roi_width) {
    if (no_more_processed_data())
        return MasterGraph::Status::NO_MORE_DATA;

    if (_output_tensor_list.size() != 1)
        THROW("Cannot copy, Multiple output tensors present in the list")

    auto output_tensor_info = _output_tensor_list[0]->info();
    if (output_tensor_info.data_type() != RocalTensorDataType::UINT8)
        THROW("The output tensor is not of UINT8 type")

    if (output_tensor_info.color_format() == RocalColorFormat::RGB_PLANAR)
        return MasterGraph::copy_out_tensor_planar(out_ptr, format, multiplier0, multiplier1, multiplier2, offset0, offset1, offset2, reverse_channels, output_data_type);

    _convert_time.start();
    // Copies to the output context given by the user
    auto dims = output_tensor_info.dims();
    unsigned int n = dims[0];
    const size_t c = dims[3];
    const size_t h = dims[1];
    const size_t w = dims[2];
    const size_t single_output_tensor_size = output_tensor_info.data_size();
    if ((max_roi_height == 0) || (max_roi_width == 0)) {
        max_roi_height = h;
        max_roi_width = w;
    }

#if ENABLE_OPENCL
    if (output_tensor_info.mem_type() == RocalMemType::OCL) {
        if (output_data_type == RocalTensorDataType::FP16)
            THROW("FP16 tensor output for GPU affinity is not implemented")
        // OCL device memory
        cl_int status, ret;

        size_t global_work_size = output_tensor_info.data_size();  // Sample size
        size_t local_work_size = 256;

        // TODO: Use the runKernel function instead

        auto kernel_name = (format == RocalTensorlayout::NHWC) ? "copyInt8ToNHWC" : "copyInt8ToNCHW";
        cl_kernel kernel = _device["utility"][kernel_name];
        auto queue = _device.resources()->cmd_queue;
        unsigned dest_buf_offset = 0;
        auto output_buffers = _ring_buffer.get_read_buffers().first;

        if (_output_tensor_buffer == nullptr) {
            size_t size = output_tensor_info.data_size() * sizeof(cl_float);
            cl_mem clImgFloat = clCreateBuffer(_device.resources()->context,
                                               CL_MEM_READ_WRITE,
                                               size,
                                               nullptr, &ret);
            if (!clImgFloat || ret != CL_SUCCESS)
                THROW("clCreateBuffer of size " + TOSTR(size) + " failed " + TOSTR(ret))

            _output_tensor_buffer = clImgFloat;
        }

        for (auto &&out_tensor : output_buffers) {
            int argIdx = 0;
            unsigned reverse_chnl = reverse_channels ? 1 : 0;
            auto img_buffer = out_tensor;
            CHECK_CL_CALL_RET(clSetKernelArg(kernel, argIdx++, sizeof(cl_mem), (void *)&(img_buffer)))
            CHECK_CL_CALL_RET(clSetKernelArg(kernel, argIdx++, sizeof(cl_mem), (void *)&_output_tensor_buffer))
            CHECK_CL_CALL_RET(clSetKernelArg(kernel, argIdx++, sizeof(cl_uint), (void *)&dest_buf_offset))
            CHECK_CL_CALL_RET(clSetKernelArg(kernel, argIdx++, sizeof(cl_uint), (void *)&w))
            CHECK_CL_CALL_RET(clSetKernelArg(kernel, argIdx++, sizeof(cl_uint), (void *)&h))
            CHECK_CL_CALL_RET(clSetKernelArg(kernel, argIdx++, sizeof(cl_uint), (void *)&c))
            CHECK_CL_CALL_RET(clSetKernelArg(kernel, argIdx++, sizeof(cl_float), (void *)&multiplier0))
            CHECK_CL_CALL_RET(clSetKernelArg(kernel, argIdx++, sizeof(cl_float), (void *)&multiplier1))
            CHECK_CL_CALL_RET(clSetKernelArg(kernel, argIdx++, sizeof(cl_float), (void *)&multiplier2))
            CHECK_CL_CALL_RET(clSetKernelArg(kernel, argIdx++, sizeof(cl_float), (void *)&offset0))
            CHECK_CL_CALL_RET(clSetKernelArg(kernel, argIdx++, sizeof(cl_float), (void *)&offset1))
            CHECK_CL_CALL_RET(clSetKernelArg(kernel, argIdx++, sizeof(cl_float), (void *)&offset2))
            CHECK_CL_CALL_RET(clSetKernelArg(kernel, argIdx++, sizeof(cl_uint), (void *)&reverse_chnl))

            if ((status = clEnqueueNDRangeKernel(queue,
                                                 kernel,
                                                 1,
                                                 nullptr,
                                                 &global_work_size,
                                                 &local_work_size,
                                                 0, nullptr, nullptr)) != CL_SUCCESS)
                THROW("clEnqueueNDRangeKernel failed on kernel " + STR(kernel_name) + " error " + TOSTR(status))
            dest_buf_offset += single_output_tensor_size;
        }

        int read_size = single_output_tensor_size * _output_tensor_list.size() * sizeof(cl_float);
        if ((status = clEnqueueReadBuffer(queue,
                                          (cl_mem)_output_tensor_buffer,
                                          CL_TRUE,
                                          0,
                                          read_size,
                                          out_ptr,
                                          0, nullptr, nullptr)) != CL_SUCCESS)
            THROW("clEnqueueReadBuffer failed: " + TOSTR(status))
    }
#elif ENABLE_HIP
    if (output_tensor_info.mem_type() == RocalMemType::HIP) {
        unsigned int fp16 = (output_data_type == RocalTensorDataType::FP16);

        auto output_buffers = _ring_buffer.get_read_buffers().first;
        unsigned dest_buf_offset = 0;
        // copy hip buffer to out_ptr
        // todo:: add callback routing to exchange memory pointer to avoid extra copy
        for (auto &&out_tensor : output_buffers) {
            auto img_buffer = out_tensor;
            if (format == RocalTensorlayout::NHWC) {
                HipExecCopyInt8ToNHWC(_device.resources()->hip_stream, (const void *)img_buffer, out_ptr, dest_buf_offset, n, c, h, w,
                                      multiplier0, multiplier1, multiplier2, offset0, offset1, offset2, reverse_channels, fp16, max_roi_height, max_roi_width);

            } else {
                HipExecCopyInt8ToNCHW(_device.resources()->hip_stream, (const void *)img_buffer, out_ptr, dest_buf_offset, n, c, h, w,
                                      multiplier0, multiplier1, multiplier2, offset0, offset1, offset2, reverse_channels, fp16, max_roi_height, max_roi_width);
            }
            dest_buf_offset += single_output_tensor_size;
        }
    }
    if ((output_tensor_info.mem_type() == RocalMemType::HOST)) {
        if (output_mem_type == RocalOutputMemType::ROCAL_MEMCPY_GPU) {
            unsigned int fp16 = (output_data_type == RocalTensorDataType::FP16);

            auto output_buffers = _ring_buffer.get_read_buffers().first;
            unsigned dest_buf_offset = 0;

            if (_output_tensor_buffer == nullptr) {
                size_t size = output_tensor_info.data_size() * (output_data_type == RocalTensorDataType::FP32 ? sizeof(float) : sizeof(half));
                hipError_t status = hipMalloc(&_output_tensor_buffer, size);
                if ((status != hipSuccess) || !_output_tensor_buffer)
                    THROW("ROCAL::hipMalloc of size " + TOSTR(size) + " failed " + TOSTR(status))
            }

            // copy hip buffer to out_ptr
            // todo:: add callback routing to exchange memory pointer to avoid extra copy
            for (auto &&out_tensor : output_buffers) {
                auto img_buffer = out_tensor;
                auto return_status = hipMemcpyHtoDAsync(_output_tensor_buffer, (void *)img_buffer, sizeof(unsigned char) * n * c * h * w, _device.resources()->hip_stream);
                if (return_status != hipSuccess) {
                    THROW("hipMemcpy failed with status " + TOSTR(return_status))
                }
                // sync to finish copy
                if (hipStreamSynchronize(_device.resources()->hip_stream) != hipSuccess)
                    THROW("hipStreamSynchronize failed for hipMemcpy ")

                if (format == RocalTensorlayout::NHWC) {
                    HipExecCopyInt8ToNHWC(_device.resources()->hip_stream, (const void *)_output_tensor_buffer, out_ptr, dest_buf_offset, n, c, h, w,
                                          multiplier0, multiplier1, multiplier2, offset0, offset1, offset2, reverse_channels, fp16, max_roi_height, max_roi_width);

                } else {
                    HipExecCopyInt8ToNCHW(_device.resources()->hip_stream, (const void *)_output_tensor_buffer, out_ptr, dest_buf_offset, n, c, h, w,
                                          multiplier0, multiplier1, multiplier2, offset0, offset1, offset2, reverse_channels, fp16, max_roi_height, max_roi_width);
                }
                dest_buf_offset += single_output_tensor_size;
            }
        }
    }
#endif
    if ((output_tensor_info.mem_type() == RocalMemType::HOST)) {
        if (output_mem_type == RocalOutputMemType::ROCAL_MEMCPY_HOST) {
            float multiplier[3] = {multiplier0, multiplier1, multiplier2};
            float offset[3] = {offset0, offset1, offset2};
            size_t dest_buf_offset_start = 0;

            auto output_buffers = _ring_buffer.get_read_buffers().first;
            auto num_threads = _cpu_num_threads * 2;
            for (auto &&out_tensor : output_buffers) {
                unsigned int single_tensor_size = w * c * h;
                unsigned int channel_size = max_roi_width * max_roi_height;
                unsigned int output_single_tensor_size = max_roi_height * max_roi_width * c;
                unsigned int input_width_stride = w * c;
#pragma omp parallel for num_threads(num_threads)
                for (unsigned int batch_count = 0; batch_count < n; batch_count++) {
                    size_t dest_buf_offset = dest_buf_offset_start + output_single_tensor_size * batch_count;
                    auto in_buffer = (unsigned char *)out_tensor + single_tensor_size * batch_count;

                    if (format == RocalTensorlayout::NHWC) {
                        if (output_data_type == RocalTensorDataType::FP32) {
                            float *output_tensor_32 = static_cast<float *>(out_ptr);
                            for (unsigned channel_idx = 0; channel_idx < c; channel_idx++) {
                                for (unsigned i = 0; i < channel_size; i++)
                                    output_tensor_32[dest_buf_offset + channel_idx + i * c] =
                                        offset[channel_idx] + multiplier[channel_idx] *
                                                                  (reverse_channels ? static_cast<float>(in_buffer[i * c + c - channel_idx - 1])
                                                                                    : static_cast<float>(in_buffer[i * c + channel_idx]));
                            }
                        } else if (output_data_type == RocalTensorDataType::FP16) {
                            half *output_tensor_16 = static_cast<half *>(out_ptr);
                            for (unsigned channel_idx = 0; channel_idx < c; channel_idx++) {
                                for (unsigned i = 0; i < channel_size; i++)
                                    output_tensor_16[dest_buf_offset + channel_idx + i * c] =
                                        offset[channel_idx] + multiplier[channel_idx] *
                                                                  (reverse_channels ? (half)(in_buffer[i * c + c - channel_idx - 1])
                                                                                    : (half)(in_buffer[i * c + channel_idx]));
                            }
                        }
                    }
                    if (format == RocalTensorlayout::NCHW) {
                        if (output_data_type == RocalTensorDataType::FP32) {
                            float *output_tensor_32 = static_cast<float *>(out_ptr);
                            if (c != 3) {
                                for (unsigned i = 0; i < channel_size; i++)
                                    output_tensor_32[dest_buf_offset + i] = offset[0] + multiplier[0] * static_cast<float>(in_buffer[c * i]);
                            } else {
#if (ENABLE_SIMD && __AVX2__)
                                float *B_buf = output_tensor_32 + dest_buf_offset;
                                float *G_buf = B_buf + channel_size;
                                float *R_buf = G_buf + channel_size;

                                __m256i mask_B, mask_G, mask_R;
                                if (reverse_channels) {
                                    mask_B = avx_pkdMaskR;
                                    mask_G = avx_pkdMaskG;
                                    mask_R = avx_pkdMaskB;
                                } else {
                                    mask_R = avx_pkdMaskR;
                                    mask_G = avx_pkdMaskG;
                                    mask_B = avx_pkdMaskB;
                                }
                                __m256 pmul0 = _mm256_set1_ps(multiplier0);
                                __m256 pmul1 = _mm256_set1_ps(multiplier1);
                                __m256 pmul2 = _mm256_set1_ps(multiplier2);
                                __m256 padd0 = _mm256_set1_ps(offset0);
                                __m256 padd1 = _mm256_set1_ps(offset1);
                                __m256 padd2 = _mm256_set1_ps(offset2);
                                uint alignedLength = (max_roi_width & ~7);  // multiple of 8

                                __m256 fR, fG, fB;
                                for (uint row = 0; row < max_roi_height; row++) {
                                    unsigned char *in_buffer_row = reinterpret_cast<unsigned char *>(in_buffer) + (row * input_width_stride);
                                    uint col = 0;
                                    for (; col < alignedLength; col += 8) {
                                        __m256i pix0 = _mm256_loadu_si256((const __m256i *)in_buffer_row);
                                        pix0 = _mm256_permutevar8x32_epi32(pix0, _mm256_setr_epi32(0, 1, 2, 3, 3, 4, 5, 6));
                                        fB = _mm256_cvtepi32_ps(_mm256_shuffle_epi8(pix0, mask_R));
                                        fG = _mm256_cvtepi32_ps(_mm256_shuffle_epi8(pix0, mask_G));
                                        fR = _mm256_cvtepi32_ps(_mm256_shuffle_epi8(pix0, mask_B));
                                        fB = _mm256_fmadd_ps(fB, pmul0, padd0);
                                        fG = _mm256_fmadd_ps(fG, pmul1, padd1);
                                        fR = _mm256_fmadd_ps(fR, pmul2, padd2);
                                        _mm256_storeu_ps(B_buf, fB);
                                        _mm256_storeu_ps(G_buf, fG);
                                        _mm256_storeu_ps(R_buf, fR);
                                        B_buf += 8;
                                        G_buf += 8;
                                        R_buf += 8;
                                        in_buffer_row += 24;
                                    }
                                    for (; col < max_roi_width; col++, in_buffer_row += 3) {
                                        *B_buf++ = (in_buffer_row[0] * multiplier0) + offset0;
                                        *G_buf++ = (in_buffer_row[1] * multiplier1) + offset1;
                                        *R_buf++ = (in_buffer_row[2] * multiplier2) + offset1;
                                    }
                                }
#else
                                for (unsigned channel_idx = 0; channel_idx < c; channel_idx++) {
                                    for (unsigned i = 0; i < channel_size; i++)
                                        output_tensor_32[dest_buf_offset + channel_idx * channel_size + i] =
                                            offset[channel_idx] + multiplier[channel_idx] * (reverse_channels ? static_cast<float>(in_buffer[(c * i + c - channel_idx - 1)]) : static_cast<float>(in_buffer[(c * i + channel_idx)]));
                                }
#endif
                            }
                        } else if (output_data_type == RocalTensorDataType::FP16) {
                            half *output_tensor_16 = static_cast<half *>(out_ptr);
                            if (c != 3) {
                                for (unsigned i = 0; i < channel_size; i++)
                                    output_tensor_16[dest_buf_offset + i] = offset[0] + multiplier[0] * (half)in_buffer[c * i];
                            } else {
#if (ENABLE_SIMD && __AVX2__)
                                half *B_buf_16 = output_tensor_16 + dest_buf_offset;
                                half *G_buf_16 = B_buf_16 + channel_size;
                                half *R_buf_16 = G_buf_16 + channel_size;

                                __m256i mask_B, mask_G, mask_R;
                                if (reverse_channels) {
                                    mask_B = avx_pkdMaskR;
                                    mask_G = avx_pkdMaskG;
                                    mask_R = avx_pkdMaskB;
                                } else {
                                    mask_R = avx_pkdMaskR;
                                    mask_G = avx_pkdMaskG;
                                    mask_B = avx_pkdMaskB;
                                }
                                __m256 pmul0 = _mm256_set1_ps(multiplier0);
                                __m256 pmul1 = _mm256_set1_ps(multiplier1);
                                __m256 pmul2 = _mm256_set1_ps(multiplier2);
                                __m256 padd0 = _mm256_set1_ps(offset0);
                                __m256 padd1 = _mm256_set1_ps(offset1);
                                __m256 padd2 = _mm256_set1_ps(offset2);
                                uint alignedLength = (max_roi_width & ~7);  // multiple of 8

                                __m256 fR, fG, fB;
                                __m128i tempR, tempG, tempB;
                                for (uint row = 0; row < max_roi_height; row++) {
                                    unsigned char *in_buffer_row = reinterpret_cast<unsigned char *>(in_buffer) + (row * input_width_stride);
                                    uint col = 0;
                                    for (; col < alignedLength; col += 8) {
                                        __m256i pix0 = _mm256_loadu_si256((const __m256i *)in_buffer_row);
                                        pix0 = _mm256_permutevar8x32_epi32(pix0, _mm256_setr_epi32(0, 1, 2, 3, 3, 4, 5, 6));
                                        fB = _mm256_cvtepi32_ps(_mm256_shuffle_epi8(pix0, mask_R));
                                        fG = _mm256_cvtepi32_ps(_mm256_shuffle_epi8(pix0, mask_G));
                                        fR = _mm256_cvtepi32_ps(_mm256_shuffle_epi8(pix0, mask_B));
                                        fB = _mm256_fmadd_ps(fB, pmul0, padd0);
                                        fG = _mm256_fmadd_ps(fG, pmul1, padd1);
                                        fR = _mm256_fmadd_ps(fR, pmul2, padd2);
                                        tempB = _mm256_cvtps_ph(fB, _MM_FROUND_TO_ZERO | _MM_FROUND_NO_EXC);
                                        tempG = _mm256_cvtps_ph(fG, _MM_FROUND_TO_ZERO | _MM_FROUND_NO_EXC);
                                        tempR = _mm256_cvtps_ph(fR, _MM_FROUND_TO_ZERO | _MM_FROUND_NO_EXC);
                                        _mm_storeu_si128((__m128i *)B_buf_16, tempB);
                                        _mm_storeu_si128((__m128i *)G_buf_16, tempG);
                                        _mm_storeu_si128((__m128i *)R_buf_16, tempR);
                                        B_buf_16 += 8;
                                        G_buf_16 += 8;
                                        R_buf_16 += 8;
                                        in_buffer_row += 24;
                                    }
                                    for (; col < max_roi_width; col++, in_buffer_row += 3) {
                                        *B_buf_16++ = (half)(in_buffer_row[0] * multiplier0) + offset0;
                                        *G_buf_16++ = (half)(in_buffer_row[1] * multiplier1) + offset1;
                                        *R_buf_16++ = (half)(in_buffer_row[2] * multiplier2) + offset2;
                                    }
                                }
#else
                                for (unsigned channel_idx = 0; channel_idx < c; channel_idx++) {
                                    for (unsigned i = 0; i < channel_size; i++)
                                        output_tensor_16[dest_buf_offset + channel_idx * channel_size + i] =
                                            offset[channel_idx] + multiplier[channel_idx] *
                                                                      (reverse_channels ? (half)(in_buffer[(c * i + c - channel_idx - 1)])
                                                                                        : (half)(in_buffer[(c * i + channel_idx)]));
                                }
#endif
                            }
                        }
                    }  // NCHW or NHWC
                }      // for loop batch

                dest_buf_offset_start += single_output_tensor_size;
            }
        }
    }
    _convert_time.end();
    return Status::OK;
}

MasterGraph::Status
MasterGraph::copy_output(unsigned char *out_ptr, size_t out_size_in_bytes) {
    if (no_more_processed_data())
        return MasterGraph::Status::NO_MORE_DATA;

    if (_output_tensor_list.size() != 1)
        THROW("Cannot copy, Multiple output tensors present in the list")

    auto output_tensor_info = _output_tensor_list[0]->info();
    // Copies to the output context given by the user
    size_t size = output_tensor_info.data_size();
    if (out_size_in_bytes != (size * _output_tensor_list.size()))
        return MasterGraph::Status::INVALID_ARGUMENTS;

    _convert_time.start();

#if ENABLE_OPENCL
    if (output_tensor_info.mem_type() == RocalMemType::OCL) {
        size_t dest_buf_offset = 0;
        // NOTE: the CL_TRUE flag is only used on the last buffer read
        //  to avoid unnecessary sequence of synchronizations

        // get_read_buffers() calls block_if_empty() internally and blocks if buffers are empty until a new batch is processed
        auto output_buffers = _ring_buffer.get_read_buffers().first;
        auto out_image_idx = output_buffers.size();
        for (auto &&output_handle : output_buffers) {
            bool sync_flag = (--out_image_idx == 0) ? CL_TRUE : CL_FALSE;
            cl_int status;
            if ((status = clEnqueueReadBuffer(_device.resources()->cmd_queue,
                                              (cl_mem)output_handle,
                                              sync_flag ? (CL_TRUE) : CL_FALSE,
                                              0,
                                              size,
                                              out_ptr + dest_buf_offset,
                                              0, nullptr, nullptr)) != CL_SUCCESS)
                THROW("clEnqueueReadBuffer failed: " + TOSTR(status))
            dest_buf_offset += size;
        }
    } else {
#elif ENABLE_HIP
    if (output_tensor_info.mem_type() == RocalMemType::HIP) {
        // NOTE: the CL_TRUE flag is only used on the last buffer read call,
        //  to avoid unnecessary sequence of synchronizations

        // get_read_buffers() calls block_if_empty() internally and blocks if buffers are empty until a new batch is processed
        size_t dest_buf_offset = 0;
        auto output_buffers = _ring_buffer.get_read_buffers().first;
        for (auto &&output_handle : output_buffers) {
            hipError_t err = hipMemcpyDtoHAsync((void *)(out_ptr + dest_buf_offset), output_handle, size, _device.resources()->hip_stream);
            if (err) {
                THROW("hipMemcpyDtoHAsync failed: " + TOSTR(err))
            }
            dest_buf_offset += size;
        }
        // sync to finish copy
        if (hipStreamSynchronize(_device.resources()->hip_stream) != hipSuccess)
            THROW("hipStreamSynchronize failed for hipMemcpy ")

    } else {
#endif
        // get_read_buffer is blocking if _ring_buffer is empty, and blocks this thread till internal processing thread process a new batch and store in the _ring_buffer
        auto output_buffer = _ring_buffer.get_read_buffers().first[0];
        memcpy(out_ptr, output_buffer, size);
#if ENABLE_OPENCL || ENABLE_HIP
    }
#endif
    _convert_time.end();
    return Status::OK;
}

TensorList *
MasterGraph::get_output_tensors() {
    auto read_buffers = _ring_buffer.get_read_buffers();
    auto output_ptr = read_buffers.first;
    auto roi_ptr = read_buffers.second;
    for (unsigned i = 0; i < _internal_tensor_list.size(); i++) {
        _output_tensor_list[i]->set_mem_handle(output_ptr[i]);
        _output_tensor_list[i]->set_roi(roi_ptr[i]);
    }
    return &_output_tensor_list;
}

void MasterGraph::output_routine() {
    INFO("Output routine started with " + TOSTR(_remaining_count) + " to load");
    try {
        while (_processing) {
            if (_loader_module->remaining_count() < (_is_sequence_reader_output ? _sequence_batch_size : _user_batch_size)) {
                // If the internal process routine ,output_routine(), has finished processing all the images, and last
                // processed images stored in the _ring_buffer will be consumed by the user when it calls the run() func
                notify_user_thread();
                // the following call is required in case the ring buffer is waiting for more data to be loaded and there is no more data to process.
                _ring_buffer.release_if_empty();
                std::this_thread::sleep_for(std::chrono::milliseconds(100));
                continue;
            }
            _rb_block_if_full_time.start();
            // _ring_buffer.get_write_buffers() is blocking and blocks here until user uses processed image by calling run() and frees space in the ring_buffer
            auto write_buffers = _ring_buffer.get_write_buffers();
            auto write_output_buffers = write_buffers.first;
            _rb_block_if_full_time.end();

            // Swap handles on the input tensor, so that new tensor is loaded to be processed
            auto load_ret = _loader_module->load_next();
            if (load_ret != LoaderModuleStatus::OK)
                THROW("Loader module failed to load next batch of images, status " + TOSTR(load_ret))
            if (!_processing)
                break;
            auto full_batch_data_names = _loader_module->get_id();
            auto decode_data_info = _loader_module->get_decode_data_info();
            auto crop_image_info = _loader_module->get_crop_image_info();

            if (full_batch_data_names.size() != _user_batch_size)
                WRN("Master Graph: Names count does not equal batch_size" + TOSTR(full_batch_data_names.size()))

            // meta_data lookup is done before _meta_data_graph->process() is called to have the new meta_data ready for processing
            if (_meta_data_reader)
                _meta_data_reader->lookup(full_batch_data_names);

            if (!_processing)
                break;

            // Swap handles on the output tensor, so that new processed tensor will be written to the a new buffer
            for (size_t idx = 0; idx < _internal_tensor_list.size(); idx++)
                _internal_tensor_list[idx]->swap_handle(write_output_buffers[idx]);

            if (!_processing)
                break;

            for (auto node : _nodes) {
                if (node->_is_ssd) {
                    node->set_meta_data(_augmented_meta_data);
                }
            }

            update_node_parameters();
            pMetaDataBatch output_meta_data = nullptr;
            if (_augmented_meta_data) {
                output_meta_data = _augmented_meta_data->clone(!_augmentation_metanode);  // copy the data if metadata is not processed by the nodes, else create an empty instance
                if (_meta_data_graph) {
                    if (_is_random_bbox_crop) {
                        _meta_data_graph->update_random_bbox_meta_data(_augmented_meta_data, output_meta_data, decode_data_info, crop_image_info);
                    } else {
                        _meta_data_graph->update_meta_data(_augmented_meta_data, decode_data_info);
                    }
                    _meta_data_graph->process(_augmented_meta_data, output_meta_data);
                }
            }
            _process_time.start();
            _graph->process();
            _process_time.end();

            auto write_roi_buffers = write_buffers.second;   // Obtain ROI buffers from ring buffer
            for (size_t idx = 0; idx < _internal_tensor_list.size(); idx++)
                _internal_tensor_list[idx]->copy_roi(write_roi_buffers[idx]);   // Copy ROI from internal tensor's buffer to ring buffer
            _bencode_time.start();
            if (_is_box_encoder) {
                auto bbox_encode_write_buffers = _ring_buffer.get_box_encode_write_buffers();
#if ENABLE_HIP
                if (_mem_type == RocalMemType::HIP) {
                    // get bbox encoder read buffers
                    if (_box_encoder_gpu) _box_encoder_gpu->Run(output_meta_data, (float *)bbox_encode_write_buffers.first, (int *)bbox_encode_write_buffers.second);
                } else
#endif
                    _meta_data_graph->update_box_encoder_meta_data(&_anchors, output_meta_data, _criteria, _offset, _scale, _means, _stds, (float *)bbox_encode_write_buffers.first, (int *)bbox_encode_write_buffers.second);
            }
            if (_is_box_iou_matcher) {
                int *matches_write_buffer = reinterpret_cast<int *>(_ring_buffer.get_meta_write_buffers()[2]);
                _meta_data_graph->update_box_iou_matcher(_iou_matcher_info, matches_write_buffer, output_meta_data);
            }
            _bencode_time.end();
#ifdef ROCAL_VIDEO
            _sequence_start_framenum_vec.insert(_sequence_start_framenum_vec.begin(), _loader_module->get_sequence_start_frame_number());
            _sequence_frame_timestamps_vec.insert(_sequence_frame_timestamps_vec.begin(), _loader_module->get_sequence_frame_timestamps());
#endif
            _ring_buffer.set_meta_data(full_batch_data_names, output_meta_data);
            _ring_buffer.push();  // The data and metadata is now stored in output the ring_buffer, increases it's level by 1
        }
    } catch (const std::exception &e) {
        ERR("Exception thrown in the process routine: " + STR(e.what()) + STR("\n"));
        _processing = false;
        _ring_buffer.release_all_blocked_calls();
    }
}

void MasterGraph::start_processing() {
    _processing = true;
    _remaining_count = _loader_module->remaining_count();
    _output_thread = std::thread(&MasterGraph::output_routine, this);
#if defined(WIN32) || defined(_WIN32) || defined(__WIN32) && !defined(__CYGWIN__)
#else
//  Changing thread scheduling policy and it's priority does not help on latest Ubuntu builds
//  and needs tweaking the Linux security settings , can be turned on for experimentation
#if 0
    struct sched_param params;
    params.sched_priority = sched_get_priority_max(SCHED_FIFO);
    auto thread = _output_thread.native_handle();
    auto ret = pthread_setschedparam(thread, SCHED_FIFO, &params);
    if (ret != 0)
        WRN("Unsuccessful in setting thread realtime priority for process thread err = "+STR(std::strerror(ret)))
#endif
#endif
}

void MasterGraph::stop_processing() {
    _processing = false;
    _ring_buffer.unblock_reader();
    _ring_buffer.unblock_writer();
    if (_output_thread.joinable())
        _output_thread.join();
}

std::vector<rocalTensorList *> MasterGraph::create_coco_meta_data_reader(const char *source_path, bool is_output, MetaDataReaderType reader_type, MetaDataType metadata_type, bool ltrb_bbox, bool is_box_encoder, bool avoid_class_remapping, bool aspect_ratio_grouping, bool is_box_iou_matcher, float sigma, unsigned pose_output_width, unsigned pose_output_height) {
    if (_meta_data_reader)
        THROW("A metadata reader has already been created")
    if (_augmented_meta_data)
        THROW("Metadata output already defined, there can only be a single output for metadata augmentation");

    MetaDataConfig config(metadata_type, reader_type, source_path, std::map<std::string, std::string>(), std::string());
    config.set_avoid_class_remapping(avoid_class_remapping);
    config.set_aspect_ratio_grouping(aspect_ratio_grouping);
    config.set_out_img_width(pose_output_width);
    config.set_out_img_height(pose_output_height);
    _meta_data_graph = create_meta_data_graph(config);
    _meta_data_reader = create_meta_data_reader(config, _augmented_meta_data);
    _meta_data_reader->read_all(source_path);
    if (!ltrb_bbox) _augmented_meta_data->set_xywh_bbox();
    std::vector<size_t> dims;
    size_t max_objects = static_cast<size_t>(is_box_encoder ? MAX_SSD_ANCHORS : MAX_OBJECTS);
    dims = {max_objects};
    auto default_labels_info = TensorInfo(std::move(dims), _mem_type, RocalTensorDataType::INT32);  // Create default labels Info
    default_labels_info.set_metadata();
    _meta_data_buffer_size.emplace_back(_user_batch_size * default_labels_info.data_size());

    dims = {max_objects, BBOX_COUNT};
    auto default_bbox_info = TensorInfo(std::move(dims), _mem_type, RocalTensorDataType::FP32);  // Create default Bbox Info
    default_bbox_info.set_metadata();
    _meta_data_buffer_size.emplace_back(_user_batch_size * default_bbox_info.data_size());

    TensorInfo default_matches_info;
    TensorInfo default_mask_info;
    if (metadata_type == MetaDataType::PolygonMask) {
        dims = {MAX_MASK_BUFFER, 1};
        default_mask_info = TensorInfo(std::move(dims), _mem_type, RocalTensorDataType::FP32);  // Create default mask Info
        default_mask_info.set_metadata();
        _meta_data_buffer_size.emplace_back(_user_batch_size * default_mask_info.data_size());
    }
    if (is_box_iou_matcher) {
        _is_box_iou_matcher = true;
        dims = {MAX_RETINANET_ANCHORS};
        default_matches_info = TensorInfo(std::move(dims), _mem_type, RocalTensorDataType::INT32);  // Create default matches info
        default_matches_info.set_metadata();
        _meta_data_buffer_size.emplace_back(_user_batch_size * default_matches_info.data_size());
    }

    for (unsigned i = 0; i < _user_batch_size; i++)  // Create rocALTensorList for each metadata
    {
        auto labels_info = default_labels_info;
        auto bbox_info = default_bbox_info;
        _labels_tensor_list.push_back(new Tensor(labels_info));
        _bbox_tensor_list.push_back(new Tensor(bbox_info));
        if (metadata_type == MetaDataType::PolygonMask) {
            auto mask_info = default_mask_info;
            _mask_tensor_list.push_back(new Tensor(mask_info));
        }
        if(is_box_iou_matcher) {
            auto matches_info = default_matches_info;
            _matches_tensor_list.push_back(new Tensor(matches_info));
        }
    }
    _ring_buffer.init_metadata(RocalMemType::HOST, _meta_data_buffer_size);
    _metadata_output_tensor_list.emplace_back(&_labels_tensor_list);
    _metadata_output_tensor_list.emplace_back(&_bbox_tensor_list);
    if (metadata_type == MetaDataType::PolygonMask)
        _metadata_output_tensor_list.emplace_back(&_mask_tensor_list);
    if(is_box_iou_matcher)
        _metadata_output_tensor_list.emplace_back(&_matches_tensor_list);

    return _metadata_output_tensor_list;
}

std::vector<rocalTensorList *> MasterGraph::create_tf_record_meta_data_reader(const char *source_path, MetaDataReaderType reader_type, MetaDataType label_type, std::map<std::string, std::string> feature_key_map) {
    if (_meta_data_reader)
        THROW("A metadata reader has already been created")
    if (_augmented_meta_data)
        THROW("Metadata can only have a single output")

    MetaDataConfig config(label_type, reader_type, source_path, feature_key_map);
    _meta_data_graph = create_meta_data_graph(config);
    _meta_data_reader = create_meta_data_reader(config, _augmented_meta_data);
    _meta_data_reader->read_all(source_path);

    if (reader_type == MetaDataReaderType::TF_META_DATA_READER) {
        std::vector<size_t> dims = {1};
        auto default_labels_info = TensorInfo(std::move(dims), _mem_type, RocalTensorDataType::INT32);  // Create default labels Info
        default_labels_info.set_metadata();
        _meta_data_buffer_size.emplace_back(_user_batch_size * sizeof(vx_int32));

        for (unsigned i = 0; i < _user_batch_size; i++) {
            auto info = default_labels_info;
            auto tensor = new Tensor(info);
            _labels_tensor_list.push_back(tensor);
        }
        _metadata_output_tensor_list.emplace_back(&_labels_tensor_list);
    } else if (reader_type == MetaDataReaderType::TF_DETECTION_META_DATA_READER) {
        std::vector<size_t> dims = {MAX_OBJECTS};
        auto default_labels_info = TensorInfo(std::move(dims), _mem_type, RocalTensorDataType::INT32);  // Create default labels Info
        default_labels_info.set_metadata();
        _meta_data_buffer_size.emplace_back(_user_batch_size * default_labels_info.data_size());

        dims = {MAX_OBJECTS, BBOX_COUNT};
        auto default_bbox_info = TensorInfo(std::move(dims), _mem_type, RocalTensorDataType::FP32);  // Create default Bbox Info
        default_bbox_info.set_metadata();
        _meta_data_buffer_size.emplace_back(_user_batch_size * default_bbox_info.data_size());

        for (unsigned i = 0; i < _user_batch_size; i++) {
            auto labels_info = default_labels_info;
            auto bbox_info = default_bbox_info;
            _labels_tensor_list.push_back(new Tensor(labels_info));
            _bbox_tensor_list.push_back(new Tensor(bbox_info));
        }
        _metadata_output_tensor_list.emplace_back(&_labels_tensor_list);
        _metadata_output_tensor_list.emplace_back(&_bbox_tensor_list);
    }

    _ring_buffer.init_metadata(RocalMemType::HOST, _meta_data_buffer_size);

    return _metadata_output_tensor_list;
}

std::vector<rocalTensorList *> MasterGraph::create_label_reader(const char *source_path, MetaDataReaderType reader_type, const char *file_list_path) {
    if (_meta_data_reader)
        THROW("A metadata reader has already been created")
    if (_augmented_meta_data)
        THROW("Metadata can only have a single output")
<<<<<<< HEAD
    if (strlen(source_path) == 0 && strlen(file_list_path) == 0)
        THROW("Either source path or file list path needs to be provided")
    const char *root_path;
    if (strlen(file_list_path) == 0) {
        root_path = source_path;
    } else {
        root_path = file_list_path;
    }
    MetaDataConfig config(MetaDataType::Label, reader_type, root_path);
=======
    if (strlen(source_path) == 0)
        THROW("Source path needs to be provided")
    MetaDataConfig config(MetaDataType::Label, reader_type, source_path);
>>>>>>> eb46ae55
    _meta_data_reader = create_meta_data_reader(config, _augmented_meta_data);
    _meta_data_reader->read_all(root_path);

    std::vector<size_t> dims = {1};
    auto default_labels_info = TensorInfo(std::move(dims), _mem_type, RocalTensorDataType::INT32);  // Create default labels Info
    default_labels_info.set_metadata();
    _meta_data_buffer_size.emplace_back(_user_batch_size * sizeof(vx_int32));

    for (unsigned i = 0; i < _user_batch_size; i++) {
        auto info = default_labels_info;
        _labels_tensor_list.push_back(new Tensor(info));
    }
    _ring_buffer.init_metadata(RocalMemType::HOST, _meta_data_buffer_size);
    _metadata_output_tensor_list.emplace_back(&_labels_tensor_list);

    return _metadata_output_tensor_list;
}

std::vector<rocalTensorList *> MasterGraph::create_video_label_reader(const char *source_path, MetaDataReaderType reader_type, unsigned sequence_length, unsigned frame_step, unsigned frame_stride, bool file_list_frame_num) {
    if (_meta_data_reader)
        THROW("A metadata reader has already been created")
    if (_augmented_meta_data)
        THROW("Metadata can only have a single output")

    MetaDataConfig config(MetaDataType::Label, reader_type, source_path, std::map<std::string, std::string>(), std::string(), sequence_length, frame_step, frame_stride);
    _meta_data_reader = create_meta_data_reader(config, _augmented_meta_data);

    if (!file_list_frame_num) {
        _meta_data_reader->set_timestamp_mode();
    }

    std::vector<size_t> dims = {1};
    auto default_labels_info = TensorInfo(std::move(dims), _mem_type, RocalTensorDataType::INT32);  // Create default labels Info
    default_labels_info.set_metadata();
    _meta_data_buffer_size.emplace_back(_user_batch_size * sizeof(vx_int32));

    for (unsigned i = 0; i < _user_batch_size; i++) {
        auto info = default_labels_info;
        auto tensor = new Tensor(info);
        _labels_tensor_list.push_back(tensor);
    }
    _ring_buffer.init_metadata(RocalMemType::HOST, _meta_data_buffer_size);
    _meta_data_reader->read_all(source_path);
    _metadata_output_tensor_list.emplace_back(&_labels_tensor_list);

    return _metadata_output_tensor_list;
}

std::vector<rocalTensorList *> MasterGraph::create_mxnet_label_reader(const char *source_path, bool is_output) {
    if (_meta_data_reader)
        THROW("A metadata reader has already been created")
    if (_augmented_meta_data)
        THROW("Metadata output already defined, there can only be a single output for metadata augmentation")

    MetaDataConfig config(MetaDataType::Label, MetaDataReaderType::MXNET_META_DATA_READER, source_path);
    _meta_data_graph = create_meta_data_graph(config);
    _meta_data_reader = create_meta_data_reader(config, _augmented_meta_data);
    _meta_data_reader->read_all(source_path);
    std::vector<size_t> dims = {1};
    auto default_labels_info = TensorInfo(std::move(dims), _mem_type, RocalTensorDataType::INT32);  // Create default labels Info
    default_labels_info.set_metadata();
    _meta_data_buffer_size.emplace_back(_user_batch_size * sizeof(vx_int32));

    for (unsigned i = 0; i < _user_batch_size; i++) {
        auto info = default_labels_info;
        auto tensor = new Tensor(info);
        _labels_tensor_list.push_back(tensor);
    }
    _metadata_output_tensor_list.emplace_back(&_labels_tensor_list);
    _ring_buffer.init_metadata(RocalMemType::HOST, _meta_data_buffer_size);

    return _metadata_output_tensor_list;
}

void MasterGraph::create_randombboxcrop_reader(RandomBBoxCrop_MetaDataReaderType reader_type, RandomBBoxCrop_MetaDataType label_type, bool all_boxes_overlap, bool no_crop, FloatParam *aspect_ratio, bool has_shape, int crop_width, int crop_height, int num_attempts, FloatParam *scaling, int total_num_attempts, int64_t seed) {
    if (_randombboxcrop_meta_data_reader)
        THROW("A metadata reader has already been created")
    if (_random_bbox_crop_cords_data)
        THROW("Metadata can only have a single output")
    _is_random_bbox_crop = true;
    RandomBBoxCrop_MetaDataConfig config(label_type, reader_type, all_boxes_overlap, no_crop, aspect_ratio, has_shape, crop_width, crop_height, num_attempts, scaling, total_num_attempts, seed);
    _randombboxcrop_meta_data_reader = create_meta_data_reader(config, _random_bbox_crop_cords_data);
    _randombboxcrop_meta_data_reader->set_meta_data(_meta_data_reader);
}

void MasterGraph::box_encoder(std::vector<float> &anchors, float criteria, const std::vector<float> &means, const std::vector<float> &stds, bool offset, float scale) {
    _is_box_encoder = true;
    _num_anchors = anchors.size() / 4;
    std::vector<float> inv_stds = {(float)(1. / stds[0]), (float)(1. / stds[1]), (float)(1. / stds[2]), (float)(1. / stds[3])};

#if ENABLE_HIP
    // Intialize gpu box encoder if _mem_type is HIP
    if (_mem_type == RocalMemType::HIP) {
        _box_encoder_gpu = new BoxEncoderGpu(_user_batch_size, anchors, criteria, means, inv_stds, offset, scale, _device.resources()->hip_stream, _device.resources()->dev_prop.canMapHostMemory);
        return;
    }
#endif
    _offset = offset;
    _anchors = anchors;
    _scale = scale;
    _means = means;
    _stds = stds;
}

std::vector<rocalTensorList *> MasterGraph::create_caffe2_lmdb_record_meta_data_reader(const char *source_path, MetaDataReaderType reader_type, MetaDataType label_type) {
    if (_meta_data_reader)
        THROW("A metadata reader has already been created")
    if (_augmented_meta_data)
        THROW("Metadata output already defined, there can only be a single output for metadata augmentation")

    MetaDataConfig config(label_type, reader_type, source_path);
    _meta_data_graph = create_meta_data_graph(config);
    _meta_data_reader = create_meta_data_reader(config, _augmented_meta_data);
    _meta_data_reader->read_all(source_path);
    if (reader_type == MetaDataReaderType::CAFFE2_META_DATA_READER) {
        std::vector<size_t> dims = {1};
        auto default_labels_info = TensorInfo(std::move(dims), _mem_type, RocalTensorDataType::INT32);  // Create default labels Info
        default_labels_info.set_metadata();
        _meta_data_buffer_size.emplace_back(_user_batch_size * sizeof(vx_int32));

        for (unsigned i = 0; i < _user_batch_size; i++) {
            auto info = default_labels_info;
            auto tensor = new Tensor(info);
            _labels_tensor_list.push_back(tensor);
        }
        _metadata_output_tensor_list.emplace_back(&_labels_tensor_list);
    } else if (reader_type == MetaDataReaderType::CAFFE2_DETECTION_META_DATA_READER) {
        std::vector<size_t> dims = {MAX_OBJECTS};
        auto default_labels_info = TensorInfo(std::move(dims), _mem_type, RocalTensorDataType::INT32);  // Create default labels Info
        default_labels_info.set_metadata();
        _meta_data_buffer_size.emplace_back(_user_batch_size * default_labels_info.data_size());

        dims = {MAX_OBJECTS, BBOX_COUNT};
        auto default_bbox_info = TensorInfo(std::move(dims), _mem_type, RocalTensorDataType::FP32);  // Create default Bbox Info
        default_bbox_info.set_metadata();
        _meta_data_buffer_size.emplace_back(_user_batch_size * default_bbox_info.data_size());

        for (unsigned i = 0; i < _user_batch_size; i++) {
            auto labels_info = default_labels_info;
            auto bbox_info = default_bbox_info;
            _labels_tensor_list.push_back(new Tensor(labels_info));
            _bbox_tensor_list.push_back(new Tensor(bbox_info));
        }
        _metadata_output_tensor_list.emplace_back(&_labels_tensor_list);
        _metadata_output_tensor_list.emplace_back(&_bbox_tensor_list);
    }

    _ring_buffer.init_metadata(RocalMemType::HOST, _meta_data_buffer_size);

    return _metadata_output_tensor_list;
}

std::vector<rocalTensorList *> MasterGraph::create_caffe_lmdb_record_meta_data_reader(const char *source_path, MetaDataReaderType reader_type, MetaDataType label_type) {
    if (_meta_data_reader)
        THROW("A metadata reader has already been created")
    if (_augmented_meta_data)
        THROW("Metadata output already defined, there can only be a single output for metadata augmentation")

    MetaDataConfig config(label_type, reader_type, source_path);
    _meta_data_graph = create_meta_data_graph(config);
    _meta_data_reader = create_meta_data_reader(config, _augmented_meta_data);
    _meta_data_reader->read_all(source_path);
    if (reader_type == MetaDataReaderType::CAFFE_META_DATA_READER) {
        std::vector<size_t> dims = {1};
        auto default_labels_info = TensorInfo(std::move(dims), _mem_type, RocalTensorDataType::INT32);  // Create default labels Info
        default_labels_info.set_metadata();
        _meta_data_buffer_size.emplace_back(_user_batch_size * sizeof(vx_int32));

        for (unsigned i = 0; i < _user_batch_size; i++) {
            auto info = default_labels_info;
            auto tensor = new Tensor(info);
            _labels_tensor_list.push_back(tensor);
        }
        _metadata_output_tensor_list.emplace_back(&_labels_tensor_list);
    } else if (reader_type == MetaDataReaderType::CAFFE_DETECTION_META_DATA_READER) {
        std::vector<size_t> dims = {MAX_OBJECTS};
        auto default_labels_info = TensorInfo(std::move(dims), _mem_type, RocalTensorDataType::INT32);  // Create default labels Info
        default_labels_info.set_metadata();
        _meta_data_buffer_size.emplace_back(_user_batch_size * default_labels_info.data_size());

        dims = {MAX_OBJECTS, BBOX_COUNT};
        auto default_bbox_info = TensorInfo(std::move(dims), _mem_type, RocalTensorDataType::FP32);  // Create default Bbox Info
        default_bbox_info.set_metadata();
        _meta_data_buffer_size.emplace_back(_user_batch_size * default_bbox_info.data_size());

        for (unsigned i = 0; i < _user_batch_size; i++) {
            auto labels_info = default_labels_info;
            auto bbox_info = default_bbox_info;
            _labels_tensor_list.push_back(new Tensor(labels_info));
            _bbox_tensor_list.push_back(new Tensor(bbox_info));
        }
        _metadata_output_tensor_list.emplace_back(&_labels_tensor_list);
        _metadata_output_tensor_list.emplace_back(&_bbox_tensor_list);
    }

    _ring_buffer.init_metadata(RocalMemType::HOST, _meta_data_buffer_size);

    return _metadata_output_tensor_list;
}

std::vector<rocalTensorList *> MasterGraph::create_cifar10_label_reader(const char *source_path, const char *file_prefix) {
    if (_meta_data_reader)
        THROW("A metadata reader has already been created")
    if (_augmented_meta_data)
        THROW("Metadata can only have a single output")

    MetaDataConfig config(MetaDataType::Label, MetaDataReaderType::CIFAR10_META_DATA_READER, source_path, std::map<std::string, std::string>(), file_prefix);
    _meta_data_reader = create_meta_data_reader(config, _augmented_meta_data);
    _meta_data_reader->read_all(source_path);
    std::vector<size_t> dims = {1};
    auto default_labels_info = TensorInfo(std::move(dims), _mem_type, RocalTensorDataType::INT32);  // Create default labels Info
    default_labels_info.set_metadata();
    _meta_data_buffer_size.emplace_back(_user_batch_size * sizeof(vx_int32));

    for (unsigned i = 0; i < _user_batch_size; i++) {
        auto info = default_labels_info;
        auto tensor = new Tensor(info);
        _labels_tensor_list.push_back(tensor);
    }
    _metadata_output_tensor_list.emplace_back(&_labels_tensor_list);
    _ring_buffer.init_metadata(RocalMemType::HOST, _meta_data_buffer_size);

    return _metadata_output_tensor_list;
}

const std::pair<ImageNameBatch, pMetaDataBatch> &MasterGraph::meta_data() {
    if (_ring_buffer.level() == 0)
        THROW("No meta data has been loaded")
    return _ring_buffer.get_meta_data();
}

void MasterGraph::box_iou_matcher(std::vector<float> &anchors,
                                  float high_threshold, float low_threshold,
                                  bool allow_low_quality_matches) {
    if (!_is_box_iou_matcher)
        THROW("Box IOU matcher variable not set cannot return matched idx")
    _anchors = anchors;                     // Uses existing _anchors variable used for box encoder
    _iou_matcher_info.anchors = &_anchors;
    _iou_matcher_info.high_threshold = high_threshold;
    _iou_matcher_info.low_threshold = low_threshold;
    _iou_matcher_info.allow_low_quality_matches = allow_low_quality_matches;
}

size_t MasterGraph::bounding_box_batch_count(pMetaDataBatch meta_data_batch) {
    size_t size = 0;
    for (unsigned i = 0; i < _user_batch_size; i++)
        size += _is_box_encoder ? _num_anchors : meta_data_batch->get_labels_batch()[i].size();

    return size;
}

TensorList *MasterGraph::labels_meta_data() {
    if (_external_source_reader)
        return &_labels_tensor_list;
    if (_ring_buffer.level() == 0)
        THROW("No meta data has been loaded")
    auto meta_data_buffers = (unsigned char *)_ring_buffer.get_meta_read_buffers()[0];  // Get labels buffer from ring buffer
    auto labels = _ring_buffer.get_meta_data().second->get_labels_batch();
    for (unsigned i = 0; i < _labels_tensor_list.size(); i++) {
        _labels_tensor_list[i]->set_dims({labels[i].size()});
        _labels_tensor_list[i]->set_mem_handle((void *)meta_data_buffers);
        meta_data_buffers += _labels_tensor_list[i]->info().data_size();
    }
    return &_labels_tensor_list;
}

TensorList *MasterGraph::bbox_meta_data() {
    if (_ring_buffer.level() == 0)
        THROW("No meta data has been loaded")
    auto meta_data_buffers = (unsigned char *)_ring_buffer.get_meta_read_buffers()[1];  // Get bbox buffer from ring buffer
    auto bbox_cords = _ring_buffer.get_meta_data().second->get_bb_cords_batch();
    for (unsigned i = 0; i < _bbox_tensor_list.size(); i++) {
        _bbox_tensor_list[i]->set_dims({bbox_cords[i].size(), 4});
        _bbox_tensor_list[i]->set_mem_handle((void *)meta_data_buffers);
        meta_data_buffers += _bbox_tensor_list[i]->info().data_size();
    }

    return &_bbox_tensor_list;
}

TensorList *MasterGraph::mask_meta_data() {
    if (_ring_buffer.level() == 0)
        THROW("No meta data has been loaded")
    auto meta_data_buffers = (unsigned char *)_ring_buffer.get_meta_read_buffers()[2];  // Get mask buffer from ring buffer
    auto mask_cords = _ring_buffer.get_meta_data().second->get_mask_cords_batch();
    for (unsigned i = 0; i < _mask_tensor_list.size(); i++) {
        _mask_tensor_list[i]->set_dims({mask_cords[i].size(), 1});
        _mask_tensor_list[i]->set_mem_handle((void *)meta_data_buffers);
        meta_data_buffers += _mask_tensor_list[i]->info().data_size();
    }

    return &_mask_tensor_list;
}

TensorList *MasterGraph::matched_index_meta_data() {
    if (_ring_buffer.level() == 0)
        THROW("No meta data has been loaded")
    auto meta_data_buffers = reinterpret_cast<unsigned char *>(_ring_buffer.get_meta_read_buffers()[2]);  // Get matches buffer from ring buffer
    for (unsigned i = 0; i < _matches_tensor_list.size(); i++) {
        _matches_tensor_list[i]->set_mem_handle(reinterpret_cast<void *>(meta_data_buffers));
        meta_data_buffers += _matches_tensor_list[i]->info().data_size();
    }
    return &_matches_tensor_list;
}

void MasterGraph::notify_user_thread() {
    if (_output_routine_finished_processing)
        return;
    LOG("Output routine finished processing all images, no more image to be processed")
    _output_routine_finished_processing = true;
}

bool MasterGraph::no_more_processed_data() {
    return (_output_routine_finished_processing && _ring_buffer.empty());
}

MasterGraph::Status
MasterGraph::copy_out_tensor_planar(void *out_ptr, RocalTensorlayout format, float multiplier0, float multiplier1,
                                    float multiplier2, float offset0, float offset1, float offset2, bool reverse_channels, RocalTensorDataType output_data_type) {
    if (no_more_processed_data())
        return MasterGraph::Status::NO_MORE_DATA;

    _convert_time.start();
    // Copies to the output context given by the user, each image is copied separate for planar
    auto output_tensor_info = _output_tensor_list[0]->info();
    auto dims = output_tensor_info.dims();
    const size_t w = dims[2];
    const size_t h = dims[1];
    const size_t c = dims[3];
    const size_t n = dims[0];

    const size_t single_output_tensor_size = output_tensor_info.data_size();

    if (output_tensor_info.mem_type() == RocalMemType::OCL || output_tensor_info.mem_type() == RocalMemType::HIP) {
        THROW("copy_out_tensor_planar for GPU affinity is not implemented")
    } else if (output_tensor_info.mem_type() == RocalMemType::HOST) {
        float multiplier[3] = {multiplier0, multiplier1, multiplier2};
        float offset[3] = {offset0, offset1, offset2};
        size_t dest_buf_offset = 0;

        auto output_buffers = _ring_buffer.get_read_buffers().first;

        for (auto &&out_tensor : output_buffers) {
            for (unsigned batch = 0; batch < n; batch++) {
                const size_t batch_offset = w * h * c * batch;
                auto channel_size = w * h;
                auto in_buffer = (unsigned char *)out_tensor + batch_offset;
                if (format == RocalTensorlayout::NHWC) {
                    if (output_data_type == RocalTensorDataType::FP32) {
                        float *output_tensor_32 = static_cast<float *>(out_ptr) + batch_offset;
                        for (unsigned channel_idx = 0; channel_idx < c; channel_idx++)
                            for (unsigned i = 0; i < channel_size; i++)
                                output_tensor_32[dest_buf_offset + channel_idx + i * c] =
                                    offset[channel_idx] + multiplier[channel_idx] *
                                                              (reverse_channels ? static_cast<float>(in_buffer[i +
                                                                                                               (c - channel_idx -
                                                                                                                1) *
                                                                                                                   channel_size])
                                                                                : static_cast<float>(in_buffer[i + channel_idx *
                                                                                                                       channel_size]));
                    } else if (output_data_type == RocalTensorDataType::FP16) {
                        half *output_tensor_16 = static_cast<half *>(out_ptr) + batch_offset;
                        for (unsigned channel_idx = 0; channel_idx < c; channel_idx++)
                            for (unsigned i = 0; i < channel_size; i++)
                                output_tensor_16[dest_buf_offset + channel_idx + i * c] =
                                    offset[channel_idx] + multiplier[channel_idx] *
                                                              (reverse_channels ? static_cast<half>(in_buffer[(c - channel_idx - 1) * channel_size + i])
                                                                                : static_cast<half>(in_buffer[channel_idx * channel_size + i]));
                    }
                }
                if (format == RocalTensorlayout::NCHW) {
                    if (output_data_type == RocalTensorDataType::FP32) {
                        float *output_tensor_32 = static_cast<float *>(out_ptr) + batch_offset;
                        // output_tensor_32 += batch_offset;
                        if (c != 3) {
                            for (unsigned channel_idx = 0; channel_idx < c; channel_idx++)
                                for (unsigned i = 0; i < channel_size; i++)
                                    output_tensor_32[dest_buf_offset + channel_idx * channel_size + i] =
                                        offset[channel_idx] + multiplier[channel_idx] *
                                                                  (reverse_channels ? (float)(in_buffer[(c - channel_idx - 1) * channel_size + i])
                                                                                    : (float)(in_buffer[channel_idx * channel_size + i]));
                        } else {
#if (ENABLE_SIMD && __AVX2__)

                            float *B_buf = output_tensor_32 + dest_buf_offset;
                            float *G_buf = B_buf + channel_size;
                            float *R_buf = G_buf + channel_size;
                            unsigned char *in_buffer_R = in_buffer;
                            unsigned char *in_buffer_G = in_buffer + channel_size;
                            unsigned char *in_buffer_B = in_buffer_G + channel_size;

                            __m256 pmul0 = _mm256_set1_ps(multiplier0);
                            __m256 pmul1 = _mm256_set1_ps(multiplier1);
                            __m256 pmul2 = _mm256_set1_ps(multiplier2);
                            __m256 padd0 = _mm256_set1_ps(offset0);
                            __m256 padd1 = _mm256_set1_ps(offset1);
                            __m256 padd2 = _mm256_set1_ps(offset2);
                            unsigned int alignedLength = (channel_size & ~7);  // multiple of 8
                            unsigned int i = 0;

                            __m256 fR, fG, fB;
                            for (; i < alignedLength; i += 8) {
                                __m128i pixR, pixG, pixB;
                                if (reverse_channels) {
                                    pixB = _mm_loadl_epi64((const __m128i *)in_buffer_R);
                                    pixG = _mm_loadl_epi64((const __m128i *)in_buffer_G);
                                    pixR = _mm_loadl_epi64((const __m128i *)in_buffer_B);
                                } else {
                                    pixR = _mm_loadl_epi64((const __m128i *)in_buffer_R);
                                    pixG = _mm_loadl_epi64((const __m128i *)in_buffer_G);
                                    pixB = _mm_loadl_epi64((const __m128i *)in_buffer_B);
                                }
                                fB = _mm256_cvtepi32_ps(_mm256_cvtepu8_epi32(pixR));
                                fG = _mm256_cvtepi32_ps(_mm256_cvtepu8_epi32(pixG));
                                fR = _mm256_cvtepi32_ps(_mm256_cvtepu8_epi32(pixB));
                                fB = _mm256_mul_ps(fB, pmul0);
                                fG = _mm256_mul_ps(fG, pmul1);
                                fR = _mm256_mul_ps(fR, pmul2);
                                fB = _mm256_add_ps(fB, padd0);
                                fG = _mm256_add_ps(fG, padd1);
                                fR = _mm256_add_ps(fR, padd2);
                                _mm256_storeu_ps(B_buf, fB);
                                _mm256_storeu_ps(G_buf, fG);
                                _mm256_storeu_ps(R_buf, fR);
                                B_buf += 8;
                                G_buf += 8;
                                R_buf += 8;
                                in_buffer_R += 8, in_buffer_G += 8, in_buffer_B += 8;
                            }
                            for (; i < channel_size; i++) {
                                *B_buf++ = (*in_buffer_R++ * multiplier0) + offset0;
                                *G_buf++ = (*in_buffer_G++ * multiplier1) + offset1;
                                *R_buf++ = (*in_buffer_B++ * multiplier2) + offset1;
                            }

#else
                                for (unsigned channel_idx = 0; channel_idx < c; channel_idx++)
                                    for (unsigned i = 0; i < channel_size; i++)
                                        output_tensor_32[dest_buf_offset + channel_idx * channel_size + i] =
                                            offset[channel_idx] + multiplier[channel_idx] * (reverse_channels ? (float)(in_buffer[i + (c - channel_idx - 1) * channel_size]) : (float)(in_buffer[i + channel_idx * channel_size]));
#endif
                        }
                    } else if (output_data_type == RocalTensorDataType::FP16) {
                        half *output_tensor_16 = static_cast<half *>(out_ptr) + batch_offset;
                        for (unsigned channel_idx = 0; channel_idx < c; channel_idx++)
                            for (unsigned i = 0; i < channel_size; i++)
                                output_tensor_16[dest_buf_offset + channel_idx * channel_size + i] =
                                    offset[channel_idx] + multiplier[channel_idx] *
                                                              (reverse_channels ? (half)(in_buffer[i +
                                                                                                   (c - channel_idx -
                                                                                                    1) *
                                                                                                       channel_size])
                                                                                : (half)(in_buffer[i + channel_idx *
                                                                                                           channel_size]));
                    }
                }
            }
            dest_buf_offset += single_output_tensor_size;
        }
    }
    _convert_time.end();
    return Status::OK;
}

std::vector<rocalTensorList *>
MasterGraph::get_bbox_encoded_buffers(size_t num_encoded_boxes) {
    std::vector<rocalTensorList *> bbox_encoded_output;
    if (_is_box_encoder) {
        if (num_encoded_boxes != _user_batch_size * _num_anchors) {
            THROW("num_encoded_boxes is not correct");
        }
        auto encoded_boxes_and_lables = _ring_buffer.get_box_encode_read_buffers();
        unsigned char *boxes_buf_ptr = (unsigned char *)encoded_boxes_and_lables.first;
        unsigned char *labels_buf_ptr = (unsigned char *)encoded_boxes_and_lables.second;
        auto labels = _ring_buffer.get_meta_data().second->get_labels_batch();

        if (_bbox_tensor_list.size() != _labels_tensor_list.size())
            THROW("The number of tensors between bbox and bbox_labels do not match")
        for (unsigned i = 0; i < _bbox_tensor_list.size(); i++) {
            _labels_tensor_list[i]->set_dims({labels[i].size()});
            _bbox_tensor_list[i]->set_dims({labels[i].size(), 4});
            _labels_tensor_list[i]->set_mem_handle((void *)labels_buf_ptr);
            _bbox_tensor_list[i]->set_mem_handle((void *)boxes_buf_ptr);
            labels_buf_ptr += _labels_tensor_list[i]->info().data_size();
            boxes_buf_ptr += _bbox_tensor_list[i]->info().data_size();
        }
        bbox_encoded_output.emplace_back(&_labels_tensor_list);
        bbox_encoded_output.emplace_back(&_bbox_tensor_list);
    }
    return bbox_encoded_output;
}

void MasterGraph::feed_external_input(const std::vector<std::string>& input_images_names, bool is_labels, const std::vector<unsigned char *>& input_buffer,
                                      const std::vector<ROIxywh>& roi_xywh, unsigned int max_width, unsigned int max_height, unsigned int channels,
                                      ExternalSourceFileMode mode, RocalTensorlayout layout, bool eos) {
    _external_source_eos = eos;
    _loader_module->feed_external_input(input_images_names, input_buffer, roi_xywh, max_width, max_height, channels, mode, eos);

    if (is_labels) {
        if (_labels_tensor_list.size() == 0) {  // Labels tensor list is initialized only once for the pipeline
            std::vector<size_t> dims = {1};
            auto default_labels_info = TensorInfo(std::move(dims), _mem_type, RocalTensorDataType::INT32);
            default_labels_info.set_metadata();

            for (unsigned i = 0; i < _user_batch_size; i++) {
                auto info = default_labels_info;
                _labels_tensor_list.push_back(new Tensor(info));
            }
            _metadata_output_tensor_list.emplace_back(&_labels_tensor_list);
        }
    }
}<|MERGE_RESOLUTION|>--- conflicted
+++ resolved
@@ -1136,21 +1136,9 @@
         THROW("A metadata reader has already been created")
     if (_augmented_meta_data)
         THROW("Metadata can only have a single output")
-<<<<<<< HEAD
-    if (strlen(source_path) == 0 && strlen(file_list_path) == 0)
-        THROW("Either source path or file list path needs to be provided")
-    const char *root_path;
-    if (strlen(file_list_path) == 0) {
-        root_path = source_path;
-    } else {
-        root_path = file_list_path;
-    }
-    MetaDataConfig config(MetaDataType::Label, reader_type, root_path);
-=======
     if (strlen(source_path) == 0)
         THROW("Source path needs to be provided")
     MetaDataConfig config(MetaDataType::Label, reader_type, source_path);
->>>>>>> eb46ae55
     _meta_data_reader = create_meta_data_reader(config, _augmented_meta_data);
     _meta_data_reader->read_all(root_path);
 
