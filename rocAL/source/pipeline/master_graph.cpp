--- conflicted
+++ resolved
@@ -969,11 +969,7 @@
             }
             if (_is_box_iou_matcher) {
                 int *matches_write_buffer = reinterpret_cast<int *>(_ring_buffer.get_meta_write_buffers()[2]);
-<<<<<<< HEAD
-                _meta_data_graph->update_box_iou_matcher(&_anchors, matches_write_buffer, output_meta_data, _criteria, _high_threshold, _low_threshold, _allow_low_quality_matches);
-=======
                 _meta_data_graph->update_box_iou_matcher(_iou_matcher_info, matches_write_buffer, output_meta_data);
->>>>>>> 7396be7e
             }
             _bencode_time.end();
 #ifdef ROCAL_VIDEO
@@ -1017,12 +1013,7 @@
         _output_thread.join();
 }
 
-<<<<<<< HEAD
-std::vector<rocalTensorList *> MasterGraph::create_coco_meta_data_reader(const char *source_path, bool is_output, MetaDataReaderType reader_type, MetaDataType metadata_type, bool ltrb_bbox, bool is_box_encoder,
-                                                                         bool avoid_class_remapping, bool aspect_ratio_grouping, bool is_box_iou_matcher, float sigma, unsigned pose_output_width, unsigned pose_output_height) {
-=======
 std::vector<rocalTensorList *> MasterGraph::create_coco_meta_data_reader(const char *source_path, bool is_output, MetaDataReaderType reader_type, MetaDataType metadata_type, bool ltrb_bbox, bool is_box_encoder, bool avoid_class_remapping, bool aspect_ratio_grouping, bool is_box_iou_matcher, float sigma, unsigned pose_output_width, unsigned pose_output_height) {
->>>>>>> 7396be7e
     if (_meta_data_reader)
         THROW("A metadata reader has already been created")
     if (_augmented_meta_data)
@@ -1378,28 +1369,16 @@
     return _ring_buffer.get_meta_data();
 }
 
-<<<<<<< HEAD
-void MasterGraph::box_iou_matcher(std::vector<float> &anchors, float criteria,
-=======
 void MasterGraph::box_iou_matcher(std::vector<float> &anchors,
->>>>>>> 7396be7e
                                   float high_threshold, float low_threshold,
                                   bool allow_low_quality_matches) {
     if (!_is_box_iou_matcher)
         THROW("Box IOU matcher variable not set cannot return matched idx")
-<<<<<<< HEAD
-    _num_anchors = anchors.size() / 4;
-    _anchors = anchors;
-    _high_threshold = high_threshold;
-    _low_threshold = low_threshold;
-    _allow_low_quality_matches = allow_low_quality_matches;
-=======
     _anchors = anchors;                     // Uses existing _anchors variable used for box encoder
     _iou_matcher_info.anchors = &_anchors;
     _iou_matcher_info.high_threshold = high_threshold;
     _iou_matcher_info.low_threshold = low_threshold;
     _iou_matcher_info.allow_low_quality_matches = allow_low_quality_matches;
->>>>>>> 7396be7e
 }
 
 size_t MasterGraph::bounding_box_batch_count(pMetaDataBatch meta_data_batch) {
