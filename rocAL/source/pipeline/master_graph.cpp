/*
Copyright (c) 2019 - 2023 Advanced Micro Devices, Inc. All rights reserved.

Permission is hereby granted, free of charge, to any person obtaining a copy
of this software and associated documentation files (the "Software"), to deal
in the Software without restriction, including without limitation the rights
to use, copy, modify, merge, publish, distribute, sublicense, and/or sell
copies of the Software, and to permit persons to whom the Software is
furnished to do so, subject to the following conditions:

The above copyright notice and this permission notice shall be included in
all copies or substantial portions of the Software.

THE SOFTWARE IS PROVIDED "AS IS", WITHOUT WARRANTY OF ANY KIND, EXPRESS OR
IMPLIED, INCLUDING BUT NOT LIMITED TO THE WARRANTIES OF MERCHANTABILITY,
FITNESS FOR A PARTICULAR PURPOSE AND NONINFRINGEMENT.  IN NO EVENT SHALL THE
AUTHORS OR COPYRIGHT HOLDERS BE LIABLE FOR ANY CLAIM, DAMAGES OR OTHER
LIABILITY, WHETHER IN AN ACTION OF CONTRACT, TORT OR OTHERWISE, ARISING FROM,
OUT OF OR IN CONNECTION WITH THE SOFTWARE OR THE USE OR OTHER DEALINGS IN
THE SOFTWARE.
*/
#if ENABLE_OPENCL
#include <CL/cl.h>
#endif
#include <vx_ext_amd.h>
#include <VX/vx_types.h>
#include <cstring>
#include <sched.h>
#include <half/half.hpp>
#include "pipeline/master_graph.h"
#include "parameters/parameter_factory.h"
#include "device/ocl_setup.h"
#include "pipeline/log.h"
#include "meta_data/meta_data_reader_factory.h"
#include "meta_data/meta_data_graph_factory.h"
#include "meta_data/randombboxcrop_meta_data_reader_factory.h"
#include "augmentations/node_copy.h"

using half_float::half;

#if ENABLE_HIP
#include <rocal_hip_kernels.h>
#endif

static void VX_CALLBACK log_callback(vx_context context, vx_reference ref, vx_status status, const vx_char *string) {
    size_t len = strnlen(string, MAX_STRING_LENGTH);
    if (len > 0) {
        printf("%s", string);
        if (string[len - 1] != '\n')
            printf("\n");
        fflush(stdout);
    }
}

auto get_ago_affinity_info = [](RocalAffinity rocal_affinity,
                                int cpu_id,
                                int gpu_id) {
    AgoTargetAffinityInfo affinity;
    switch (rocal_affinity) {
        case RocalAffinity::GPU:
            affinity.device_type = AGO_TARGET_AFFINITY_GPU;
            affinity.device_info = (gpu_id >= 0 && gpu_id <= 9) ? gpu_id : 0;
            break;
        case RocalAffinity::CPU:
            affinity.device_type = AGO_TARGET_AFFINITY_CPU;
            affinity.device_info = (cpu_id >= 0 && cpu_id <= 9) ? cpu_id : 0;
            break;
        default:
            throw std::invalid_argument("Unsupported affinity");
    }
    return affinity;
};

// Function to append ImageNameBatch
ImageNameBatch &operator+=(ImageNameBatch &dest, const ImageNameBatch &src) {
    dest.insert(dest.end(), src.cbegin(), src.cend());
    return dest;
}

// Function to append vectors
std::vector<size_t> &operator+=(std::vector<size_t> &dest, const std::vector<size_t> &src) {
    dest.insert(dest.end(), src.cbegin(), src.cend());
    return dest;
}

// Function to append vector of vectors
std::vector<std::vector<float>> &operator+=(std::vector<std::vector<float>> &dest, const std::vector<std::vector<float>> &src) {
    dest.insert(dest.end(), src.cbegin(), src.cend());
    return dest;
}

MasterGraph::~MasterGraph() {
    release();
}

MasterGraph::MasterGraph(size_t batch_size, RocalAffinity affinity, size_t cpu_thread_count, int gpu_id, size_t prefetch_queue_depth, RocalTensorDataType output_tensor_data_type) : _ring_buffer(prefetch_queue_depth),
                                                                                                                                                                                     _graph(nullptr),
                                                                                                                                                                                     _affinity(affinity),
                                                                                                                                                                                     _cpu_num_threads(cpu_thread_count),
                                                                                                                                                                                     _gpu_id(gpu_id),
                                                                                                                                                                                     _convert_time("Conversion Time", DBG_TIMING),
                                                                                                                                                                                     _process_time("Process Time", DBG_TIMING),
                                                                                                                                                                                     _bencode_time("BoxEncoder Time", DBG_TIMING),
                                                                                                                                                                                     _user_batch_size(batch_size),
#if ENABLE_HIP
                                                                                                                                                                                     _mem_type((_affinity == RocalAffinity::GPU) ? RocalMemType::HIP : RocalMemType::HOST),
#elif ENABLE_OPENCL
                                                                                                                                                                                     _mem_type((_affinity == RocalAffinity::GPU) ? RocalMemType::OCL : RocalMemType::HOST),
#else
                                                                                                                                                                                     _mem_type(RocalMemType::HOST),
#endif
                                                                                                                                                                                     _first_run(true),
                                                                                                                                                                                     _processing(false),
                                                                                                                                                                                     _prefetch_queue_depth(prefetch_queue_depth),
                                                                                                                                                                                     _out_data_type(output_tensor_data_type),
#if ENABLE_HIP
                                                                                                                                                                                     _box_encoder_gpu(nullptr),
#endif
                                                                                                                                                                                     _rb_block_if_empty_time("Ring Buffer Block IF Empty Time"),
                                                                                                                                                                                     _rb_block_if_full_time("Ring Buffer Block IF Full Time") {
    try {
        vx_status status;
        vxRegisterLogCallback(NULL, log_callback, vx_false_e);
        _context = vxCreateContext();
        vxRegisterLogCallback(_context, log_callback, vx_false_e);
        auto vx_affinity = get_ago_affinity_info(_affinity, 0, gpu_id);
        if ((status = vxGetStatus((vx_reference)_context)) != VX_SUCCESS)
            THROW("vxCreateContext failed" + TOSTR(status))

        if (affinity == RocalAffinity::GPU) {
#if ENABLE_OPENCL
            if (_mem_type == RocalMemType::OCL) {
                cl_context _cl_context = nullptr;
                cl_device_id _cl_device_id = nullptr;
                get_device_and_context(gpu_id, &_cl_context, &_cl_device_id, CL_DEVICE_TYPE_GPU);
                if ((status = vxSetContextAttribute(_context,
                                                    VX_CONTEXT_ATTRIBUTE_AMD_OPENCL_CONTEXT,
                                                    &_cl_context, sizeof(cl_context)) != VX_SUCCESS))
                    THROW("vxSetContextAttribute for CL_CONTEXT failed " + TOSTR(status))
            }
#elif ENABLE_HIP
            if (_mem_type == RocalMemType::HIP) {
                hipError_t err = hipInit(0);
                if (err != hipSuccess) {
                    THROW("ERROR: hipInit(0) => %d (failed)" + TOSTR(err));
                }
                // initialize HIP device for rocAL
                int hip_num_devices = -1;
                err = hipGetDeviceCount(&hip_num_devices);
                if (err != hipSuccess) {
                    THROW("ERROR: hipGetDeviceCount() => %d (failed)" + TOSTR(err));
                }
                // set the device for context if specified.
                if (gpu_id < hip_num_devices) {
                    int hipDevice = gpu_id;
                    if ((status = vxSetContextAttribute(_context,
                                                        VX_CONTEXT_ATTRIBUTE_AMD_HIP_DEVICE,
                                                        &hipDevice, sizeof(hipDevice)) != VX_SUCCESS))
                        THROW("vxSetContextAttribute for hipDevice(%d) failed " + TOSTR(hipDevice) + TOSTR(status))
                } else
                    THROW("ERROR: HIP Device(%d) out of range" + TOSTR(gpu_id));
            }
#endif
        }

        // Setting attribute to run on CPU or GPU should be called before load kernel module
        if ((status = vxSetContextAttribute(_context,
                                            VX_CONTEXT_ATTRIBUTE_AMD_AFFINITY,
                                            &vx_affinity,
                                            sizeof(vx_affinity))) != VX_SUCCESS)
            THROW("vxSetContextAttribute for AMD_AFFINITY failed " + TOSTR(status))

        // loading OpenVX RPP modules
        if ((status = vxLoadKernels(_context, "vx_rpp")) != VX_SUCCESS)
            THROW("Cannot load vx_rpp extension (vx_rpp), vxLoadKernels failed " + TOSTR(status))
        else
            LOG("vx_rpp module loaded successfully")
        if (_affinity == RocalAffinity::GPU) {
#if ENABLE_HIP
            _device.init_hip(_context);
#elif ENABLE_OPENCL
            _device.init_ocl(_context);
#endif
        }
        ParameterFactory::instance()->set_seed(0);  // Setting default seed for ParameterFactory instance. User can set the seed manually by calling rocalSetSeed(seed_value)
    } catch (const std::exception &e) {
        release();
        throw;
    }
}

MasterGraph::Status
MasterGraph::run() {
    if (!_processing)  // The user should not call the run function before the build() is called or while reset() is happening
        return MasterGraph::Status::NOT_RUNNING;

    if (no_more_processed_data()) {
        return MasterGraph::Status::NO_MORE_DATA;
    }

    _rb_block_if_empty_time.start();
    _ring_buffer.block_if_empty();  // wait here if the user thread (caller of this function) is faster in consuming the processed images compare to th output routine in producing them
    _rb_block_if_empty_time.end();

    if (_first_run) {
        // calling run pops the processed images that have been used by user, when user calls run() for the first time
        // they've not used anything yet, so we don't pop a batch from the _ring_buffer
        _first_run = false;
    } else {
        _ring_buffer.pop();  // Pop previously used output images and metadata from the ring buffer
    }

    // If the last batch of processed imaged has been just popped from the ring_buffer it means user has previously consumed all the processed images.
    // User should check using the IsEmpty() API and not call run() or copy() API when there is no more data. run() will return MasterGraph::Status::NO_MORE_DATA flag to notify it.
    if (no_more_processed_data()) {
        return MasterGraph::Status::NO_MORE_DATA;
    }

    decrease_image_count();

    return MasterGraph::Status::OK;
}

void MasterGraph::decrease_image_count() {
    if (!_loop)
        _remaining_count -= (_is_sequence_reader_output ? _sequence_batch_size : _user_batch_size);
}

size_t
MasterGraph::calculate_cpu_num_threads(size_t shard_count) {
    if (_cpu_num_threads <= 0) {
        const unsigned minimum_cpu_thread_count = 2;
        const unsigned default_smt_count = 2;
        unsigned thread_count = std::thread::hardware_concurrency();
        if (thread_count < minimum_cpu_thread_count) {
            thread_count = minimum_cpu_thread_count;
            WRN("hardware_concurrency() call failed, assuming rocAL can run " + TOSTR(thread_count) + " threads")
        }
        size_t core_count = thread_count / default_smt_count;
        _cpu_num_threads = core_count / shard_count;
    }
    // Use _cpu_num_threads if user has already passed non-negative num_threads
    return _cpu_num_threads;
}

void MasterGraph::create_single_graph() {
    // Actual graph creating and calls into adding nodes to graph is deferred and is happening here to enable potential future optimizations
    _graph = std::make_shared<Graph>(_context, _affinity, 0, _cpu_num_threads, _gpu_id);
    for (auto &node : _nodes) {
        // Any tensor not yet created can be created as virtual tensor
        for (auto &tensor : node->output())
            if (tensor->info().type() == TensorInfo::Type::UNKNOWN) {
                tensor->create_virtual(_context, _graph->get());
                _internal_tensors.push_back(tensor);
            }
        node->create(_graph);
    }
    _graph->verify();
}

MasterGraph::Status
MasterGraph::build() {
    if (_internal_tensor_list.empty())
        THROW("No output tensors are there, cannot create the pipeline")

#if ENABLE_HIP || ENABLE_OPENCL
    _ring_buffer.init(_mem_type, (void *)_device.resources(), _internal_tensor_list.data_size(), _internal_tensor_list.roi_size());
#else
    _ring_buffer.init(_mem_type, nullptr, _internal_tensor_list.data_size(), _internal_tensor_list.roi_size());
#endif
    if (_is_box_encoder) _ring_buffer.initBoxEncoderMetaData(_mem_type, _user_batch_size * _num_anchors * 4 * sizeof(float), _user_batch_size * _num_anchors * sizeof(int));
    create_single_graph();
    start_processing();
    return Status::OK;
}

Tensor *
MasterGraph::create_loader_output_tensor(const TensorInfo &info) {
    /*
     *   NOTE: Output tensor for a source node needs to be created as a regular (non-virtual) tensor
     */
    auto output = new Tensor(info);
    if (output->create_from_handle(_context) != 0)
        THROW("Creating output tensor for loader failed");

    _internal_tensors.push_back(output);

    return output;
}

Tensor *
MasterGraph::create_tensor(const TensorInfo &info, bool is_output) {
    auto *output = new Tensor(info);
    // if the tensor is not an output tensor, the tensor creation is deferred and later it'll be created as a virtual tensor
    if (is_output) {
        if (output->create_from_handle(_context) != 0)
            THROW("Cannot create the tensor from handle")
        _internal_tensor_list.push_back(output);
        _output_tensor_list.push_back(new Tensor(info));  // Creating a replica of the output tensor to be returned to the user
    }

    return output;
}

void MasterGraph::set_output(Tensor *output_tensor) {
    if (output_tensor->is_handle_set() == false) {
        if (output_tensor->create_from_handle(_context) != 0)
            THROW("Cannot create the tensor from handle")

        _internal_tensor_list.push_back(output_tensor);
        _output_tensor_list.push_back(new Tensor(output_tensor->info()));  // Creating a replica of the output tensor to be returned to the user
    } else {
        // Decoder case only
        auto actual_output = create_tensor(output_tensor->info(), true);
        add_node<CopyNode>({output_tensor}, {actual_output});
    }
}

void MasterGraph::release() {
    LOG("MasterGraph release ...")
    stop_processing();
    _nodes.clear();
    _root_nodes.clear();
    _meta_data_nodes.clear();
    _tensor_map.clear();
    _ring_buffer.release_gpu_res();
    // shut_down loader:: required for releasing any allocated resourses
    _loader_module->shut_down();
    // release output buffer if allocated
    if (_output_tensor_buffer != nullptr) {
#if ENABLE_OPENCL
        clReleaseMemObject((cl_mem)_output_tensor_buffer);
#elif ENABLE_HIP
        hipError_t err = hipFree(_output_tensor_buffer);
        if (err != hipSuccess) {
            THROW("MasterGraph::deallocate_output_tensor  hipFree failed " + TOSTR(err))
        }
#endif
        _output_tensor_buffer = nullptr;
    }

    // release all openvx resources.
    vx_status status;
    for (auto &tensor : _internal_tensors)
        delete tensor;                // It will call the vxReleaseTensor internally in the destructor
    _internal_tensor_list.release();  // It will call the vxReleaseTensor internally in the destructor for each tensor in the list
    _output_tensor_list.release();    // It will call the vxReleaseTensor internally in the destructor for each tensor in the list
    for (auto tensor_list : _metadata_output_tensor_list)
        dynamic_cast<TensorList *>(tensor_list)->release();  // It will call the vxReleaseTensor internally in the destructor for each tensor in the list

    if (_graph != nullptr)
        _graph->release();
    if (_meta_data_reader != nullptr)
        _meta_data_reader->release();

    _augmented_meta_data = nullptr;
    _meta_data_graph = nullptr;
    _meta_data_reader = nullptr;
    if (_context && (status = vxReleaseContext(&_context)) != VX_SUCCESS)
        LOG("Failed to call vxReleaseContext " + TOSTR(status))
}

MasterGraph::Status
MasterGraph::update_node_parameters() {
    // Randomize random parameters
    ParameterFactory::instance()->renew_parameters();

    // Apply renewed parameters to VX parameters used in augmentation
    for (auto &node : _nodes)
        node->update_parameters();

    return Status::OK;
}

size_t
MasterGraph::augmentation_branch_count() {
    return _output_tensor_list.size();
}

RocalColorFormat
MasterGraph::output_color_format() {
    return _output_tensor_list[0]->info().color_format();
}

size_t
MasterGraph::output_width() {
    return _output_tensor_list[0]->info().max_shape()[0];
}

size_t
MasterGraph::output_height() {
    return _output_tensor_list[0]->info().max_shape()[1];
}

void MasterGraph::sequence_start_frame_number(std::vector<size_t> &sequence_start_framenum) {
    sequence_start_framenum = _sequence_start_framenum_vec.back();
    _sequence_start_framenum_vec.pop_back();
}

void MasterGraph::sequence_frame_timestamps(std::vector<std::vector<float>> &sequence_frame_timestamp) {
    sequence_frame_timestamp = _sequence_frame_timestamps_vec.back();
    _sequence_frame_timestamps_vec.pop_back();
}

MasterGraph::Status
MasterGraph::reset() {
    // stop the internal processing thread so that the
    _processing = false;
    _ring_buffer.unblock_writer();
    if (_output_thread.joinable())
        _output_thread.join();
    _ring_buffer.reset();
    _sequence_start_framenum_vec.clear();
    _sequence_frame_timestamps_vec.clear();
    // clearing meta ring buffer
    // if random_bbox meta reader is used: read again to get different crops
    if (_randombboxcrop_meta_data_reader != nullptr)
        _randombboxcrop_meta_data_reader->release();
    // resetting loader module to start from the beginning of the media and clear it's internal state/buffers
    _loader_module->reset();
    // restart processing of the images
    _first_run = true;
    _output_routine_finished_processing = false;
    start_processing();
    return Status::OK;
}

size_t
MasterGraph::remaining_count() {
    if (!_external_source_eos && _external_source_reader)
        return _user_batch_size;
    return (_remaining_count >= 0) ? _remaining_count : 0;
}

RocalMemType
MasterGraph::mem_type() {
    return _mem_type;
}

size_t
MasterGraph::last_batch_padded_size() {
    return _loader_module->last_batch_padded_size();
}

Timing
MasterGraph::timing() {
    Timing t = _loader_module->timing();
    t.process_time += _process_time.get_timing();
    t.copy_to_output += _convert_time.get_timing();
    t.bb_process_time += _bencode_time.get_timing();
    return t;
}

#define CHECK_CL_CALL_RET(x)                                                                \
    {                                                                                       \
        cl_int ret;                                                                         \
        ret = x;                                                                            \
        if (ret != CL_SUCCESS) THROW("ocl call failed " + STR(#x) + " error " + TOSTR(ret)) \
    }

MasterGraph::Status
MasterGraph::to_tensor(void *out_ptr, RocalTensorlayout format, float multiplier0, float multiplier1,
                       float multiplier2, float offset0, float offset1, float offset2, bool reverse_channels, RocalTensorDataType output_data_type, RocalOutputMemType output_mem_type, uint max_roi_height, uint max_roi_width) {
    if (no_more_processed_data())
        return MasterGraph::Status::NO_MORE_DATA;

    if (_output_tensor_list.size() != 1)
        THROW("Cannot copy, Multiple output tensors present in the list")

    auto output_tensor_info = _output_tensor_list[0]->info();
    if (output_tensor_info.data_type() != RocalTensorDataType::UINT8)
        THROW("The output tensor is not of UINT8 type")

    if (output_tensor_info.color_format() == RocalColorFormat::RGB_PLANAR)
        return MasterGraph::copy_out_tensor_planar(out_ptr, format, multiplier0, multiplier1, multiplier2, offset0, offset1, offset2, reverse_channels, output_data_type);

    _convert_time.start();
    // Copies to the output context given by the user
    auto dims = output_tensor_info.dims();
    unsigned int n = dims[0];
    const size_t c = dims[3];
    const size_t h = dims[1];
    const size_t w = dims[2];
    const size_t single_output_tensor_size = output_tensor_info.data_size();
    if ((max_roi_height == 0) || (max_roi_width == 0)) {
        max_roi_height = h;
        max_roi_width = w;
    }

#if ENABLE_OPENCL
    if (output_tensor_info.mem_type() == RocalMemType::OCL) {
        if (output_data_type == RocalTensorDataType::FP16)
            THROW("FP16 tensor output for GPU affinity is not implemented")
        // OCL device memory
        cl_int status, ret;

        size_t global_work_size = output_tensor_info.data_size();  // Sample size
        size_t local_work_size = 256;

        // TODO: Use the runKernel function instead

        auto kernel_name = (format == RocalTensorlayout::NHWC) ? "copyInt8ToNHWC" : "copyInt8ToNCHW";
        cl_kernel kernel = _device["utility"][kernel_name];
        auto queue = _device.resources()->cmd_queue;
        unsigned dest_buf_offset = 0;
        auto output_buffers = _ring_buffer.get_read_buffers().first;

        if (_output_tensor_buffer == nullptr) {
            size_t size = output_tensor_info.data_size() * sizeof(cl_float);
            cl_mem clImgFloat = clCreateBuffer(_device.resources()->context,
                                               CL_MEM_READ_WRITE,
                                               size,
                                               nullptr, &ret);
            if (!clImgFloat || ret != CL_SUCCESS)
                THROW("clCreateBuffer of size " + TOSTR(size) + " failed " + TOSTR(ret))

            _output_tensor_buffer = clImgFloat;
        }

        for (auto &&out_tensor : output_buffers) {
            int argIdx = 0;
            unsigned reverse_chnl = reverse_channels ? 1 : 0;
            auto img_buffer = out_tensor;
            CHECK_CL_CALL_RET(clSetKernelArg(kernel, argIdx++, sizeof(cl_mem), (void *)&(img_buffer)))
            CHECK_CL_CALL_RET(clSetKernelArg(kernel, argIdx++, sizeof(cl_mem), (void *)&_output_tensor_buffer))
            CHECK_CL_CALL_RET(clSetKernelArg(kernel, argIdx++, sizeof(cl_uint), (void *)&dest_buf_offset))
            CHECK_CL_CALL_RET(clSetKernelArg(kernel, argIdx++, sizeof(cl_uint), (void *)&w))
            CHECK_CL_CALL_RET(clSetKernelArg(kernel, argIdx++, sizeof(cl_uint), (void *)&h))
            CHECK_CL_CALL_RET(clSetKernelArg(kernel, argIdx++, sizeof(cl_uint), (void *)&c))
            CHECK_CL_CALL_RET(clSetKernelArg(kernel, argIdx++, sizeof(cl_float), (void *)&multiplier0))
            CHECK_CL_CALL_RET(clSetKernelArg(kernel, argIdx++, sizeof(cl_float), (void *)&multiplier1))
            CHECK_CL_CALL_RET(clSetKernelArg(kernel, argIdx++, sizeof(cl_float), (void *)&multiplier2))
            CHECK_CL_CALL_RET(clSetKernelArg(kernel, argIdx++, sizeof(cl_float), (void *)&offset0))
            CHECK_CL_CALL_RET(clSetKernelArg(kernel, argIdx++, sizeof(cl_float), (void *)&offset1))
            CHECK_CL_CALL_RET(clSetKernelArg(kernel, argIdx++, sizeof(cl_float), (void *)&offset2))
            CHECK_CL_CALL_RET(clSetKernelArg(kernel, argIdx++, sizeof(cl_uint), (void *)&reverse_chnl))

            if ((status = clEnqueueNDRangeKernel(queue,
                                                 kernel,
                                                 1,
                                                 nullptr,
                                                 &global_work_size,
                                                 &local_work_size,
                                                 0, nullptr, nullptr)) != CL_SUCCESS)
                THROW("clEnqueueNDRangeKernel failed on kernel " + STR(kernel_name) + " error " + TOSTR(status))
            dest_buf_offset += single_output_tensor_size;
        }

        int read_size = single_output_tensor_size * _output_tensor_list.size() * sizeof(cl_float);
        if ((status = clEnqueueReadBuffer(queue,
                                          (cl_mem)_output_tensor_buffer,
                                          CL_TRUE,
                                          0,
                                          read_size,
                                          out_ptr,
                                          0, nullptr, nullptr)) != CL_SUCCESS)
            THROW("clEnqueueReadBuffer failed: " + TOSTR(status))
    }
#elif ENABLE_HIP
    if (output_tensor_info.mem_type() == RocalMemType::HIP) {
        unsigned int fp16 = (output_data_type == RocalTensorDataType::FP16);

        auto output_buffers = _ring_buffer.get_read_buffers().first;
        unsigned dest_buf_offset = 0;
        // copy hip buffer to out_ptr
        // todo:: add callback routing to exchange memory pointer to avoid extra copy
        for (auto &&out_tensor : output_buffers) {
            auto img_buffer = out_tensor;
            if (format == RocalTensorlayout::NHWC) {
                HipExecCopyInt8ToNHWC(_device.resources()->hip_stream, (const void *)img_buffer, out_ptr, dest_buf_offset, n, c, h, w,
                                      multiplier0, multiplier1, multiplier2, offset0, offset1, offset2, reverse_channels, fp16, max_roi_height, max_roi_width);

            } else {
                HipExecCopyInt8ToNCHW(_device.resources()->hip_stream, (const void *)img_buffer, out_ptr, dest_buf_offset, n, c, h, w,
                                      multiplier0, multiplier1, multiplier2, offset0, offset1, offset2, reverse_channels, fp16, max_roi_height, max_roi_width);
            }
            dest_buf_offset += single_output_tensor_size;
        }
    }
    if ((output_tensor_info.mem_type() == RocalMemType::HOST)) {
        if (output_mem_type == RocalOutputMemType::ROCAL_MEMCPY_GPU) {
            unsigned int fp16 = (output_data_type == RocalTensorDataType::FP16);

            auto output_buffers = _ring_buffer.get_read_buffers().first;
            unsigned dest_buf_offset = 0;

            if (_output_tensor_buffer == nullptr) {
                size_t size = output_tensor_info.data_size() * (output_data_type == RocalTensorDataType::FP32 ? sizeof(float) : sizeof(half));
                hipError_t status = hipMalloc(&_output_tensor_buffer, size);
                if ((status != hipSuccess) || !_output_tensor_buffer)
                    THROW("ROCAL::hipMalloc of size " + TOSTR(size) + " failed " + TOSTR(status))
            }

            // copy hip buffer to out_ptr
            // todo:: add callback routing to exchange memory pointer to avoid extra copy
            for (auto &&out_tensor : output_buffers) {
                auto img_buffer = out_tensor;
                auto return_status = hipMemcpyHtoDAsync(_output_tensor_buffer, (void *)img_buffer, sizeof(unsigned char) * n * c * h * w, _device.resources()->hip_stream);
                if (return_status != hipSuccess) {
                    THROW("hipMemcpy failed with status " + TOSTR(return_status))
                }
                // sync to finish copy
                if (hipStreamSynchronize(_device.resources()->hip_stream) != hipSuccess)
                    THROW("hipStreamSynchronize failed for hipMemcpy ")

                if (format == RocalTensorlayout::NHWC) {
                    HipExecCopyInt8ToNHWC(_device.resources()->hip_stream, (const void *)_output_tensor_buffer, out_ptr, dest_buf_offset, n, c, h, w,
                                          multiplier0, multiplier1, multiplier2, offset0, offset1, offset2, reverse_channels, fp16, max_roi_height, max_roi_width);

                } else {
                    HipExecCopyInt8ToNCHW(_device.resources()->hip_stream, (const void *)_output_tensor_buffer, out_ptr, dest_buf_offset, n, c, h, w,
                                          multiplier0, multiplier1, multiplier2, offset0, offset1, offset2, reverse_channels, fp16, max_roi_height, max_roi_width);
                }
                dest_buf_offset += single_output_tensor_size;
            }
        }
    }
#endif
    if ((output_tensor_info.mem_type() == RocalMemType::HOST)) {
        if (output_mem_type == RocalOutputMemType::ROCAL_MEMCPY_HOST) {
            float multiplier[3] = {multiplier0, multiplier1, multiplier2};
            float offset[3] = {offset0, offset1, offset2};
            size_t dest_buf_offset_start = 0;

            auto output_buffers = _ring_buffer.get_read_buffers().first;
            auto num_threads = _cpu_num_threads * 2;
            for (auto &&out_tensor : output_buffers) {
                unsigned int single_tensor_size = w * c * h;
                unsigned int channel_size = max_roi_width * max_roi_height;
                unsigned int output_single_tensor_size = max_roi_height * max_roi_width * c;
                unsigned int input_width_stride = w * c;
#pragma omp parallel for num_threads(num_threads)
                for (unsigned int batch_count = 0; batch_count < n; batch_count++) {
                    size_t dest_buf_offset = dest_buf_offset_start + output_single_tensor_size * batch_count;
                    auto in_buffer = (unsigned char *)out_tensor + single_tensor_size * batch_count;

                    if (format == RocalTensorlayout::NHWC) {
                        if (output_data_type == RocalTensorDataType::FP32) {
                            float *output_tensor_32 = static_cast<float *>(out_ptr);
                            for (unsigned channel_idx = 0; channel_idx < c; channel_idx++) {
                                for (unsigned i = 0; i < channel_size; i++)
                                    output_tensor_32[dest_buf_offset + channel_idx + i * c] =
                                        offset[channel_idx] + multiplier[channel_idx] *
                                                                  (reverse_channels ? static_cast<float>(in_buffer[i * c + c - channel_idx - 1])
                                                                                    : static_cast<float>(in_buffer[i * c + channel_idx]));
                            }
                        } else if (output_data_type == RocalTensorDataType::FP16) {
                            half *output_tensor_16 = static_cast<half *>(out_ptr);
                            for (unsigned channel_idx = 0; channel_idx < c; channel_idx++) {
                                for (unsigned i = 0; i < channel_size; i++)
                                    output_tensor_16[dest_buf_offset + channel_idx + i * c] =
                                        offset[channel_idx] + multiplier[channel_idx] *
                                                                  (reverse_channels ? (half)(in_buffer[i * c + c - channel_idx - 1])
                                                                                    : (half)(in_buffer[i * c + channel_idx]));
                            }
                        }
                    }
                    if (format == RocalTensorlayout::NCHW) {
                        if (output_data_type == RocalTensorDataType::FP32) {
                            float *output_tensor_32 = static_cast<float *>(out_ptr);
                            if (c != 3) {
                                for (unsigned i = 0; i < channel_size; i++)
                                    output_tensor_32[dest_buf_offset + i] = offset[0] + multiplier[0] * static_cast<float>(in_buffer[c * i]);
                            } else {
#if (ENABLE_SIMD && __AVX2__)
                                float *B_buf = output_tensor_32 + dest_buf_offset;
                                float *G_buf = B_buf + channel_size;
                                float *R_buf = G_buf + channel_size;

                                __m256i mask_B, mask_G, mask_R;
                                if (reverse_channels) {
                                    mask_B = avx_pkdMaskR;
                                    mask_G = avx_pkdMaskG;
                                    mask_R = avx_pkdMaskB;
                                } else {
                                    mask_R = avx_pkdMaskR;
                                    mask_G = avx_pkdMaskG;
                                    mask_B = avx_pkdMaskB;
                                }
                                __m256 pmul0 = _mm256_set1_ps(multiplier0);
                                __m256 pmul1 = _mm256_set1_ps(multiplier1);
                                __m256 pmul2 = _mm256_set1_ps(multiplier2);
                                __m256 padd0 = _mm256_set1_ps(offset0);
                                __m256 padd1 = _mm256_set1_ps(offset1);
                                __m256 padd2 = _mm256_set1_ps(offset2);
                                uint alignedLength = (max_roi_width & ~7);  // multiple of 8

                                __m256 fR, fG, fB;
                                for (uint row = 0; row < max_roi_height; row++) {
                                    unsigned char *in_buffer_row = reinterpret_cast<unsigned char *>(in_buffer) + (row * input_width_stride);
                                    uint col = 0;
                                    for (; col < alignedLength; col += 8) {
                                        __m256i pix0 = _mm256_loadu_si256((const __m256i *)in_buffer_row);
                                        pix0 = _mm256_permutevar8x32_epi32(pix0, _mm256_setr_epi32(0, 1, 2, 3, 3, 4, 5, 6));
                                        fB = _mm256_cvtepi32_ps(_mm256_shuffle_epi8(pix0, mask_R));
                                        fG = _mm256_cvtepi32_ps(_mm256_shuffle_epi8(pix0, mask_G));
                                        fR = _mm256_cvtepi32_ps(_mm256_shuffle_epi8(pix0, mask_B));
                                        fB = _mm256_fmadd_ps(fB, pmul0, padd0);
                                        fG = _mm256_fmadd_ps(fG, pmul1, padd1);
                                        fR = _mm256_fmadd_ps(fR, pmul2, padd2);
                                        _mm256_storeu_ps(B_buf, fB);
                                        _mm256_storeu_ps(G_buf, fG);
                                        _mm256_storeu_ps(R_buf, fR);
                                        B_buf += 8;
                                        G_buf += 8;
                                        R_buf += 8;
                                        in_buffer_row += 24;
                                    }
                                    for (; col < max_roi_width; col++, in_buffer_row += 3) {
                                        *B_buf++ = (in_buffer_row[0] * multiplier0) + offset0;
                                        *G_buf++ = (in_buffer_row[1] * multiplier1) + offset1;
                                        *R_buf++ = (in_buffer_row[2] * multiplier2) + offset1;
                                    }
                                }
#else
                                for (unsigned channel_idx = 0; channel_idx < c; channel_idx++) {
                                    for (unsigned i = 0; i < channel_size; i++)
                                        output_tensor_32[dest_buf_offset + channel_idx * channel_size + i] =
                                            offset[channel_idx] + multiplier[channel_idx] * (reverse_channels ? static_cast<float>(in_buffer[(c * i + c - channel_idx - 1)]) : static_cast<float>(in_buffer[(c * i + channel_idx)]));
                                }
#endif
                            }
                        } else if (output_data_type == RocalTensorDataType::FP16) {
                            half *output_tensor_16 = static_cast<half *>(out_ptr);
                            if (c != 3) {
                                for (unsigned i = 0; i < channel_size; i++)
                                    output_tensor_16[dest_buf_offset + i] = offset[0] + multiplier[0] * (half)in_buffer[c * i];
                            } else {
#if (ENABLE_SIMD && __AVX2__)
                                half *B_buf_16 = output_tensor_16 + dest_buf_offset;
                                half *G_buf_16 = B_buf_16 + channel_size;
                                half *R_buf_16 = G_buf_16 + channel_size;

                                __m256i mask_B, mask_G, mask_R;
                                if (reverse_channels) {
                                    mask_B = avx_pkdMaskR;
                                    mask_G = avx_pkdMaskG;
                                    mask_R = avx_pkdMaskB;
                                } else {
                                    mask_R = avx_pkdMaskR;
                                    mask_G = avx_pkdMaskG;
                                    mask_B = avx_pkdMaskB;
                                }
                                __m256 pmul0 = _mm256_set1_ps(multiplier0);
                                __m256 pmul1 = _mm256_set1_ps(multiplier1);
                                __m256 pmul2 = _mm256_set1_ps(multiplier2);
                                __m256 padd0 = _mm256_set1_ps(offset0);
                                __m256 padd1 = _mm256_set1_ps(offset1);
                                __m256 padd2 = _mm256_set1_ps(offset2);
                                uint alignedLength = (max_roi_width & ~7);  // multiple of 8

                                __m256 fR, fG, fB;
                                __m128i tempR, tempG, tempB;
                                for (uint row = 0; row < max_roi_height; row++) {
                                    unsigned char *in_buffer_row = reinterpret_cast<unsigned char *>(in_buffer) + (row * input_width_stride);
                                    uint col = 0;
                                    for (; col < alignedLength; col += 8) {
                                        __m256i pix0 = _mm256_loadu_si256((const __m256i *)in_buffer_row);
                                        pix0 = _mm256_permutevar8x32_epi32(pix0, _mm256_setr_epi32(0, 1, 2, 3, 3, 4, 5, 6));
                                        fB = _mm256_cvtepi32_ps(_mm256_shuffle_epi8(pix0, mask_R));
                                        fG = _mm256_cvtepi32_ps(_mm256_shuffle_epi8(pix0, mask_G));
                                        fR = _mm256_cvtepi32_ps(_mm256_shuffle_epi8(pix0, mask_B));
                                        fB = _mm256_fmadd_ps(fB, pmul0, padd0);
                                        fG = _mm256_fmadd_ps(fG, pmul1, padd1);
                                        fR = _mm256_fmadd_ps(fR, pmul2, padd2);
                                        tempB = _mm256_cvtps_ph(fB, _MM_FROUND_TO_ZERO | _MM_FROUND_NO_EXC);
                                        tempG = _mm256_cvtps_ph(fG, _MM_FROUND_TO_ZERO | _MM_FROUND_NO_EXC);
                                        tempR = _mm256_cvtps_ph(fR, _MM_FROUND_TO_ZERO | _MM_FROUND_NO_EXC);
                                        _mm_storeu_si128((__m128i *)B_buf_16, tempB);
                                        _mm_storeu_si128((__m128i *)G_buf_16, tempG);
                                        _mm_storeu_si128((__m128i *)R_buf_16, tempR);
                                        B_buf_16 += 8;
                                        G_buf_16 += 8;
                                        R_buf_16 += 8;
                                        in_buffer_row += 24;
                                    }
                                    for (; col < max_roi_width; col++, in_buffer_row += 3) {
                                        *B_buf_16++ = (half)(in_buffer_row[0] * multiplier0) + offset0;
                                        *G_buf_16++ = (half)(in_buffer_row[1] * multiplier1) + offset1;
                                        *R_buf_16++ = (half)(in_buffer_row[2] * multiplier2) + offset2;
                                    }
                                }
#else
                                for (unsigned channel_idx = 0; channel_idx < c; channel_idx++) {
                                    for (unsigned i = 0; i < channel_size; i++)
                                        output_tensor_16[dest_buf_offset + channel_idx * channel_size + i] =
                                            offset[channel_idx] + multiplier[channel_idx] *
                                                                      (reverse_channels ? (half)(in_buffer[(c * i + c - channel_idx - 1)])
                                                                                        : (half)(in_buffer[(c * i + channel_idx)]));
                                }
#endif
                            }
                        }
                    }  // NCHW or NHWC
                }      // for loop batch

                dest_buf_offset_start += single_output_tensor_size;
            }
        }
    }
    _convert_time.end();
    return Status::OK;
}

MasterGraph::Status
MasterGraph::copy_output(unsigned char *out_ptr, size_t out_size_in_bytes) {
    if (no_more_processed_data())
        return MasterGraph::Status::NO_MORE_DATA;

    if (_output_tensor_list.size() != 1)
        THROW("Cannot copy, Multiple output tensors present in the list")

    auto output_tensor_info = _output_tensor_list[0]->info();
    // Copies to the output context given by the user
    size_t size = output_tensor_info.data_size();
    if (out_size_in_bytes != (size * _output_tensor_list.size()))
        return MasterGraph::Status::INVALID_ARGUMENTS;

    _convert_time.start();

#if ENABLE_OPENCL
    if (output_tensor_info.mem_type() == RocalMemType::OCL) {
        size_t dest_buf_offset = 0;
        // NOTE: the CL_TRUE flag is only used on the last buffer read
        //  to avoid unnecessary sequence of synchronizations

        // get_read_buffers() calls block_if_empty() internally and blocks if buffers are empty until a new batch is processed
        auto output_buffers = _ring_buffer.get_read_buffers().first;
        auto out_image_idx = output_buffers.size();
        for (auto &&output_handle : output_buffers) {
            bool sync_flag = (--out_image_idx == 0) ? CL_TRUE : CL_FALSE;
            cl_int status;
            if ((status = clEnqueueReadBuffer(_device.resources()->cmd_queue,
                                              (cl_mem)output_handle,
                                              sync_flag ? (CL_TRUE) : CL_FALSE,
                                              0,
                                              size,
                                              out_ptr + dest_buf_offset,
                                              0, nullptr, nullptr)) != CL_SUCCESS)
                THROW("clEnqueueReadBuffer failed: " + TOSTR(status))
            dest_buf_offset += size;
        }
    } else {
#elif ENABLE_HIP
    if (output_tensor_info.mem_type() == RocalMemType::HIP) {
        // NOTE: the CL_TRUE flag is only used on the last buffer read call,
        //  to avoid unnecessary sequence of synchronizations

        // get_read_buffers() calls block_if_empty() internally and blocks if buffers are empty until a new batch is processed
        size_t dest_buf_offset = 0;
        auto output_buffers = _ring_buffer.get_read_buffers().first;
        for (auto &&output_handle : output_buffers) {
            hipError_t err = hipMemcpyDtoHAsync((void *)(out_ptr + dest_buf_offset), output_handle, size, _device.resources()->hip_stream);
            if (err) {
                THROW("hipMemcpyDtoHAsync failed: " + TOSTR(err))
            }
            dest_buf_offset += size;
        }
        // sync to finish copy
        if (hipStreamSynchronize(_device.resources()->hip_stream) != hipSuccess)
            THROW("hipStreamSynchronize failed for hipMemcpy ")

    } else {
#endif
        // get_read_buffer is blocking if _ring_buffer is empty, and blocks this thread till internal processing thread process a new batch and store in the _ring_buffer
        auto output_buffer = _ring_buffer.get_read_buffers().first[0];
        memcpy(out_ptr, output_buffer, size);
#if ENABLE_OPENCL || ENABLE_HIP
    }
#endif
    _convert_time.end();
    return Status::OK;
}

TensorList *
MasterGraph::get_output_tensors() {
    auto read_buffers = _ring_buffer.get_read_buffers();
    auto output_ptr = read_buffers.first;
    auto roi_ptr = read_buffers.second;
    for (unsigned i = 0; i < _internal_tensor_list.size(); i++) {
        _output_tensor_list[i]->set_mem_handle(output_ptr[i]);
        _output_tensor_list[i]->set_roi(roi_ptr[i]);
    }
    return &_output_tensor_list;
}

void MasterGraph::output_routine() {
    INFO("Output routine started with " + TOSTR(_remaining_count) + " to load");
    try {
        while (_processing) {
            if (_loader_module->remaining_count() < (_is_sequence_reader_output ? _sequence_batch_size : _user_batch_size)) {
                // If the internal process routine ,output_routine(), has finished processing all the images, and last
                // processed images stored in the _ring_buffer will be consumed by the user when it calls the run() func
                notify_user_thread();
                // the following call is required in case the ring buffer is waiting for more data to be loaded and there is no more data to process.
                _ring_buffer.release_if_empty();
                std::this_thread::sleep_for(std::chrono::milliseconds(100));
                continue;
            }
            _rb_block_if_full_time.start();
            // _ring_buffer.get_write_buffers() is blocking and blocks here until user uses processed image by calling run() and frees space in the ring_buffer
            auto write_buffers = _ring_buffer.get_write_buffers();
            auto write_output_buffers = write_buffers.first;
            _rb_block_if_full_time.end();

            // Swap handles on the input tensor, so that new tensor is loaded to be processed
            auto load_ret = _loader_module->load_next();
            if (load_ret != LoaderModuleStatus::OK)
                THROW("Loader module failed to load next batch of images, status " + TOSTR(load_ret))
            if (!_processing)
                break;
            auto full_batch_data_names = _loader_module->get_id();
            auto decode_data_info = _loader_module->get_decode_data_info();
            auto crop_image_info = _loader_module->get_crop_image_info();

            if (full_batch_data_names.size() != _user_batch_size)
                WRN("Master Graph: Names count does not equal batch_size" + TOSTR(full_batch_data_names.size()))

            // meta_data lookup is done before _meta_data_graph->process() is called to have the new meta_data ready for processing
            if (_meta_data_reader)
                _meta_data_reader->lookup(full_batch_data_names);

            if (!_processing)
                break;

            // Swap handles on the output tensor, so that new processed tensor will be written to the a new buffer
            for (size_t idx = 0; idx < _internal_tensor_list.size(); idx++)
                _internal_tensor_list[idx]->swap_handle(write_output_buffers[idx]);

            if (!_processing)
                break;

            for (auto node : _nodes) {
                if (node->_is_ssd) {
                    node->set_meta_data(_augmented_meta_data);
                }
            }

            update_node_parameters();
            pMetaDataBatch output_meta_data = nullptr;
            if (_augmented_meta_data) {
                output_meta_data = _augmented_meta_data->clone(!_augmentation_metanode);  // copy the data if metadata is not processed by the nodes, else create an empty instance
                if (_meta_data_graph) {
                    if (_is_random_bbox_crop) {
                        _meta_data_graph->update_random_bbox_meta_data(_augmented_meta_data, output_meta_data, decode_data_info, crop_image_info);
                    } else {
                        _meta_data_graph->update_meta_data(_augmented_meta_data, decode_data_info);
                    }
                    _meta_data_graph->process(_augmented_meta_data, output_meta_data);
                }
            }
            _process_time.start();
            _graph->process();
            _process_time.end();

            auto write_roi_buffers = write_buffers.second;   // Obtain ROI buffers from ring buffer
            for (size_t idx = 0; idx < _internal_tensor_list.size(); idx++)
                _internal_tensor_list[idx]->copy_roi(write_roi_buffers[idx]);   // Copy ROI from internal tensor's buffer to ring buffer
            _bencode_time.start();
            if (_is_box_encoder) {
                auto bbox_encode_write_buffers = _ring_buffer.get_box_encode_write_buffers();
#if ENABLE_HIP
                if (_mem_type == RocalMemType::HIP) {
                    // get bbox encoder read buffers
                    if (_box_encoder_gpu) _box_encoder_gpu->Run(output_meta_data, (float *)bbox_encode_write_buffers.first, (int *)bbox_encode_write_buffers.second);
                } else
#endif
                    _meta_data_graph->update_box_encoder_meta_data(&_anchors, output_meta_data, _criteria, _offset, _scale, _means, _stds, (float *)bbox_encode_write_buffers.first, (int *)bbox_encode_write_buffers.second);
            }
            if (_is_box_iou_matcher) {
                int *matches_write_buffer = reinterpret_cast<int *>(_ring_buffer.get_meta_write_buffers()[2]);
                _meta_data_graph->update_box_iou_matcher(_iou_matcher_info, matches_write_buffer, output_meta_data);
            }
            _bencode_time.end();
#ifdef ROCAL_VIDEO
            _sequence_start_framenum_vec.insert(_sequence_start_framenum_vec.begin(), _loader_module->get_sequence_start_frame_number());
            _sequence_frame_timestamps_vec.insert(_sequence_frame_timestamps_vec.begin(), _loader_module->get_sequence_frame_timestamps());
#endif
            _ring_buffer.set_meta_data(full_batch_data_names, output_meta_data);
            _ring_buffer.push();  // The data and metadata is now stored in output the ring_buffer, increases it's level by 1
        }
    } catch (const std::exception &e) {
        ERR("Exception thrown in the process routine: " + STR(e.what()) + STR("\n"));
        _processing = false;
        _ring_buffer.release_all_blocked_calls();
    }
}

void MasterGraph::start_processing() {
    _processing = true;
    _remaining_count = _loader_module->remaining_count();
    _output_thread = std::thread(&MasterGraph::output_routine, this);
#if defined(WIN32) || defined(_WIN32) || defined(__WIN32) && !defined(__CYGWIN__)
#else
//  Changing thread scheduling policy and it's priority does not help on latest Ubuntu builds
//  and needs tweaking the Linux security settings , can be turned on for experimentation
#if 0
    struct sched_param params;
    params.sched_priority = sched_get_priority_max(SCHED_FIFO);
    auto thread = _output_thread.native_handle();
    auto ret = pthread_setschedparam(thread, SCHED_FIFO, &params);
    if (ret != 0)
        WRN("Unsuccessful in setting thread realtime priority for process thread err = "+STR(std::strerror(ret)))
#endif
#endif
}

void MasterGraph::stop_processing() {
    _processing = false;
    _ring_buffer.unblock_reader();
    _ring_buffer.unblock_writer();
    if (_output_thread.joinable())
        _output_thread.join();
}

std::vector<rocalTensorList *> MasterGraph::create_coco_meta_data_reader(const char *source_path, bool is_output, MetaDataReaderType reader_type, MetaDataType metadata_type, bool ltrb_bbox, bool is_box_encoder, bool avoid_class_remapping, bool aspect_ratio_grouping, bool is_box_iou_matcher, float sigma, unsigned pose_output_width, unsigned pose_output_height) {
    if (_meta_data_reader)
        THROW("A metadata reader has already been created")
    if (_augmented_meta_data)
        THROW("Metadata output already defined, there can only be a single output for metadata augmentation");

    MetaDataConfig config(metadata_type, reader_type, source_path, std::map<std::string, std::string>(), std::string());
    config.set_avoid_class_remapping(avoid_class_remapping);
    config.set_aspect_ratio_grouping(aspect_ratio_grouping);
    config.set_out_img_width(pose_output_width);
    config.set_out_img_height(pose_output_height);
    _meta_data_graph = create_meta_data_graph(config);
    _meta_data_reader = create_meta_data_reader(config, _augmented_meta_data);
    _meta_data_reader->read_all(source_path);
    if (!ltrb_bbox) _augmented_meta_data->set_xywh_bbox();
    std::vector<size_t> dims;
    size_t max_objects = static_cast<size_t>(is_box_encoder ? MAX_SSD_ANCHORS : MAX_OBJECTS);
    dims = {max_objects};
    auto default_labels_info = TensorInfo(std::move(dims), _mem_type, RocalTensorDataType::INT32);  // Create default labels Info
    default_labels_info.set_metadata();
    _meta_data_buffer_size.emplace_back(_user_batch_size * default_labels_info.data_size());

    dims = {max_objects, BBOX_COUNT};
    auto default_bbox_info = TensorInfo(std::move(dims), _mem_type, RocalTensorDataType::FP32);  // Create default Bbox Info
    default_bbox_info.set_metadata();
    _meta_data_buffer_size.emplace_back(_user_batch_size * default_bbox_info.data_size());

    TensorInfo default_matches_info;
    TensorInfo default_mask_info;
    if (metadata_type == MetaDataType::PolygonMask) {
        dims = {MAX_MASK_BUFFER, 1};
        default_mask_info = TensorInfo(std::move(dims), _mem_type, RocalTensorDataType::FP32);  // Create default mask Info
        default_mask_info.set_metadata();
        _meta_data_buffer_size.emplace_back(_user_batch_size * default_mask_info.data_size());
    }
    if (is_box_iou_matcher) {
        _is_box_iou_matcher = true;
        dims = {MAX_RETINANET_ANCHORS};
        default_matches_info = TensorInfo(std::move(dims), _mem_type, RocalTensorDataType::INT32);  // Create default matches info
        default_matches_info.set_metadata();
        _meta_data_buffer_size.emplace_back(_user_batch_size * default_matches_info.data_size());
    }

    for (unsigned i = 0; i < _user_batch_size; i++)  // Create rocALTensorList for each metadata
    {
        auto labels_info = default_labels_info;
        auto bbox_info = default_bbox_info;
        _labels_tensor_list.push_back(new Tensor(labels_info));
        _bbox_tensor_list.push_back(new Tensor(bbox_info));
        if (metadata_type == MetaDataType::PolygonMask) {
            auto mask_info = default_mask_info;
            _mask_tensor_list.push_back(new Tensor(mask_info));
        }
        if(is_box_iou_matcher) {
            auto matches_info = default_matches_info;
            _matches_tensor_list.push_back(new Tensor(matches_info));
        }
    }
    _ring_buffer.init_metadata(RocalMemType::HOST, _meta_data_buffer_size);
    _metadata_output_tensor_list.emplace_back(&_labels_tensor_list);
    _metadata_output_tensor_list.emplace_back(&_bbox_tensor_list);
    if (metadata_type == MetaDataType::PolygonMask)
        _metadata_output_tensor_list.emplace_back(&_mask_tensor_list);
    if(is_box_iou_matcher)
        _metadata_output_tensor_list.emplace_back(&_matches_tensor_list);

    return _metadata_output_tensor_list;
}

std::vector<rocalTensorList *> MasterGraph::create_tf_record_meta_data_reader(const char *source_path, MetaDataReaderType reader_type, MetaDataType label_type, std::map<std::string, std::string> feature_key_map) {
    if (_meta_data_reader)
        THROW("A metadata reader has already been created")
    if (_augmented_meta_data)
        THROW("Metadata can only have a single output")

    MetaDataConfig config(label_type, reader_type, source_path, feature_key_map);
    _meta_data_graph = create_meta_data_graph(config);
    _meta_data_reader = create_meta_data_reader(config, _augmented_meta_data);
    _meta_data_reader->read_all(source_path);

    if (reader_type == MetaDataReaderType::TF_META_DATA_READER) {
        std::vector<size_t> dims = {1};
        auto default_labels_info = TensorInfo(std::move(dims), _mem_type, RocalTensorDataType::INT32);  // Create default labels Info
        default_labels_info.set_metadata();
        _meta_data_buffer_size.emplace_back(_user_batch_size * sizeof(vx_int32));

        for (unsigned i = 0; i < _user_batch_size; i++) {
            auto info = default_labels_info;
            auto tensor = new Tensor(info);
            _labels_tensor_list.push_back(tensor);
        }
        _metadata_output_tensor_list.emplace_back(&_labels_tensor_list);
    } else if (reader_type == MetaDataReaderType::TF_DETECTION_META_DATA_READER) {
        std::vector<size_t> dims = {MAX_OBJECTS};
        auto default_labels_info = TensorInfo(std::move(dims), _mem_type, RocalTensorDataType::INT32);  // Create default labels Info
        default_labels_info.set_metadata();
        _meta_data_buffer_size.emplace_back(_user_batch_size * default_labels_info.data_size());

        dims = {MAX_OBJECTS, BBOX_COUNT};
        auto default_bbox_info = TensorInfo(std::move(dims), _mem_type, RocalTensorDataType::FP32);  // Create default Bbox Info
        default_bbox_info.set_metadata();
        _meta_data_buffer_size.emplace_back(_user_batch_size * default_bbox_info.data_size());

        for (unsigned i = 0; i < _user_batch_size; i++) {
            auto labels_info = default_labels_info;
            auto bbox_info = default_bbox_info;
            _labels_tensor_list.push_back(new Tensor(labels_info));
            _bbox_tensor_list.push_back(new Tensor(bbox_info));
        }
        _metadata_output_tensor_list.emplace_back(&_labels_tensor_list);
        _metadata_output_tensor_list.emplace_back(&_bbox_tensor_list);
    }

    _ring_buffer.init_metadata(RocalMemType::HOST, _meta_data_buffer_size);

    return _metadata_output_tensor_list;
}

std::vector<rocalTensorList *> MasterGraph::create_label_reader(const char *source_path, MetaDataReaderType reader_type, const char *file_list_path) {
    if (_meta_data_reader)
        THROW("A metadata reader has already been created")
    if (_augmented_meta_data)
        THROW("Metadata can only have a single output")
<<<<<<< HEAD
    if (strlen(source_path) == 0 && strlen(file_list_path) == 0)
        THROW("Either source path or file list path needs to be provided")
    const char *root_path;
    if (strlen(file_list_path) == 0) {
        root_path = source_path;
    } else {
        root_path = file_list_path;
    }
    MetaDataConfig config(MetaDataType::Label, reader_type, root_path);
=======
    if (strlen(source_path) == 0)
        THROW("Source path needs to be provided")
    MetaDataConfig config(MetaDataType::Label, reader_type, source_path);
>>>>>>> 4dcc1fc5
    _meta_data_reader = create_meta_data_reader(config, _augmented_meta_data);
    _meta_data_reader->read_all(root_path);

    std::vector<size_t> dims = {1};
    auto default_labels_info = TensorInfo(std::move(dims), _mem_type, RocalTensorDataType::INT32);  // Create default labels Info
    default_labels_info.set_metadata();
    _meta_data_buffer_size.emplace_back(_user_batch_size * sizeof(vx_int32));

    for (unsigned i = 0; i < _user_batch_size; i++) {
        auto info = default_labels_info;
        _labels_tensor_list.push_back(new Tensor(info));
    }
    _ring_buffer.init_metadata(RocalMemType::HOST, _meta_data_buffer_size);
    _metadata_output_tensor_list.emplace_back(&_labels_tensor_list);

    return _metadata_output_tensor_list;
}

std::vector<rocalTensorList *> MasterGraph::create_video_label_reader(const char *source_path, MetaDataReaderType reader_type, unsigned sequence_length, unsigned frame_step, unsigned frame_stride, bool file_list_frame_num) {
    if (_meta_data_reader)
        THROW("A metadata reader has already been created")
    if (_augmented_meta_data)
        THROW("Metadata can only have a single output")

    MetaDataConfig config(MetaDataType::Label, reader_type, source_path, std::map<std::string, std::string>(), std::string(), sequence_length, frame_step, frame_stride);
    _meta_data_reader = create_meta_data_reader(config, _augmented_meta_data);

    if (!file_list_frame_num) {
        _meta_data_reader->set_timestamp_mode();
    }

    std::vector<size_t> dims = {1};
    auto default_labels_info = TensorInfo(std::move(dims), _mem_type, RocalTensorDataType::INT32);  // Create default labels Info
    default_labels_info.set_metadata();
    _meta_data_buffer_size.emplace_back(_user_batch_size * sizeof(vx_int32));

    for (unsigned i = 0; i < _user_batch_size; i++) {
        auto info = default_labels_info;
        auto tensor = new Tensor(info);
        _labels_tensor_list.push_back(tensor);
    }
    _ring_buffer.init_metadata(RocalMemType::HOST, _meta_data_buffer_size);
    _meta_data_reader->read_all(source_path);
    _metadata_output_tensor_list.emplace_back(&_labels_tensor_list);

    return _metadata_output_tensor_list;
}

std::vector<rocalTensorList *> MasterGraph::create_mxnet_label_reader(const char *source_path, bool is_output) {
    if (_meta_data_reader)
        THROW("A metadata reader has already been created")
    if (_augmented_meta_data)
        THROW("Metadata output already defined, there can only be a single output for metadata augmentation")

    MetaDataConfig config(MetaDataType::Label, MetaDataReaderType::MXNET_META_DATA_READER, source_path);
    _meta_data_graph = create_meta_data_graph(config);
    _meta_data_reader = create_meta_data_reader(config, _augmented_meta_data);
    _meta_data_reader->read_all(source_path);
    std::vector<size_t> dims = {1};
    auto default_labels_info = TensorInfo(std::move(dims), _mem_type, RocalTensorDataType::INT32);  // Create default labels Info
    default_labels_info.set_metadata();
    _meta_data_buffer_size.emplace_back(_user_batch_size * sizeof(vx_int32));

    for (unsigned i = 0; i < _user_batch_size; i++) {
        auto info = default_labels_info;
        auto tensor = new Tensor(info);
        _labels_tensor_list.push_back(tensor);
    }
    _metadata_output_tensor_list.emplace_back(&_labels_tensor_list);
    _ring_buffer.init_metadata(RocalMemType::HOST, _meta_data_buffer_size);

    return _metadata_output_tensor_list;
}

void MasterGraph::create_randombboxcrop_reader(RandomBBoxCrop_MetaDataReaderType reader_type, RandomBBoxCrop_MetaDataType label_type, bool all_boxes_overlap, bool no_crop, FloatParam *aspect_ratio, bool has_shape, int crop_width, int crop_height, int num_attempts, FloatParam *scaling, int total_num_attempts, int64_t seed) {
    if (_randombboxcrop_meta_data_reader)
        THROW("A metadata reader has already been created")
    if (_random_bbox_crop_cords_data)
        THROW("Metadata can only have a single output")
    _is_random_bbox_crop = true;
    RandomBBoxCrop_MetaDataConfig config(label_type, reader_type, all_boxes_overlap, no_crop, aspect_ratio, has_shape, crop_width, crop_height, num_attempts, scaling, total_num_attempts, seed);
    _randombboxcrop_meta_data_reader = create_meta_data_reader(config, _random_bbox_crop_cords_data);
    _randombboxcrop_meta_data_reader->set_meta_data(_meta_data_reader);
}

void MasterGraph::box_encoder(std::vector<float> &anchors, float criteria, const std::vector<float> &means, const std::vector<float> &stds, bool offset, float scale) {
    _is_box_encoder = true;
    _num_anchors = anchors.size() / 4;
    std::vector<float> inv_stds = {(float)(1. / stds[0]), (float)(1. / stds[1]), (float)(1. / stds[2]), (float)(1. / stds[3])};

#if ENABLE_HIP
    // Intialize gpu box encoder if _mem_type is HIP
    if (_mem_type == RocalMemType::HIP) {
        _box_encoder_gpu = new BoxEncoderGpu(_user_batch_size, anchors, criteria, means, inv_stds, offset, scale, _device.resources()->hip_stream, _device.resources()->dev_prop.canMapHostMemory);
        return;
    }
#endif
    _offset = offset;
    _anchors = anchors;
    _scale = scale;
    _means = means;
    _stds = stds;
}

std::vector<rocalTensorList *> MasterGraph::create_caffe2_lmdb_record_meta_data_reader(const char *source_path, MetaDataReaderType reader_type, MetaDataType label_type) {
    if (_meta_data_reader)
        THROW("A metadata reader has already been created")
    if (_augmented_meta_data)
        THROW("Metadata output already defined, there can only be a single output for metadata augmentation")

    MetaDataConfig config(label_type, reader_type, source_path);
    _meta_data_graph = create_meta_data_graph(config);
    _meta_data_reader = create_meta_data_reader(config, _augmented_meta_data);
    _meta_data_reader->read_all(source_path);
    if (reader_type == MetaDataReaderType::CAFFE2_META_DATA_READER) {
        std::vector<size_t> dims = {1};
        auto default_labels_info = TensorInfo(std::move(dims), _mem_type, RocalTensorDataType::INT32);  // Create default labels Info
        default_labels_info.set_metadata();
        _meta_data_buffer_size.emplace_back(_user_batch_size * sizeof(vx_int32));

        for (unsigned i = 0; i < _user_batch_size; i++) {
            auto info = default_labels_info;
            auto tensor = new Tensor(info);
            _labels_tensor_list.push_back(tensor);
        }
        _metadata_output_tensor_list.emplace_back(&_labels_tensor_list);
    } else if (reader_type == MetaDataReaderType::CAFFE2_DETECTION_META_DATA_READER) {
        std::vector<size_t> dims = {MAX_OBJECTS};
        auto default_labels_info = TensorInfo(std::move(dims), _mem_type, RocalTensorDataType::INT32);  // Create default labels Info
        default_labels_info.set_metadata();
        _meta_data_buffer_size.emplace_back(_user_batch_size * default_labels_info.data_size());

        dims = {MAX_OBJECTS, BBOX_COUNT};
        auto default_bbox_info = TensorInfo(std::move(dims), _mem_type, RocalTensorDataType::FP32);  // Create default Bbox Info
        default_bbox_info.set_metadata();
        _meta_data_buffer_size.emplace_back(_user_batch_size * default_bbox_info.data_size());

        for (unsigned i = 0; i < _user_batch_size; i++) {
            auto labels_info = default_labels_info;
            auto bbox_info = default_bbox_info;
            _labels_tensor_list.push_back(new Tensor(labels_info));
            _bbox_tensor_list.push_back(new Tensor(bbox_info));
        }
        _metadata_output_tensor_list.emplace_back(&_labels_tensor_list);
        _metadata_output_tensor_list.emplace_back(&_bbox_tensor_list);
    }

    _ring_buffer.init_metadata(RocalMemType::HOST, _meta_data_buffer_size);

    return _metadata_output_tensor_list;
}

std::vector<rocalTensorList *> MasterGraph::create_caffe_lmdb_record_meta_data_reader(const char *source_path, MetaDataReaderType reader_type, MetaDataType label_type) {
    if (_meta_data_reader)
        THROW("A metadata reader has already been created")
    if (_augmented_meta_data)
        THROW("Metadata output already defined, there can only be a single output for metadata augmentation")

    MetaDataConfig config(label_type, reader_type, source_path);
    _meta_data_graph = create_meta_data_graph(config);
    _meta_data_reader = create_meta_data_reader(config, _augmented_meta_data);
    _meta_data_reader->read_all(source_path);
    if (reader_type == MetaDataReaderType::CAFFE_META_DATA_READER) {
        std::vector<size_t> dims = {1};
        auto default_labels_info = TensorInfo(std::move(dims), _mem_type, RocalTensorDataType::INT32);  // Create default labels Info
        default_labels_info.set_metadata();
        _meta_data_buffer_size.emplace_back(_user_batch_size * sizeof(vx_int32));

        for (unsigned i = 0; i < _user_batch_size; i++) {
            auto info = default_labels_info;
            auto tensor = new Tensor(info);
            _labels_tensor_list.push_back(tensor);
        }
        _metadata_output_tensor_list.emplace_back(&_labels_tensor_list);
    } else if (reader_type == MetaDataReaderType::CAFFE_DETECTION_META_DATA_READER) {
        std::vector<size_t> dims = {MAX_OBJECTS};
        auto default_labels_info = TensorInfo(std::move(dims), _mem_type, RocalTensorDataType::INT32);  // Create default labels Info
        default_labels_info.set_metadata();
        _meta_data_buffer_size.emplace_back(_user_batch_size * default_labels_info.data_size());

        dims = {MAX_OBJECTS, BBOX_COUNT};
        auto default_bbox_info = TensorInfo(std::move(dims), _mem_type, RocalTensorDataType::FP32);  // Create default Bbox Info
        default_bbox_info.set_metadata();
        _meta_data_buffer_size.emplace_back(_user_batch_size * default_bbox_info.data_size());

        for (unsigned i = 0; i < _user_batch_size; i++) {
            auto labels_info = default_labels_info;
            auto bbox_info = default_bbox_info;
            _labels_tensor_list.push_back(new Tensor(labels_info));
            _bbox_tensor_list.push_back(new Tensor(bbox_info));
        }
        _metadata_output_tensor_list.emplace_back(&_labels_tensor_list);
        _metadata_output_tensor_list.emplace_back(&_bbox_tensor_list);
    }

    _ring_buffer.init_metadata(RocalMemType::HOST, _meta_data_buffer_size);

    return _metadata_output_tensor_list;
}

std::vector<rocalTensorList *> MasterGraph::create_cifar10_label_reader(const char *source_path, const char *file_prefix) {
    if (_meta_data_reader)
        THROW("A metadata reader has already been created")
    if (_augmented_meta_data)
        THROW("Metadata can only have a single output")

    MetaDataConfig config(MetaDataType::Label, MetaDataReaderType::CIFAR10_META_DATA_READER, source_path, std::map<std::string, std::string>(), file_prefix);
    _meta_data_reader = create_meta_data_reader(config, _augmented_meta_data);
    _meta_data_reader->read_all(source_path);
    std::vector<size_t> dims = {1};
    auto default_labels_info = TensorInfo(std::move(dims), _mem_type, RocalTensorDataType::INT32);  // Create default labels Info
    default_labels_info.set_metadata();
    _meta_data_buffer_size.emplace_back(_user_batch_size * sizeof(vx_int32));

    for (unsigned i = 0; i < _user_batch_size; i++) {
        auto info = default_labels_info;
        auto tensor = new Tensor(info);
        _labels_tensor_list.push_back(tensor);
    }
    _metadata_output_tensor_list.emplace_back(&_labels_tensor_list);
    _ring_buffer.init_metadata(RocalMemType::HOST, _meta_data_buffer_size);

    return _metadata_output_tensor_list;
}

const std::pair<ImageNameBatch, pMetaDataBatch> &MasterGraph::meta_data() {
    if (_ring_buffer.level() == 0)
        THROW("No meta data has been loaded")
    return _ring_buffer.get_meta_data();
}

void MasterGraph::box_iou_matcher(std::vector<float> &anchors,
                                  float high_threshold, float low_threshold,
                                  bool allow_low_quality_matches) {
    if (!_is_box_iou_matcher)
        THROW("Box IOU matcher variable not set cannot return matched idx")
    _anchors = anchors;                     // Uses existing _anchors variable used for box encoder
    _iou_matcher_info.anchors = &_anchors;
    _iou_matcher_info.high_threshold = high_threshold;
    _iou_matcher_info.low_threshold = low_threshold;
    _iou_matcher_info.allow_low_quality_matches = allow_low_quality_matches;
}

size_t MasterGraph::bounding_box_batch_count(pMetaDataBatch meta_data_batch) {
    size_t size = 0;
    for (unsigned i = 0; i < _user_batch_size; i++)
        size += _is_box_encoder ? _num_anchors : meta_data_batch->get_labels_batch()[i].size();

    return size;
}

TensorList *MasterGraph::labels_meta_data() {
    if (_external_source_reader)
        return &_labels_tensor_list;
    if (_ring_buffer.level() == 0)
        THROW("No meta data has been loaded")
    auto meta_data_buffers = (unsigned char *)_ring_buffer.get_meta_read_buffers()[0];  // Get labels buffer from ring buffer
    auto labels = _ring_buffer.get_meta_data().second->get_labels_batch();
    for (unsigned i = 0; i < _labels_tensor_list.size(); i++) {
        _labels_tensor_list[i]->set_dims({labels[i].size()});
        _labels_tensor_list[i]->set_mem_handle((void *)meta_data_buffers);
        meta_data_buffers += _labels_tensor_list[i]->info().data_size();
    }
    return &_labels_tensor_list;
}

TensorList *MasterGraph::bbox_meta_data() {
    if (_ring_buffer.level() == 0)
        THROW("No meta data has been loaded")
    auto meta_data_buffers = (unsigned char *)_ring_buffer.get_meta_read_buffers()[1];  // Get bbox buffer from ring buffer
    auto bbox_cords = _ring_buffer.get_meta_data().second->get_bb_cords_batch();
    for (unsigned i = 0; i < _bbox_tensor_list.size(); i++) {
        _bbox_tensor_list[i]->set_dims({bbox_cords[i].size(), 4});
        _bbox_tensor_list[i]->set_mem_handle((void *)meta_data_buffers);
        meta_data_buffers += _bbox_tensor_list[i]->info().data_size();
    }

    return &_bbox_tensor_list;
}

TensorList *MasterGraph::mask_meta_data() {
    if (_ring_buffer.level() == 0)
        THROW("No meta data has been loaded")
    auto meta_data_buffers = (unsigned char *)_ring_buffer.get_meta_read_buffers()[2];  // Get mask buffer from ring buffer
    auto mask_cords = _ring_buffer.get_meta_data().second->get_mask_cords_batch();
    for (unsigned i = 0; i < _mask_tensor_list.size(); i++) {
        _mask_tensor_list[i]->set_dims({mask_cords[i].size(), 1});
        _mask_tensor_list[i]->set_mem_handle((void *)meta_data_buffers);
        meta_data_buffers += _mask_tensor_list[i]->info().data_size();
    }

    return &_mask_tensor_list;
}

TensorList *MasterGraph::matched_index_meta_data() {
    if (_ring_buffer.level() == 0)
        THROW("No meta data has been loaded")
    auto meta_data_buffers = reinterpret_cast<unsigned char *>(_ring_buffer.get_meta_read_buffers()[2]);  // Get matches buffer from ring buffer
    for (unsigned i = 0; i < _matches_tensor_list.size(); i++) {
        _matches_tensor_list[i]->set_mem_handle(reinterpret_cast<void *>(meta_data_buffers));
        meta_data_buffers += _matches_tensor_list[i]->info().data_size();
    }
    return &_matches_tensor_list;
}

void MasterGraph::notify_user_thread() {
    if (_output_routine_finished_processing)
        return;
    LOG("Output routine finished processing all images, no more image to be processed")
    _output_routine_finished_processing = true;
}

bool MasterGraph::no_more_processed_data() {
    return (_output_routine_finished_processing && _ring_buffer.empty());
}

MasterGraph::Status
MasterGraph::copy_out_tensor_planar(void *out_ptr, RocalTensorlayout format, float multiplier0, float multiplier1,
                                    float multiplier2, float offset0, float offset1, float offset2, bool reverse_channels, RocalTensorDataType output_data_type) {
    if (no_more_processed_data())
        return MasterGraph::Status::NO_MORE_DATA;

    _convert_time.start();
    // Copies to the output context given by the user, each image is copied separate for planar
    auto output_tensor_info = _output_tensor_list[0]->info();
    auto dims = output_tensor_info.dims();
    const size_t w = dims[2];
    const size_t h = dims[1];
    const size_t c = dims[3];
    const size_t n = dims[0];

    const size_t single_output_tensor_size = output_tensor_info.data_size();

    if (output_tensor_info.mem_type() == RocalMemType::OCL || output_tensor_info.mem_type() == RocalMemType::HIP) {
        THROW("copy_out_tensor_planar for GPU affinity is not implemented")
    } else if (output_tensor_info.mem_type() == RocalMemType::HOST) {
        float multiplier[3] = {multiplier0, multiplier1, multiplier2};
        float offset[3] = {offset0, offset1, offset2};
        size_t dest_buf_offset = 0;

        auto output_buffers = _ring_buffer.get_read_buffers().first;

        for (auto &&out_tensor : output_buffers) {
            for (unsigned batch = 0; batch < n; batch++) {
                const size_t batch_offset = w * h * c * batch;
                auto channel_size = w * h;
                auto in_buffer = (unsigned char *)out_tensor + batch_offset;
                if (format == RocalTensorlayout::NHWC) {
                    if (output_data_type == RocalTensorDataType::FP32) {
                        float *output_tensor_32 = static_cast<float *>(out_ptr) + batch_offset;
                        for (unsigned channel_idx = 0; channel_idx < c; channel_idx++)
                            for (unsigned i = 0; i < channel_size; i++)
                                output_tensor_32[dest_buf_offset + channel_idx + i * c] =
                                    offset[channel_idx] + multiplier[channel_idx] *
                                                              (reverse_channels ? static_cast<float>(in_buffer[i +
                                                                                                               (c - channel_idx -
                                                                                                                1) *
                                                                                                                   channel_size])
                                                                                : static_cast<float>(in_buffer[i + channel_idx *
                                                                                                                       channel_size]));
                    } else if (output_data_type == RocalTensorDataType::FP16) {
                        half *output_tensor_16 = static_cast<half *>(out_ptr) + batch_offset;
                        for (unsigned channel_idx = 0; channel_idx < c; channel_idx++)
                            for (unsigned i = 0; i < channel_size; i++)
                                output_tensor_16[dest_buf_offset + channel_idx + i * c] =
                                    offset[channel_idx] + multiplier[channel_idx] *
                                                              (reverse_channels ? static_cast<half>(in_buffer[(c - channel_idx - 1) * channel_size + i])
                                                                                : static_cast<half>(in_buffer[channel_idx * channel_size + i]));
                    }
                }
                if (format == RocalTensorlayout::NCHW) {
                    if (output_data_type == RocalTensorDataType::FP32) {
                        float *output_tensor_32 = static_cast<float *>(out_ptr) + batch_offset;
                        // output_tensor_32 += batch_offset;
                        if (c != 3) {
                            for (unsigned channel_idx = 0; channel_idx < c; channel_idx++)
                                for (unsigned i = 0; i < channel_size; i++)
                                    output_tensor_32[dest_buf_offset + channel_idx * channel_size + i] =
                                        offset[channel_idx] + multiplier[channel_idx] *
                                                                  (reverse_channels ? (float)(in_buffer[(c - channel_idx - 1) * channel_size + i])
                                                                                    : (float)(in_buffer[channel_idx * channel_size + i]));
                        } else {
#if (ENABLE_SIMD && __AVX2__)

                            float *B_buf = output_tensor_32 + dest_buf_offset;
                            float *G_buf = B_buf + channel_size;
                            float *R_buf = G_buf + channel_size;
                            unsigned char *in_buffer_R = in_buffer;
                            unsigned char *in_buffer_G = in_buffer + channel_size;
                            unsigned char *in_buffer_B = in_buffer_G + channel_size;

                            __m256 pmul0 = _mm256_set1_ps(multiplier0);
                            __m256 pmul1 = _mm256_set1_ps(multiplier1);
                            __m256 pmul2 = _mm256_set1_ps(multiplier2);
                            __m256 padd0 = _mm256_set1_ps(offset0);
                            __m256 padd1 = _mm256_set1_ps(offset1);
                            __m256 padd2 = _mm256_set1_ps(offset2);
                            unsigned int alignedLength = (channel_size & ~7);  // multiple of 8
                            unsigned int i = 0;

                            __m256 fR, fG, fB;
                            for (; i < alignedLength; i += 8) {
                                __m128i pixR, pixG, pixB;
                                if (reverse_channels) {
                                    pixB = _mm_loadl_epi64((const __m128i *)in_buffer_R);
                                    pixG = _mm_loadl_epi64((const __m128i *)in_buffer_G);
                                    pixR = _mm_loadl_epi64((const __m128i *)in_buffer_B);
                                } else {
                                    pixR = _mm_loadl_epi64((const __m128i *)in_buffer_R);
                                    pixG = _mm_loadl_epi64((const __m128i *)in_buffer_G);
                                    pixB = _mm_loadl_epi64((const __m128i *)in_buffer_B);
                                }
                                fB = _mm256_cvtepi32_ps(_mm256_cvtepu8_epi32(pixR));
                                fG = _mm256_cvtepi32_ps(_mm256_cvtepu8_epi32(pixG));
                                fR = _mm256_cvtepi32_ps(_mm256_cvtepu8_epi32(pixB));
                                fB = _mm256_mul_ps(fB, pmul0);
                                fG = _mm256_mul_ps(fG, pmul1);
                                fR = _mm256_mul_ps(fR, pmul2);
                                fB = _mm256_add_ps(fB, padd0);
                                fG = _mm256_add_ps(fG, padd1);
                                fR = _mm256_add_ps(fR, padd2);
                                _mm256_storeu_ps(B_buf, fB);
                                _mm256_storeu_ps(G_buf, fG);
                                _mm256_storeu_ps(R_buf, fR);
                                B_buf += 8;
                                G_buf += 8;
                                R_buf += 8;
                                in_buffer_R += 8, in_buffer_G += 8, in_buffer_B += 8;
                            }
                            for (; i < channel_size; i++) {
                                *B_buf++ = (*in_buffer_R++ * multiplier0) + offset0;
                                *G_buf++ = (*in_buffer_G++ * multiplier1) + offset1;
                                *R_buf++ = (*in_buffer_B++ * multiplier2) + offset1;
                            }

#else
                                for (unsigned channel_idx = 0; channel_idx < c; channel_idx++)
                                    for (unsigned i = 0; i < channel_size; i++)
                                        output_tensor_32[dest_buf_offset + channel_idx * channel_size + i] =
                                            offset[channel_idx] + multiplier[channel_idx] * (reverse_channels ? (float)(in_buffer[i + (c - channel_idx - 1) * channel_size]) : (float)(in_buffer[i + channel_idx * channel_size]));
#endif
                        }
                    } else if (output_data_type == RocalTensorDataType::FP16) {
                        half *output_tensor_16 = static_cast<half *>(out_ptr) + batch_offset;
                        for (unsigned channel_idx = 0; channel_idx < c; channel_idx++)
                            for (unsigned i = 0; i < channel_size; i++)
                                output_tensor_16[dest_buf_offset + channel_idx * channel_size + i] =
                                    offset[channel_idx] + multiplier[channel_idx] *
                                                              (reverse_channels ? (half)(in_buffer[i +
                                                                                                   (c - channel_idx -
                                                                                                    1) *
                                                                                                       channel_size])
                                                                                : (half)(in_buffer[i + channel_idx *
                                                                                                           channel_size]));
                    }
                }
            }
            dest_buf_offset += single_output_tensor_size;
        }
    }
    _convert_time.end();
    return Status::OK;
}

std::vector<rocalTensorList *>
MasterGraph::get_bbox_encoded_buffers(size_t num_encoded_boxes) {
    std::vector<rocalTensorList *> bbox_encoded_output;
    if (_is_box_encoder) {
        if (num_encoded_boxes != _user_batch_size * _num_anchors) {
            THROW("num_encoded_boxes is not correct");
        }
        auto encoded_boxes_and_lables = _ring_buffer.get_box_encode_read_buffers();
        unsigned char *boxes_buf_ptr = (unsigned char *)encoded_boxes_and_lables.first;
        unsigned char *labels_buf_ptr = (unsigned char *)encoded_boxes_and_lables.second;
        auto labels = _ring_buffer.get_meta_data().second->get_labels_batch();

        if (_bbox_tensor_list.size() != _labels_tensor_list.size())
            THROW("The number of tensors between bbox and bbox_labels do not match")
        for (unsigned i = 0; i < _bbox_tensor_list.size(); i++) {
            _labels_tensor_list[i]->set_dims({labels[i].size()});
            _bbox_tensor_list[i]->set_dims({labels[i].size(), 4});
            _labels_tensor_list[i]->set_mem_handle((void *)labels_buf_ptr);
            _bbox_tensor_list[i]->set_mem_handle((void *)boxes_buf_ptr);
            labels_buf_ptr += _labels_tensor_list[i]->info().data_size();
            boxes_buf_ptr += _bbox_tensor_list[i]->info().data_size();
        }
        bbox_encoded_output.emplace_back(&_labels_tensor_list);
        bbox_encoded_output.emplace_back(&_bbox_tensor_list);
    }
    return bbox_encoded_output;
}

void MasterGraph::feed_external_input(const std::vector<std::string>& input_images_names, bool is_labels, const std::vector<unsigned char *>& input_buffer,
                                      const std::vector<ROIxywh>& roi_xywh, unsigned int max_width, unsigned int max_height, unsigned int channels,
                                      ExternalSourceFileMode mode, RocalTensorlayout layout, bool eos) {
    _external_source_eos = eos;
    _loader_module->feed_external_input(input_images_names, input_buffer, roi_xywh, max_width, max_height, channels, mode, eos);

    if (is_labels) {
        if (_labels_tensor_list.size() == 0) {  // Labels tensor list is initialized only once for the pipeline
            std::vector<size_t> dims = {1};
            auto default_labels_info = TensorInfo(std::move(dims), _mem_type, RocalTensorDataType::INT32);
            default_labels_info.set_metadata();

            for (unsigned i = 0; i < _user_batch_size; i++) {
                auto info = default_labels_info;
                _labels_tensor_list.push_back(new Tensor(info));
            }
            _metadata_output_tensor_list.emplace_back(&_labels_tensor_list);
        }
    }
}<|MERGE_RESOLUTION|>--- conflicted
+++ resolved
@@ -1131,28 +1131,16 @@
     return _metadata_output_tensor_list;
 }
 
-std::vector<rocalTensorList *> MasterGraph::create_label_reader(const char *source_path, MetaDataReaderType reader_type, const char *file_list_path) {
+std::vector<rocalTensorList *> MasterGraph::create_label_reader(const char *source_path, MetaDataReaderType reader_type) {
     if (_meta_data_reader)
         THROW("A metadata reader has already been created")
     if (_augmented_meta_data)
         THROW("Metadata can only have a single output")
-<<<<<<< HEAD
-    if (strlen(source_path) == 0 && strlen(file_list_path) == 0)
-        THROW("Either source path or file list path needs to be provided")
-    const char *root_path;
-    if (strlen(file_list_path) == 0) {
-        root_path = source_path;
-    } else {
-        root_path = file_list_path;
-    }
-    MetaDataConfig config(MetaDataType::Label, reader_type, root_path);
-=======
     if (strlen(source_path) == 0)
         THROW("Source path needs to be provided")
     MetaDataConfig config(MetaDataType::Label, reader_type, source_path);
->>>>>>> 4dcc1fc5
     _meta_data_reader = create_meta_data_reader(config, _augmented_meta_data);
-    _meta_data_reader->read_all(root_path);
+    _meta_data_reader->read_all(source_path);
 
     std::vector<size_t> dims = {1};
     auto default_labels_info = TensorInfo(std::move(dims), _mem_type, RocalTensorDataType::INT32);  // Create default labels Info
