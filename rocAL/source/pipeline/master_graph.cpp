--- conflicted
+++ resolved
@@ -1584,15 +1584,9 @@
     return bbox_encoded_output;
 }
 
-<<<<<<< HEAD
 void MasterGraph::feed_external_input(std::vector<std::string> input_images_names, bool b_labels, std::vector<unsigned char *> input_buffer,
                                       ROIxywh roi_xywh, unsigned int max_width, unsigned int max_height, int channels,
-                                      ExternalFileMode mode, RocalTensorlayout layout, bool eos) {
-=======
-void MasterGraph::feed_external_input(std::vector<std::string> input_images_names, bool labels, std::vector<unsigned char *> input_buffer,
-                                      std::vector<unsigned> roi_width, std::vector<unsigned> roi_height, unsigned int max_width, unsigned int max_height, int channels,
                                       ExternalSourceFileMode mode, RocalTensorlayout layout, bool eos) {
->>>>>>> f1cb0d55
     _external_source_eos = eos;
     _loader_module->feed_external_input(input_images_names, input_buffer, roi_xywh, max_width, max_height, channels, mode, eos);
 
