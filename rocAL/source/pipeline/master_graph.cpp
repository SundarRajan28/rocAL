--- conflicted
+++ resolved
@@ -437,11 +437,7 @@
     return _mem_type;
 }
 
-<<<<<<< HEAD
-uint
-=======
 size_t
->>>>>>> 5276ec23
 MasterGraph::last_batch_padded_size() {
     return _loader_module->last_batch_padded_size();
 }
