--- conflicted
+++ resolved
@@ -263,15 +263,9 @@
         THROW("No output tensors are there, cannot create the pipeline")
 
 #if ENABLE_HIP || ENABLE_OPENCL
-<<<<<<< HEAD
-    _ring_buffer.init(_mem_type, (void *)_device.resources(), _internal_tensor_list.data_size());
-#else
-    _ring_buffer.init(_mem_type, nullptr, _internal_tensor_list.data_size());
-=======
     _ring_buffer.init(_mem_type, (void *)_device.resources(), _internal_tensor_list.data_size(), _internal_tensor_list.roi_size());
 #else
     _ring_buffer.init(_mem_type, nullptr, _internal_tensor_list.data_size(), _internal_tensor_list.roi_size());
->>>>>>> efb3f45a
 #endif
     if (_is_box_encoder) _ring_buffer.initBoxEncoderMetaData(_mem_type, _user_batch_size * _num_anchors * 4 * sizeof(float), _user_batch_size * _num_anchors * sizeof(int));
     create_single_graph();
@@ -497,11 +491,7 @@
         cl_kernel kernel = _device["utility"][kernel_name];
         auto queue = _device.resources()->cmd_queue;
         unsigned dest_buf_offset = 0;
-<<<<<<< HEAD
-        auto output_buffers = _ring_buffer.get_read_buffers();
-=======
         auto output_buffers = _ring_buffer.get_read_buffers().first;
->>>>>>> efb3f45a
 
         if (_output_tensor_buffer == nullptr) {
             size_t size = output_tensor_info.data_size() * sizeof(cl_float);
@@ -558,11 +548,7 @@
     if (output_tensor_info.mem_type() == RocalMemType::HIP) {
         unsigned int fp16 = (output_data_type == RocalTensorDataType::FP16);
 
-<<<<<<< HEAD
-        auto output_buffers = _ring_buffer.get_read_buffers();
-=======
         auto output_buffers = _ring_buffer.get_read_buffers().first;
->>>>>>> efb3f45a
         unsigned dest_buf_offset = 0;
         // copy hip buffer to out_ptr
         // todo:: add callback routing to exchange memory pointer to avoid extra copy
@@ -583,11 +569,7 @@
         if (output_mem_type == RocalOutputMemType::ROCAL_MEMCPY_GPU) {
             unsigned int fp16 = (output_data_type == RocalTensorDataType::FP16);
 
-<<<<<<< HEAD
-            auto output_buffers = _ring_buffer.get_read_buffers();
-=======
             auto output_buffers = _ring_buffer.get_read_buffers().first;
->>>>>>> efb3f45a
             unsigned dest_buf_offset = 0;
 
             if (_output_tensor_buffer == nullptr) {
@@ -628,11 +610,7 @@
             float offset[3] = {offset0, offset1, offset2};
             size_t dest_buf_offset_start = 0;
 
-<<<<<<< HEAD
-            auto output_buffers = _ring_buffer.get_read_buffers();
-=======
             auto output_buffers = _ring_buffer.get_read_buffers().first;
->>>>>>> efb3f45a
             auto num_threads = _cpu_num_threads * 2;
             for (auto &&out_tensor : output_buffers) {
                 unsigned int single_tensor_size = w * c * h;
@@ -830,11 +808,7 @@
         //  to avoid unnecessary sequence of synchronizations
 
         // get_read_buffers() calls block_if_empty() internally and blocks if buffers are empty until a new batch is processed
-<<<<<<< HEAD
-        auto output_buffers = _ring_buffer.get_read_buffers();
-=======
         auto output_buffers = _ring_buffer.get_read_buffers().first;
->>>>>>> efb3f45a
         auto out_image_idx = output_buffers.size();
         for (auto &&output_handle : output_buffers) {
             bool sync_flag = (--out_image_idx == 0) ? CL_TRUE : CL_FALSE;
@@ -857,11 +831,7 @@
 
         // get_read_buffers() calls block_if_empty() internally and blocks if buffers are empty until a new batch is processed
         size_t dest_buf_offset = 0;
-<<<<<<< HEAD
-        auto output_buffers = _ring_buffer.get_read_buffers();
-=======
         auto output_buffers = _ring_buffer.get_read_buffers().first;
->>>>>>> efb3f45a
         for (auto &&output_handle : output_buffers) {
             hipError_t err = hipMemcpyDtoHAsync((void *)(out_ptr + dest_buf_offset), output_handle, size, _device.resources()->hip_stream);
             if (err) {
@@ -876,11 +846,7 @@
     } else {
 #endif
         // get_read_buffer is blocking if _ring_buffer is empty, and blocks this thread till internal processing thread process a new batch and store in the _ring_buffer
-<<<<<<< HEAD
-        auto output_buffer = _ring_buffer.get_read_buffers()[0];
-=======
         auto output_buffer = _ring_buffer.get_read_buffers().first[0];
->>>>>>> efb3f45a
         memcpy(out_ptr, output_buffer, size);
 #if ENABLE_OPENCL || ENABLE_HIP
     }
@@ -891,12 +857,6 @@
 
 TensorList *
 MasterGraph::get_output_tensors() {
-<<<<<<< HEAD
-    auto output_ptr = _ring_buffer.get_read_buffers();
-    for (unsigned i = 0; i < _internal_tensor_list.size(); i++)
-        _output_tensor_list[i]->set_mem_handle(output_ptr[i]);
-
-=======
     auto read_buffers = _ring_buffer.get_read_buffers();
     auto output_ptr = read_buffers.first;
     auto roi_ptr = read_buffers.second;
@@ -904,7 +864,6 @@
         _output_tensor_list[i]->set_mem_handle(output_ptr[i]);
         _output_tensor_list[i]->set_roi(roi_ptr[i]);
     }
->>>>>>> efb3f45a
     return &_output_tensor_list;
 }
 
@@ -949,11 +908,7 @@
 
             // Swap handles on the output tensor, so that new processed tensor will be written to the a new buffer
             for (size_t idx = 0; idx < _internal_tensor_list.size(); idx++)
-<<<<<<< HEAD
-                _internal_tensor_list[idx]->swap_handle(write_buffers[idx]);
-=======
                 _internal_tensor_list[idx]->swap_handle(write_output_buffers[idx]);
->>>>>>> efb3f45a
 
             if (!_processing)
                 break;
@@ -980,13 +935,10 @@
             _process_time.start();
             _graph->process();
             _process_time.end();
-<<<<<<< HEAD
-=======
 
             auto write_roi_buffers = write_buffers.second;   // Obtain ROI buffers from ring buffer
             for (size_t idx = 0; idx < _internal_tensor_list.size(); idx++)
                 _internal_tensor_list[idx]->copy_roi(write_roi_buffers[idx]);   // Copy ROI from internal tensor's buffer to ring buffer
->>>>>>> efb3f45a
             _bencode_time.start();
             if (_is_box_encoder) {
                 auto bbox_encode_write_buffers = _ring_buffer.get_box_encode_write_buffers();
@@ -1465,11 +1417,7 @@
         float offset[3] = {offset0, offset1, offset2};
         size_t dest_buf_offset = 0;
 
-<<<<<<< HEAD
-        auto output_buffers = _ring_buffer.get_read_buffers();
-=======
         auto output_buffers = _ring_buffer.get_read_buffers().first;
->>>>>>> efb3f45a
 
         for (auto &&out_tensor : output_buffers) {
             for (unsigned batch = 0; batch < n; batch++) {
