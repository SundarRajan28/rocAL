/*
Copyright (c) 2019 - 2023 Advanced Micro Devices, Inc. All rights reserved.

Permission is hereby granted, free of charge, to any person obtaining a copy
of this software and associated documentation files (the "Software"), to deal
in the Software without restriction, including without limitation the rights
to use, copy, modify, merge, publish, distribute, sublicense, and/or sell
copies of the Software, and to permit persons to whom the Software is
furnished to do so, subject to the following conditions:

The above copyright notice and this permission notice shall be included in
all copies or substantial portions of the Software.

THE SOFTWARE IS PROVIDED "AS IS", WITHOUT WARRANTY OF ANY KIND, EXPRESS OR
IMPLIED, INCLUDING BUT NOT LIMITED TO THE WARRANTIES OF MERCHANTABILITY,
FITNESS FOR A PARTICULAR PURPOSE AND NONINFRINGEMENT.  IN NO EVENT SHALL THE
AUTHORS OR COPYRIGHT HOLDERS BE LIABLE FOR ANY CLAIM, DAMAGES OR OTHER
LIABILITY, WHETHER IN AN ACTION OF CONTRACT, TORT OR OTHERWISE, ARISING FROM,
OUT OF OR IN CONNECTION WITH THE SOFTWARE OR THE USE OR OTHER DEALINGS IN
THE SOFTWARE.
*/

#include "ring_buffer.h"

<<<<<<< HEAD
=======
#include <device_manager.h>

>>>>>>> 0b6fc582
RingBuffer::RingBuffer(unsigned buffer_depth) : BUFF_DEPTH(buffer_depth),
                                                _dev_sub_buffer(buffer_depth),
                                                _host_sub_buffers(buffer_depth),
                                                _dev_roi_buffers(buffer_depth),
                                                _host_roi_buffers(buffer_depth),
                                                _dev_bbox_buffer(buffer_depth),
                                                _dev_labels_buffer(buffer_depth) {
    reset();
}

void RingBuffer::block_if_empty() {
    std::unique_lock<std::mutex> lock(_lock);
    if (empty()) {  // if the current read buffer is being written wait on it
        if (_dont_block)
            return;
        _wait_for_load.wait(lock);
    }
}

void RingBuffer::block_if_full() {
    std::unique_lock<std::mutex> lock(_lock);
    // Write the whole buffer except for the last spot which is being read by the reader thread
    if (full()) {
        if (_dont_block)
            return;
        _wait_for_unload.wait(lock);
    }
}

std::pair<std::vector<void *>, std::vector<unsigned *>> RingBuffer::get_read_buffers() {
    block_if_empty();
    if ((_mem_type == RocalMemType::OCL) || (_mem_type == RocalMemType::HIP))
        return std::make_pair(_dev_sub_buffer[_read_ptr], _dev_roi_buffers[_read_ptr]);
<<<<<<< HEAD

=======
>>>>>>> 0b6fc582
    return std::make_pair(_host_sub_buffers[_read_ptr], _host_roi_buffers[_read_ptr]);
}

std::pair<void *, void *> RingBuffer::get_box_encode_read_buffers() {
    block_if_empty();
    if ((_mem_type == RocalMemType::OCL) || (_mem_type == RocalMemType::HIP))
        return std::make_pair(_dev_bbox_buffer[_read_ptr], _dev_labels_buffer[_read_ptr]);
    return std::make_pair(_host_meta_data_buffers[_read_ptr][1], _host_meta_data_buffers[_read_ptr][0]);
}

std::pair<std::vector<void *>, std::vector<unsigned *>> RingBuffer::get_write_buffers() {
    block_if_full();
    if ((_mem_type == RocalMemType::OCL) || (_mem_type == RocalMemType::HIP))
        return std::make_pair(_dev_sub_buffer[_write_ptr], _dev_roi_buffers[_write_ptr]);
<<<<<<< HEAD

=======
>>>>>>> 0b6fc582
    return std::make_pair(_host_sub_buffers[_write_ptr], _host_roi_buffers[_write_ptr]);
}

std::pair<void *, void *> RingBuffer::get_box_encode_write_buffers() {
    block_if_full();
    if ((_mem_type == RocalMemType::OCL) || (_mem_type == RocalMemType::HIP))
        return std::make_pair(_dev_bbox_buffer[_write_ptr], _dev_labels_buffer[_write_ptr]);
    return std::make_pair(_host_meta_data_buffers[_write_ptr][1], _host_meta_data_buffers[_write_ptr][0]);
<<<<<<< HEAD
}

std::vector<void *> RingBuffer::get_meta_read_buffers() {
    block_if_empty();
    return _host_meta_data_buffers[_read_ptr];
}

std::vector<void *> RingBuffer::get_meta_write_buffers() {
    block_if_full();
    return _host_meta_data_buffers[_write_ptr];
}

=======
}

std::vector<void *> RingBuffer::get_meta_read_buffers() {
    block_if_empty();
    return _host_meta_data_buffers[_read_ptr];
}

std::vector<void *> RingBuffer::get_meta_write_buffers() {
    block_if_full();
    return _host_meta_data_buffers[_write_ptr];
}

>>>>>>> 0b6fc582
void RingBuffer::unblock_reader() {
    // Wake up the reader thread in case it's waiting for a load
    _wait_for_load.notify_all();
}

void RingBuffer::release_all_blocked_calls() {
    _dont_block = true;
    unblock_reader();
    unblock_writer();
}

void RingBuffer::release_if_empty() {
    if (empty()) unblock_reader();
}

void RingBuffer::unblock_writer() {
    // Wake up the writer thread in case it's waiting for an unload
    _wait_for_unload.notify_all();
}

<<<<<<< HEAD
void RingBuffer::init(RocalMemType mem_type, void *devres, std::vector<size_t> &sub_buffer_size, size_t roi_buffer_size) {
=======
void RingBuffer::init(RocalMemType mem_type, void *devres, std::vector<size_t> &sub_buffer_size, std::vector<size_t> &roi_buffer_size) {
>>>>>>> 0b6fc582
    _mem_type = mem_type;
    _dev = devres;
    _sub_buffer_size = sub_buffer_size;
    auto sub_buffer_count = sub_buffer_size.size();
    if (BUFF_DEPTH < 2)
        THROW("Error internal buffer size for the ring buffer should be greater than one")

#if ENABLE_OPENCL
    DeviceResources *dev_ocl = static_cast<DeviceResources *>(_dev);
    // Allocating buffers
    if (mem_type == RocalMemType::OCL) {
        if (dev_ocl->cmd_queue == nullptr || dev_ocl->device_id == nullptr || dev_ocl->context == nullptr)
            THROW("Error ocl structure needed since memory type is OCL");

        cl_int err = CL_SUCCESS;

        for (size_t buffIdx = 0; buffIdx < BUFF_DEPTH; buffIdx++) {
            cl_mem_flags flags = CL_MEM_READ_ONLY;

            _dev_sub_buffer[buffIdx].resize(sub_buffer_count);
            for (unsigned sub_idx = 0; sub_idx < sub_buffer_count; sub_idx++) {
                _dev_sub_buffer[buffIdx][sub_idx] = clCreateBuffer(dev_ocl->context, flags, _sub_buffer_size[sub_idx], NULL, &err);

                if (err) {
                    _dev_sub_buffer.clear();
                    THROW("clCreateBuffer of size " + TOSTR(_sub_buffer_size[sub_idx]) + " index " + TOSTR(sub_idx) +
                          " failed " + TOSTR(err));
                }

                clRetainMemObject((cl_mem)_dev_sub_buffer[buffIdx][sub_idx]);
            }
        }
    } else {
#elif ENABLE_HIP
    DeviceResourcesHip *dev_hip = static_cast<DeviceResourcesHip *>(_dev);
    // Allocating buffers
    if (_mem_type == RocalMemType::HIP) {
        if (dev_hip->device_id == -1)
            THROW("Error Hip Device is not initialzed");

        for (size_t buffIdx = 0; buffIdx < BUFF_DEPTH; buffIdx++) {
            _dev_sub_buffer[buffIdx].resize(sub_buffer_count);
            _dev_roi_buffers[buffIdx].resize(sub_buffer_count);
            for (unsigned sub_idx = 0; sub_idx < sub_buffer_count; sub_idx++) {
                hipError_t err = hipMalloc(&_dev_sub_buffer[buffIdx][sub_idx], _sub_buffer_size[sub_idx]);
                // printf("allocated HIP device buffer <%d, %d, %d, %p>\n", buffIdx, sub_idx, _sub_buffer_size[sub_idx], _dev_sub_buffer[buffIdx][sub_idx]);
                if (err != hipSuccess) {
                    _dev_sub_buffer.clear();
                    THROW("hipMalloc of size " + TOSTR(_sub_buffer_size[sub_idx]) + " index " + TOSTR(sub_idx) +
                          " failed " + TOSTR(err));
                }
<<<<<<< HEAD
                err = hipHostMalloc((void **)&_dev_roi_buffers[buffIdx][sub_idx], roi_buffer_size, hipHostMallocDefault);  // Allocate HIP page locked ROI buffers
                if (err != hipSuccess || !_dev_roi_buffers[buffIdx][sub_idx]) {
                    _dev_roi_buffers.clear();
                    THROW("hipHostMalloc of size " + TOSTR(roi_buffer_size) + " failed " + TOSTR(err))
=======
                err = hipHostMalloc((void **)&_dev_roi_buffers[buffIdx][sub_idx], roi_buffer_size[sub_idx], hipHostMallocDefault);  // Allocate HIP page locked ROI buffers
                if(err != hipSuccess || !_dev_roi_buffers[buffIdx][sub_idx]) {
                    _dev_roi_buffers.clear();
                    THROW("hipHostMalloc of size " + TOSTR(roi_buffer_size[sub_idx]) + " failed " + TOSTR(err))
>>>>>>> 0b6fc582
                }
            }
        }
    } else {
#endif
        for (size_t buffIdx = 0; buffIdx < BUFF_DEPTH; buffIdx++) {
            // a minimum of extra MEM_ALIGNMENT is allocated
            _host_sub_buffers[buffIdx].resize(sub_buffer_count);
            _host_roi_buffers[buffIdx].resize(sub_buffer_count);
            for (size_t sub_buff_idx = 0; sub_buff_idx < sub_buffer_count; sub_buff_idx++) {
                _host_sub_buffers[buffIdx][sub_buff_idx] = aligned_alloc(MEM_ALIGNMENT, MEM_ALIGNMENT * (_sub_buffer_size[sub_buff_idx] / MEM_ALIGNMENT + 1));
<<<<<<< HEAD
                _host_roi_buffers[buffIdx][sub_buff_idx] = static_cast<unsigned *>(malloc(roi_buffer_size));  // Allocate HOST ROI buffers
=======
                _host_roi_buffers[buffIdx][sub_buff_idx] = static_cast<unsigned *>(malloc(roi_buffer_size[sub_buff_idx]));  // Allocate HOST ROI buffers
>>>>>>> 0b6fc582
            }
        }
#if ENABLE_OPENCL || ENABLE_HIP
    }
#endif
}

void RingBuffer::initBoxEncoderMetaData(RocalMemType mem_type, size_t encoded_bbox_size, size_t encoded_labels_size) {
    _box_encoder = true;
#if ENABLE_HIP
    DeviceResourcesHip *dev_hip = static_cast<DeviceResourcesHip *>(_dev);
    if (_mem_type == RocalMemType::HIP) {
        if (dev_hip->hip_stream == nullptr || dev_hip->device_id == -1)
            THROW("initBoxEncoderMetaData::Error Hip Device is not initialzed");
        hipError_t err;
        for (size_t buffIdx = 0; buffIdx < BUFF_DEPTH; buffIdx++) {
            err = hipMalloc(&_dev_bbox_buffer[buffIdx], encoded_bbox_size);
            if (err != hipSuccess) {
                _dev_bbox_buffer.clear();
                THROW("hipMalloc of size " + TOSTR(encoded_bbox_size) + " failed " + TOSTR(err));
            }
            err = hipMalloc(&_dev_labels_buffer[buffIdx], encoded_labels_size);
            if (err != hipSuccess) {
                _dev_labels_buffer.clear();
                THROW("hipMalloc of size " + TOSTR(encoded_bbox_size) + " failed " + TOSTR(err));
            }
        }
    }
#elif ENABLE_OPENCL
        DeviceResources *dev_ocl = static_cast<DeviceResources *>(_dev);
        if (mem_type == RocalMemType::OCL) {
            if (dev_ocl->cmd_queue == nullptr || dev_ocl->device_id == nullptr || dev_ocl->context == nullptr)
                THROW("Error ocl structure needed since memory type is OCL");

            cl_int err = CL_SUCCESS;
            for (size_t buffIdx = 0; buffIdx < BUFF_DEPTH; buffIdx++) {
                _dev_bbox_buffer[buffIdx] = clCreateBuffer(dev_ocl->context, CL_MEM_READ_WRITE, encoded_bbox_size, NULL, &err);
                if (err) {
                    _dev_bbox_buffer.clear();
                    THROW("clCreateBuffer of size " + TOSTR(encoded_bbox_size) + " failed " + TOSTR(err));
                }
                _dev_labels_buffer[buffIdx] = clCreateBuffer(dev_ocl->context, CL_MEM_READ_WRITE, encoded_labels_size, NULL, &err);
                if (err) {
                    _dev_labels_buffer.clear();
                    THROW("clCreateBuffer of size " + TOSTR(encoded_labels_size) + " failed " + TOSTR(err));
                }
            }
        }
#else
    {
        if (_meta_data_sub_buffer_count < 2)
            THROW("Insufficient HOST metadata buffers for Box Encoder");
        // Check if sufficient data has been allocated for the labels and bbox host buffers if not reallocate
        for (size_t buffIdx = 0; buffIdx < BUFF_DEPTH; buffIdx++) {
            if (_meta_data_sub_buffer_size[BUFF_DEPTH][0] < encoded_labels_size)
                rellocate_meta_data_buffer(_host_meta_data_buffers[BUFF_DEPTH][0], _meta_data_sub_buffer_size[BUFF_DEPTH][0], 0);
            if (_meta_data_sub_buffer_size[BUFF_DEPTH][1] < encoded_bbox_size)
                rellocate_meta_data_buffer(_host_meta_data_buffers[BUFF_DEPTH][1], _meta_data_sub_buffer_size[BUFF_DEPTH][1], 1);
        }
    }
#endif
}

void RingBuffer::init_metadata(RocalMemType mem_type, std::vector<size_t> &sub_buffer_size) {
    if (BUFF_DEPTH < 2)
        THROW("Error internal buffer size for the ring buffer should be greater than one")

    // Allocating buffers
    _meta_data_sub_buffer_count = sub_buffer_size.size();
    if (mem_type == RocalMemType::OCL || mem_type == RocalMemType::HIP) {
        THROW("Metadata is not supported with GPU backends")
    } else {
        _host_meta_data_buffers.resize(BUFF_DEPTH);
        _meta_data_sub_buffer_size.resize(BUFF_DEPTH);
        for (size_t buffIdx = 0; buffIdx < BUFF_DEPTH; buffIdx++) {
            _host_meta_data_buffers[buffIdx].resize(_meta_data_sub_buffer_count);
            for (size_t sub_buff_idx = 0; sub_buff_idx < _meta_data_sub_buffer_count; sub_buff_idx++) {
                _meta_data_sub_buffer_size[buffIdx].emplace_back(sub_buffer_size[sub_buff_idx]);
                _host_meta_data_buffers[buffIdx][sub_buff_idx] = malloc(sub_buffer_size[sub_buff_idx]);
            }
        }
    }
}

void RingBuffer::push() {
    // pushing and popping to and from image and metadata buffer should be atomic so that their level stays the same at all times
    std::unique_lock<std::mutex> lock(_names_buff_lock);
    _meta_ring_buffer.push(_last_image_meta_data);
    increment_write_ptr();
}

void RingBuffer::pop() {
    if (empty())
        return;
    // pushing and popping to and from image and metadata buffer should be atomic so that their level stays the same at all times
    std::unique_lock<std::mutex> lock(_names_buff_lock);
    increment_read_ptr();
    _meta_ring_buffer.pop();
}

void RingBuffer::reset() {
    _write_ptr = 0;
    _read_ptr = 0;
    _level = 0;
    _dont_block = false;
    while (!_meta_ring_buffer.empty())
        _meta_ring_buffer.pop();
}

void RingBuffer::release_gpu_res() {
#if ENABLE_HIP
    if (_mem_type == RocalMemType::HIP) {
        for (size_t buffIdx = 0; buffIdx < _dev_sub_buffer.size(); buffIdx++) {
            for (unsigned sub_buf_idx = 0; sub_buf_idx < _dev_sub_buffer[buffIdx].size(); sub_buf_idx++) {
                if (_dev_sub_buffer[buffIdx][sub_buf_idx])
                    if (hipFree((void *)_dev_sub_buffer[buffIdx][sub_buf_idx]) != hipSuccess) {
                        // printf("Error Freeing device buffer <%d, %d, %p>\n", buffIdx, sub_buf_idx, _dev_sub_buffer[buffIdx][sub_buf_idx]);
                        ERR("Could not release hip memory in the ring buffer")
                    }
                if (_dev_roi_buffers[buffIdx][sub_buf_idx]) {
                    if (hipHostFree((void *)_dev_roi_buffers[buffIdx][sub_buf_idx]) != hipSuccess) {
                        ERR("Could not release hip memory for ROI in the ring buffer")
                    }
                }
            }
            if (_host_meta_data_buffers.size() != 0) {
                for (unsigned sub_buf_idx = 0; sub_buf_idx < _host_meta_data_buffers[buffIdx].size(); sub_buf_idx++) {
                    if (_host_meta_data_buffers[buffIdx][sub_buf_idx])
                        free(_host_meta_data_buffers[buffIdx][sub_buf_idx]);
                }
            }
        }
        _dev_sub_buffer.clear();
        _host_meta_data_buffers.clear();
        _dev_roi_buffers.clear();
    }
#elif ENABLE_OPENCL
        if (_mem_type == RocalMemType::OCL) {
            for (size_t buffIdx = 0; buffIdx < _dev_sub_buffer.size(); buffIdx++) {
                for (unsigned sub_buf_idx = 0; sub_buf_idx < _dev_sub_buffer[buffIdx].size(); sub_buf_idx++) {
                    if (_dev_sub_buffer[buffIdx][sub_buf_idx])
                        if (clReleaseMemObject((cl_mem)_dev_sub_buffer[buffIdx][sub_buf_idx]) != CL_SUCCESS)
                            ERR("Could not release ocl memory in the ring buffer")
                }
                if (_host_meta_data_buffers.size() != 0) {
                    for (unsigned sub_buf_idx = 0; sub_buf_idx < _host_meta_data_buffers[buffIdx].size(); sub_buf_idx++) {
                        if (_host_meta_data_buffers[buffIdx][sub_buf_idx])
                            free(_host_meta_data_buffers[buffIdx][sub_buf_idx]);
                    }
                }
            }
            _dev_sub_buffer.clear();
            _host_meta_data_buffers.clear();
        }
#endif
}

RingBuffer::~RingBuffer() {
    if (_mem_type == RocalMemType::HOST) {
        for (unsigned buffIdx = 0; buffIdx < _host_sub_buffers.size(); buffIdx++) {
            for (unsigned sub_buf_idx = 0; sub_buf_idx < _host_sub_buffers[buffIdx].size(); sub_buf_idx++) {
                if (_host_sub_buffers[buffIdx][sub_buf_idx])
                    free(_host_sub_buffers[buffIdx][sub_buf_idx]);
                if (_host_roi_buffers[buffIdx][sub_buf_idx])
                    free(_host_roi_buffers[buffIdx][sub_buf_idx]);
            }
            if (_host_meta_data_buffers.size() != 0) {
                for (unsigned sub_buf_idx = 0; sub_buf_idx < _host_meta_data_buffers[buffIdx].size(); sub_buf_idx++) {
                    if (_host_meta_data_buffers[buffIdx][sub_buf_idx])
                        free(_host_meta_data_buffers[buffIdx][sub_buf_idx]);
                }
            }
        }
        _host_sub_buffers.clear();
        _host_meta_data_buffers.clear();
        _host_roi_buffers.clear();
    }
}

bool RingBuffer::empty() {
    return (_level <= 0);
}

bool RingBuffer::full() {
    return (_level >= BUFF_DEPTH - 1);
}

size_t RingBuffer::level() {
    return _level;
}
void RingBuffer::increment_read_ptr() {
    std::unique_lock<std::mutex> lock(_lock);
    _read_ptr = (_read_ptr + 1) % BUFF_DEPTH;
    _level--;
    lock.unlock();
    // Wake up the writer thread (in case waiting) since there is an empty spot to write to,
    _wait_for_unload.notify_all();
}

void RingBuffer::increment_write_ptr() {
    std::unique_lock<std::mutex> lock(_lock);
    _write_ptr = (_write_ptr + 1) % BUFF_DEPTH;
    _level++;
    lock.unlock();
    // Wake up the reader thread (in case waiting) since there is a new load to be read
    _wait_for_load.notify_all();
}

void RingBuffer::set_meta_data(ImageNameBatch names, pMetaDataBatch meta_data) {
    if (meta_data == nullptr)
        _last_image_meta_data = std::move(std::make_pair(std::move(names), pMetaDataBatch()));
    else {
        _last_image_meta_data = std::move(std::make_pair(std::move(names), meta_data));
        if (!_box_encoder) {
            auto actual_buffer_size = meta_data->get_buffer_size();
            for (unsigned i = 0; i < actual_buffer_size.size(); i++) {
                if (actual_buffer_size[i] > _meta_data_sub_buffer_size[_write_ptr][i])
                    rellocate_meta_data_buffer(_host_meta_data_buffers[_write_ptr][i], actual_buffer_size[i], i);
            }
            meta_data->copy_data(_host_meta_data_buffers[_write_ptr]);
        }
    }
}

void RingBuffer::rellocate_meta_data_buffer(void *buffer, size_t buffer_size, unsigned buff_idx) {
    void *new_ptr = realloc(buffer, buffer_size);
    if (buffer == nullptr)
        THROW("Metadata ring buffer reallocation failed")
    _host_meta_data_buffers[_write_ptr][buff_idx] = new_ptr;
    _meta_data_sub_buffer_size[_write_ptr][buff_idx] = buffer_size;
}

MetaDataNamePair &RingBuffer::get_meta_data() {
    block_if_empty();
    std::unique_lock<std::mutex> lock(_names_buff_lock);
    if (_level != _meta_ring_buffer.size())
        THROW("ring buffer internals error, image and metadata sizes not the same " + TOSTR(_level) + " != " + TOSTR(_meta_ring_buffer.size()))
    return _meta_ring_buffer.front();
}<|MERGE_RESOLUTION|>--- conflicted
+++ resolved
@@ -22,11 +22,6 @@
 
 #include "ring_buffer.h"
 
-<<<<<<< HEAD
-=======
-#include <device_manager.h>
-
->>>>>>> 0b6fc582
 RingBuffer::RingBuffer(unsigned buffer_depth) : BUFF_DEPTH(buffer_depth),
                                                 _dev_sub_buffer(buffer_depth),
                                                 _host_sub_buffers(buffer_depth),
@@ -60,10 +55,6 @@
     block_if_empty();
     if ((_mem_type == RocalMemType::OCL) || (_mem_type == RocalMemType::HIP))
         return std::make_pair(_dev_sub_buffer[_read_ptr], _dev_roi_buffers[_read_ptr]);
-<<<<<<< HEAD
-
-=======
->>>>>>> 0b6fc582
     return std::make_pair(_host_sub_buffers[_read_ptr], _host_roi_buffers[_read_ptr]);
 }
 
@@ -78,10 +69,6 @@
     block_if_full();
     if ((_mem_type == RocalMemType::OCL) || (_mem_type == RocalMemType::HIP))
         return std::make_pair(_dev_sub_buffer[_write_ptr], _dev_roi_buffers[_write_ptr]);
-<<<<<<< HEAD
-
-=======
->>>>>>> 0b6fc582
     return std::make_pair(_host_sub_buffers[_write_ptr], _host_roi_buffers[_write_ptr]);
 }
 
@@ -90,7 +77,6 @@
     if ((_mem_type == RocalMemType::OCL) || (_mem_type == RocalMemType::HIP))
         return std::make_pair(_dev_bbox_buffer[_write_ptr], _dev_labels_buffer[_write_ptr]);
     return std::make_pair(_host_meta_data_buffers[_write_ptr][1], _host_meta_data_buffers[_write_ptr][0]);
-<<<<<<< HEAD
 }
 
 std::vector<void *> RingBuffer::get_meta_read_buffers() {
@@ -103,20 +89,6 @@
     return _host_meta_data_buffers[_write_ptr];
 }
 
-=======
-}
-
-std::vector<void *> RingBuffer::get_meta_read_buffers() {
-    block_if_empty();
-    return _host_meta_data_buffers[_read_ptr];
-}
-
-std::vector<void *> RingBuffer::get_meta_write_buffers() {
-    block_if_full();
-    return _host_meta_data_buffers[_write_ptr];
-}
-
->>>>>>> 0b6fc582
 void RingBuffer::unblock_reader() {
     // Wake up the reader thread in case it's waiting for a load
     _wait_for_load.notify_all();
@@ -137,11 +109,7 @@
     _wait_for_unload.notify_all();
 }
 
-<<<<<<< HEAD
-void RingBuffer::init(RocalMemType mem_type, void *devres, std::vector<size_t> &sub_buffer_size, size_t roi_buffer_size) {
-=======
 void RingBuffer::init(RocalMemType mem_type, void *devres, std::vector<size_t> &sub_buffer_size, std::vector<size_t> &roi_buffer_size) {
->>>>>>> 0b6fc582
     _mem_type = mem_type;
     _dev = devres;
     _sub_buffer_size = sub_buffer_size;
@@ -193,17 +161,10 @@
                     THROW("hipMalloc of size " + TOSTR(_sub_buffer_size[sub_idx]) + " index " + TOSTR(sub_idx) +
                           " failed " + TOSTR(err));
                 }
-<<<<<<< HEAD
-                err = hipHostMalloc((void **)&_dev_roi_buffers[buffIdx][sub_idx], roi_buffer_size, hipHostMallocDefault);  // Allocate HIP page locked ROI buffers
-                if (err != hipSuccess || !_dev_roi_buffers[buffIdx][sub_idx]) {
-                    _dev_roi_buffers.clear();
-                    THROW("hipHostMalloc of size " + TOSTR(roi_buffer_size) + " failed " + TOSTR(err))
-=======
                 err = hipHostMalloc((void **)&_dev_roi_buffers[buffIdx][sub_idx], roi_buffer_size[sub_idx], hipHostMallocDefault);  // Allocate HIP page locked ROI buffers
                 if(err != hipSuccess || !_dev_roi_buffers[buffIdx][sub_idx]) {
                     _dev_roi_buffers.clear();
                     THROW("hipHostMalloc of size " + TOSTR(roi_buffer_size[sub_idx]) + " failed " + TOSTR(err))
->>>>>>> 0b6fc582
                 }
             }
         }
@@ -215,11 +176,7 @@
             _host_roi_buffers[buffIdx].resize(sub_buffer_count);
             for (size_t sub_buff_idx = 0; sub_buff_idx < sub_buffer_count; sub_buff_idx++) {
                 _host_sub_buffers[buffIdx][sub_buff_idx] = aligned_alloc(MEM_ALIGNMENT, MEM_ALIGNMENT * (_sub_buffer_size[sub_buff_idx] / MEM_ALIGNMENT + 1));
-<<<<<<< HEAD
-                _host_roi_buffers[buffIdx][sub_buff_idx] = static_cast<unsigned *>(malloc(roi_buffer_size));  // Allocate HOST ROI buffers
-=======
                 _host_roi_buffers[buffIdx][sub_buff_idx] = static_cast<unsigned *>(malloc(roi_buffer_size[sub_buff_idx]));  // Allocate HOST ROI buffers
->>>>>>> 0b6fc582
             }
         }
 #if ENABLE_OPENCL || ENABLE_HIP
