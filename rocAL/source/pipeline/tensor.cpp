
/*
Copyright (c) 2019 - 2023 Advanced Micro Devices, Inc. All rights reserved.

Permission is hereby granted, free of charge, to any person obtaining a copy
of this software and associated documentation files (the "Software"), to deal
in the Software without restriction, including without limitation the rights
to use, copy, modify, merge, publish, distribute, sublicense, and/or sell
copies of the Software, and to permit persons to whom the Software is
furnished to do so, subject to the following conditions:

The above copyright notice and this permission notice shall be included in
all copies or substantial portions of the Software.

THE SOFTWARE IS PROVIDED "AS IS", WITHOUT WARRANTY OF ANY KIND, EXPRESS OR
IMPLIED, INCLUDING BUT NOT LIMITED TO THE WARRANTIES OF MERCHANTABILITY,
FITNESS FOR A PARTICULAR PURPOSE AND NONINFRINGEMENT.  IN NO EVENT SHALL THE
AUTHORS OR COPYRIGHT HOLDERS BE LIABLE FOR ANY CLAIM, DAMAGES OR OTHER
LIABILITY, WHETHER IN AN ACTION OF CONTRACT, TORT OR OTHERWISE, ARISING FROM,
OUT OF OR IN CONNECTION WITH THE SOFTWARE OR THE USE OR OTHER DEALINGS IN
THE SOFTWARE.
*/

#include <cstdio>
#if ENABLE_OPENCL
#include <CL/cl.h>
#endif
#include <vx_ext_amd.h>

#include <cstring>
#include <stdexcept>

#include "commons.h"
#include "tensor.h"

vx_enum vx_mem_type(RocalMemType mem) {
    switch (mem) {
        case RocalMemType::OCL:
            return VX_MEMORY_TYPE_OPENCL;
        case RocalMemType::HOST:
            return VX_MEMORY_TYPE_HOST;
        case RocalMemType::HIP:
            return VX_MEMORY_TYPE_HIP;
        default:
            throw std::runtime_error("Memory type not valid");
    }
}

vx_size tensor_data_size(RocalTensorDataType data_type) {
    switch (data_type) {
        case RocalTensorDataType::FP32:
            return sizeof(vx_float32);
        case RocalTensorDataType::FP16:
#if defined(AMD_FP16_SUPPORT)
            return sizeof(vx_float16);
#else
            THROW("FLOAT16 type tensor not supported")
            return 0;
#endif
        case RocalTensorDataType::UINT8:
            return sizeof(vx_uint8);
        case RocalTensorDataType::UINT32:
            return sizeof(vx_uint32);
        case RocalTensorDataType::INT32:
            return sizeof(vx_int32);
        default:
            throw std::runtime_error("tensor data_type not valid");
    }
}

//! Converts the Rocal data_type to OpenVX
vx_enum interpret_tensor_data_type(RocalTensorDataType data_type) {
    switch (data_type) {
        case RocalTensorDataType::FP32:
            return VX_TYPE_FLOAT32;
        case RocalTensorDataType::FP16:
            return VX_TYPE_FLOAT16;
        case RocalTensorDataType::UINT8:
            return VX_TYPE_UINT8;
        case RocalTensorDataType::INT8:
            return VX_TYPE_INT8;
        default:
            THROW("Unsupported Tensor type " + TOSTR(data_type))
    }
}

void allocate_host_or_pinned_mem(void **ptr, size_t size, RocalMemType mem_type) {
    if (mem_type == RocalMemType::HIP) {
#if ENABLE_HIP
        hipError_t err = hipHostMalloc((void **)ptr, size, hipHostMallocDefault);
        if (err != hipSuccess || !*ptr)
            THROW("hipHostMalloc of size " + TOSTR(size) + " failed " + TOSTR(err))
        err = hipMemset((void *)*ptr, 0, size);
        if (err != hipSuccess)
            THROW("hipMemset of size " + TOSTR(size) + " failed " + TOSTR(err))
#endif
    } else {
        *ptr = (void *)malloc(size);
        memset((void *)*ptr, 0, size);
    }
}

bool operator==(const TensorInfo &rhs, const TensorInfo &lhs) {
    return (rhs.dims() == lhs.dims() &&
            rhs.mem_type() == lhs.mem_type() &&
            rhs.data_type() == lhs.data_type() &&
            rhs.color_format() == lhs.color_format() &&
            rhs.layout() == lhs.layout());
}

void TensorInfo::reset_tensor_roi_buffers() {
    unsigned *roi_buf;
    auto roi_no_of_dims = _is_image ? 2 : (_num_of_dims - 1);
    auto roi_size = (_layout == RocalTensorlayout::NFCHW || _layout == RocalTensorlayout::NFHWC) ? _dims[0] * _dims[1] : _batch_size;  // For Sequences pre allocating the ROI to N * F to replicate in OpenVX extensions
    allocate_host_or_pinned_mem((void **)&roi_buf, roi_size * roi_no_of_dims * 2 * sizeof(unsigned), _mem_type);                       // 2 denotes, one coordinate each for begin and end
    _roi.set_ptr(roi_buf, _mem_type, roi_size, roi_no_of_dims);
    if (_is_image) {
        Roi2DCords *roi = _roi.get_2D_roi();
        for (unsigned i = 0; i < _batch_size; i++) {
            roi[i].xywh.w = _max_shape.at(0);
            roi[i].xywh.h = _max_shape.at(1);
        }
    } else {
        // TODO - For other tensor types
        for (unsigned i = 0; i < _batch_size; i++) {
            unsigned *tensor_shape = _roi[i].end;
<<<<<<< HEAD
            tensor_shape[i] = _max_shape[i];
=======
            for (unsigned j = 0; j < _max_shape.size(); j++)
                tensor_shape[j] = _max_shape[j];
>>>>>>> c3babe0a
        }
    }
}

void TensorInfo::reallocate_tensor_sample_rate_buffers() {
    if (_is_image)
        THROW("No sample rate available for Image data")
    _sample_rates = std::make_shared<std::vector<float>>(_batch_size);
}

TensorInfo::TensorInfo()
    : _type(Type::UNKNOWN),
      _num_of_dims(0),
      _dims({}),
      _mem_type(RocalMemType::HOST),
      _data_type(RocalTensorDataType::FP32) {}

TensorInfo::TensorInfo(std::vector<size_t> dims,
                       RocalMemType mem_type,
                       RocalTensorDataType data_type)
    : _type(Type::UNKNOWN),
      _dims(dims),
      _mem_type(mem_type),
      _data_type(data_type) {
    _batch_size = dims.at(0);
    _num_of_dims = dims.size();
    _strides.resize(_num_of_dims);
    _strides[_num_of_dims - 1] = tensor_data_size(data_type);
    for (int i = _num_of_dims - 2; i >= 0; i--) {
        _strides[i] = _strides[i + 1] * dims[i + 1];
    }
    _data_size = _strides[0] * dims[0];

    if (_num_of_dims <= 3) _is_image = false;
}

TensorInfo::TensorInfo(std::vector<size_t> dims,
                       RocalMemType mem_type,
                       RocalTensorDataType data_type,
                       RocalTensorlayout layout,
                       RocalColorFormat color_format)
    : _type(Type::UNKNOWN),
      _dims(dims),
      _mem_type(mem_type),
      _data_type(data_type),
      _layout(layout),
      _color_format(color_format) {
    _batch_size = dims.at(0);
    _num_of_dims = dims.size();
    _strides.resize(_num_of_dims);
    _strides[_num_of_dims - 1] = tensor_data_size(data_type);
    for (int i = _num_of_dims - 2; i >= 0; i--) {
        _strides[i] = _strides[i + 1] * dims[i + 1];
    }
    _data_size = _strides[0] * dims[0];

    if (_num_of_dims <= 3) _is_image = false;
    set_max_shape();
}

void Tensor::update_tensor_roi(const std::vector<uint32_t> &width,
                               const std::vector<uint32_t> &height) {
    if (_info.is_image()) {
        auto max_shape = _info.max_shape();
        unsigned max_width = max_shape.at(0);
        unsigned max_height = max_shape.at(1);
        Roi2DCords *roi = _info.roi().get_2D_roi();

        if (width.size() != height.size())
            THROW("Batch size of Tensor height and width info does not match")

        if (width.size() != info().batch_size())
            THROW("The batch size of actual Tensor height and width different from Tensor batch size " + TOSTR(width.size()) + " != " + TOSTR(info().batch_size()))

        for (unsigned i = 0; i < info().batch_size(); i++) {
            if (width[i] > max_width) {
                WRN("Given ROI width is larger than buffer width for tensor[" + TOSTR(i) + "] " + TOSTR(width[i]) + " > " + TOSTR(max_width))
                roi[i].xywh.w = max_width;
            } else {
                roi[i].xywh.w = width[i];
            }
            if (height[i] > max_height) {
                WRN("Given ROI height is larger than buffer height for tensor[" + TOSTR(i) + "] " + TOSTR(height[i]) + " > " + TOSTR(max_height))
                roi[i].xywh.h = max_height;
            } else {
                roi[i].xywh.h = height[i];
            }
        }
    } else if (!_info.is_metadata()) {  // Audio - Data
        auto max_dims = _info.max_shape();
        unsigned max_samples = max_dims.at(0);
        unsigned max_channels = max_dims.at(1);
        auto samples = width;
        auto channels = height;
        // Roi2DCords *roi = _info.roi().get_2D_roi();

        if (samples.size() != channels.size())
            THROW("Batch size of Tensor height and width info does not match")
        if (samples.size() != info().batch_size())
            THROW("The batch size of actual Tensor height and width different from Tensor batch size " + TOSTR(samples.size()) + " != " + TOSTR(info().batch_size()))
        for (unsigned i = 0; i < info().batch_size(); i++) {
            unsigned *tensor_shape = _info.roi()[i].end;
            if (samples[i] > max_samples) {
                ERR("Given ROI width is larger than buffer width for tensor[" + TOSTR(i) + "] " + TOSTR(samples[i]) + " > " + TOSTR(max_samples))
                tensor_shape[0] = max_samples;
<<<<<<< HEAD
            }
            else {
=======
            } else {
>>>>>>> c3babe0a
                tensor_shape[0] = samples[i];
            }
            if (channels[i] > max_channels) {
                ERR("Given ROI height is larger than buffer with for tensor[" + TOSTR(i) + "] " + TOSTR(channels[i]) + " > " + TOSTR(max_channels))
                tensor_shape[1] = max_channels;
<<<<<<< HEAD
            }
            else {
=======
            } else {
>>>>>>> c3babe0a
                tensor_shape[1] = channels[i];
            }
        }
    }
}

void Tensor::update_audio_tensor_sample_rate(const std::vector<float> &sample_rate) {
    if (_info.is_image()) {
        THROW("No sample rate available for Image data")
    } else if (!_info.is_metadata()) {
        for (unsigned i = 0; i < info().batch_size(); i++) {
            _info.get_sample_rates()->at(i) = sample_rate[i];
        }
    }
}

void Tensor::update_tensor_roi(const std::vector<std::vector<uint32_t>> &shape) {
    auto max_shape = _info.max_shape();
    if (shape.size() != info().batch_size())
        THROW("The batch size of actual Tensor shape different from Tensor batch size " + TOSTR(shape.size()) + " != " + TOSTR(info().batch_size()))

    for (unsigned i = 0; i < info().batch_size(); i++) {
        if (shape[i].size() != (info().num_of_dims() - 1))
            THROW("The number of dims to be updated and the num of dims of tensor info does not match")

        unsigned *tensor_shape = _info.roi()[i].end;
        for (unsigned d = 0; d < shape[i].size(); d++) {
            if (shape[i][d] > max_shape[d]) {
                WRN("Given ROI shape is larger than buffer shape for tensor[" + TOSTR(i) + "] " + TOSTR(shape[i][d]) + " > " + TOSTR(max_shape[d]))
                tensor_shape[d] = max_shape[d];
            } else {
                tensor_shape[d] = shape[i][d];
            }
        }
    }
}

Tensor::~Tensor() {
    _mem_handle = nullptr;
    if (_vx_handle) vxReleaseTensor(&_vx_handle);
    if (_vx_roi_handle) vxReleaseTensor(&_vx_roi_handle);
}

Tensor::Tensor(const TensorInfo &tensor_info)
    : _info(tensor_info) {
    _info._type = TensorInfo::Type::UNKNOWN;
    _mem_handle = nullptr;
}

int Tensor::create_virtual(vx_context context, vx_graph graph) {
    if (_vx_handle) {
        WRN("Tensor object create method is already called ")
        return -1;
    }

    _context = context;
    _vx_handle = vxCreateVirtualTensor(graph, _info.num_of_dims(), _info.dims().data(), interpret_tensor_data_type(_info.data_type()), 0);
    vx_status status;
    if ((status = vxGetStatus((vx_reference)_vx_handle)) != VX_SUCCESS)
        THROW("Error: vxCreateVirtualTensor(input:[" + TOSTR(_info.max_shape().at(0)) + "W" + TOSTR(_info.max_shape().at(1)) + "H" + "]): failed " + TOSTR(status))

    _info._type = TensorInfo::Type::VIRTUAL;
    void *roi_handle = reinterpret_cast<void *>(_info.roi().get_ptr());
    create_roi_tensor_from_handle(&roi_handle);  // Create ROI tensor from handle
    return 0;
}

int Tensor::create_from_handle(vx_context context) {
    if (_vx_handle) {
        WRN("Tensor object create method is already called ")
        return -1;
    }

    _context = context;
    vx_enum tensor_data_type = interpret_tensor_data_type(_info.data_type());
    unsigned num_of_dims = _info.num_of_dims();
    vx_size stride[num_of_dims];
    void *ptr[1] = {nullptr};

    stride[0] = tensor_data_size(_info.data_type());
    for (unsigned i = 1; i < num_of_dims; i++)
        stride[i] = stride[i - 1] * _info.dims().at(i - 1);

    _vx_handle = vxCreateTensorFromHandle(_context, _info.num_of_dims(), _info.dims().data(), tensor_data_type, 0, stride, ptr, vx_mem_type(_info._mem_type));
    vx_status status;
    if ((status = vxGetStatus((vx_reference)_vx_handle)) != VX_SUCCESS)
        THROW("Error: vxCreateTensorFromHandle(input: failed " + TOSTR(status))
    _info._type = TensorInfo::Type::HANDLE;
    void *roi_handle = reinterpret_cast<void *>(_info.roi().get_ptr());
    create_roi_tensor_from_handle(&roi_handle);  // Create ROI tensor from handle
    return 0;
}

int Tensor::create(vx_context context) {
    if (_vx_handle) {
        WRN("Tensor object create method is already called ")
        return -1;
    }

    _context = context;
    vx_status status;
    vx_enum tensor_data_type = interpret_tensor_data_type(_info.data_type());
    _vx_handle = vxCreateTensor(context, _info.num_of_dims(), _info.dims().data(), tensor_data_type, 0);
    if ((status = vxGetStatus((vx_reference)_vx_handle)) != VX_SUCCESS)
        THROW("Error: vxCreateTensor(input: failed " + TOSTR(status))
    _info._type = TensorInfo::Type::REGULAR;
    return 0;
}

void Tensor::create_roi_tensor_from_handle(void **handle) {
    if (_vx_roi_handle) {
        WRN("ROI Tensor object is already created")
        return;
    }

    if (*handle == nullptr) {
        THROW("Empty ROI handle is passed")
    }

    vx_size num_of_dims = 2;
    vx_size stride[num_of_dims];
    std::vector<size_t> roi_dims = {_info.batch_size(), 4};
    if (_info.layout() == RocalTensorlayout::NFCHW || _info.layout() == RocalTensorlayout::NFHWC)
        roi_dims = {_info.dims()[0] * _info.dims()[1], 4};  // For Sequences pre allocating the ROI to N * F to replicate in OpenVX extensions        stride[0] = sizeof(vx_uint32);
    stride[0] = sizeof(vx_uint32);
    stride[1] = stride[0] * roi_dims[0];
    vx_enum mem_type = VX_MEMORY_TYPE_HOST;
    if (_info.mem_type() == RocalMemType::HIP)
        mem_type = VX_MEMORY_TYPE_HIP;

    _vx_roi_handle = vxCreateTensorFromHandle(_context, num_of_dims, roi_dims.data(),
                                              VX_TYPE_UINT32, 0, stride, *handle, mem_type);
    vx_status status;
    if ((status = vxGetStatus((vx_reference)_vx_roi_handle)) != VX_SUCCESS)
        THROW("Error: vxCreateTensorFromHandle(src tensor roi: failed " + TOSTR(status))
}

#if ENABLE_OPENCL
unsigned Tensor::copy_data(cl_command_queue queue, unsigned char *user_buffer, bool sync) {
    if (_info._type != TensorInfo::Type::HANDLE) return 0;

    if (_info._mem_type == RocalMemType::OCL) {
        cl_int status;
        if ((status = clEnqueueReadBuffer(
                 queue, (cl_mem)_mem_handle, sync ? (CL_TRUE) : CL_FALSE, 0,
                 _info.data_size(), user_buffer, 0, nullptr, nullptr)) != CL_SUCCESS) {
            THROW("clEnqueueReadBuffer failed: " + TOSTR(status))
        }
    } else {
        memcpy(user_buffer, _mem_handle, _info.data_size());
    }
    return 0;
}
#elif ENABLE_HIP
unsigned Tensor::copy_data(hipStream_t stream, void *host_memory, bool sync) {
    if (_info._type != TensorInfo::Type::HANDLE) return 0;

    if (_info._mem_type == RocalMemType::HIP) {
        // copy from device to host
        hipError_t status;
        if ((status = hipMemcpyDtoHAsync((void *)host_memory, _mem_handle, _info.data_size(), stream)))
            THROW("copy_data::hipMemcpyDtoH failed: " + TOSTR(status))
        if (sync) {
            if ((status = hipStreamSynchronize(stream)))
                THROW("copy_data::hipStreamSynchronize failed: " + TOSTR(status))
        }
    } else {
        memcpy(host_memory, _mem_handle, _info.data_size());
    }
    return 0;
}
#endif

unsigned Tensor::copy_data(void *user_buffer, RocalOutputMemType external_mem_type) {
    if (_mem_handle == nullptr) return 0;

    if (external_mem_type == RocalOutputMemType::ROCAL_MEMCPY_GPU) {
#if ENABLE_HIP
        if (_info._mem_type == RocalMemType::HIP) {
            // copy from device to device
            hipError_t status;
            if ((status = hipMemcpyDtoD((void *)user_buffer, _mem_handle, _info.data_size())))
                THROW("copy_data::hipMemcpyDtoD failed: " + TOSTR(status))
        } else if (_info._mem_type == RocalMemType::HOST) {
            // copy from host to device
            hipError_t status;
            if ((status = hipMemcpyHtoD((void *)user_buffer, _mem_handle, _info.data_size())))
                THROW("copy_data::hipMemcpyHtoD failed: " + TOSTR(status))
        }
#else
        THROW("copy_data failed as HIP is not supported")
#endif
    } else if (external_mem_type == RocalOutputMemType::ROCAL_MEMCPY_HOST) {
        if (_info._mem_type == RocalMemType::HIP) {
#if ENABLE_HIP
            // copy from device to host
            hipError_t status;
            if ((status = hipMemcpyDtoH((void *)user_buffer, _mem_handle, _info.data_size())))
                THROW("copy_data::hipMemcpyDtoH failed: " + TOSTR(status))
#else
            THROW("copy_data failed as HIP is not supported")
#endif
        } else if (_info._mem_type == RocalMemType::HOST) {
            memcpy(user_buffer, _mem_handle, _info.data_size());
        }
    } else {
        THROW("copy_data requested mem type not supported")
    }
    return 0;
}

unsigned Tensor::copy_data(void *user_buffer, uint max_cols, uint max_rows) {
    if (_mem_handle == nullptr) return 0;
    // TODO : Handle this case for HIP buffer
    auto max_shape_rows = _info.max_shape().at(0);
    auto dtype_size = _info.data_type_size();
    auto num_of_bytes_max_rows = max_shape_rows * dtype_size;
    auto src_stride = (_info.max_shape().at(1) * num_of_bytes_max_rows);
    auto num_of_bytes_rows = max_rows * dtype_size;
    auto dst_stride = (max_cols * num_of_bytes_rows);

    for (uint i = 0; i < _info._batch_size; i++) {
        auto temp_src_ptr = static_cast<unsigned char *>(_mem_handle) + i * src_stride;
        auto temp_dst_ptr = static_cast<unsigned char *>(user_buffer) + i * dst_stride;
        for (uint height = 0; height < max_cols; height++) {
            memcpy(temp_dst_ptr, temp_src_ptr, num_of_bytes_rows);
            temp_src_ptr += num_of_bytes_max_rows;
            temp_dst_ptr += num_of_bytes_rows;
        }
    }
    return 0;
}

int Tensor::swap_handle(void *handle) {
    vx_status status;
    if ((status = vxSwapTensorHandle(_vx_handle, handle, nullptr)) != VX_SUCCESS) {
        ERR("Swap handles failed for tensor" + TOSTR(status));
        return -1;
    }

    // Updating the buffer pointer as well,
    // user might want to copy directly using it
    _mem_handle = handle;
    return 0;
}<|MERGE_RESOLUTION|>--- conflicted
+++ resolved
@@ -124,12 +124,8 @@
         // TODO - For other tensor types
         for (unsigned i = 0; i < _batch_size; i++) {
             unsigned *tensor_shape = _roi[i].end;
-<<<<<<< HEAD
-            tensor_shape[i] = _max_shape[i];
-=======
             for (unsigned j = 0; j < _max_shape.size(); j++)
                 tensor_shape[j] = _max_shape[j];
->>>>>>> c3babe0a
         }
     }
 }
@@ -224,7 +220,6 @@
         unsigned max_channels = max_dims.at(1);
         auto samples = width;
         auto channels = height;
-        // Roi2DCords *roi = _info.roi().get_2D_roi();
 
         if (samples.size() != channels.size())
             THROW("Batch size of Tensor height and width info does not match")
@@ -235,23 +230,13 @@
             if (samples[i] > max_samples) {
                 ERR("Given ROI width is larger than buffer width for tensor[" + TOSTR(i) + "] " + TOSTR(samples[i]) + " > " + TOSTR(max_samples))
                 tensor_shape[0] = max_samples;
-<<<<<<< HEAD
-            }
-            else {
-=======
             } else {
->>>>>>> c3babe0a
                 tensor_shape[0] = samples[i];
             }
             if (channels[i] > max_channels) {
                 ERR("Given ROI height is larger than buffer with for tensor[" + TOSTR(i) + "] " + TOSTR(channels[i]) + " > " + TOSTR(max_channels))
                 tensor_shape[1] = max_channels;
-<<<<<<< HEAD
-            }
-            else {
-=======
             } else {
->>>>>>> c3babe0a
                 tensor_shape[1] = channels[i];
             }
         }
