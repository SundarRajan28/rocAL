--- conflicted
+++ resolved
@@ -77,13 +77,8 @@
             return VX_TYPE_FLOAT16;
         case RocalTensorDataType::UINT8:
             return VX_TYPE_UINT8;
-<<<<<<< HEAD
-        case RocalTensorDataType::INT8:
-            return VX_TYPE_INT8;
         case RocalTensorDataType::INT32:
             return VX_TYPE_INT32;
-=======
->>>>>>> 19d26bed
         default:
             THROW("Unsupported Tensor type " + TOSTR(data_type))
     }
