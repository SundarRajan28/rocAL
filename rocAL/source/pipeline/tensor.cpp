
/*
Copyright (c) 2019 - 2023 Advanced Micro Devices, Inc. All rights reserved.

Permission is hereby granted, free of charge, to any person obtaining a copy
of this software and associated documentation files (the "Software"), to deal
in the Software without restriction, including without limitation the rights
to use, copy, modify, merge, publish, distribute, sublicense, and/or sell
copies of the Software, and to permit persons to whom the Software is
furnished to do so, subject to the following conditions:

The above copyright notice and this permission notice shall be included in
all copies or substantial portions of the Software.

THE SOFTWARE IS PROVIDED "AS IS", WITHOUT WARRANTY OF ANY KIND, EXPRESS OR
IMPLIED, INCLUDING BUT NOT LIMITED TO THE WARRANTIES OF MERCHANTABILITY,
FITNESS FOR A PARTICULAR PURPOSE AND NONINFRINGEMENT.  IN NO EVENT SHALL THE
AUTHORS OR COPYRIGHT HOLDERS BE LIABLE FOR ANY CLAIM, DAMAGES OR OTHER
LIABILITY, WHETHER IN AN ACTION OF CONTRACT, TORT OR OTHERWISE, ARISING FROM,
OUT OF OR IN CONNECTION WITH THE SOFTWARE OR THE USE OR OTHER DEALINGS IN
THE SOFTWARE.
*/

#include <cstdio>
#if !ENABLE_HIP
#include <CL/cl.h>
#endif
#include <vx_ext_amd.h>

#include <cstring>
#include <stdexcept>

#include "commons.h"
#include "tensor.h"

vx_enum vx_mem_type(RocalMemType mem) {
    switch (mem) {
        case RocalMemType::OCL:
            return VX_MEMORY_TYPE_OPENCL;
        case RocalMemType::HOST:
            return VX_MEMORY_TYPE_HOST;
        case RocalMemType::HIP:
            return VX_MEMORY_TYPE_HIP;
        default:
            throw std::runtime_error("Memory type not valid");
    }
}

vx_size tensor_data_size(RocalTensorDataType data_type) {
    switch (data_type) {
        case RocalTensorDataType::FP32:
            return sizeof(vx_float32);
        case RocalTensorDataType::FP16:
#if defined(AMD_FP16_SUPPORT)
            return sizeof(vx_float16);
#else
            THROW("FLOAT16 type tensor not supported")
            return 0;
#endif
        case RocalTensorDataType::UINT8:
            return sizeof(vx_uint8);
        case RocalTensorDataType::UINT32:
            return sizeof(vx_uint32);
        case RocalTensorDataType::INT32:
            return sizeof(vx_int32);
        default:
            throw std::runtime_error("tensor data_type not valid");
    }
}

//! Converts the Rocal data_type to OpenVX
vx_enum interpret_tensor_data_type(RocalTensorDataType data_type) {
    switch (data_type) {
        case RocalTensorDataType::FP32:
            return VX_TYPE_FLOAT32;
        case RocalTensorDataType::FP16:
            return VX_TYPE_FLOAT16;
        case RocalTensorDataType::UINT8:
            return VX_TYPE_UINT8;
        default:
            THROW("Unsupported Tensor type " + TOSTR(data_type))
    }
}

void allocate_host_or_pinned_mem(void **ptr, size_t size, RocalMemType mem_type) {
    if (mem_type == RocalMemType::HIP) {
#if ENABLE_HIP
        hipError_t err = hipHostMalloc((void **)ptr, size, hipHostMallocDefault);
        if (err != hipSuccess || !*ptr)
            THROW("hipHostMalloc of size " + TOSTR(size) + " failed " + TOSTR(err))
        err = hipMemset((void *)*ptr, 0, size);
        if (err != hipSuccess)
            THROW("hipMemset of size " + TOSTR(size) + " failed " + TOSTR(err))
#endif
    } else {
        *ptr = (void *)malloc(size);
        memset((void *)*ptr, 0, size);
    }
}

bool operator==(const TensorInfo &rhs, const TensorInfo &lhs) {
    return (rhs.dims() == lhs.dims() &&
            rhs.mem_type() == lhs.mem_type() &&
            rhs.data_type() == lhs.data_type() &&
            rhs.color_format() == lhs.color_format() &&
            rhs.layout() == lhs.layout());
}

void TensorInfo::reset_tensor_roi_buffers() {
    unsigned *roi_buf;
<<<<<<< HEAD
    auto roi_no_of_dims = _is_image ? 2 : (_num_of_dims - 2);
    auto roi_size = (_layout == RocalTensorlayout::NFCHW || _layout == RocalTensorlayout::NFHWC) ? _dims[0] * _dims[1] : _batch_size;  // For Sequences pre allocating the ROI to N * F to replicate in OpenVX extensions
    allocate_host_or_pinned_mem((void **)&roi_buf, roi_size * roi_no_of_dims * 2 * sizeof(unsigned), _mem_type);
    _roi.set_ptr(roi_buf, _mem_type, roi_size, roi_no_of_dims);
    if (_layout == RocalTensorlayout::NCDHW) {
        for (unsigned i = 0; i < _batch_size; i++) {
            unsigned *tensor_shape = _roi[i].shape;
            tensor_shape[2] = _max_shape[1];
            tensor_shape[1] = _max_shape[2];
            tensor_shape[0] = _max_shape[3];
        }
    } else if (_layout == RocalTensorlayout::NDHWC) {
        for (unsigned i = 0; i < _batch_size; i++) {
            unsigned *tensor_shape = _roi[i].shape;
            tensor_shape[2] = _max_shape[0];
            tensor_shape[1] = _max_shape[1];
            tensor_shape[0] = _max_shape[2];
        }
    } else if (_is_image) {
        ROI2DCords *roi = _roi.get_2D_roi();
=======
    auto roi_no_of_dims = _is_image ? 2 : (_num_of_dims - 1);
    auto roi_size = (_layout == RocalTensorlayout::NFCHW || _layout == RocalTensorlayout::NFHWC) ? _dims[0] * _dims[1] : _batch_size;  // For Sequences pre allocating the ROI to N * F to replicate in OpenVX extensions
    allocate_host_or_pinned_mem((void **)&roi_buf, roi_size * roi_no_of_dims * 2 * sizeof(unsigned), _mem_type);                       // 2 denotes, one coordinate each for begin and end
    _roi.set_ptr(roi_buf, _mem_type, roi_size, roi_no_of_dims);
    if (_is_image) {
        Roi2DCords *roi = _roi.get_2D_roi();
>>>>>>> 88143534
        for (unsigned i = 0; i < _batch_size; i++) {
            roi[i].xywh.w = _max_shape.at(0);
            roi[i].xywh.h = _max_shape.at(1);
        }
    }
}

TensorInfo::TensorInfo()
    : _type(Type::UNKNOWN),
      _num_of_dims(0),
      _dims({}),
      _mem_type(RocalMemType::HOST),
      _data_type(RocalTensorDataType::FP32) {}

TensorInfo::TensorInfo(std::vector<size_t> dims,
                       RocalMemType mem_type,
                       RocalTensorDataType data_type)
    : _type(Type::UNKNOWN),
      _dims(dims),
      _mem_type(mem_type),
      _data_type(data_type) {
    _batch_size = dims.at(0);
    _num_of_dims = dims.size();
    _strides.resize(_num_of_dims);
    _strides[_num_of_dims - 1] = tensor_data_size(data_type);
    for (int i = _num_of_dims - 2; i >= 0; i--) {
        _strides[i] = _strides[i + 1] * dims[i + 1];
    }
    _data_size = _strides[0] * dims[0];

    if (_num_of_dims <= 3) _is_image = false;
}

TensorInfo::TensorInfo(std::vector<size_t> dims,
                       RocalMemType mem_type,
                       RocalTensorDataType data_type,
                       RocalTensorlayout layout,
                       RocalColorFormat color_format)
    : _type(Type::UNKNOWN),
      _dims(dims),
      _mem_type(mem_type),
      _data_type(data_type),
      _layout(layout),
      _color_format(color_format) {
    _batch_size = dims.at(0);
    _num_of_dims = dims.size();
    _strides.resize(_num_of_dims);
    _strides[_num_of_dims - 1] = tensor_data_size(data_type);
    for (int i = _num_of_dims - 2; i >= 0; i--) {
        _strides[i] = _strides[i + 1] * dims[i + 1];
    }
    _data_size = _strides[0] * dims[0];

    if (_num_of_dims <= 3) _is_image = false;
    set_max_shape();
}

void Tensor::update_tensor_roi(const std::vector<uint32_t> &width,
                               const std::vector<uint32_t> &height) {
    if (_info.is_image()) {
        auto max_shape = _info.max_shape();
        unsigned max_width = max_shape.at(0);
        unsigned max_height = max_shape.at(1);
<<<<<<< HEAD
        ROI2DCords *roi = _info.roi().get_2D_roi();
        
=======
        Roi2DCords *roi = _info.roi().get_2D_roi();

>>>>>>> 88143534
        if (width.size() != height.size())
            THROW("Batch size of Tensor height and width info does not match")

        if (width.size() != info().batch_size())
            THROW("The batch size of actual Tensor height and width different from Tensor batch size " + TOSTR(width.size()) + " != " + TOSTR(info().batch_size()))

        for (unsigned i = 0; i < info().batch_size(); i++) {
            if (width[i] > max_width) {
                WRN("Given ROI width is larger than buffer width for tensor[" + TOSTR(i) + "] " + TOSTR(width[i]) + " > " + TOSTR(max_width))
<<<<<<< HEAD
                roi[i].x2 = max_width;
            } else {
                roi[i].x2 = width[i];
            }
            if (height[i] > max_height) {
                WRN("Given ROI height is larger than buffer height for tensor[" + TOSTR(i) + "] " + TOSTR(height[i]) + " > " + TOSTR(max_height))
                roi[i].y2 = max_height;
            } else {
                roi[i].y2 = height[i];
=======
                roi[i].xywh.w = max_width;
            } else {
                roi[i].xywh.w = width[i];
            }
            if (height[i] > max_height) {
                WRN("Given ROI height is larger than buffer height for tensor[" + TOSTR(i) + "] " + TOSTR(height[i]) + " > " + TOSTR(max_height))
                roi[i].xywh.h = max_height;
            } else {
                roi[i].xywh.h = height[i];
            }
        }
    }
}

void Tensor::update_tensor_roi(const std::vector<std::vector<uint32_t>> &shape) {
    auto max_shape = _info.max_shape();
    if (shape.size() != info().batch_size())
        THROW("The batch size of actual Tensor shape different from Tensor batch size " + TOSTR(shape.size()) + " != " + TOSTR(info().batch_size()))

    for (unsigned i = 0; i < info().batch_size(); i++) {
        if (shape[i].size() != (info().num_of_dims() - 1))
            THROW("The number of dims to be updated and the num of dims of tensor info does not match")

        unsigned *tensor_shape = _info.roi()[i].end;
        for (unsigned d = 0; d < shape[i].size(); d++) {
            if (shape[i][d] > max_shape[d]) {
                WRN("Given ROI shape is larger than buffer shape for tensor[" + TOSTR(i) + "] " + TOSTR(shape[i][d]) + " > " + TOSTR(max_shape[d]))
                tensor_shape[d] = max_shape[d];
            } else {
                tensor_shape[d] = shape[i][d];
>>>>>>> 88143534
            }
        }
    }
}

void Tensor::update_tensor_roi(const std::vector<std::vector<uint32_t>> &shape) {
    auto max_shape = _info.max_shape();
    if (shape.size() != info().batch_size())
        THROW("The batch size of actual Tensor shape different from Tensor batch size " + TOSTR(shape.size()) + " != " + TOSTR(info().batch_size()))

    for (unsigned i = 0; i < info().batch_size(); i++) {
        if (shape[i].size() != (info().num_of_dims() - 1))
            THROW("The number of dims to be updated and the num of dims of tensor info does not match")
        
        unsigned *tensor_shape = _info.roi()[i].shape;
        if (_info.layout() == RocalTensorlayout::NCDHW) {
            tensor_shape[2] = shape[i][1] > max_shape[1] ? max_shape[1] : shape[i][1];
            tensor_shape[1] = shape[i][2] > max_shape[2] ? max_shape[2] : shape[i][2];
            tensor_shape[0] = shape[i][3] > max_shape[3] ? max_shape[3] : shape[i][3];
        } else if (_info.layout() == RocalTensorlayout::NDHWC) {
            tensor_shape[2] = shape[i][0] > max_shape[0] ? max_shape[0] : shape[i][0];
            tensor_shape[1] = shape[i][1] > max_shape[1] ? max_shape[1] : shape[i][1];
            tensor_shape[0] = shape[i][2] > max_shape[2] ? max_shape[2] : shape[i][2];
        }
    }
}

Tensor::~Tensor() {
    _mem_handle = nullptr;
    if (_vx_handle) vxReleaseTensor(&_vx_handle);
    if (_vx_roi_handle) vxReleaseTensor(&_vx_roi_handle);
}

Tensor::Tensor(const TensorInfo &tensor_info)
    : _info(tensor_info) {
    _info._type = TensorInfo::Type::UNKNOWN;
    _mem_handle = nullptr;
}

int Tensor::create_virtual(vx_context context, vx_graph graph) {
    if (_vx_handle) {
        WRN("Tensor object create method is already called ")
        return -1;
    }

    _context = context;
    _vx_handle = vxCreateVirtualTensor(graph, _info.num_of_dims(), _info.dims().data(), interpret_tensor_data_type(_info.data_type()), 0);
    vx_status status;
    if ((status = vxGetStatus((vx_reference)_vx_handle)) != VX_SUCCESS)
        THROW("Error: vxCreateVirtualTensor(input:[" + TOSTR(_info.max_shape().at(0)) + "W" + TOSTR(_info.max_shape().at(1)) + "H" + "]): failed " + TOSTR(status))

    _info._type = TensorInfo::Type::VIRTUAL;
    void *roi_handle = reinterpret_cast<void *>(_info.roi().get_ptr());
<<<<<<< HEAD
    create_roi_tensor_from_handle(&roi_handle); // Create ROI tensor from handle
=======
    create_roi_tensor_from_handle(&roi_handle);  // Create ROI tensor from handle
>>>>>>> 88143534
    return 0;
}

int Tensor::create_from_handle(vx_context context) {
    if (_vx_handle) {
        WRN("Tensor object create method is already called ")
        return -1;
    }

    _context = context;
    vx_enum tensor_data_type = interpret_tensor_data_type(_info.data_type());
    unsigned num_of_dims = _info.num_of_dims();
    vx_size stride[num_of_dims];
    void *ptr[1] = {nullptr};

    stride[0] = tensor_data_size(_info.data_type());
    for (unsigned i = 1; i < num_of_dims; i++)
        stride[i] = stride[i - 1] * _info.dims().at(i - 1);

    _vx_handle = vxCreateTensorFromHandle(_context, _info.num_of_dims(), _info.dims().data(), tensor_data_type, 0, stride, ptr, vx_mem_type(_info._mem_type));
    vx_status status;
    if ((status = vxGetStatus((vx_reference)_vx_handle)) != VX_SUCCESS)
        THROW("Error: vxCreateTensorFromHandle(input: failed " + TOSTR(status))
    _info._type = TensorInfo::Type::HANDLE;
    void *roi_handle = reinterpret_cast<void *>(_info.roi().get_ptr());
<<<<<<< HEAD
    create_roi_tensor_from_handle(&roi_handle); // Create ROI tensor from handle
=======
    create_roi_tensor_from_handle(&roi_handle);  // Create ROI tensor from handle
>>>>>>> 88143534
    return 0;
}

int Tensor::create(vx_context context) {
    if (_vx_handle) {
        WRN("Tensor object create method is already called ")
        return -1;
    }

    _context = context;
    vx_status status;
    vx_enum tensor_data_type = interpret_tensor_data_type(_info.data_type());
    _vx_handle = vxCreateTensor(context, _info.num_of_dims(), _info.dims().data(), tensor_data_type, 0);
    if ((status = vxGetStatus((vx_reference)_vx_handle)) != VX_SUCCESS)
        THROW("Error: vxCreateTensor(input: failed " + TOSTR(status))
    _info._type = TensorInfo::Type::REGULAR;
    return 0;
}

void Tensor::create_roi_tensor_from_handle(void **handle) {
    if (_vx_roi_handle) {
        WRN("ROI Tensor object is already created")
        return;
    }

    if (*handle == nullptr) {
        THROW("Empty ROI handle is passed")
    }

    vx_size num_of_dims = 2;
    vx_size stride[num_of_dims];
    std::vector<size_t> roi_dims = {_info.batch_size(), 4};
    if (_info.layout() == RocalTensorlayout::NFCHW || _info.layout() == RocalTensorlayout::NFHWC)
        roi_dims = {_info.dims()[0] * _info.dims()[1], 4};  // For Sequences pre allocating the ROI to N * F to replicate in OpenVX extensions        stride[0] = sizeof(vx_uint32);
    stride[0] = sizeof(vx_uint32);
    stride[1] = stride[0] * roi_dims[0];
    vx_enum mem_type = VX_MEMORY_TYPE_HOST;
    if (_info.mem_type() == RocalMemType::HIP)
        mem_type = VX_MEMORY_TYPE_HIP;

    _vx_roi_handle = vxCreateTensorFromHandle(_context, num_of_dims, roi_dims.data(),
                                              VX_TYPE_UINT32, 0, stride, *handle, mem_type);
    vx_status status;
    if ((status = vxGetStatus((vx_reference)_vx_roi_handle)) != VX_SUCCESS)
        THROW("Error: vxCreateTensorFromHandle(src tensor roi: failed " + TOSTR(status))
}

#if ENABLE_OPENCL
unsigned Tensor::copy_data(cl_command_queue queue, unsigned char *user_buffer, bool sync) {
    if (_info._type != TensorInfo::Type::HANDLE) return 0;

    if (_info._mem_type == RocalMemType::OCL) {
        cl_int status;
        if ((status = clEnqueueReadBuffer(
                 queue, (cl_mem)_mem_handle, sync ? (CL_TRUE) : CL_FALSE, 0,
                 _info.data_size(), user_buffer, 0, nullptr, nullptr)) != CL_SUCCESS) {
            THROW("clEnqueueReadBuffer failed: " + TOSTR(status))
        }
    } else {
        memcpy(user_buffer, _mem_handle, _info.data_size());
    }
    return 0;
}
#elif ENABLE_HIP
unsigned Tensor::copy_data(hipStream_t stream, void *host_memory, bool sync) {
    if (_info._type != TensorInfo::Type::HANDLE) return 0;

    if (_info._mem_type == RocalMemType::HIP) {
        // copy from device to host
        hipError_t status;
        if ((status = hipMemcpyDtoHAsync((void *)host_memory, _mem_handle, _info.data_size(), stream)))
            THROW("copy_data::hipMemcpyDtoH failed: " + TOSTR(status))
        if (sync) {
            if ((status = hipStreamSynchronize(stream)))
                THROW("copy_data::hipStreamSynchronize failed: " + TOSTR(status))
        }
    } else {
        memcpy(host_memory, _mem_handle, _info.data_size());
    }
    return 0;
}
#endif

unsigned Tensor::copy_data(void *user_buffer, RocalOutputMemType external_mem_type) {
    if (_mem_handle == nullptr) return 0;

    if (external_mem_type == RocalOutputMemType::ROCAL_MEMCPY_GPU) {
#if ENABLE_HIP
        if (_info._mem_type == RocalMemType::HIP) {
            // copy from device to device
            hipError_t status;
            if ((status = hipMemcpyDtoD((void *)user_buffer, _mem_handle, _info.data_size())))
                THROW("copy_data::hipMemcpyDtoD failed: " + TOSTR(status))
        } else if (_info._mem_type == RocalMemType::HOST) {
            // copy from host to device
            hipError_t status;
            if ((status = hipMemcpyHtoD((void *)user_buffer, _mem_handle, _info.data_size())))
                THROW("copy_data::hipMemcpyHtoD failed: " + TOSTR(status))
        }
#else
        THROW("copy_data failed as HIP is not supported")
#endif
    } else if (external_mem_type == RocalOutputMemType::ROCAL_MEMCPY_HOST) {
        if (_info._mem_type == RocalMemType::HIP) {
#if ENABLE_HIP
            // copy from device to host
            hipError_t status;
            if ((status = hipMemcpyDtoH((void *)user_buffer, _mem_handle, _info.data_size())))
                THROW("copy_data::hipMemcpyDtoH failed: " + TOSTR(status))
#else
            THROW("copy_data failed as HIP is not supported")
#endif
        } else if (_info._mem_type == RocalMemType::HOST) {
            memcpy(user_buffer, _mem_handle, _info.data_size());
        }
    } else {
        THROW("copy_data requested mem type not supported")
    }
    return 0;
}

int Tensor::swap_handle(void *handle) {
    vx_status status;
    if ((status = vxSwapTensorHandle(_vx_handle, handle, nullptr)) != VX_SUCCESS) {
        ERR("Swap handles failed for tensor" + TOSTR(status));
        return -1;
    }

    // Updating the buffer pointer as well,
    // user might want to copy directly using it
    _mem_handle = handle;
    return 0;
}<|MERGE_RESOLUTION|>--- conflicted
+++ resolved
@@ -108,35 +108,26 @@
 
 void TensorInfo::reset_tensor_roi_buffers() {
     unsigned *roi_buf;
-<<<<<<< HEAD
     auto roi_no_of_dims = _is_image ? 2 : (_num_of_dims - 2);
     auto roi_size = (_layout == RocalTensorlayout::NFCHW || _layout == RocalTensorlayout::NFHWC) ? _dims[0] * _dims[1] : _batch_size;  // For Sequences pre allocating the ROI to N * F to replicate in OpenVX extensions
     allocate_host_or_pinned_mem((void **)&roi_buf, roi_size * roi_no_of_dims * 2 * sizeof(unsigned), _mem_type);
     _roi.set_ptr(roi_buf, _mem_type, roi_size, roi_no_of_dims);
     if (_layout == RocalTensorlayout::NCDHW) {
         for (unsigned i = 0; i < _batch_size; i++) {
-            unsigned *tensor_shape = _roi[i].shape;
+            unsigned *tensor_shape = _roi[i].end;
             tensor_shape[2] = _max_shape[1];
             tensor_shape[1] = _max_shape[2];
             tensor_shape[0] = _max_shape[3];
         }
     } else if (_layout == RocalTensorlayout::NDHWC) {
         for (unsigned i = 0; i < _batch_size; i++) {
-            unsigned *tensor_shape = _roi[i].shape;
+            unsigned *tensor_shape = _roi[i].end;
             tensor_shape[2] = _max_shape[0];
             tensor_shape[1] = _max_shape[1];
             tensor_shape[0] = _max_shape[2];
         }
     } else if (_is_image) {
-        ROI2DCords *roi = _roi.get_2D_roi();
-=======
-    auto roi_no_of_dims = _is_image ? 2 : (_num_of_dims - 1);
-    auto roi_size = (_layout == RocalTensorlayout::NFCHW || _layout == RocalTensorlayout::NFHWC) ? _dims[0] * _dims[1] : _batch_size;  // For Sequences pre allocating the ROI to N * F to replicate in OpenVX extensions
-    allocate_host_or_pinned_mem((void **)&roi_buf, roi_size * roi_no_of_dims * 2 * sizeof(unsigned), _mem_type);                       // 2 denotes, one coordinate each for begin and end
-    _roi.set_ptr(roi_buf, _mem_type, roi_size, roi_no_of_dims);
-    if (_is_image) {
         Roi2DCords *roi = _roi.get_2D_roi();
->>>>>>> 88143534
         for (unsigned i = 0; i < _batch_size; i++) {
             roi[i].xywh.w = _max_shape.at(0);
             roi[i].xywh.h = _max_shape.at(1);
@@ -200,13 +191,8 @@
         auto max_shape = _info.max_shape();
         unsigned max_width = max_shape.at(0);
         unsigned max_height = max_shape.at(1);
-<<<<<<< HEAD
-        ROI2DCords *roi = _info.roi().get_2D_roi();
-        
-=======
         Roi2DCords *roi = _info.roi().get_2D_roi();
 
->>>>>>> 88143534
         if (width.size() != height.size())
             THROW("Batch size of Tensor height and width info does not match")
 
@@ -216,17 +202,6 @@
         for (unsigned i = 0; i < info().batch_size(); i++) {
             if (width[i] > max_width) {
                 WRN("Given ROI width is larger than buffer width for tensor[" + TOSTR(i) + "] " + TOSTR(width[i]) + " > " + TOSTR(max_width))
-<<<<<<< HEAD
-                roi[i].x2 = max_width;
-            } else {
-                roi[i].x2 = width[i];
-            }
-            if (height[i] > max_height) {
-                WRN("Given ROI height is larger than buffer height for tensor[" + TOSTR(i) + "] " + TOSTR(height[i]) + " > " + TOSTR(max_height))
-                roi[i].y2 = max_height;
-            } else {
-                roi[i].y2 = height[i];
-=======
                 roi[i].xywh.w = max_width;
             } else {
                 roi[i].xywh.w = width[i];
@@ -249,30 +224,8 @@
     for (unsigned i = 0; i < info().batch_size(); i++) {
         if (shape[i].size() != (info().num_of_dims() - 1))
             THROW("The number of dims to be updated and the num of dims of tensor info does not match")
-
+        
         unsigned *tensor_shape = _info.roi()[i].end;
-        for (unsigned d = 0; d < shape[i].size(); d++) {
-            if (shape[i][d] > max_shape[d]) {
-                WRN("Given ROI shape is larger than buffer shape for tensor[" + TOSTR(i) + "] " + TOSTR(shape[i][d]) + " > " + TOSTR(max_shape[d]))
-                tensor_shape[d] = max_shape[d];
-            } else {
-                tensor_shape[d] = shape[i][d];
->>>>>>> 88143534
-            }
-        }
-    }
-}
-
-void Tensor::update_tensor_roi(const std::vector<std::vector<uint32_t>> &shape) {
-    auto max_shape = _info.max_shape();
-    if (shape.size() != info().batch_size())
-        THROW("The batch size of actual Tensor shape different from Tensor batch size " + TOSTR(shape.size()) + " != " + TOSTR(info().batch_size()))
-
-    for (unsigned i = 0; i < info().batch_size(); i++) {
-        if (shape[i].size() != (info().num_of_dims() - 1))
-            THROW("The number of dims to be updated and the num of dims of tensor info does not match")
-        
-        unsigned *tensor_shape = _info.roi()[i].shape;
         if (_info.layout() == RocalTensorlayout::NCDHW) {
             tensor_shape[2] = shape[i][1] > max_shape[1] ? max_shape[1] : shape[i][1];
             tensor_shape[1] = shape[i][2] > max_shape[2] ? max_shape[2] : shape[i][2];
@@ -311,11 +264,7 @@
 
     _info._type = TensorInfo::Type::VIRTUAL;
     void *roi_handle = reinterpret_cast<void *>(_info.roi().get_ptr());
-<<<<<<< HEAD
-    create_roi_tensor_from_handle(&roi_handle); // Create ROI tensor from handle
-=======
     create_roi_tensor_from_handle(&roi_handle);  // Create ROI tensor from handle
->>>>>>> 88143534
     return 0;
 }
 
@@ -341,11 +290,7 @@
         THROW("Error: vxCreateTensorFromHandle(input: failed " + TOSTR(status))
     _info._type = TensorInfo::Type::HANDLE;
     void *roi_handle = reinterpret_cast<void *>(_info.roi().get_ptr());
-<<<<<<< HEAD
-    create_roi_tensor_from_handle(&roi_handle); // Create ROI tensor from handle
-=======
     create_roi_tensor_from_handle(&roi_handle);  // Create ROI tensor from handle
->>>>>>> 88143534
     return 0;
 }
 
