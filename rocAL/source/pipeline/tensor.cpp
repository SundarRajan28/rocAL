
/*
Copyright (c) 2019 - 2023 Advanced Micro Devices, Inc. All rights reserved.

Permission is hereby granted, free of charge, to any person obtaining a copy
of this software and associated documentation files (the "Software"), to deal
in the Software without restriction, including without limitation the rights
to use, copy, modify, merge, publish, distribute, sublicense, and/or sell
copies of the Software, and to permit persons to whom the Software is
furnished to do so, subject to the following conditions:

The above copyright notice and this permission notice shall be included in
all copies or substantial portions of the Software.

THE SOFTWARE IS PROVIDED "AS IS", WITHOUT WARRANTY OF ANY KIND, EXPRESS OR
IMPLIED, INCLUDING BUT NOT LIMITED TO THE WARRANTIES OF MERCHANTABILITY,
FITNESS FOR A PARTICULAR PURPOSE AND NONINFRINGEMENT.  IN NO EVENT SHALL THE
AUTHORS OR COPYRIGHT HOLDERS BE LIABLE FOR ANY CLAIM, DAMAGES OR OTHER
LIABILITY, WHETHER IN AN ACTION OF CONTRACT, TORT OR OTHERWISE, ARISING FROM,
OUT OF OR IN CONNECTION WITH THE SOFTWARE OR THE USE OR OTHER DEALINGS IN
THE SOFTWARE.
*/

#include <cstdio>
#if ENABLE_OPENCL
#include <CL/cl.h>
#endif
#include <vx_ext_amd.h>

#include <cstring>
#include <stdexcept>

#include "pipeline/commons.h"
#include "pipeline/tensor.h"

vx_enum vx_mem_type(RocalMemType mem) {
    switch (mem) {
        case RocalMemType::OCL:
            return VX_MEMORY_TYPE_OPENCL;
        case RocalMemType::HOST:
            return VX_MEMORY_TYPE_HOST;
        case RocalMemType::HIP:
            return VX_MEMORY_TYPE_HIP;
        default:
            throw std::runtime_error("Memory type not valid");
    }
}

vx_size tensor_data_size(RocalTensorDataType data_type) {
    switch (data_type) {
        case RocalTensorDataType::FP32:
            return sizeof(vx_float32);
        case RocalTensorDataType::FP16:
#if defined(AMD_FP16_SUPPORT)
            return sizeof(vx_float16);
#else
            THROW("FLOAT16 type tensor not supported")
            return 0;
#endif
        case RocalTensorDataType::UINT8:
            return sizeof(vx_uint8);
        case RocalTensorDataType::UINT32:
            return sizeof(vx_uint32);
        case RocalTensorDataType::INT32:
            return sizeof(vx_int32);
        default:
            throw std::runtime_error("tensor data_type not valid");
    }
}

//! Converts the Rocal data_type to OpenVX
vx_enum interpret_tensor_data_type(RocalTensorDataType data_type) {
    switch (data_type) {
        case RocalTensorDataType::FP32:
            return VX_TYPE_FLOAT32;
        case RocalTensorDataType::FP16:
            return VX_TYPE_FLOAT16;
        case RocalTensorDataType::UINT8:
            return VX_TYPE_UINT8;
<<<<<<< HEAD
        case RocalTensorDataType::UINT32:
            return VX_TYPE_UINT32;
=======
>>>>>>> cc531798
        case RocalTensorDataType::INT32:
            return VX_TYPE_INT32;
        default:
            THROW("Unsupported Tensor type " + TOSTR(data_type))
    }
}

void allocate_host_or_pinned_mem(void **ptr, size_t size, RocalMemType mem_type) {
    if (mem_type == RocalMemType::HIP) {
#if ENABLE_HIP
        hipError_t err = hipHostMalloc((void **)ptr, size, hipHostMallocDefault);
        if (err != hipSuccess || !*ptr)
            THROW("hipHostMalloc of size " + TOSTR(size) + " failed " + TOSTR(err))
        err = hipMemset((void *)*ptr, 0, size);
        if (err != hipSuccess)
            THROW("hipMemset of size " + TOSTR(size) + " failed " + TOSTR(err))
#endif
    } else {
        *ptr = (void *)malloc(size);
        memset((void *)*ptr, 0, size);
    }
}

bool operator==(const TensorInfo &rhs, const TensorInfo &lhs) {
    return (rhs.dims() == lhs.dims() &&
            rhs.mem_type() == lhs.mem_type() &&
            rhs.data_type() == lhs.data_type() &&
            rhs.color_format() == lhs.color_format() &&
            rhs.layout() == lhs.layout());
}

void TensorInfo::reset_tensor_roi_buffers() {
    unsigned *roi_buf;
    auto roi_no_of_dims = _is_image ? 2 : (_num_of_dims - 1);
    auto roi_size = (_layout == RocalTensorlayout::NFCHW || _layout == RocalTensorlayout::NFHWC) ? _dims[0] * _dims[1] : _batch_size;  // For Sequences pre allocating the ROI to N * F to replicate in OpenVX extensions
    allocate_host_or_pinned_mem((void **)&roi_buf, roi_size * roi_no_of_dims * 2 * sizeof(unsigned), _mem_type);
    _roi.set_ptr(roi_buf, _mem_type, roi_size, roi_no_of_dims);
    if (_layout == RocalTensorlayout::NCDHW || _layout == RocalTensorlayout::NDHWC) {
        for (unsigned i = 0; i < _batch_size; i++) {
            unsigned *tensor_shape = _roi[i].end;
            tensor_shape[i] = _max_shape[i];
        }
    } else if (_is_image) {
        Roi2DCords *roi = _roi.get_2D_roi();
        for (unsigned i = 0; i < _batch_size; i++) {
            roi[i].xywh.w = _max_shape.at(0);
            roi[i].xywh.h = _max_shape.at(1);
        }
<<<<<<< HEAD
=======
    } else {
        for (unsigned i = 0; i < _batch_size; i++) {
            unsigned *tensor_shape = _roi[i].end;
            for (unsigned j = 0; j < _max_shape.size(); j++)
                tensor_shape[j] = _max_shape[j];
        }
>>>>>>> cc531798
    }
}

void TensorInfo::reallocate_tensor_sample_rate_buffers() {
    if (_is_image)
        THROW("Sample rate not available for Image data")
    _sample_rates = std::make_shared<std::vector<float>>(_batch_size);
}

TensorInfo::TensorInfo()
    : _type(Type::UNKNOWN),
      _num_of_dims(0),
      _dims({}),
      _mem_type(RocalMemType::HOST),
      _data_type(RocalTensorDataType::FP32) {}

TensorInfo::TensorInfo(std::vector<size_t> dims,
                       RocalMemType mem_type,
                       RocalTensorDataType data_type)
    : _type(Type::UNKNOWN),
      _dims(dims),
      _mem_type(mem_type),
      _data_type(data_type) {
    _batch_size = dims.at(0);
    _num_of_dims = dims.size();
    _strides.resize(_num_of_dims);
    _strides[_num_of_dims - 1] = tensor_data_size(data_type);
    for (int i = _num_of_dims - 2; i >= 0; i--) {
        _strides[i] = _strides[i + 1] * dims[i + 1];
    }
    _data_size = _strides[0] * dims[0];

    if (_num_of_dims <= 3) _is_image = false;
}

TensorInfo::TensorInfo(std::vector<size_t> dims,
                       RocalMemType mem_type,
                       RocalTensorDataType data_type,
                       RocalTensorlayout layout,
                       RocalColorFormat color_format)
    : _type(Type::UNKNOWN),
      _dims(dims),
      _mem_type(mem_type),
      _data_type(data_type),
      _layout(layout),
      _color_format(color_format) {
    _batch_size = dims.at(0);
    _num_of_dims = dims.size();
    _strides.resize(_num_of_dims);
    _strides[_num_of_dims - 1] = tensor_data_size(data_type);
    for (int i = _num_of_dims - 2; i >= 0; i--) {
        _strides[i] = _strides[i + 1] * dims[i + 1];
    }
    _data_size = _strides[0] * dims[0];

    if (_num_of_dims <= 3) _is_image = false;
    set_max_shape();
}

void Tensor::update_tensor_roi(const std::vector<uint32_t> &width,
                               const std::vector<uint32_t> &height) {
    if (_info.is_image()) {
        auto max_shape = _info.max_shape();
        unsigned max_width = max_shape.at(0);
        unsigned max_height = max_shape.at(1);
        Roi2DCords *roi = _info.roi().get_2D_roi();

        if (width.size() != height.size())
            THROW("Batch size of Tensor height and width info does not match")

        if (width.size() != info().batch_size())
            THROW("The batch size of actual Tensor height and width different from Tensor batch size " + TOSTR(width.size()) + " != " + TOSTR(info().batch_size()))

        for (unsigned i = 0; i < info().batch_size(); i++) {
            if (width[i] > max_width) {
                WRN("Given ROI width is larger than buffer width for tensor[" + TOSTR(i) + "] " + TOSTR(width[i]) + " > " + TOSTR(max_width))
                roi[i].xywh.w = max_width;
            } else {
                roi[i].xywh.w = width[i];
            }
            if (height[i] > max_height) {
                WRN("Given ROI height is larger than buffer height for tensor[" + TOSTR(i) + "] " + TOSTR(height[i]) + " > " + TOSTR(max_height))
                roi[i].xywh.h = max_height;
            } else {
                roi[i].xywh.h = height[i];
            }
        }
    } else if (!_info.is_metadata()) {  // Audio - Data
        auto max_dims = _info.max_shape();
        unsigned max_samples = max_dims.at(0);
        unsigned max_channels = max_dims.at(1);
        auto samples = width;
        auto channels = height;

        if (samples.size() != channels.size())
            THROW("Size of tensor's samples and channels info does not match")
        if (samples.size() != info().batch_size())
            THROW("The size of actual tensor's samples and channels are different from tensor batch size " + TOSTR(samples.size()) + " != " + TOSTR(info().batch_size()))
        
        // Update the ROI with the samples and channels of the audio files
        for (unsigned i = 0; i < info().batch_size(); i++) {
            unsigned *tensor_shape = _info.roi()[i].end;
            if (samples[i] > max_samples) {
                ERR("Given ROI samples is larger than buffer samples for tensor[" + TOSTR(i) + "] " + TOSTR(samples[i]) + " > " + TOSTR(max_samples))
                tensor_shape[0] = max_samples;
            } else {
                tensor_shape[0] = samples[i];
            }
            if (channels[i] > max_channels) {
                ERR("Given ROI channels is larger than buffer channels for tensor[" + TOSTR(i) + "] " + TOSTR(channels[i]) + " > " + TOSTR(max_channels))
                tensor_shape[1] = max_channels;
            } else {
                tensor_shape[1] = channels[i];
            }
        }
    }
}

void Tensor::update_audio_tensor_sample_rate(const std::vector<float> &sample_rate) {
    if (_info.is_image()) {
        THROW("No sample rate available for Image data")
    } else if (!_info.is_metadata()) {
        for (unsigned i = 0; i < info().batch_size(); i++) {
            _info.get_sample_rates()->at(i) = sample_rate[i];
        }
    }
}

void Tensor::update_tensor_roi(const std::vector<std::vector<uint32_t>> &shape) {
    auto max_shape = _info.max_shape();
    if (shape.size() != info().batch_size())
        THROW("The batch size of actual Tensor shape different from Tensor batch size " + TOSTR(shape.size()) + " != " + TOSTR(info().batch_size()))

    for (unsigned i = 0; i < info().batch_size(); i++) {
        if (shape[i].size() != (info().num_of_dims() - 1))
            THROW("The number of dims to be updated and the num of dims of tensor info does not match")
        
        unsigned *tensor_shape = _info.roi()[i].end;
        if (_info.layout() == RocalTensorlayout::NCDHW || _info.layout() == RocalTensorlayout::NDHWC) {
            for (unsigned j = 0; j < max_shape.size(); j++) {
                tensor_shape[j] = shape[i][j] > max_shape[j] ? max_shape[j] : shape[i][j];
            }
        }
    }
}

Tensor::~Tensor() {
    _mem_handle = nullptr;
    if (_vx_handle) vxReleaseTensor(&_vx_handle);
    if (_vx_roi_handle) vxReleaseTensor(&_vx_roi_handle);
}

Tensor::Tensor(const TensorInfo &tensor_info)
    : _info(tensor_info) {
    _info._type = TensorInfo::Type::UNKNOWN;
    _mem_handle = nullptr;
}

int Tensor::create_virtual(vx_context context, vx_graph graph) {
    if (_vx_handle) {
        WRN("Tensor object create method is already called ")
        return -1;
    }

    _context = context;
    _vx_handle = vxCreateVirtualTensor(graph, _info.num_of_dims(), _info.dims().data(), interpret_tensor_data_type(_info.data_type()), 0);
    vx_status status;
    if ((status = vxGetStatus((vx_reference)_vx_handle)) != VX_SUCCESS)
        THROW("Error: vxCreateVirtualTensor(input:[" + TOSTR(_info.max_shape().at(0)) + "W" + TOSTR(_info.max_shape().at(1)) + "H" + "]): failed " + TOSTR(status))

    _info._type = TensorInfo::Type::VIRTUAL;
    void *roi_handle = reinterpret_cast<void *>(_info.roi().get_ptr());
    create_roi_tensor_from_handle(&roi_handle);  // Create ROI tensor from handle
    return 0;
}

int Tensor::create_from_handle(vx_context context) {
    if (_vx_handle) {
        WRN("Tensor object create method is already called ")
        return -1;
    }

    _context = context;
    vx_enum tensor_data_type = interpret_tensor_data_type(_info.data_type());
    unsigned num_of_dims = _info.num_of_dims();
    vx_size stride[num_of_dims];
    void *ptr[1] = {nullptr};

    stride[0] = tensor_data_size(_info.data_type());
    for (unsigned i = 1; i < num_of_dims; i++)
        stride[i] = stride[i - 1] * _info.dims().at(i - 1);

    _vx_handle = vxCreateTensorFromHandle(_context, _info.num_of_dims(), _info.dims().data(), tensor_data_type, 0, stride, ptr, vx_mem_type(_info._mem_type));
    vx_status status;
    if ((status = vxGetStatus((vx_reference)_vx_handle)) != VX_SUCCESS)
        THROW("Error: vxCreateTensorFromHandle(input: failed " + TOSTR(status))
    _info._type = TensorInfo::Type::HANDLE;
    void *roi_handle = reinterpret_cast<void *>(_info.roi().get_ptr());
    create_roi_tensor_from_handle(&roi_handle);  // Create ROI tensor from handle
    return 0;
}

int Tensor::create_from_ptr(vx_context context, void *ptr) {
    if (_vx_handle) {
        WRN("Tensor object create method is already called ")
        return -1;
    }

    _context = context;
    vx_enum tensor_data_type = interpret_tensor_data_type(_info.data_type());
    unsigned num_of_dims = _info.num_of_dims();
    vx_size stride[num_of_dims];

    stride[0] = tensor_data_size(_info.data_type());
    for (unsigned i = 1; i < num_of_dims; i++)
        stride[i] = stride[i - 1] * _info.dims().at(i - 1);

    _vx_handle = vxCreateTensorFromHandle(_context, _info.num_of_dims(), _info.dims().data(), tensor_data_type, 0, stride, ptr, vx_mem_type(_info._mem_type));
    vx_status status;
    if ((status = vxGetStatus((vx_reference)_vx_handle)) != VX_SUCCESS)
        THROW("Error: vxCreateTensorFromHandle(input: failed " + TOSTR(status))
    _info._type = TensorInfo::Type::HANDLE;
    _mem_handle = ptr;
    return 0;
}

int Tensor::create(vx_context context) {
    if (_vx_handle) {
        WRN("Tensor object create method is already called ")
        return -1;
    }

    _context = context;
    vx_status status;
    vx_enum tensor_data_type = interpret_tensor_data_type(_info.data_type());
    _vx_handle = vxCreateTensor(context, _info.num_of_dims(), _info.dims().data(), tensor_data_type, 0);
    if ((status = vxGetStatus((vx_reference)_vx_handle)) != VX_SUCCESS)
        THROW("Error: vxCreateTensor(input: failed " + TOSTR(status))
    _info._type = TensorInfo::Type::REGULAR;
    return 0;
}

void Tensor::create_roi_tensor_from_handle(void **handle) {
    if (_vx_roi_handle) {
        WRN("ROI Tensor object is already created")
        return;
    }

    if (*handle == nullptr) {
        THROW("Empty ROI handle is passed")
    }

    vx_size num_of_dims = 2;
    vx_size stride[num_of_dims];
    std::vector<size_t> roi_dims = {_info.batch_size(), 4};
    if (_info.layout() == RocalTensorlayout::NFCHW || _info.layout() == RocalTensorlayout::NFHWC)
        roi_dims = {_info.dims()[0] * _info.dims()[1], 4};  // For Sequences pre allocating the ROI to N * F to replicate in OpenVX extensions        stride[0] = sizeof(vx_uint32);
    stride[0] = sizeof(vx_uint32);
    stride[1] = stride[0] * roi_dims[0];
    vx_enum mem_type = VX_MEMORY_TYPE_HOST;
    if (_info.mem_type() == RocalMemType::HIP)
        mem_type = VX_MEMORY_TYPE_HIP;

    _vx_roi_handle = vxCreateTensorFromHandle(_context, num_of_dims, roi_dims.data(),
                                              VX_TYPE_UINT32, 0, stride, *handle, mem_type);
    vx_status status;
    if ((status = vxGetStatus((vx_reference)_vx_roi_handle)) != VX_SUCCESS)
        THROW("Error: vxCreateTensorFromHandle(src tensor roi: failed " + TOSTR(status))
}

#if ENABLE_OPENCL
unsigned Tensor::copy_data(cl_command_queue queue, unsigned char *user_buffer, bool sync) {
    if (_info._type != TensorInfo::Type::HANDLE) return 0;

    if (_info._mem_type == RocalMemType::OCL) {
        cl_int status;
        if ((status = clEnqueueReadBuffer(
                 queue, (cl_mem)_mem_handle, sync ? (CL_TRUE) : CL_FALSE, 0,
                 _info.data_size(), user_buffer, 0, nullptr, nullptr)) != CL_SUCCESS) {
            THROW("clEnqueueReadBuffer failed: " + TOSTR(status))
        }
    } else {
        memcpy(user_buffer, _mem_handle, _info.data_size());
    }
    return 0;
}
#elif ENABLE_HIP
unsigned Tensor::copy_data(hipStream_t stream, void *host_memory, bool sync) {
    if (_info._type != TensorInfo::Type::HANDLE) return 0;

    if (_info._mem_type == RocalMemType::HIP) {
        // copy from device to host
        hipError_t status;
        if ((status = hipMemcpyDtoHAsync((void *)host_memory, _mem_handle, _info.data_size(), stream)))
            THROW("copy_data::hipMemcpyDtoH failed: " + TOSTR(status))
        if (sync) {
            if ((status = hipStreamSynchronize(stream)))
                THROW("copy_data::hipStreamSynchronize failed: " + TOSTR(status))
        }
    } else {
        memcpy(host_memory, _mem_handle, _info.data_size());
    }
    return 0;
}
#endif

unsigned Tensor::copy_data(void *user_buffer, RocalOutputMemType external_mem_type) {
    if (_mem_handle == nullptr) return 0;

    if (external_mem_type == RocalOutputMemType::ROCAL_MEMCPY_GPU) {
#if ENABLE_HIP
        if (_info._mem_type == RocalMemType::HIP) {
            // copy from device to device
            hipError_t status;
            if ((status = hipMemcpyDtoD((void *)user_buffer, _mem_handle, _info.data_size())))
                THROW("copy_data::hipMemcpyDtoD failed: " + TOSTR(status))
        } else if (_info._mem_type == RocalMemType::HOST) {
            // copy from host to device
            hipError_t status;
            if ((status = hipMemcpyHtoD((void *)user_buffer, _mem_handle, _info.data_size())))
                THROW("copy_data::hipMemcpyHtoD failed: " + TOSTR(status))
        }
#else
        THROW("copy_data failed as HIP is not supported")
#endif
    } else if (external_mem_type == RocalOutputMemType::ROCAL_MEMCPY_HOST) {
        if (_info._mem_type == RocalMemType::HIP) {
#if ENABLE_HIP
            // copy from device to host
            hipError_t status;
            if ((status = hipMemcpyDtoH((void *)user_buffer, _mem_handle, _info.data_size())))
                THROW("copy_data::hipMemcpyDtoH failed: " + TOSTR(status))
#else
            THROW("copy_data failed as HIP is not supported")
#endif
        } else if (_info._mem_type == RocalMemType::HOST) {
            memcpy(user_buffer, _mem_handle, _info.data_size());
        }
    } else {
        THROW("copy_data requested mem type not supported")
    }
    return 0;
}

unsigned Tensor::copy_data(void *user_buffer, uint max_rows, uint max_cols) {
    if (_mem_handle == nullptr) return 0;
    // TODO : Handle this case for HIP buffer
    auto max_shape_rows = _info.max_shape().at(1);
    auto dtype_size = _info.data_type_size();
    auto num_of_bytes_max_rows = max_shape_rows * dtype_size;
    auto src_stride = (_info.max_shape().at(0) * num_of_bytes_max_rows);
    auto num_of_bytes_rows = max_cols * dtype_size;
    auto dst_stride = (max_rows * num_of_bytes_rows);

    for (uint i = 0; i < _info._batch_size; i++) {
        auto temp_src_ptr = static_cast<unsigned char *>(_mem_handle) + i * src_stride;
        auto temp_dst_ptr = static_cast<unsigned char *>(user_buffer) + i * dst_stride;
        for (uint height = 0; height < max_rows; height++) {
            memcpy(temp_dst_ptr, temp_src_ptr, num_of_bytes_rows);
            temp_src_ptr += num_of_bytes_max_rows;
            temp_dst_ptr += num_of_bytes_rows;
        }
    }
    return 0;
}

int Tensor::swap_handle(void *handle) {
    vx_status status;
    if ((status = vxSwapTensorHandle(_vx_handle, handle, nullptr)) != VX_SUCCESS) {
        ERR("Swap handles failed for tensor" + TOSTR(status));
        return -1;
    }

    // Updating the buffer pointer as well,
    // user might want to copy directly using it
    _mem_handle = handle;
    return 0;
}<|MERGE_RESOLUTION|>--- conflicted
+++ resolved
@@ -77,13 +77,10 @@
             return VX_TYPE_FLOAT16;
         case RocalTensorDataType::UINT8:
             return VX_TYPE_UINT8;
-<<<<<<< HEAD
+        case RocalTensorDataType::INT32:
+            return VX_TYPE_INT32;
         case RocalTensorDataType::UINT32:
             return VX_TYPE_UINT32;
-=======
->>>>>>> cc531798
-        case RocalTensorDataType::INT32:
-            return VX_TYPE_INT32;
         default:
             THROW("Unsupported Tensor type " + TOSTR(data_type))
     }
@@ -117,7 +114,7 @@
     unsigned *roi_buf;
     auto roi_no_of_dims = _is_image ? 2 : (_num_of_dims - 1);
     auto roi_size = (_layout == RocalTensorlayout::NFCHW || _layout == RocalTensorlayout::NFHWC) ? _dims[0] * _dims[1] : _batch_size;  // For Sequences pre allocating the ROI to N * F to replicate in OpenVX extensions
-    allocate_host_or_pinned_mem((void **)&roi_buf, roi_size * roi_no_of_dims * 2 * sizeof(unsigned), _mem_type);
+    allocate_host_or_pinned_mem((void **)&roi_buf, roi_size * roi_no_of_dims * 2 * sizeof(unsigned), _mem_type);                       // 2 denotes, one coordinate each for begin and end
     _roi.set_ptr(roi_buf, _mem_type, roi_size, roi_no_of_dims);
     if (_layout == RocalTensorlayout::NCDHW || _layout == RocalTensorlayout::NDHWC) {
         for (unsigned i = 0; i < _batch_size; i++) {
@@ -130,15 +127,12 @@
             roi[i].xywh.w = _max_shape.at(0);
             roi[i].xywh.h = _max_shape.at(1);
         }
-<<<<<<< HEAD
-=======
     } else {
         for (unsigned i = 0; i < _batch_size; i++) {
             unsigned *tensor_shape = _roi[i].end;
             for (unsigned j = 0; j < _max_shape.size(); j++)
                 tensor_shape[j] = _max_shape[j];
         }
->>>>>>> cc531798
     }
 }
 
@@ -275,11 +269,14 @@
     for (unsigned i = 0; i < info().batch_size(); i++) {
         if (shape[i].size() != (info().num_of_dims() - 1))
             THROW("The number of dims to be updated and the num of dims of tensor info does not match")
-        
+
         unsigned *tensor_shape = _info.roi()[i].end;
-        if (_info.layout() == RocalTensorlayout::NCDHW || _info.layout() == RocalTensorlayout::NDHWC) {
-            for (unsigned j = 0; j < max_shape.size(); j++) {
-                tensor_shape[j] = shape[i][j] > max_shape[j] ? max_shape[j] : shape[i][j];
+        for (unsigned d = 0; d < shape[i].size(); d++) {
+            if (shape[i][d] > max_shape[d]) {
+                WRN("Given ROI shape is larger than buffer shape for tensor[" + TOSTR(i) + "] " + TOSTR(shape[i][d]) + " > " + TOSTR(max_shape[d]))
+                tensor_shape[d] = max_shape[d];
+            } else {
+                tensor_shape[d] = shape[i][d];
             }
         }
     }
