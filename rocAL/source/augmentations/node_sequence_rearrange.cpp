/*
Copyright (c) 2019 - 2023 Advanced Micro Devices, Inc. All rights reserved.

Permission is hereby granted, free of charge, to any person obtaining a copy
of this software and associated documentation files (the "Software"), to deal
in the Software without restriction, including without limitation the rights
to use, copy, modify, merge, publish, distribute, sublicense, and/or sell
copies of the Software, and to permit persons to whom the Software is
furnished to do so, subject to the following conditions:

The above copyright notice and this permission notice shall be included in
all copies or substantial portions of the Software.

THE SOFTWARE IS PROVIDED "AS IS", WITHOUT WARRANTY OF ANY KIND, EXPRESS OR
IMPLIED, INCLUDING BUT NOT LIMITED TO THE WARRANTIES OF MERCHANTABILITY,
FITNESS FOR A PARTICULAR PURPOSE AND NONINFRINGEMENT.  IN NO EVENT SHALL THE
AUTHORS OR COPYRIGHT HOLDERS BE LIABLE FOR ANY CLAIM, DAMAGES OR OTHER
LIABILITY, WHETHER IN AN ACTION OF CONTRACT, TORT OR OTHERWISE, ARISING FROM,
OUT OF OR IN CONNECTION WITH THE SOFTWARE OR THE USE OR OTHER DEALINGS IN
THE SOFTWARE.
*/

#include "node_sequence_rearrange.h"

#include <VX/vx_compatibility.h>
#include <vx_ext_rpp.h>

#include "exception.h"

SequenceRearrangeNode::SequenceRearrangeNode(const std::vector<Tensor *> &inputs, const std::vector<Tensor *> &outputs) : Node(inputs, outputs) {}

void SequenceRearrangeNode::create_node() {
    if (_node)
        return;

    vx_status status;
<<<<<<< HEAD
    vx_array sequence_array = vxCreateArray(vxGetContext((vx_reference)_graph->get()), VX_TYPE_UINT32, _new_order.size());
    status = vxAddArrayItems(sequence_array, _new_order.size(), _new_order.data(), sizeof(vx_uint32));
    if (status != VX_SUCCESS)
        THROW("Adding array items failed: " + TOSTR(status));

    int input_layout = (int)_inputs[0]->info().layout();
    vx_scalar input_layout_vx = vxCreateScalar(vxGetContext((vx_reference)_graph->get()), VX_TYPE_INT32, &input_layout);
    _node = vxExtRppSequenceRearrange(_graph->get(), _inputs[0]->handle(), _outputs[0]->handle(), sequence_array, input_layout_vx);

    if ((status = vxGetStatus((vx_reference)_node)) != VX_SUCCESS)
        THROW("Adding the sequence rearrange (vxExtRppSequenceRearrange) node failed: " + TOSTR(status))
=======
    _sequence_array = vxCreateArray(vxGetContext((vx_reference)_graph->get()), VX_TYPE_UINT32, _new_sequence_length);
    status = vxAddArrayItems(_sequence_array, _new_sequence_length, _new_order.data(), sizeof(vx_uint32));
    if(status != VX_SUCCESS)
        THROW("Adding array items failed: "+ TOSTR(status))
    _node = vxExtrppNode_SequenceRearrangebatchPD(_graph->get(), _inputs[0]->handle(), _outputs[0]->handle(), _sequence_array, _new_sequence_length, _sequence_length, _sequence_count);
    if((status = vxGetStatus((vx_reference)_node)) != VX_SUCCESS)
        THROW("Adding the sequence rearrange (vxExtrppNode_SequenceRearrange) node failed: "+ TOSTR(status))
>>>>>>> d239a914
}

void SequenceRearrangeNode::init(std::vector<unsigned int> &new_order) {
    _new_order = new_order;
}

void SequenceRearrangeNode::update_node() {}<|MERGE_RESOLUTION|>--- conflicted
+++ resolved
@@ -34,27 +34,16 @@
         return;
 
     vx_status status;
-<<<<<<< HEAD
     vx_array sequence_array = vxCreateArray(vxGetContext((vx_reference)_graph->get()), VX_TYPE_UINT32, _new_order.size());
     status = vxAddArrayItems(sequence_array, _new_order.size(), _new_order.data(), sizeof(vx_uint32));
     if (status != VX_SUCCESS)
         THROW("Adding array items failed: " + TOSTR(status));
-
     int input_layout = (int)_inputs[0]->info().layout();
     vx_scalar input_layout_vx = vxCreateScalar(vxGetContext((vx_reference)_graph->get()), VX_TYPE_INT32, &input_layout);
     _node = vxExtRppSequenceRearrange(_graph->get(), _inputs[0]->handle(), _outputs[0]->handle(), sequence_array, input_layout_vx);
 
     if ((status = vxGetStatus((vx_reference)_node)) != VX_SUCCESS)
         THROW("Adding the sequence rearrange (vxExtRppSequenceRearrange) node failed: " + TOSTR(status))
-=======
-    _sequence_array = vxCreateArray(vxGetContext((vx_reference)_graph->get()), VX_TYPE_UINT32, _new_sequence_length);
-    status = vxAddArrayItems(_sequence_array, _new_sequence_length, _new_order.data(), sizeof(vx_uint32));
-    if(status != VX_SUCCESS)
-        THROW("Adding array items failed: "+ TOSTR(status))
-    _node = vxExtrppNode_SequenceRearrangebatchPD(_graph->get(), _inputs[0]->handle(), _outputs[0]->handle(), _sequence_array, _new_sequence_length, _sequence_length, _sequence_count);
-    if((status = vxGetStatus((vx_reference)_node)) != VX_SUCCESS)
-        THROW("Adding the sequence rearrange (vxExtrppNode_SequenceRearrange) node failed: "+ TOSTR(status))
->>>>>>> d239a914
 }
 
 void SequenceRearrangeNode::init(std::vector<unsigned int> &new_order) {
