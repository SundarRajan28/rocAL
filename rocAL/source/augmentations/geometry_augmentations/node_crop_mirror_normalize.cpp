--- conflicted
+++ resolved
@@ -91,11 +91,7 @@
 }
 
 void CropMirrorNormalizeNode::update_node() {
-<<<<<<< HEAD
-    _crop_param->set_image_dimensions(_inputs[0]->info().get_roi());
-=======
     _crop_param->set_image_dimensions(_inputs[0]->info().roi().get_2D_roi());
->>>>>>> 0b6fc582
     _crop_param->update_array();
     std::vector<uint32_t> crop_h_dims, crop_w_dims;
     _crop_param->get_crop_dimensions(crop_w_dims, crop_h_dims);
@@ -105,21 +101,12 @@
     // Obtain the crop coordinates and update the roi
     auto x1 = _crop_param->get_x1_arr_val();
     auto y1 = _crop_param->get_y1_arr_val();
-<<<<<<< HEAD
-    RocalROI *src_roi = static_cast<RocalROI *>(_crop_coordinates);
-    for (unsigned i = 0; i < _batch_size; i++) {
-        src_roi[i].x1 = x1[i];
-        src_roi[i].y1 = y1[i];
-        src_roi[i].x2 = crop_w_dims[i];
-        src_roi[i].y2 = crop_h_dims[i];
-=======
     ROI2DCords *src_roi = static_cast<ROI2DCords *>(_crop_coordinates);
     for (unsigned i = 0; i < _batch_size; i++) {
         src_roi[i].xywh.x = x1[i];
         src_roi[i].xywh.y = y1[i];
         src_roi[i].xywh.w = crop_w_dims[i];
         src_roi[i].xywh.h = crop_h_dims[i];
->>>>>>> 0b6fc582
     }
 }
 
