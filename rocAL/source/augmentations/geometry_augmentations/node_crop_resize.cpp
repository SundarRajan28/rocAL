/*
Copyright (c) 2019 - 2023 Advanced Micro Devices, Inc. All rights reserved.

Permission is hereby granted, free of charge, to any person obtaining a copy
of this software and associated documentation files (the "Software"), to deal
in the Software without restriction, including without limitation the rights
to use, copy, modify, merge, publish, distribute, sublicense, and/or sell
copies of the Software, and to permit persons to whom the Software is
furnished to do so, subject to the following conditions:

The above copyright notice and this permission notice shall be included in
all copies or substantial portions of the Software.

THE SOFTWARE IS PROVIDED "AS IS", WITHOUT WARRANTY OF ANY KIND, EXPRESS OR
IMPLIED, INCLUDING BUT NOT LIMITED TO THE WARRANTIES OF MERCHANTABILITY,
FITNESS FOR A PARTICULAR PURPOSE AND NONINFRINGEMENT.  IN NO EVENT SHALL THE
AUTHORS OR COPYRIGHT HOLDERS BE LIABLE FOR ANY CLAIM, DAMAGES OR OTHER
LIABILITY, WHETHER IN AN ACTION OF CONTRACT, TORT OR OTHERWISE, ARISING FROM,
OUT OF OR IN CONNECTION WITH THE SOFTWARE OR THE USE OR OTHER DEALINGS IN
THE SOFTWARE.
*/

#include <vx_ext_rpp.h>
#include <graph.h>
#include "node_crop_resize.h"
#include "exception.h"

CropResizeNode::CropResizeNode(const std::vector<Tensor *> &inputs, const std::vector<Tensor *> &outputs) : CropNode(inputs, outputs) {
    _crop_param = std::make_shared<RocalRandomCropParam>(_batch_size);
}

void CropResizeNode::create_node() {
    if (_node)
        return;

    _crop_param->create_array(_graph);
    std::vector<uint32_t> dst_roi_width(_batch_size, _outputs[0]->info().max_shape()[0]);
    std::vector<uint32_t> dst_roi_height(_batch_size, _outputs[0]->info().max_shape()[1]);
    _dst_roi_width = vxCreateArray(vxGetContext((vx_reference)_graph->get()), VX_TYPE_UINT32, _batch_size);
    _dst_roi_height = vxCreateArray(vxGetContext((vx_reference)_graph->get()), VX_TYPE_UINT32, _batch_size);
    vx_status width_status, height_status;
    width_status = vxAddArrayItems(_dst_roi_width, _batch_size, dst_roi_width.data(), sizeof(vx_uint32));
    height_status = vxAddArrayItems(_dst_roi_height, _batch_size, dst_roi_height.data(), sizeof(vx_uint32));
    if (width_status != 0 || height_status != 0)
        THROW(" vxAddArrayItems failed in the crop resize node (vxExtRppResizeCrop)  node: " + TOSTR(width_status) + "  " + TOSTR(height_status))

    create_crop_tensor();
    int input_layout = static_cast<int>(_inputs[0]->info().layout());
    int output_layout = static_cast<int>(_outputs[0]->info().layout());
    int roi_type = static_cast<int>(_inputs[0]->info().roi_type());
    vx_scalar input_layout_vx = vxCreateScalar(vxGetContext((vx_reference)_graph->get()), VX_TYPE_INT32, &input_layout);
    vx_scalar output_layout_vx = vxCreateScalar(vxGetContext((vx_reference)_graph->get()), VX_TYPE_INT32, &output_layout);
    vx_scalar roi_type_vx = vxCreateScalar(vxGetContext((vx_reference)_graph->get()), VX_TYPE_INT32, &roi_type);

    _node = vxExtRppResizeCrop(_graph->get(), _inputs[0]->handle(), _inputs[0]->get_roi_tensor(), _crop_tensor, _outputs[0]->handle(),
                               _dst_roi_width, _dst_roi_height, input_layout_vx, output_layout_vx, roi_type_vx);
    vx_status status;
    if ((status = vxGetStatus((vx_reference)_node)) != VX_SUCCESS)
        THROW("Error adding the crop resize node (vxExtRppResizeCrop) failed: " + TOSTR(status))
}

void CropResizeNode::update_node() {
    _crop_param->set_image_dimensions(_inputs[0]->info().roi().get_2D_roi());
    _crop_param->update_array();
    std::vector<uint32_t> crop_h_dims, crop_w_dims;
    _crop_param->get_crop_dimensions(crop_w_dims, crop_h_dims);
    _outputs[0]->update_tensor_roi(crop_w_dims, crop_h_dims);

    // Obtain the crop coordinates and update the roi
    auto x1 = _crop_param->get_x1_arr_val();
    auto y1 = _crop_param->get_y1_arr_val();
    auto x2 = _crop_param->get_croph_arr_val();
    auto y2 = _crop_param->get_cropw_arr_val();
<<<<<<< HEAD
    ROI2DCords *crop_dims = static_cast<ROI2DCords *>(_crop_coordinates);
=======
    Roi2DCords *crop_dims = static_cast<Roi2DCords *>(_crop_coordinates);
>>>>>>> 88143534
    for (unsigned i = 0; i < _batch_size; i++) {
        crop_dims[i].xywh.x = x1[i];
        crop_dims[i].xywh.y = y1[i];
        crop_dims[i].xywh.w = crop_w_dims[i];
        crop_dims[i].xywh.h = crop_h_dims[i];
    }
}

void CropResizeNode::init(float area, float aspect_ratio, float x_center_drift, float y_center_drift) {
    _crop_param->set_area_factor(ParameterFactory::instance()->create_single_value_param(area));
    _crop_param->set_aspect_ratio(ParameterFactory::instance()->create_single_value_param(aspect_ratio));
    _crop_param->set_x_drift_factor(ParameterFactory::instance()->create_single_value_param(x_center_drift));
    _crop_param->set_y_drift_factor(ParameterFactory::instance()->create_single_value_param(y_center_drift));
}

void CropResizeNode::init(FloatParam *area, FloatParam *aspect_ratio, FloatParam *x_center_drift, FloatParam *y_center_drift) {
    _crop_param->set_area_factor(core(area));
    _crop_param->set_aspect_ratio(core(aspect_ratio));
    _crop_param->set_x_drift_factor(core(x_center_drift));
    _crop_param->set_y_drift_factor(core(y_center_drift));
}<|MERGE_RESOLUTION|>--- conflicted
+++ resolved
@@ -71,11 +71,7 @@
     auto y1 = _crop_param->get_y1_arr_val();
     auto x2 = _crop_param->get_croph_arr_val();
     auto y2 = _crop_param->get_cropw_arr_val();
-<<<<<<< HEAD
-    ROI2DCords *crop_dims = static_cast<ROI2DCords *>(_crop_coordinates);
-=======
     Roi2DCords *crop_dims = static_cast<Roi2DCords *>(_crop_coordinates);
->>>>>>> 88143534
     for (unsigned i = 0; i < _batch_size; i++) {
         crop_dims[i].xywh.x = x1[i];
         crop_dims[i].xywh.y = y1[i];
