--- conflicted
+++ resolved
@@ -84,15 +84,9 @@
 }
 
 void SSDRandomCropNode::update_node() {
-<<<<<<< HEAD
-    _crop_param->set_image_dimensions(_inputs[0]->info().get_roi());
-    _crop_param->update_array();
-    RocalROI *crop_dims = static_cast<RocalROI *>(_crop_coordinates);  // ROI to be cropped from source
-=======
     _crop_param->set_image_dimensions(_inputs[0]->info().roi().get_2D_roi());
     _crop_param->update_array();
     ROI2DCords *crop_dims = static_cast<ROI2DCords *>(_crop_coordinates);  // ROI to be cropped from source
->>>>>>> 0b6fc582
     std::random_device rd;
     std::mt19937 gen(rd());
     std::uniform_int_distribution<> dis(0, 6);
@@ -182,16 +176,6 @@
                 continue;
             break;
         }  // while loop
-<<<<<<< HEAD
-        crop_dims[i].x1 = (crop_box.l) * input_roi[i].x2;
-        crop_dims[i].y1 = (crop_box.t) * input_roi[i].y2;
-        if (_inputs[0]->info().roi_type() == RocalROIType::XYWH) {
-            crop_dims[i].x2 = (crop_box.r - crop_box.l) * input_roi[i].x2;
-            crop_dims[i].y2 = (crop_box.b - crop_box.t) * input_roi[i].y2;
-        } else if (_inputs[0]->info().roi_type() == RocalROIType::LTRB) {
-            crop_dims[i].x2 = (crop_box.r) * input_roi[i].x2;
-            crop_dims[i].y2 = (crop_box.b) * input_roi[i].y2;
-=======
 
         if (_inputs[0]->info().roi_type() == RocalROIType::XYWH) {
             crop_dims[i].xywh.x = (crop_box.l) * input_roi[i].xywh.w;
@@ -203,7 +187,6 @@
             crop_dims[i].xywh.y = (crop_box.t) * input_roi[i].ltrb.t;
             crop_dims[i].xywh.w = (crop_box.r) * (input_roi[i].ltrb.r - input_roi[i].ltrb.l + 1);
             crop_dims[i].xywh.h = (crop_box.b) * (input_roi[i].ltrb.b - input_roi[i].ltrb.t + 1);
->>>>>>> 0b6fc582
         }
     }
     _outputs[0]->update_tensor_roi(_crop_width_val, _crop_height_val);
