/*
Copyright (c) 2019 - 2023 Advanced Micro Devices, Inc. All rights reserved.

Permission is hereby granted, free of charge, to any person obtaining a copy
of this software and associated documentation files (the "Software"), to deal
in the Software without restriction, including without limitation the rights
to use, copy, modify, merge, publish, distribute, sublicense, and/or sell
copies of the Software, and to permit persons to whom the Software is
furnished to do so, subject to the following conditions:

The above copyright notice and this permission notice shall be included in
all copies or substantial portions of the Software.

THE SOFTWARE IS PROVIDED "AS IS", WITHOUT WARRANTY OF ANY KIND, EXPRESS OR
IMPLIED, INCLUDING BUT NOT LIMITED TO THE WARRANTIES OF MERCHANTABILITY,
FITNESS FOR A PARTICULAR PURPOSE AND NONINFRINGEMENT.  IN NO EVENT SHALL THE
AUTHORS OR COPYRIGHT HOLDERS BE LIABLE FOR ANY CLAIM, DAMAGES OR OTHER
LIABILITY, WHETHER IN AN ACTION OF CONTRACT, TORT OR OTHERWISE, ARISING FROM,
OUT OF OR IN CONNECTION WITH THE SOFTWARE OR THE USE OR OTHER DEALINGS IN
THE SOFTWARE.
*/

#include <cmath>
#include <VX/vx.h>
#include <VX/vx_compatibility.h>
#include <graph.h>
#include "parameter_rocal_crop.h"
#include "commons.h"

void RocalCropParam::set_crop_height_factor(Parameter<float>* crop_h_factor) {
    if (!crop_h_factor)
        return;
    ParameterFactory::instance()->destroy_param(crop_height_factor);
    crop_height_factor = crop_h_factor;
}

void RocalCropParam::set_crop_width_factor(Parameter<float>* crop_w_factor) {
    if (!crop_w_factor)
        return;
    ParameterFactory::instance()->destroy_param(crop_width_factor);
    crop_width_factor = crop_w_factor;
}

void RocalCropParam::update_array() {
    fill_crop_dims();
    update_crop_array();
}

void RocalCropParam::fill_crop_dims() {
    for (uint img_idx = 0; img_idx < batch_size; img_idx++) {
        if (!(_random)) {
            // Evaluating user given crop
<<<<<<< HEAD
            cropw_arr_val[img_idx] = (crop_w <= in_roi[img_idx].x2 && crop_w > 0) ? crop_w : in_roi[img_idx].x2;
            croph_arr_val[img_idx] = (crop_h <= in_roi[img_idx].y2 && crop_h > 0) ? crop_h : in_roi[img_idx].y2;
            if (_is_fixed_crop) {
                x1_arr_val[img_idx] = static_cast<size_t>(std::nearbyintf(_crop_anchor[0] * (in_roi[img_idx].x2 - cropw_arr_val[img_idx])));
                y1_arr_val[img_idx] = static_cast<size_t>(std::nearbyintf(_crop_anchor[1] * (in_roi[img_idx].y2 - croph_arr_val[img_idx])));
            } else {
                x1_arr_val[img_idx] = (x1 >= in_roi[img_idx].x2) ? 0 : x1;
                y1_arr_val[img_idx] = (y1 >= in_roi[img_idx].y2) ? 0 : y1;
=======
            cropw_arr_val[img_idx] = (crop_w <= in_roi[img_idx].xywh.w && crop_w > 0) ? crop_w : in_roi[img_idx].xywh.w;
            croph_arr_val[img_idx] = (crop_h <= in_roi[img_idx].xywh.h && crop_h > 0) ? crop_h : in_roi[img_idx].xywh.h;
            if (_is_fixed_crop) {
                x1_arr_val[img_idx] = static_cast<size_t>(std::nearbyintf(_crop_anchor[0] * (in_roi[img_idx].xywh.w - cropw_arr_val[img_idx])));
                y1_arr_val[img_idx] = static_cast<size_t>(std::nearbyintf(_crop_anchor[1] * (in_roi[img_idx].xywh.h - croph_arr_val[img_idx])));
            } else {
                x1_arr_val[img_idx] = (x1 >= in_roi[img_idx].xywh.w) ? 0 : x1;
                y1_arr_val[img_idx] = (y1 >= in_roi[img_idx].xywh.h) ? 0 : y1;
>>>>>>> efb3f45a
            }
        } else {
            float crop_h_factor_, crop_w_factor_, x_drift, y_drift;
            crop_height_factor->renew();
            crop_h_factor_ = crop_height_factor->get();
            crop_width_factor->renew();
            crop_w_factor_ = crop_width_factor->get();
<<<<<<< HEAD
            cropw_arr_val[img_idx] = static_cast<size_t>(crop_w_factor_ * in_roi[img_idx].x2);
            croph_arr_val[img_idx] = static_cast<size_t>(crop_h_factor_ * in_roi[img_idx].y2);
=======
            cropw_arr_val[img_idx] = static_cast<size_t>(crop_w_factor_ * in_roi[img_idx].xywh.w);
            croph_arr_val[img_idx] = static_cast<size_t>(crop_h_factor_ * in_roi[img_idx].xywh.h);
>>>>>>> efb3f45a
            x_drift_factor->renew();
            y_drift_factor->renew();
            x_drift = x_drift_factor->get();
            y_drift = y_drift_factor->get();
<<<<<<< HEAD
            x1_arr_val[img_idx] = static_cast<size_t>(x_drift * (in_roi[img_idx].x2 - cropw_arr_val[img_idx]));
            y1_arr_val[img_idx] = static_cast<size_t>(y_drift * (in_roi[img_idx].y2 - croph_arr_val[img_idx]));
=======
            x1_arr_val[img_idx] = static_cast<size_t>(x_drift * (in_roi[img_idx].xywh.w - cropw_arr_val[img_idx]));
            y1_arr_val[img_idx] = static_cast<size_t>(y_drift * (in_roi[img_idx].xywh.h - croph_arr_val[img_idx]));
>>>>>>> efb3f45a
        }
        x2_arr_val[img_idx] = x1_arr_val[img_idx] + cropw_arr_val[img_idx];
        y2_arr_val[img_idx] = y1_arr_val[img_idx] + croph_arr_val[img_idx];
        // Evaluating the crop
        x1_arr_val[img_idx] = std::max(x1_arr_val[img_idx], 0u);
        y1_arr_val[img_idx] = std::max(y1_arr_val[img_idx], 0u);
<<<<<<< HEAD
        x2_arr_val[img_idx] = std::min(x2_arr_val[img_idx], in_roi[img_idx].x2);
        y2_arr_val[img_idx] = std::min(y2_arr_val[img_idx], in_roi[img_idx].y2);
=======
        x2_arr_val[img_idx] = std::min(x2_arr_val[img_idx], in_roi[img_idx].xywh.w);
        y2_arr_val[img_idx] = std::min(y2_arr_val[img_idx], in_roi[img_idx].xywh.h);
>>>>>>> efb3f45a
    }
}

Parameter<float>* RocalCropParam::default_crop_height_factor() {
    return ParameterFactory::instance()->create_uniform_float_rand_param(CROP_HEIGHT_FACTOR_RANGE[0],
                                                                         CROP_HEIGHT_FACTOR_RANGE[1])
        ->core;
}

Parameter<float>* RocalCropParam::default_crop_width_factor() {
    return ParameterFactory::instance()->create_uniform_float_rand_param(CROP_WIDTH_FACTOR_RANGE[0],
                                                                         CROP_WIDTH_FACTOR_RANGE[1])
        ->core;
}<|MERGE_RESOLUTION|>--- conflicted
+++ resolved
@@ -50,16 +50,6 @@
     for (uint img_idx = 0; img_idx < batch_size; img_idx++) {
         if (!(_random)) {
             // Evaluating user given crop
-<<<<<<< HEAD
-            cropw_arr_val[img_idx] = (crop_w <= in_roi[img_idx].x2 && crop_w > 0) ? crop_w : in_roi[img_idx].x2;
-            croph_arr_val[img_idx] = (crop_h <= in_roi[img_idx].y2 && crop_h > 0) ? crop_h : in_roi[img_idx].y2;
-            if (_is_fixed_crop) {
-                x1_arr_val[img_idx] = static_cast<size_t>(std::nearbyintf(_crop_anchor[0] * (in_roi[img_idx].x2 - cropw_arr_val[img_idx])));
-                y1_arr_val[img_idx] = static_cast<size_t>(std::nearbyintf(_crop_anchor[1] * (in_roi[img_idx].y2 - croph_arr_val[img_idx])));
-            } else {
-                x1_arr_val[img_idx] = (x1 >= in_roi[img_idx].x2) ? 0 : x1;
-                y1_arr_val[img_idx] = (y1 >= in_roi[img_idx].y2) ? 0 : y1;
-=======
             cropw_arr_val[img_idx] = (crop_w <= in_roi[img_idx].xywh.w && crop_w > 0) ? crop_w : in_roi[img_idx].xywh.w;
             croph_arr_val[img_idx] = (crop_h <= in_roi[img_idx].xywh.h && crop_h > 0) ? crop_h : in_roi[img_idx].xywh.h;
             if (_is_fixed_crop) {
@@ -68,7 +58,6 @@
             } else {
                 x1_arr_val[img_idx] = (x1 >= in_roi[img_idx].xywh.w) ? 0 : x1;
                 y1_arr_val[img_idx] = (y1 >= in_roi[img_idx].xywh.h) ? 0 : y1;
->>>>>>> efb3f45a
             }
         } else {
             float crop_h_factor_, crop_w_factor_, x_drift, y_drift;
@@ -76,37 +65,22 @@
             crop_h_factor_ = crop_height_factor->get();
             crop_width_factor->renew();
             crop_w_factor_ = crop_width_factor->get();
-<<<<<<< HEAD
-            cropw_arr_val[img_idx] = static_cast<size_t>(crop_w_factor_ * in_roi[img_idx].x2);
-            croph_arr_val[img_idx] = static_cast<size_t>(crop_h_factor_ * in_roi[img_idx].y2);
-=======
             cropw_arr_val[img_idx] = static_cast<size_t>(crop_w_factor_ * in_roi[img_idx].xywh.w);
             croph_arr_val[img_idx] = static_cast<size_t>(crop_h_factor_ * in_roi[img_idx].xywh.h);
->>>>>>> efb3f45a
             x_drift_factor->renew();
             y_drift_factor->renew();
             x_drift = x_drift_factor->get();
             y_drift = y_drift_factor->get();
-<<<<<<< HEAD
-            x1_arr_val[img_idx] = static_cast<size_t>(x_drift * (in_roi[img_idx].x2 - cropw_arr_val[img_idx]));
-            y1_arr_val[img_idx] = static_cast<size_t>(y_drift * (in_roi[img_idx].y2 - croph_arr_val[img_idx]));
-=======
             x1_arr_val[img_idx] = static_cast<size_t>(x_drift * (in_roi[img_idx].xywh.w - cropw_arr_val[img_idx]));
             y1_arr_val[img_idx] = static_cast<size_t>(y_drift * (in_roi[img_idx].xywh.h - croph_arr_val[img_idx]));
->>>>>>> efb3f45a
         }
         x2_arr_val[img_idx] = x1_arr_val[img_idx] + cropw_arr_val[img_idx];
         y2_arr_val[img_idx] = y1_arr_val[img_idx] + croph_arr_val[img_idx];
         // Evaluating the crop
         x1_arr_val[img_idx] = std::max(x1_arr_val[img_idx], 0u);
         y1_arr_val[img_idx] = std::max(y1_arr_val[img_idx], 0u);
-<<<<<<< HEAD
-        x2_arr_val[img_idx] = std::min(x2_arr_val[img_idx], in_roi[img_idx].x2);
-        y2_arr_val[img_idx] = std::min(y2_arr_val[img_idx], in_roi[img_idx].y2);
-=======
         x2_arr_val[img_idx] = std::min(x2_arr_val[img_idx], in_roi[img_idx].xywh.w);
         y2_arr_val[img_idx] = std::min(y2_arr_val[img_idx], in_roi[img_idx].xywh.h);
->>>>>>> efb3f45a
     }
 }
 
