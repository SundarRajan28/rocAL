/*
Copyright (c) 2019 - 2023 Advanced Micro Devices, Inc. All rights reserved.

Permission is hereby granted, free of charge, to any person obtaining a copy
of this software and associated documentation files (the "Software"), to deal
in the Software without restriction, including without limitation the rights
to use, copy, modify, merge, publish, distribute, sublicense, and/or sell
copies of the Software, and to permit persons to whom the Software is
furnished to do so, subject to the following conditions:

The above copyright notice and this permission notice shall be included in
all copies or substantial portions of the Software.

THE SOFTWARE IS PROVIDED "AS IS", WITHOUT WARRANTY OF ANY KIND, EXPRESS OR
IMPLIED, INCLUDING BUT NOT LIMITED TO THE WARRANTIES OF MERCHANTABILITY,
FITNESS FOR A PARTICULAR PURPOSE AND NONINFRINGEMENT.  IN NO EVENT SHALL THE
AUTHORS OR COPYRIGHT HOLDERS BE LIABLE FOR ANY CLAIM, DAMAGES OR OTHER
LIABILITY, WHETHER IN AN ACTION OF CONTRACT, TORT OR OTHERWISE, ARISING FROM,
OUT OF OR IN CONNECTION WITH THE SOFTWARE OR THE USE OR OTHER DEALINGS IN
THE SOFTWARE.
*/

#include "label_reader_folders.h"

#include <string.h>

#include <algorithm>
<<<<<<< HEAD
#include <boost/filesystem.hpp>
#include <iostream>
#include <utility>

#include "commons.h"
#include "exception.h"

using namespace std;

namespace filesys = boost::filesystem;

LabelReaderFolders::LabelReaderFolders() {
=======
#include "commons.h"
#include "exception.h"
#include "label_reader_folders.h"
#include "filesystem.h"

using namespace std;

LabelReaderFolders::LabelReaderFolders()
{
>>>>>>> e586baf1
    _src_dir = nullptr;
    _entity = nullptr;
    _sub_dir = nullptr;
}

void LabelReaderFolders::init(const MetaDataConfig& cfg, pMetaDataBatch meta_data_batch) {
    _path = cfg.path();
    _output = meta_data_batch;
}
bool LabelReaderFolders::exists(const std::string& image_name) {
    return _map_content.find(image_name) != _map_content.end();
}
void LabelReaderFolders::add(std::string image_name, int label) {
    pMetaData info = std::make_shared<Label>(label);
    if (exists(image_name)) {
        WRN("Entity with the same name exists")
        return;
    }
    _map_content.insert(pair<std::string, std::shared_ptr<Label>>(image_name, info));
}

void LabelReaderFolders::print_map_contents() {
    std::cerr << "\nMap contents: \n";
    for (auto& elem : _map_content) {
        std::cerr << "Name :\t " << elem.first << "\t ID:  " << elem.second->get_labels()[0] << std::endl;
    }
}

void LabelReaderFolders::release() {
    _map_content.clear();
}

void LabelReaderFolders::release(std::string image_name) {
    if (!exists(image_name)) {
        WRN("ERROR: Given not present in the map" + image_name);
        return;
    }
    _map_content.erase(image_name);
}

void LabelReaderFolders::lookup(const std::vector<std::string>& image_names) {
    if (image_names.empty()) {
        WRN("No image names passed")
        return;
    }
    if (image_names.size() != (unsigned)_output->size())
        _output->resize(image_names.size());

    for (unsigned i = 0; i < image_names.size(); i++) {
        auto image_name = image_names[i];
        auto it = _map_content.find(image_name);
        if (_map_content.end() == it)
            THROW("ERROR: Given name not present in the map" + image_name)
        _output->get_labels_batch()[i] = it->second->get_labels();
    }
}

void LabelReaderFolders::read_all(const std::string& _path) {
    std::string _folder_path = _path;
    if ((_sub_dir = opendir(_folder_path.c_str())) == nullptr)
        THROW("ERROR: Failed opening the directory at " + _folder_path);

    std::vector<std::string> entry_name_list;
    std::string _full_path = _folder_path;

    while ((_entity = readdir(_sub_dir)) != nullptr) {
        std::string entry_name(_entity->d_name);
        if (strcmp(_entity->d_name, ".") == 0 || strcmp(_entity->d_name, "..") == 0) continue;
        entry_name_list.push_back(entry_name);
    }
    std::sort(entry_name_list.begin(), entry_name_list.end());
    closedir(_sub_dir);
    uint label_counter = 0;
    for (unsigned dir_count = 0; dir_count < entry_name_list.size(); ++dir_count) {
        std::string subfolder_path = _full_path + "/" + entry_name_list[dir_count];
        filesys::path pathObj(subfolder_path);
        if (filesys::exists(pathObj) && filesys::is_regular_file(pathObj)) {
            // ignore files with non-image extensions
            auto file_extension_idx = subfolder_path.find_last_of(".");
            if (file_extension_idx != std::string::npos) {
                std::string file_extension = subfolder_path.substr(file_extension_idx + 1);
                std::transform(file_extension.begin(), file_extension.end(), file_extension.begin(),
                               [](unsigned char c) { return std::tolower(c); });
                if ((file_extension != "jpg") && (file_extension != "jpeg") && (file_extension != "png") && (file_extension != "ppm") && (file_extension != "bmp") && (file_extension != "pgm") && (file_extension != "tif") && (file_extension != "tiff") && (file_extension != "webp"))
                    continue;
            }
            read_files(_folder_path);
            for (unsigned i = 0; i < _subfolder_file_names.size(); i++) {
                add(_subfolder_file_names[i], 0);
            }
            break;  // assume directory has only files.
        } else if (filesys::exists(pathObj) && filesys::is_directory(pathObj)) {
            _folder_path = subfolder_path;
            _subfolder_file_names.clear();
            read_files(_folder_path);
            for (unsigned i = 0; i < _subfolder_file_names.size(); i++) {
                add(_subfolder_file_names[i], label_counter);
            }
            label_counter++;
        }
    }
}

void LabelReaderFolders::read_files(const std::string& _path) {
    if ((_src_dir = opendir(_path.c_str())) == nullptr)
        THROW("ERROR: Failed opening the directory at " + _path);

    while ((_entity = readdir(_src_dir)) != nullptr) {
        if (_entity->d_type != DT_REG)
            continue;

        std::string file_path = _path;
        file_path.append("/");
        std::string filename(_entity->d_name);
        auto file_extension_idx = filename.find_last_of(".");
        if (file_extension_idx != std::string::npos) {
            std::string file_extension = filename.substr(file_extension_idx + 1);
            std::transform(file_extension.begin(), file_extension.end(), file_extension.begin(),
                           [](unsigned char c) { return std::tolower(c); });
            if ((file_extension != "jpg") && (file_extension != "jpeg") && (file_extension != "png") && (file_extension != "ppm") && (file_extension != "bmp") && (file_extension != "pgm") && (file_extension != "tif") && (file_extension != "tiff") && (file_extension != "webp"))
                continue;
        }
        file_path.append(_entity->d_name);
        _file_names.push_back(file_path);
        _subfolder_file_names.push_back(_entity->d_name);
    }
    if (_file_names.empty())
        WRN("LabelReader: Could not find any file in " + _path)
    closedir(_src_dir);
}<|MERGE_RESOLUTION|>--- conflicted
+++ resolved
@@ -25,20 +25,6 @@
 #include <string.h>
 
 #include <algorithm>
-<<<<<<< HEAD
-#include <boost/filesystem.hpp>
-#include <iostream>
-#include <utility>
-
-#include "commons.h"
-#include "exception.h"
-
-using namespace std;
-
-namespace filesys = boost::filesystem;
-
-LabelReaderFolders::LabelReaderFolders() {
-=======
 #include "commons.h"
 #include "exception.h"
 #include "label_reader_folders.h"
@@ -48,7 +34,6 @@
 
 LabelReaderFolders::LabelReaderFolders()
 {
->>>>>>> e586baf1
     _src_dir = nullptr;
     _entity = nullptr;
     _sub_dir = nullptr;
