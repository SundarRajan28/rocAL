/*
Copyright (c) 2019 - 2023 Advanced Micro Devices, Inc. All rights reserved.

Permission is hereby granted, free of charge, to any person obtaining a copy
of this software and associated documentation files (the "Software"), to deal
in the Software without restriction, including without limitation the rights
to use, copy, modify, merge, publish, distribute, sublicense, and/or sell
copies of the Software, and to permit persons to whom the Software is
furnished to do so, subject to the following conditions:

The above copyright notice and this permission notice shall be included in
all copies or substantial portions of the Software.

THE SOFTWARE IS PROVIDED "AS IS", WITHOUT WARRANTY OF ANY KIND, EXPRESS OR
IMPLIED, INCLUDING BUT NOT LIMITED TO THE WARRANTIES OF MERCHANTABILITY,
FITNESS FOR A PARTICULAR PURPOSE AND NONINFRINGEMENT.  IN NO EVENT SHALL THE
AUTHORS OR COPYRIGHT HOLDERS BE LIABLE FOR ANY CLAIM, DAMAGES OR OTHER
LIABILITY, WHETHER IN AN ACTION OF CONTRACT, TORT OR OTHERWISE, ARISING FROM,
OUT OF OR IN CONNECTION WITH THE SOFTWARE OR THE USE OR OTHER DEALINGS IN
THE SOFTWARE.
*/
#include "meta_data/bounding_box_graph.h"

void BoundingBoxGraph::process(pMetaDataBatch input_meta_data, pMetaDataBatch output_meta_data) {
    size_t num_meta_nodes = _meta_nodes.size();
    for (auto &meta_node : _meta_nodes) {
        meta_node->update_parameters(input_meta_data, output_meta_data);
        if (--num_meta_nodes > 0)
            input_meta_data = output_meta_data->clone();
    }
}

// This function is used to rescale the metadata values w.r.t the decoded image sizes
void BoundingBoxGraph::update_meta_data(pMetaDataBatch input_meta_data, DecodedDataInfo decode_image_info) {
    std::vector<uint32_t> original_height = decode_image_info._original_height;
    std::vector<uint32_t> original_width = decode_image_info._original_width;
    std::vector<uint32_t> roi_width = decode_image_info._roi_width;
    std::vector<uint32_t> roi_height = decode_image_info._roi_height;
    for (int i = 0; i < input_meta_data->size(); i++) {
        float _dst_to_src_width_ratio = roi_width[i] / static_cast<float>(original_width[i]);
        float _dst_to_src_height_ratio = roi_height[i] / static_cast<float>(original_height[i]);
        unsigned bb_count = input_meta_data->get_labels_batch()[i].size();
        BoundingBoxCords coords_buf = input_meta_data->get_bb_cords_batch()[i];
        BoundingBoxCords bb_coords;
        BoundingBoxCord temp_box;
        temp_box.l = temp_box.t = temp_box.r = temp_box.b = 0;
        for (uint j = 0; j < bb_count; j++) {
            coords_buf[j].l *= _dst_to_src_width_ratio;
            coords_buf[j].t *= _dst_to_src_height_ratio;
            coords_buf[j].r *= _dst_to_src_width_ratio;
            coords_buf[j].b *= _dst_to_src_height_ratio;
            bb_coords.push_back(coords_buf[j]);
        }
        if (bb_coords.size() == 0) {
            bb_coords.push_back(temp_box);
        }
        input_meta_data->get_bb_cords_batch()[i] = bb_coords;
    }
}

inline float ssd_BBoxIntersectionOverUnion(const BoundingBoxCord &box1, const float &box1_area, const BoundingBoxCord &box2) {
    float xA = std::max(static_cast<float>(box1.l), box2.l);
    float yA = std::max(static_cast<float>(box1.t), box2.t);
    float xB = std::min(static_cast<float>(box1.r), box2.r);
    float yB = std::min(static_cast<float>(box1.b), box2.b);
    float intersection_area = std::max((float)0.0, xB - xA) * std::max((float)0.0, yB - yA);
    float box2_area = (box2.b - box2.t) * (box2.r - box2.l);
    return (float)(intersection_area / (box1_area + box2_area - intersection_area));
}

void BoundingBoxGraph::update_random_bbox_meta_data(pMetaDataBatch input_meta_data, pMetaDataBatch output_meta_data, DecodedDataInfo decode_image_info, CropImageInfo crop_image_info) {
    std::vector<uint32_t> original_height = decode_image_info._original_height;
    std::vector<uint32_t> original_width = decode_image_info._original_width;
    std::vector<uint32_t> roi_width = decode_image_info._roi_width;
    std::vector<uint32_t> roi_height = decode_image_info._roi_height;
    auto crop_cords = crop_image_info._crop_image_coords;
    for (int i = 0; i < input_meta_data->size(); i++) {
        auto bb_count = input_meta_data->get_labels_batch()[i].size();
        BoundingBoxCords coords_buf;
        Labels labels_buf;
        coords_buf.resize(bb_count);
        labels_buf.resize(bb_count);
        memcpy(labels_buf.data(), input_meta_data->get_labels_batch()[i].data(), sizeof(int) * bb_count);
        memcpy((void *)coords_buf.data(), input_meta_data->get_bb_cords_batch()[i].data(), input_meta_data->get_bb_cords_batch()[i].size() * sizeof(BoundingBoxCord));
        BoundingBoxCords bb_coords;
        Labels bb_labels;
        BoundingBoxCord crop_box;
        crop_box.l = crop_cords[i][0];
        crop_box.t = crop_cords[i][1];
        crop_box.r = crop_box.l + crop_cords[i][2];
        crop_box.b = crop_box.t + crop_cords[i][3];
        float w_factor = 1.0 / crop_cords[i][2];
        float h_factor = 1.0 / crop_cords[i][3];
        for (uint j = 0; j < bb_count; j++) {
            // Mask Criteria
            auto x_c = 0.5 * (coords_buf[j].l + coords_buf[j].r);
            auto y_c = 0.5 * (coords_buf[j].t + coords_buf[j].b);
            if ((x_c > crop_box.l) && (x_c < crop_box.r) && (y_c > crop_box.t) && (y_c < crop_box.b)) {
                float xA = std::max(crop_box.l, coords_buf[j].l);
                float yA = std::max(crop_box.t, coords_buf[j].t);
                float xB = std::min(crop_box.r, coords_buf[j].r);
                float yB = std::min(crop_box.b, coords_buf[j].b);
                coords_buf[j].l = (xA - crop_box.l) * w_factor;
                coords_buf[j].t = (yA - crop_box.t) * h_factor;
                coords_buf[j].r = (xB - crop_box.l) * w_factor;
                coords_buf[j].b = (yB - crop_box.t) * h_factor;
                bb_coords.push_back(coords_buf[j]);
                bb_labels.push_back(labels_buf[j]);
            }
        }
        if (bb_coords.size() == 0) {
            THROW("Bounding box co-ordinates not found in the image ");
        }
        output_meta_data->get_bb_cords_batch()[i] = bb_coords;
        output_meta_data->get_labels_batch()[i] = bb_labels;
    }
}

inline void calculate_ious_for_box(float *ious, BoundingBoxCord &box, BoundingBoxCord *anchors, unsigned int num_anchors) {
    float box_area = (box.b - box.t) * (box.r - box.l);
    ious[0] = ssd_BBoxIntersectionOverUnion(box, box_area, anchors[0]);

    int best_idx = 0;
    float best_iou = ious[0];
    for (unsigned int anchor_idx = 1; anchor_idx < num_anchors; anchor_idx++) {
        ious[anchor_idx] = ssd_BBoxIntersectionOverUnion(box, box_area, anchors[anchor_idx]);
        if (ious[anchor_idx] > best_iou) {
            best_iou = ious[anchor_idx];
            best_idx = anchor_idx;
        }
    }
    // For best default box matched with current object let iou = 2, to make sure there is a match,
    // as this object will be the best (highest IoU), for this default box
    ious[best_idx] = 2.;
}

inline int find_best_box_for_anchor(unsigned anchor_idx, const std::vector<float> &ious, unsigned num_boxes, unsigned anchors_size) {
    unsigned best_idx = 0;
    float best_iou = ious[anchor_idx];
    for (unsigned bbox_idx = 1; bbox_idx < num_boxes; ++bbox_idx) {
        if (ious[bbox_idx * anchors_size + anchor_idx] >= best_iou) {
            best_iou = ious[bbox_idx * anchors_size + anchor_idx];
            best_idx = bbox_idx;
        }
    }
    return best_idx;
}

void BoundingBoxGraph::update_box_encoder_meta_data(std::vector<float> *anchors, pMetaDataBatch full_batch_meta_data, float criteria, bool offset, float scale, std::vector<float> &means, std::vector<float> &stds, float *encoded_boxes_data, int *encoded_labels_data) {
#pragma omp parallel for
    for (int i = 0; i < full_batch_meta_data->size(); i++) {
        BoundingBoxCord *bbox_anchors = reinterpret_cast<BoundingBoxCord *>(anchors->data());
        auto bb_count = full_batch_meta_data->get_labels_batch()[i].size();
        int *bb_labels = full_batch_meta_data->get_labels_batch()[i].data();
        BoundingBoxCord *bb_coords = reinterpret_cast<BoundingBoxCord *>(full_batch_meta_data->get_bb_cords_batch()[i].data());
        unsigned anchors_size = anchors->size() / 4;  // divide the anchors_size by 4 to get the total number of anchors
        int *encoded_labels = encoded_labels_data + (i * anchors_size);
        BoundingBoxCord_xcycwh *encoded_bb = reinterpret_cast<BoundingBoxCord_xcycwh *>(encoded_boxes_data + (i * anchors_size * 4));
        // Calculate Ious
        // ious size - bboxes count x anchors count
        std::vector<float> ious(bb_count * anchors_size);
        for (uint bb_idx = 0; bb_idx < bb_count; bb_idx++) {
            auto iou_rows = ious.data() + (bb_idx * (anchors_size));
            calculate_ious_for_box(iou_rows, bb_coords[bb_idx], bbox_anchors, anchors_size);
        }
        float inv_stds[4] = {(float)(1. / stds[0]), (float)(1. / stds[1]), (float)(1. / stds[2]), (float)(1. / stds[3])};
        float half_scale = 0.5 * scale;
        // Depending on the matches ->place the best bbox instead of the corresponding anchor_idx in anchor
        for (unsigned anchor_idx = 0; anchor_idx < anchors_size; anchor_idx++) {
            BoundingBoxCord_xcycwh box_bestidx, anchor_xcyxwh;
            BoundingBoxCord *p_anchor = &bbox_anchors[anchor_idx];
            const auto best_idx = find_best_box_for_anchor(anchor_idx, ious, bb_count, anchors_size);
            // Filter matches by criteria
            if (ious[(best_idx * anchors_size) + anchor_idx] > criteria)  // Its a match
            {
                // Convert the "ltrb" format to "xcycwh"
                if (offset) {
                    box_bestidx.xc = (bb_coords[best_idx].l + bb_coords[best_idx].r) * half_scale;  // xc
                    box_bestidx.yc = (bb_coords[best_idx].t + bb_coords[best_idx].b) * half_scale;  // yc
                    box_bestidx.w = (bb_coords[best_idx].r - bb_coords[best_idx].l) * scale;        // w
                    box_bestidx.h = (bb_coords[best_idx].b - bb_coords[best_idx].t) * scale;        // h
                    // Convert the "ltrb" format to "xcycwh"
                    anchor_xcyxwh.xc = (p_anchor->l + p_anchor->r) * half_scale;  // xc
                    anchor_xcyxwh.yc = (p_anchor->t + p_anchor->b) * half_scale;  // yc
                    anchor_xcyxwh.w = (p_anchor->r - p_anchor->l) * scale;        // w
                    anchor_xcyxwh.h = (p_anchor->b - p_anchor->t) * scale;        // h
                    // Reference for offset calculation between the Ground Truth bounding boxes & anchor boxes in <xc,yc,w,h> format
                    // https://github.com/sgrvinod/a-PyTorch-Tutorial-to-Object-Detection#predictions-vis-%C3%A0-vis-priors
                    box_bestidx.xc = ((box_bestidx.xc - anchor_xcyxwh.xc) / anchor_xcyxwh.w - means[0]) * inv_stds[0];
                    box_bestidx.yc = ((box_bestidx.yc - anchor_xcyxwh.yc) / anchor_xcyxwh.h - means[1]) * inv_stds[1];
                    box_bestidx.w = (std::log(box_bestidx.w / anchor_xcyxwh.w) - means[2]) * inv_stds[2];
                    box_bestidx.h = (std::log(box_bestidx.h / anchor_xcyxwh.h) - means[3]) * inv_stds[3];
                    encoded_bb[anchor_idx] = box_bestidx;
                    encoded_labels[anchor_idx] = bb_labels[best_idx];
                } else {
                    box_bestidx.xc = 0.5 * (bb_coords[best_idx].l + bb_coords[best_idx].r);  // xc
                    box_bestidx.yc = 0.5 * (bb_coords[best_idx].t + bb_coords[best_idx].b);  // yc
                    box_bestidx.w = bb_coords[best_idx].r - bb_coords[best_idx].l;           // w
                    box_bestidx.h = bb_coords[best_idx].b - bb_coords[best_idx].t;           // h
                    encoded_bb[anchor_idx] = box_bestidx;
                    encoded_labels[anchor_idx] = bb_labels[best_idx];
                }
            } else {
                // Not a match
                if (offset) {
                    encoded_bb[anchor_idx] = {0, 0, 0, 0};
                    encoded_labels[anchor_idx] = 0;
                } else {
                    // Convert the "ltrb" format to "xcycwh"
                    encoded_bb[anchor_idx].xc = 0.5 * (p_anchor->l + p_anchor->r);  // xc
                    encoded_bb[anchor_idx].yc = 0.5 * (p_anchor->t + p_anchor->b);  // yc
                    encoded_bb[anchor_idx].w = (-p_anchor->l + p_anchor->r);        // w
                    encoded_bb[anchor_idx].h = (-p_anchor->t + p_anchor->b);        // h
                    encoded_labels[anchor_idx] = 0;
                }
            }
        }
    }
}

<<<<<<< HEAD
void BoundingBoxGraph::update_box_iou_matcher(std::vector<float> *anchors, int *matches_idx_buffer,
                                              pMetaDataBatch full_batch_meta_data, float criteria, float high_threshold,
                                              float low_threshold, bool allow_low_quality_matches) {
    auto bb_coords_batch = full_batch_meta_data->get_bb_cords_batch();
    unsigned anchors_size = anchors->size() / 4;  // divide the anchors_size by 4 to get the total number of anchors
    BoundingBoxCord *bbox_anchors = reinterpret_cast<BoundingBoxCord *>(anchors->data());
=======
void BoundingBoxGraph::update_box_iou_matcher(BoxIouMatcherInfo &iou_matcher_info, int *matches_idx_buffer, pMetaDataBatch full_batch_meta_data) {
    auto bb_coords_batch = full_batch_meta_data->get_bb_cords_batch();
    unsigned anchors_size = iou_matcher_info.anchors->size() / 4;  // divide the anchors_size by 4 to get the total number of anchors
    BoundingBoxCord *bbox_anchors = reinterpret_cast<BoundingBoxCord *>(iou_matcher_info.anchors->data());
>>>>>>> 7396be7e

    std::vector<int *> matches(full_batch_meta_data->size());
    for (int i = 0; i < full_batch_meta_data->size(); i++) {
        matches[i] = reinterpret_cast<int *>(matches_idx_buffer + i * anchors_size);
    }

#pragma omp parallel for
    for (int i = 0; i < full_batch_meta_data->size(); i++) {
        auto bb_coords = bb_coords_batch[i];
        auto bb_count = bb_coords.size();

        std::vector<float> matched_vals(anchors_size, -1.0);
        std::vector<int> low_quality_preds(anchors_size, -1);

        // Calculate IoU's, The number of IoU Values calculated will be (bb_count x anchors_size)
        for (unsigned bb_idx = 0; bb_idx < bb_count; bb_idx++) {
            BoundingBoxCord box = bb_coords[bb_idx];
            float box_area = (box.b - box.t) * (box.r - box.l);
            float best_bbox_iou = -1.0f;
            std::vector<float> bbox_iou(anchors_size);  // IoU value for bbox mapped with each anchor
            for (unsigned int anchor_idx = 0; anchor_idx < anchors_size; anchor_idx++) {
                float iou_val = ssd_BBoxIntersectionOverUnion(box, box_area, bbox_anchors[anchor_idx]);
                bbox_iou[anchor_idx] = iou_val;

                // Find col maximum in (bb_count x anchors_size) IoU values calculated
                if (iou_val > matched_vals[anchor_idx]) {
                    matched_vals[anchor_idx] = iou_val;
                    matches[i][anchor_idx] = static_cast<int>(bb_idx);
                }

                // Find row maximum in (bb_count x anchors_size) IoU values calculated
<<<<<<< HEAD
                if (allow_low_quality_matches) {
=======
                if (iou_matcher_info.allow_low_quality_matches) {
>>>>>>> 7396be7e
                    if (iou_val > best_bbox_iou) best_bbox_iou = iou_val;
                }
            }

<<<<<<< HEAD
            if (allow_low_quality_matches) {
=======
            if (iou_matcher_info.allow_low_quality_matches) {
>>>>>>> 7396be7e
                for (unsigned int anchor_idx = 0; anchor_idx < anchors_size; anchor_idx++) {  // if the element is found
                    if (fabs(bbox_iou[anchor_idx] - best_bbox_iou) < 1e-6)                    // Compare the IOU values and check if they are equal with a tolerance of 1e-6
                        low_quality_preds[anchor_idx] = anchor_idx;
                }
            }
        }

        // Update matched indices based on thresholds and low quality matches
        for (uint pred_idx = 0; pred_idx < anchors_size; pred_idx++) {
<<<<<<< HEAD
            if (!(allow_low_quality_matches && low_quality_preds[pred_idx] != -1)) {
                if (matched_vals[pred_idx] < low_threshold) {
                    matches[i][pred_idx] = -1;
                } else if ((matched_vals[pred_idx] < high_threshold)) {
=======
            if (!(iou_matcher_info.allow_low_quality_matches && low_quality_preds[pred_idx] != -1)) {
                if (matched_vals[pred_idx] < iou_matcher_info.low_threshold) {
                    matches[i][pred_idx] = -1;
                } else if ((matched_vals[pred_idx] < iou_matcher_info.high_threshold)) {
>>>>>>> 7396be7e
                    matches[i][pred_idx] = -2;
                }
            }
        }

        matched_vals.clear();
        low_quality_preds.clear();
    }
}<|MERGE_RESOLUTION|>--- conflicted
+++ resolved
@@ -218,19 +218,10 @@
     }
 }
 
-<<<<<<< HEAD
-void BoundingBoxGraph::update_box_iou_matcher(std::vector<float> *anchors, int *matches_idx_buffer,
-                                              pMetaDataBatch full_batch_meta_data, float criteria, float high_threshold,
-                                              float low_threshold, bool allow_low_quality_matches) {
-    auto bb_coords_batch = full_batch_meta_data->get_bb_cords_batch();
-    unsigned anchors_size = anchors->size() / 4;  // divide the anchors_size by 4 to get the total number of anchors
-    BoundingBoxCord *bbox_anchors = reinterpret_cast<BoundingBoxCord *>(anchors->data());
-=======
 void BoundingBoxGraph::update_box_iou_matcher(BoxIouMatcherInfo &iou_matcher_info, int *matches_idx_buffer, pMetaDataBatch full_batch_meta_data) {
     auto bb_coords_batch = full_batch_meta_data->get_bb_cords_batch();
     unsigned anchors_size = iou_matcher_info.anchors->size() / 4;  // divide the anchors_size by 4 to get the total number of anchors
     BoundingBoxCord *bbox_anchors = reinterpret_cast<BoundingBoxCord *>(iou_matcher_info.anchors->data());
->>>>>>> 7396be7e
 
     std::vector<int *> matches(full_batch_meta_data->size());
     for (int i = 0; i < full_batch_meta_data->size(); i++) {
@@ -262,20 +253,12 @@
                 }
 
                 // Find row maximum in (bb_count x anchors_size) IoU values calculated
-<<<<<<< HEAD
-                if (allow_low_quality_matches) {
-=======
                 if (iou_matcher_info.allow_low_quality_matches) {
->>>>>>> 7396be7e
                     if (iou_val > best_bbox_iou) best_bbox_iou = iou_val;
                 }
             }
 
-<<<<<<< HEAD
-            if (allow_low_quality_matches) {
-=======
             if (iou_matcher_info.allow_low_quality_matches) {
->>>>>>> 7396be7e
                 for (unsigned int anchor_idx = 0; anchor_idx < anchors_size; anchor_idx++) {  // if the element is found
                     if (fabs(bbox_iou[anchor_idx] - best_bbox_iou) < 1e-6)                    // Compare the IOU values and check if they are equal with a tolerance of 1e-6
                         low_quality_preds[anchor_idx] = anchor_idx;
@@ -285,17 +268,10 @@
 
         // Update matched indices based on thresholds and low quality matches
         for (uint pred_idx = 0; pred_idx < anchors_size; pred_idx++) {
-<<<<<<< HEAD
-            if (!(allow_low_quality_matches && low_quality_preds[pred_idx] != -1)) {
-                if (matched_vals[pred_idx] < low_threshold) {
-                    matches[i][pred_idx] = -1;
-                } else if ((matched_vals[pred_idx] < high_threshold)) {
-=======
             if (!(iou_matcher_info.allow_low_quality_matches && low_quality_preds[pred_idx] != -1)) {
                 if (matched_vals[pred_idx] < iou_matcher_info.low_threshold) {
                     matches[i][pred_idx] = -1;
                 } else if ((matched_vals[pred_idx] < iou_matcher_info.high_threshold)) {
->>>>>>> 7396be7e
                     matches[i][pred_idx] = -2;
                 }
             }
