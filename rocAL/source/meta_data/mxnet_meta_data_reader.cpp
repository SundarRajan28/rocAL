/*
Copyright (c) 2019 - 2023 Advanced Micro Devices, Inc. All rights reserved.

Permission is hereby granted, free of charge, to any person obtaining a copy
of this software and associated documentation files (the "Software"), to deal
in the Software without restriction, including without limitation the rights
to use, copy, modify, merge, publish, distribute, sublicense, and/or sell
copies of the Software, and to permit persons to whom the Software is
furnished to do so, subject to the following conditions:

The above copyright notice and this permission notice shall be included in
all copies or substantial portions of the Software.

THE SOFTWARE IS PROVIDED "AS IS", WITHOUT WARRANTY OF ANY KIND, EXPRESS OR
IMPLIED, INCLUDING BUT NOT LIMITED TO THE WARRANTIES OF MERCHANTABILITY,
FITNESS FOR A PARTICULAR PURPOSE AND NONINFRINGEMENT.  IN NO EVENT SHALL THE
AUTHORS OR COPYRIGHT HOLDERS BE LIABLE FOR ANY CLAIM, DAMAGES OR OTHER
LIABILITY, WHETHER IN AN ACTION OF CONTRACT, TORT OR OTHERWISE, ARISING FROM,
OUT OF OR IN CONNECTION WITH THE SOFTWARE OR THE USE OR OTHER DEALINGS IN
THE SOFTWARE.
*/

#include "mxnet_meta_data_reader.h"

#include <memory.h>
#include <stdint.h>
<<<<<<< HEAD

#include <algorithm>
#include <boost/filesystem.hpp>
#include <iostream>
#include <utility>
=======
#include "mxnet_meta_data_reader.h"
#include "filesystem.h"
>>>>>>> e586baf1

using namespace std;

void MXNetMetaDataReader::init(const MetaDataConfig &cfg, pMetaDataBatch meta_data_batch) {
    _path = cfg.path();
    _output = meta_data_batch;
    _src_dir = nullptr;
    _entity = nullptr;
}

bool MXNetMetaDataReader::exists(const std::string &_image_name) {
    return _map_content.find(_image_name) != _map_content.end();
}

void MXNetMetaDataReader::add(std::string image_name, int label) {
    pMetaData info = std::make_shared<Label>(label);
    if (exists(image_name)) {
        WRN("Entity with the same name exists")
        return;
    }
    _map_content.insert(std::pair<std::string, std::shared_ptr<Label>>(image_name, info));
}

void MXNetMetaDataReader::lookup(const std::vector<std::string> &_image_names) {
    if (_image_names.empty()) {
        WRN("No image names passed")
        return;
    }
    if (_image_names.size() != (unsigned)_output->size())
        _output->resize(_image_names.size());

    for (unsigned i = 0; i < _image_names.size(); i++) {
        auto _image_name = _image_names[i];
        auto it = _map_content.find(_image_name);
        if (_map_content.end() == it)
            THROW("MXNetMetaDataReader ERROR: Given name not present in the map" + _image_name)
        _output->get_labels_batch()[i] = it->second->get_labels();
    }
}

void MXNetMetaDataReader::print_map_contents() {
    std::cerr << "\nMap contents: \n";
    for (auto &elem : _map_content) {
        std::cerr << "Name :\t " << elem.first << "\t ID:  " << elem.second->get_labels()[0] << std::endl;
    }
}

void MXNetMetaDataReader::read_all(const std::string &_path) {
    std::string _rec_file, _idx_file;
    if ((_src_dir = opendir(_path.c_str())) == nullptr)
        THROW("MXNetMetaDataReader ERROR: Failed opening the directory at " + _path);

    while ((_entity = readdir(_src_dir)) != nullptr) {
        std::string file_name = _path + "/" + _entity->d_name;
        filesys::path pathObj(file_name);
        if (filesys::exists(pathObj) && filesys::is_regular_file(pathObj)) {
            auto file_extension_idx = file_name.find_last_of(".");
            if (file_extension_idx != std::string::npos) {
                std::string file_extension = file_name.substr(file_extension_idx + 1);
                if (file_extension == "rec")
                    _rec_file = file_name;
                else if (file_extension == "idx")
                    _idx_file = file_name;
                else
                    continue;
            }
        }
    }
    closedir(_src_dir);
    uint rec_size;
    _file_contents.open(_rec_file);
    if (!_file_contents)
        THROW("MXNetMetaDataReader ERROR: Failed opening the file " + _rec_file);
    _file_contents.seekg(0, ifstream::end);
    rec_size = _file_contents.tellg();
    _file_contents.seekg(0, ifstream::beg);

    ifstream index_file(_idx_file);
    if (!index_file)
        THROW("MXNetMetaDataReader ERROR: Could not open RecordIO index file. Provided path: " + _idx_file);

    std::vector<size_t> _index_list;
    size_t _index, _offset;
    while (index_file >> _index >> _offset)
        _index_list.push_back(_offset);
    if (_index_list.empty())
        THROW("MXNetMetaDataReader ERROR: RecordIO index file doesn't contain any indices. Provided path: " + _idx_file);
    _index_list.push_back(rec_size);
    std::sort(_index_list.begin(), _index_list.end());
    for (size_t i = 0; i < _index_list.size() - 1; ++i)
        _indices.emplace_back(_index_list[i], _index_list[i + 1] - _index_list[i]);
    read_images();
}

void MXNetMetaDataReader::release(std::string _image_name) {
    if (!exists(_image_name)) {
        WRN("ERROR: Given not present in the map" + _image_name);
        return;
    }
    _map_content.erase(_image_name);
}

void MXNetMetaDataReader::release() {
    _map_content.clear();
}

void MXNetMetaDataReader::read_images() {
    for (int current_index = 0; current_index < (int)_indices.size(); current_index++) {
        uint32_t _magic, _length_flag;
        int64_t _seek_pos, _data_size_to_read;
        std::tie(_seek_pos, _data_size_to_read) = _indices[current_index];
        _file_contents.seekg(_seek_pos, ifstream::beg);
        uint8_t *_data = new uint8_t[_data_size_to_read];
        uint8_t *_data_ptr = _data;
        auto ret = _file_contents.read((char *)_data_ptr, _data_size_to_read).gcount();
        if (ret == -1 || ret != _data_size_to_read)
            THROW("MXNetMetaDataReader ERROR:  Unable to read the data from the file ");
        _magic = *((uint32_t *)_data_ptr);
        _data_ptr += sizeof(_magic);
        if (_magic != _kMagic)
            THROW("MXNetMetaDataReader ERROR: Invalid RecordIO: wrong magic number");
        _length_flag = *((uint32_t *)_data_ptr);
        _data_ptr += sizeof(_length_flag);
        _hdr = *((ImageRecordIOHeader *)_data_ptr);

        if (_hdr.flag == 0) {
            add((to_string(_hdr.image_id[0])), _hdr.label);
        } else {
            WRN("\nMultiple record reading has not supported");
            continue;
        }
        delete[] _data;
    }
}

MXNetMetaDataReader::MXNetMetaDataReader() {
}<|MERGE_RESOLUTION|>--- conflicted
+++ resolved
@@ -24,16 +24,7 @@
 
 #include <memory.h>
 #include <stdint.h>
-<<<<<<< HEAD
-
-#include <algorithm>
-#include <boost/filesystem.hpp>
-#include <iostream>
-#include <utility>
-=======
-#include "mxnet_meta_data_reader.h"
 #include "filesystem.h"
->>>>>>> e586baf1
 
 using namespace std;
 
