/*
Copyright (c) 2019 - 2023 Advanced Micro Devices, Inc. All rights reserved.

Permission is hereby granted, free of charge, to any person obtaining a copy
of this software and associated documentation files (the "Software"), to deal
in the Software without restriction, including without limitation the rights
to use, copy, modify, merge, publish, distribute, sublicense, and/or sell
copies of the Software, and to permit persons to whom the Software is
furnished to do so, subject to the following conditions:

The above copyright notice and this permission notice shall be included in
all copies or substantial portions of the Software.

THE SOFTWARE IS PROVIDED "AS IS", WITHOUT WARRANTY OF ANY KIND, EXPRESS OR
IMPLIED, INCLUDING BUT NOT LIMITED TO THE WARRANTIES OF MERCHANTABILITY,
FITNESS FOR A PARTICULAR PURPOSE AND NONINFRINGEMENT.  IN NO EVENT SHALL THE
AUTHORS OR COPYRIGHT HOLDERS BE LIABLE FOR ANY CLAIM, DAMAGES OR OTHER
LIABILITY, WHETHER IN AN ACTION OF CONTRACT, TORT OR OTHERWISE, ARISING FROM,
OUT OF OR IN CONNECTION WITH THE SOFTWARE OR THE USE OR OTHER DEALINGS IN
THE SOFTWARE.
*/

#include "loaders/video/video_loader.h"

#include <chrono>
#include <thread>

#include "loaders/video/video_read_and_decode.h"
#include "vx_ext_amd.h"

#ifdef ROCAL_VIDEO

VideoLoader::VideoLoader(void *dev_resources) : _circ_buff(dev_resources),
                                                _swap_handle_time("Swap_handle_time", DBG_TIMING) {
    _output_tensor = nullptr;
    _mem_type = RocalMemType::HOST;
    _internal_thread_running = false;
    _output_mem_size = 0;
    _batch_size = 1;
    _is_initialized = false;
    _remaining_sequences_count = 0;
}

VideoLoader::~VideoLoader() {
    de_init();
}

void VideoLoader::shut_down() {
    if (_internal_thread_running)
        stop_internal_thread();
    _circ_buff.release();
}

void VideoLoader::set_prefetch_queue_depth(size_t prefetch_queue_depth) {
    if (prefetch_queue_depth <= 0)
        THROW("Prefetch queue depth value cannot be zero or negative");
    _prefetch_queue_depth = prefetch_queue_depth;
}

size_t
VideoLoader::remaining_count() {
    return _remaining_sequences_count;
}

void VideoLoader::reset() {
    // stop the writer thread and empty the internal circular buffer
    _internal_thread_running = false;
    _circ_buff.unblock_writer();
    if (_load_thread.joinable())
        _load_thread.join();

    // Emptying the internal circular buffer
    _circ_buff.reset();

    // Clearing the frame_num and timestamp vectors
    _sequence_start_framenum_vec.clear();
    _sequence_frame_timestamps_vec.clear();

    // resetting the reader thread to the start of the media
    _image_counter = 0;
    _video_loader->reset();

    // Start loading (writer thread) again
    start_loading();
}

void VideoLoader::de_init() {
    // Set running to 0 and wait for the internal thread to join
    stop_internal_thread();
    _output_mem_size = 0;
    _batch_size = 1;
    _is_initialized = false;
}

LoaderModuleStatus
VideoLoader::load_next() {
    return update_output_image();
}

void VideoLoader::set_output(Tensor *output_tensor) {
    _output_tensor = output_tensor;
    _output_mem_size = ((_output_tensor->info().data_size() + 8) & ~7);  // Making output size as a multiple of 8 to support vectorized load and store in RPP
}

void VideoLoader::stop_internal_thread() {
    _internal_thread_running = false;
    _stopped = true;
    _circ_buff.unblock_reader();
    _circ_buff.unblock_writer();
    _circ_buff.reset();
    if (_load_thread.joinable())
        _load_thread.join();
}

void VideoLoader::initialize(ReaderConfig reader_cfg, DecoderConfig decoder_cfg, RocalMemType mem_type, unsigned batch_size, bool decoder_keep_original) {
    if (_is_initialized)
        WRN("initialize() function is already called and loader module is initialized")
    if (_output_mem_size == 0)
        THROW("output image size is 0, set_output_image() should be called before initialize for loader modules")
    _mem_type = mem_type;
    _batch_size = batch_size;
    _loop = reader_cfg.loop();
    _sequence_length = reader_cfg.get_sequence_length();
    _decoder_keep_original = decoder_keep_original;
    _video_loader = std::make_shared<VideoReadAndDecode>();
    try {
        _video_loader->create(reader_cfg, decoder_cfg, _batch_size);
    } catch (const std::exception &e) {
        de_init();
        throw;
    }
    _max_tensor_width = _output_tensor->info().max_shape().at(0);
    _max_tensor_height = _output_tensor->info().max_shape().at(1);
    _decoded_data_info._data_names.resize(_batch_size);
    _decoded_data_info._roi_height.resize(_batch_size);
    _decoded_data_info._roi_width.resize(_batch_size);
    _decoded_data_info._original_height.resize(_batch_size);
    _decoded_data_info._original_width.resize(_batch_size);
    _circ_buff.init(_mem_type, _output_mem_size, _prefetch_queue_depth);
    _is_initialized = true;
    LOG("Loader module initialized");
}

void VideoLoader::start_loading() {
    if (!_is_initialized)
        THROW("start_loading() should be called after initialize() function is called")
    _remaining_sequences_count = _video_loader->count();
    _internal_thread_running = true;
    _load_thread = std::thread(&VideoLoader::load_routine, this);
}

LoaderModuleStatus
VideoLoader::load_routine() {
    LOG("Started the internal loader thread");
    LoaderModuleStatus last_load_status = LoaderModuleStatus::OK;

    // Initially record number of all the frames that are going to be loaded, this is used to know how many still there
    while (_internal_thread_running) {
        auto data = _circ_buff.get_write_buffer();
        if (!_internal_thread_running)
            break;

        auto load_status = LoaderModuleStatus::NO_MORE_DATA_TO_READ;
        {
            load_status = _video_loader->load(data,
                                              _decoded_data_info._data_names,
                                              _max_tensor_width,
                                              _max_tensor_height,
                                              _decoded_data_info._roi_width,
                                              _decoded_data_info._roi_height,
                                              _decoded_data_info._original_width,
                                              _decoded_data_info._original_height,
                                              _sequence_start_framenum_vec,
                                              _sequence_frame_timestamps_vec,
                                              _output_tensor->info().color_format());

            if (load_status == LoaderModuleStatus::OK) {
<<<<<<< HEAD
                _circ_buff.set_data_info(_decoded_data_info);
=======
                _circ_buff.set_decoded_data_info(_decoded_data_info);
>>>>>>> f38aa8d3
                _circ_buff.push();
                _image_counter += _output_tensor->info().batch_size();
            }
        }
        if (load_status != LoaderModuleStatus::OK) {
            if (last_load_status != load_status) {
                if (load_status == LoaderModuleStatus::NO_MORE_DATA_TO_READ ||
                    load_status == LoaderModuleStatus::NO_FILES_TO_READ) {
                    LOG("Cycled through all images, count " + TOSTR(_image_counter));
                } else {
                    ERR("ERROR: Detected error in reading the images");
                }
                last_load_status = load_status;
            }

            // Here it sets the out-of-data flag and signal the circular buffer's internal
            // read semaphore using release() call
            // , and calls the release() allows the reader thread to wake up and handle
            // the out-of-data case properly
            // It also slows down the reader thread since there is no more data to read,
            // till program ends or till reset is called
            _circ_buff.unblock_reader();
            std::this_thread::sleep_for(std::chrono::seconds(1));
        }
    }
    return LoaderModuleStatus::OK;
}

bool VideoLoader::is_out_of_data() {
    return (remaining_count() < _batch_size);
}

LoaderModuleStatus
VideoLoader::update_output_image() {
    LoaderModuleStatus status = LoaderModuleStatus::OK;
    if (is_out_of_data())
        return LoaderModuleStatus::NO_MORE_DATA_TO_READ;
    if (_stopped)
        return LoaderModuleStatus::OK;

    // _circ_buff.get_read_buffer_x() is blocking and puts the caller on sleep until new images are written to the _circ_buff
    // if (_mem_type == RocalMemType::OCL)
    if ((_mem_type == RocalMemType::OCL) || (_mem_type == RocalMemType::HIP)) {
        auto data_buffer = _circ_buff.get_read_buffer_dev();
        _swap_handle_time.start();
        if (_output_tensor->swap_handle(data_buffer) != 0)
            return LoaderModuleStatus ::DEVICE_BUFFER_SWAP_FAILED;
        _swap_handle_time.end();
    } else {
        auto data_buffer = _circ_buff.get_read_buffer_host();
        _swap_handle_time.start();
        if (_output_tensor->swap_handle(data_buffer) != 0)
            return LoaderModuleStatus::HOST_BUFFER_SWAP_FAILED;
        _swap_handle_time.end();
    }
    if (_stopped)
        return LoaderModuleStatus::OK;
<<<<<<< HEAD
    _output_decoded_data_info = _circ_buff.get_data_info();
=======
    _output_decoded_data_info = _circ_buff.get_decoded_data_info();
>>>>>>> f38aa8d3
    _output_names = _output_decoded_data_info._data_names;
    _output_tensor->update_tensor_roi(_output_decoded_data_info._roi_width, _output_decoded_data_info._roi_height);
    _circ_buff.pop();
    if (!_loop)
        _remaining_sequences_count -= _batch_size;
    return status;
}

Timing VideoLoader::timing() {
    auto t = _video_loader->timing();
    t.process_time = _swap_handle_time.get_timing();
    return t;
}

LoaderModuleStatus VideoLoader::set_cpu_affinity(cpu_set_t cpu_mask) {
    if (!_internal_thread_running)
        THROW("set_cpu_affinity() should be called after start_loading function is called")
#if defined(WIN32) || defined(_WIN32) || defined(__WIN32) && !defined(__CYGWIN__)
#else
    int ret = pthread_setaffinity_np(_load_thread.native_handle(),
                                     sizeof(cpu_set_t), &cpu_mask);
    if (ret != 0)
        WRN("Error calling pthread_setaffinity_np: " + TOSTR(ret));
#endif
    return LoaderModuleStatus::OK;
}

LoaderModuleStatus VideoLoader::set_cpu_sched_policy(struct sched_param sched_policy) {
    if (!_internal_thread_running)
        THROW("set_cpu_sched_policy() should be called after start_loading function is called")
#if defined(WIN32) || defined(_WIN32) || defined(__WIN32) && !defined(__CYGWIN__)
#else
    auto ret = pthread_setschedparam(_load_thread.native_handle(), SCHED_FIFO, &sched_policy);
    if (ret != 0)
        WRN("Unsuccessful in setting thread realtime priority for loader thread err = " + TOSTR(ret))
#endif
    return LoaderModuleStatus::OK;
}

std::vector<std::string> VideoLoader::get_id() {
    return _output_names;
}

DecodedDataInfo VideoLoader::get_decode_data_info() {
    return _output_decoded_data_info;
}

std::vector<size_t> VideoLoader::get_sequence_start_frame_number() {
    std::vector<size_t> sequence_start_framenum;
    sequence_start_framenum = _sequence_start_framenum_vec.back();
    _sequence_start_framenum_vec.pop_back();
    return sequence_start_framenum;
}

std::vector<std::vector<float>> VideoLoader::get_sequence_frame_timestamps() {
    std::vector<std::vector<float>> sequence_frame_timestamp;
    sequence_frame_timestamp = _sequence_frame_timestamps_vec.back();
    _sequence_frame_timestamps_vec.pop_back();
    return sequence_frame_timestamp;
}
#endif<|MERGE_RESOLUTION|>--- conflicted
+++ resolved
@@ -175,11 +175,7 @@
                                               _output_tensor->info().color_format());
 
             if (load_status == LoaderModuleStatus::OK) {
-<<<<<<< HEAD
-                _circ_buff.set_data_info(_decoded_data_info);
-=======
                 _circ_buff.set_decoded_data_info(_decoded_data_info);
->>>>>>> f38aa8d3
                 _circ_buff.push();
                 _image_counter += _output_tensor->info().batch_size();
             }
@@ -237,11 +233,7 @@
     }
     if (_stopped)
         return LoaderModuleStatus::OK;
-<<<<<<< HEAD
-    _output_decoded_data_info = _circ_buff.get_data_info();
-=======
     _output_decoded_data_info = _circ_buff.get_decoded_data_info();
->>>>>>> f38aa8d3
     _output_names = _output_decoded_data_info._data_names;
     _output_tensor->update_tensor_roi(_output_decoded_data_info._roi_width, _output_decoded_data_info._roi_height);
     _circ_buff.pop();
