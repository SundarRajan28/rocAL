/*
Copyright (c) 2025 Advanced Micro Devices, Inc. All rights reserved.

Permission is hereby granted, free of charge, to any person obtaining a copy
of this software and associated documentation files (the "Software"), to deal
in the Software without restriction, including without limitation the rights
to use, copy, modify, merge, publish, distribute, sublicense, and/or sell
copies of the Software, and to permit persons to whom the Software is
furnished to do so, subject to the following conditions:

The above copyright notice and this permission notice shall be included in
all copies or substantial portions of the Software.

THE SOFTWARE IS PROVIDED "AS IS", WITHOUT WARRANTY OF ANY KIND, EXPRESS OR
IMPLIED, INCLUDING BUT NOT LIMITED TO THE WARRANTIES OF MERCHANTABILITY,
FITNESS FOR A PARTICULAR PURPOSE AND NONINFRINGEMENT.  IN NO EVENT SHALL THE
AUTHORS OR COPYRIGHT HOLDERS BE LIABLE FOR ANY CLAIM, DAMAGES OR OTHER
LIABILITY, WHETHER IN AN ACTION OF CONTRACT, TORT OR OTHERWISE, ARISING FROM,
OUT OF OR IN CONNECTION WITH THE SOFTWARE OR THE USE OR OTHER DEALINGS IN
THE SOFTWARE.
*/

#include "loaders/image/numpy_loader.h"

#include <chrono>
#include <thread>

#include "vx_ext_amd.h"

NumpyLoader::NumpyLoader(void *dev_resources) : _circ_buff(dev_resources),
                                                _file_load_time("file load time", DBG_TIMING),
                                                _swap_handle_time("Swap_handle_time", DBG_TIMING) {
    _output_tensor = nullptr;
    _mem_type = RocalMemType::HOST;
    _internal_thread_running = false;
    _output_mem_size = 0;
    _batch_size = 1;
    _is_initialized = false;
    _remaining_file_count = 0;
    _device_id = 0;
}

NumpyLoader::~NumpyLoader() {
    de_init();
}

void NumpyLoader::shut_down() {
    if (_internal_thread_running)
        stop_internal_thread();
    _circ_buff.release();
}

void NumpyLoader::set_prefetch_queue_depth(size_t prefetch_queue_depth) {
    if (prefetch_queue_depth <= 0)
        THROW("Prefetch quque depth value cannot be zero or negative");
    _prefetch_queue_depth = prefetch_queue_depth;
}

void NumpyLoader::set_gpu_device_id(int device_id) {
    if (device_id < 0)
        THROW("invalid device_id passed to loader");
    _device_id = device_id;
}

size_t
NumpyLoader::remaining_count() {
    return _remaining_file_count;
}

void NumpyLoader::reset() {
    // stop the writer thread and empty the internal circular buffer
    _internal_thread_running = false;
    _circ_buff.unblock_writer();

    if (_load_thread.joinable())
        _load_thread.join();

    // Emptying the internal circular buffer
    _circ_buff.reset();

    // resetting the reader thread to the start of the media
    _file_counter = 0;
    _reader->reset();

    // Start loading (writer thread) again
    start_loading();
}

void NumpyLoader::de_init() {
    // Set running to 0 and wait for the internal thread to join
    stop_internal_thread();
    _output_mem_size = 0;
    _batch_size = 1;
    _is_initialized = false;
    _remaining_file_count = 0;
}

LoaderModuleStatus
NumpyLoader::load_next() {
    return update_output_tensor();
}

void NumpyLoader::set_output(Tensor *output_tensor) {
    _output_tensor = output_tensor;
    _output_mem_size = ((_output_tensor->info().data_size() + 8) & ~7);
}

void NumpyLoader::stop_internal_thread() {
    _internal_thread_running = false;
    _stopped = true;
    _circ_buff.unblock_reader();
    _circ_buff.unblock_writer();
    _circ_buff.reset();
    if (_load_thread.joinable())
        _load_thread.join();
}

void NumpyLoader::initialize(ReaderConfig reader_cfg, DecoderConfig decoder_cfg, RocalMemType mem_type, unsigned batch_size, bool decoder_keep_original) {
    if (_is_initialized)
        WRN("initialize() function is already called and loader module is initialized")

    if (_output_mem_size == 0)
        THROW("output tensor size is 0, set_output() should be called before initialize for loader modules")

    _mem_type = mem_type;
    _batch_size = batch_size;
    _loop = reader_cfg.loop();
    _tensor_size = _output_tensor->info().data_size() / batch_size;
    _output_names.resize(batch_size);
    try {
        _reader = create_reader(reader_cfg);
    } catch (const std::exception &e) {
        de_init();
        throw;
    }
    _decoded_data_info._data_names.resize(_batch_size);
    _tensor_roi.resize(_batch_size);
    _circ_buff.init(_mem_type, _output_mem_size, _prefetch_queue_depth);
    _is_initialized = true;
    LOG("Loader module initialized");
}

void NumpyLoader::start_loading() {
    if (!_is_initialized)
        THROW("start_loading() should be called after initialize() function is called")

    _remaining_file_count = _reader->count_items();
    _internal_thread_running = true;
    _load_thread = std::thread(&NumpyLoader::load_routine, this);
}

LoaderModuleStatus
NumpyLoader::load_routine() {
    LOG("Started the internal loader thread");
    LoaderModuleStatus last_load_status = LoaderModuleStatus::OK;
    // Initially record number of all the numpy arrays that are going to be loaded, this is used to know how many still there
    const std::vector<size_t> tensor_dims = _output_tensor->info().dims();
    auto num_dims = tensor_dims.size() - 1;
    auto data_layout = _output_tensor->info().layout();
<<<<<<< HEAD
    std::vector<size_t> max_shape(num_dims);
    std::copy(tensor_dims.begin() + 1, tensor_dims.end(), max_shape.begin());
=======
    std::vector<size_t> max_shape(tensor_dims.begin() + 1, tensor_dims.end());
>>>>>>> dbe820a4
    std::vector<unsigned> strides_in_dims(num_dims + 1);
    strides_in_dims[num_dims] = 1;
    for (int i = num_dims - 1; i >= 0; i--) {
        strides_in_dims[i] = strides_in_dims[i + 1] * max_shape[i];
    }

    while (_internal_thread_running) {
        auto data = _circ_buff.get_write_buffer();
        if (!_internal_thread_running)
            break;

        auto load_status = LoaderModuleStatus::NO_MORE_DATA_TO_READ;
        {
            unsigned file_counter = 0;
            _file_load_time.start();  // Debug timing

            while ((file_counter != _batch_size) && _reader->count_items() > 0) {
                auto read_ptr = data + _tensor_size * file_counter;
                size_t read_size = _reader->open();
                if (read_size == 0) {
                    ERR("Opened file " + _reader->id() + " of size 0");
                    _reader->close();
                    continue;
                }
                auto fsize = _reader->read_numpy_data(read_ptr, read_size, strides_in_dims);
                if (fsize == 0) {
                    ERR("Cannot read numpy data from " + _reader->id());
                    _reader->close();
                    continue;
                }
                _decoded_data_info._data_names[file_counter] = _reader->id();
                auto original_roi = _reader->get_numpy_header_data().shape();
                // The numpy header data contains the full array shape. We require only width and height for ROI updation
                if (data_layout == RocalTensorlayout::NHWC) {
                    _tensor_roi[file_counter] = {original_roi[1], original_roi[0]};
                } else if (data_layout == RocalTensorlayout::NCHW) {
                    _tensor_roi[file_counter] = {original_roi[2], original_roi[1]};
                } else {
                    _tensor_roi[file_counter] = original_roi;
                }
                _reader->close();
                file_counter++;
            }
            _file_load_time.end();  // Debug timing
            _circ_buff.set_decoded_data_info(_decoded_data_info);
            _circ_buff.push();
            _file_counter += _output_tensor->info().batch_size();
            load_status = LoaderModuleStatus::OK;
        }
        if (load_status != LoaderModuleStatus::OK) {
            if (last_load_status != load_status) {
                if (load_status == LoaderModuleStatus::NO_MORE_DATA_TO_READ ||
                    load_status == LoaderModuleStatus::NO_FILES_TO_READ) {
                    LOG("Cycled through all numpy files, count " + TOSTR(_file_counter));
                } else {
                    ERR("ERROR: Detected error in reading the numpy files");
                }
                last_load_status = load_status;
            }

            // Here it sets the out-of-data flag and signal the circular buffer's internal
            // read semaphore using release() call
            // , and calls the release() allows the reader thread to wake up and handle
            // the out-of-data case properly
            // It also slows down the reader thread since there is no more data to read,
            // till program ends or till reset is called
            _circ_buff.unblock_reader();
            std::this_thread::sleep_for(std::chrono::seconds(1));
        }
    }
    return LoaderModuleStatus::OK;
}

bool NumpyLoader::is_out_of_data() {
    return (remaining_count() < _batch_size);
}

size_t NumpyLoader::last_batch_padded_size() {
    return _reader->last_batch_padded_size();
}

LoaderModuleStatus
NumpyLoader::update_output_tensor() {
    LoaderModuleStatus status = LoaderModuleStatus::OK;

    if (is_out_of_data())
        return LoaderModuleStatus::NO_MORE_DATA_TO_READ;
    if (_stopped)
        return LoaderModuleStatus::OK;

    // _circ_buff.get_read_buffer_x() is blocking and puts the caller on sleep until new output is written to the _circ_buff
    if ((_mem_type == RocalMemType::OCL) || (_mem_type == RocalMemType::HIP)) {
        auto data_buffer = _circ_buff.get_read_buffer_dev();
        _swap_handle_time.start();
        if (_output_tensor->swap_handle(data_buffer) != 0)
            return LoaderModuleStatus::DEVICE_BUFFER_SWAP_FAILED;
        _swap_handle_time.end();
    } else {
        auto data_buffer = _circ_buff.get_read_buffer_host();
        _swap_handle_time.start();
        if (_output_tensor->swap_handle(data_buffer) != 0)
            return LoaderModuleStatus::HOST_BUFFER_SWAP_FAILED;
        _swap_handle_time.end();
    }
    if (_stopped)
        return LoaderModuleStatus::OK;

    _output_decoded_data_info = _circ_buff.get_decoded_data_info();
    _output_names = _output_decoded_data_info._data_names;
    _output_tensor->update_tensor_roi(_tensor_roi);
    _circ_buff.pop();
    if (!_loop)
        _remaining_file_count -= _batch_size;

    return status;
}

Timing NumpyLoader::timing() {
    Timing t;
    t.read_time = _file_load_time.get_timing();
    t.process_time = _swap_handle_time.get_timing();
    return t;
}

LoaderModuleStatus NumpyLoader::set_cpu_affinity(cpu_set_t cpu_mask) {
    if (!_internal_thread_running)
        THROW("set_cpu_affinity() should be called after start_loading function is called")
#if defined(WIN32) || defined(_WIN32) || defined(__WIN32) && !defined(__CYGWIN__)
#else
    int ret = pthread_setaffinity_np(_load_thread.native_handle(),
                                     sizeof(cpu_set_t), &cpu_mask);
    if (ret != 0)
        WRN("Error calling pthread_setaffinity_np: " + TOSTR(ret));
#endif
    return LoaderModuleStatus::OK;
}

LoaderModuleStatus NumpyLoader::set_cpu_sched_policy(struct sched_param sched_policy) {
    if (!_internal_thread_running)
        THROW("set_cpu_sched_policy() should be called after start_loading function is called")
#if defined(WIN32) || defined(_WIN32) || defined(__WIN32) && !defined(__CYGWIN__)
#else
    auto ret = pthread_setschedparam(_load_thread.native_handle(), SCHED_FIFO, &sched_policy);
    if (ret != 0)
        WRN("Unsuccessful in setting thread realtime priority for loader thread err = " + TOSTR(ret))
#endif
    return LoaderModuleStatus::OK;
}

std::vector<std::string> NumpyLoader::get_id() {
    return _output_names;
}

DecodedDataInfo NumpyLoader::get_decode_data_info() {
    return _output_decoded_data_info;
}<|MERGE_RESOLUTION|>--- conflicted
+++ resolved
@@ -157,12 +157,7 @@
     const std::vector<size_t> tensor_dims = _output_tensor->info().dims();
     auto num_dims = tensor_dims.size() - 1;
     auto data_layout = _output_tensor->info().layout();
-<<<<<<< HEAD
-    std::vector<size_t> max_shape(num_dims);
-    std::copy(tensor_dims.begin() + 1, tensor_dims.end(), max_shape.begin());
-=======
     std::vector<size_t> max_shape(tensor_dims.begin() + 1, tensor_dims.end());
->>>>>>> dbe820a4
     std::vector<unsigned> strides_in_dims(num_dims + 1);
     strides_in_dims[num_dims] = 1;
     for (int i = num_dims - 1; i >= 0; i--) {
