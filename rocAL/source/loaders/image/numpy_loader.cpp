/*
Copyright (c) 2025 Advanced Micro Devices, Inc. All rights reserved.

Permission is hereby granted, free of charge, to any person obtaining a copy
of this software and associated documentation files (the "Software"), to deal
in the Software without restriction, including without limitation the rights
to use, copy, modify, merge, publish, distribute, sublicense, and/or sell
copies of the Software, and to permit persons to whom the Software is
furnished to do so, subject to the following conditions:

The above copyright notice and this permission notice shall be included in
all copies or substantial portions of the Software.

THE SOFTWARE IS PROVIDED "AS IS", WITHOUT WARRANTY OF ANY KIND, EXPRESS OR
IMPLIED, INCLUDING BUT NOT LIMITED TO THE WARRANTIES OF MERCHANTABILITY,
FITNESS FOR A PARTICULAR PURPOSE AND NONINFRINGEMENT.  IN NO EVENT SHALL THE
AUTHORS OR COPYRIGHT HOLDERS BE LIABLE FOR ANY CLAIM, DAMAGES OR OTHER
LIABILITY, WHETHER IN AN ACTION OF CONTRACT, TORT OR OTHERWISE, ARISING FROM,
OUT OF OR IN CONNECTION WITH THE SOFTWARE OR THE USE OR OTHER DEALINGS IN
THE SOFTWARE.
*/

#include "loaders/image/numpy_loader.h"

#include <chrono>
#include <thread>

#include "vx_ext_amd.h"

NumpyLoader::NumpyLoader(void *dev_resources) : _circ_buff(dev_resources),
                                                _file_load_time("file load time", DBG_TIMING),
                                                _swap_handle_time("Swap_handle_time", DBG_TIMING) {
    _output_tensor = nullptr;
    _mem_type = RocalMemType::HOST;
    _internal_thread_running = false;
    _output_mem_size = 0;
    _batch_size = 1;
    _is_initialized = false;
    _remaining_file_count = 0;
    _device_id = 0;
}

NumpyLoader::~NumpyLoader() {
    de_init();
}

void NumpyLoader::shut_down() {
    if (_internal_thread_running)
        stop_internal_thread();
    _circ_buff.release();
}

void NumpyLoader::set_prefetch_queue_depth(size_t prefetch_queue_depth) {
    if (prefetch_queue_depth <= 0)
        THROW("Prefetch quque depth value cannot be zero or negative");
    _prefetch_queue_depth = prefetch_queue_depth;
}

void NumpyLoader::set_gpu_device_id(int device_id) {
    if (device_id < 0)
        THROW("invalid device_id passed to loader");
    _device_id = device_id;
}

size_t
NumpyLoader::remaining_count() {
    return _remaining_file_count;
}

void NumpyLoader::reset() {
    // stop the writer thread and empty the internal circular buffer
    _internal_thread_running = false;
    _circ_buff.unblock_writer();

    if (_load_thread.joinable())
        _load_thread.join();

    // Emptying the internal circular buffer
    _circ_buff.reset();

    // resetting the reader thread to the start of the media
    _file_counter = 0;
    _reader->reset();

    // Start loading (writer thread) again
    start_loading();
}

void NumpyLoader::de_init() {
    // Set running to 0 and wait for the internal thread to join
    stop_internal_thread();
    _output_mem_size = 0;
    _batch_size = 1;
    _is_initialized = false;
    _remaining_file_count = 0;
}

LoaderModuleStatus
NumpyLoader::load_next() {
    return update_output_tensor();
}

void NumpyLoader::set_output(Tensor *output_tensor) {
    _output_tensor = output_tensor;
    _output_mem_size = ((_output_tensor->info().data_size() + 8) & ~7);
}

void NumpyLoader::stop_internal_thread() {
    _internal_thread_running = false;
    _stopped = true;
    _circ_buff.unblock_reader();
    _circ_buff.unblock_writer();
    _circ_buff.reset();
    if (_load_thread.joinable())
        _load_thread.join();
}

void NumpyLoader::initialize(ReaderConfig reader_cfg, DecoderConfig decoder_cfg, RocalMemType mem_type, unsigned batch_size, bool decoder_keep_original) {
    if (_is_initialized)
        WRN("initialize() function is already called and loader module is initialized")

    if (_output_mem_size == 0)
        THROW("output tensor size is 0, set_output() should be called before initialize for loader modules")

    _mem_type = mem_type;
    _batch_size = batch_size;
    _loop = reader_cfg.loop();
    _tensor_size = _output_tensor->info().data_size() / batch_size;
    _output_names.resize(batch_size);
    try {
        _reader = create_reader(reader_cfg);
    } catch (const std::exception &e) {
        de_init();
        throw;
    }
    _decoded_data_info._data_names.resize(_batch_size);
    _tensor_roi.resize(_batch_size);
    _circ_buff.init(_mem_type, _output_mem_size, _prefetch_queue_depth);
    _is_initialized = true;
    LOG("Loader module initialized");
}

void NumpyLoader::start_loading() {
    if (!_is_initialized)
        THROW("start_loading() should be called after initialize() function is called")

    _remaining_file_count = _reader->count_items();
    _internal_thread_running = true;
    _load_thread = std::thread(&NumpyLoader::load_routine, this);
}

LoaderModuleStatus
NumpyLoader::load_routine() {
    LOG("Started the internal loader thread");
    LoaderModuleStatus last_load_status = LoaderModuleStatus::OK;
    // Initially record number of all the numpy arrays that are going to be loaded, this is used to know how many still there
<<<<<<< HEAD
    auto max_shape = _output_tensor->info().dims();
    auto data_layout = _output_tensor->info().layout();
    max_shape.erase(max_shape.begin());
    auto num_dims = max_shape.size();
=======
    const std::vector<size_t> tensor_dims = _output_tensor->info().dims();
    auto num_dims = tensor_dims.size() - 1;
    auto data_layout = _output_tensor->info().layout();
    std::vector<size_t> max_shape(num_dims);
    std::copy(tensor_dims.begin() + 1, tensor_dims.end(), max_shape.begin());
>>>>>>> 9f872f9e
    std::vector<unsigned> strides_in_dims(num_dims + 1);
    strides_in_dims[num_dims] = 1;
    for (int i = num_dims - 1; i >= 0; i--) {
        strides_in_dims[i] = strides_in_dims[i + 1] * max_shape[i];
    }

    while (_internal_thread_running) {
        auto data = _circ_buff.get_write_buffer();
        if (!_internal_thread_running)
            break;

        auto load_status = LoaderModuleStatus::NO_MORE_DATA_TO_READ;
        {
            unsigned file_counter = 0;
            _file_load_time.start();  // Debug timing

            while ((file_counter != _batch_size) && _reader->count_items() > 0) {
                auto read_ptr = data + _tensor_size * file_counter;
                size_t read_size = _reader->open();
                if (read_size == 0) {
                    ERR("Opened file " + _reader->id() + " of size 0");
                    _reader->close();
                    continue;
                }
                auto fsize = _reader->read_numpy_data(read_ptr, read_size, strides_in_dims);
                if (fsize == 0) {
                    ERR("Cannot read numpy data from " + _reader->id());
                    _reader->close();
                    continue;
                }
                _decoded_data_info._data_names[file_counter] = _reader->id();
                auto original_roi = _reader->get_numpy_header_data().shape();
<<<<<<< HEAD
=======
                // The numpy header data contains the full array shape. We require only width and height for ROI updation
>>>>>>> 9f872f9e
                if (data_layout == RocalTensorlayout::NHWC) {
                    _tensor_roi[file_counter] = {original_roi[1], original_roi[0]};
                } else if (data_layout == RocalTensorlayout::NCHW) {
                    _tensor_roi[file_counter] = {original_roi[2], original_roi[1]};
                } else {
                    _tensor_roi[file_counter] = original_roi;
                }
                _reader->close();
                file_counter++;
            }
            _file_load_time.end();  // Debug timing
            _circ_buff.set_decoded_data_info(_decoded_data_info);
            _circ_buff.push();
            _file_counter += _output_tensor->info().batch_size();
            load_status = LoaderModuleStatus::OK;
        }
        if (load_status != LoaderModuleStatus::OK) {
            if (last_load_status != load_status) {
                if (load_status == LoaderModuleStatus::NO_MORE_DATA_TO_READ ||
                    load_status == LoaderModuleStatus::NO_FILES_TO_READ) {
                    LOG("Cycled through all numpy files, count " + TOSTR(_file_counter));
                } else {
                    ERR("ERROR: Detected error in reading the numpy files");
                }
                last_load_status = load_status;
            }

            // Here it sets the out-of-data flag and signal the circular buffer's internal
            // read semaphore using release() call
            // , and calls the release() allows the reader thread to wake up and handle
            // the out-of-data case properly
            // It also slows down the reader thread since there is no more data to read,
            // till program ends or till reset is called
            _circ_buff.unblock_reader();
            std::this_thread::sleep_for(std::chrono::seconds(1));
        }
    }
    return LoaderModuleStatus::OK;
}

bool NumpyLoader::is_out_of_data() {
    return (remaining_count() < _batch_size);
}

size_t NumpyLoader::last_batch_padded_size() {
    return _reader->last_batch_padded_size();
}

LoaderModuleStatus
NumpyLoader::update_output_tensor() {
    LoaderModuleStatus status = LoaderModuleStatus::OK;

    if (is_out_of_data())
        return LoaderModuleStatus::NO_MORE_DATA_TO_READ;
    if (_stopped)
        return LoaderModuleStatus::OK;

    // _circ_buff.get_read_buffer_x() is blocking and puts the caller on sleep until new output is written to the _circ_buff
    if ((_mem_type == RocalMemType::OCL) || (_mem_type == RocalMemType::HIP)) {
        auto data_buffer = _circ_buff.get_read_buffer_dev();
        _swap_handle_time.start();
        if (_output_tensor->swap_handle(data_buffer) != 0)
            return LoaderModuleStatus::DEVICE_BUFFER_SWAP_FAILED;
        _swap_handle_time.end();
    } else {
        auto data_buffer = _circ_buff.get_read_buffer_host();
        _swap_handle_time.start();
        if (_output_tensor->swap_handle(data_buffer) != 0)
            return LoaderModuleStatus::HOST_BUFFER_SWAP_FAILED;
        _swap_handle_time.end();
    }
    if (_stopped)
        return LoaderModuleStatus::OK;

    _output_decoded_data_info = _circ_buff.get_decoded_data_info();
    _output_names = _output_decoded_data_info._data_names;
    _output_tensor->update_tensor_roi(_tensor_roi);
    _circ_buff.pop();
    if (!_loop)
        _remaining_file_count -= _batch_size;

    return status;
}

Timing NumpyLoader::timing() {
    Timing t;
    t.read_time = _file_load_time.get_timing();
    t.process_time = _swap_handle_time.get_timing();
    return t;
}

LoaderModuleStatus NumpyLoader::set_cpu_affinity(cpu_set_t cpu_mask) {
    if (!_internal_thread_running)
        THROW("set_cpu_affinity() should be called after start_loading function is called")
#if defined(WIN32) || defined(_WIN32) || defined(__WIN32) && !defined(__CYGWIN__)
#else
    int ret = pthread_setaffinity_np(_load_thread.native_handle(),
                                     sizeof(cpu_set_t), &cpu_mask);
    if (ret != 0)
        WRN("Error calling pthread_setaffinity_np: " + TOSTR(ret));
#endif
    return LoaderModuleStatus::OK;
}

LoaderModuleStatus NumpyLoader::set_cpu_sched_policy(struct sched_param sched_policy) {
    if (!_internal_thread_running)
        THROW("set_cpu_sched_policy() should be called after start_loading function is called")
#if defined(WIN32) || defined(_WIN32) || defined(__WIN32) && !defined(__CYGWIN__)
#else
    auto ret = pthread_setschedparam(_load_thread.native_handle(), SCHED_FIFO, &sched_policy);
    if (ret != 0)
        WRN("Unsuccessful in setting thread realtime priority for loader thread err = " + TOSTR(ret))
#endif
    return LoaderModuleStatus::OK;
}

std::vector<std::string> NumpyLoader::get_id() {
    return _output_names;
}

DecodedDataInfo NumpyLoader::get_decode_data_info() {
    return _output_decoded_data_info;
}<|MERGE_RESOLUTION|>--- conflicted
+++ resolved
@@ -154,18 +154,11 @@
     LOG("Started the internal loader thread");
     LoaderModuleStatus last_load_status = LoaderModuleStatus::OK;
     // Initially record number of all the numpy arrays that are going to be loaded, this is used to know how many still there
-<<<<<<< HEAD
-    auto max_shape = _output_tensor->info().dims();
-    auto data_layout = _output_tensor->info().layout();
-    max_shape.erase(max_shape.begin());
-    auto num_dims = max_shape.size();
-=======
     const std::vector<size_t> tensor_dims = _output_tensor->info().dims();
     auto num_dims = tensor_dims.size() - 1;
     auto data_layout = _output_tensor->info().layout();
     std::vector<size_t> max_shape(num_dims);
     std::copy(tensor_dims.begin() + 1, tensor_dims.end(), max_shape.begin());
->>>>>>> 9f872f9e
     std::vector<unsigned> strides_in_dims(num_dims + 1);
     strides_in_dims[num_dims] = 1;
     for (int i = num_dims - 1; i >= 0; i--) {
@@ -198,10 +191,7 @@
                 }
                 _decoded_data_info._data_names[file_counter] = _reader->id();
                 auto original_roi = _reader->get_numpy_header_data().shape();
-<<<<<<< HEAD
-=======
                 // The numpy header data contains the full array shape. We require only width and height for ROI updation
->>>>>>> 9f872f9e
                 if (data_layout == RocalTensorlayout::NHWC) {
                     _tensor_roi[file_counter] = {original_roi[1], original_roi[0]};
                 } else if (data_layout == RocalTensorlayout::NCHW) {
