/*
Copyright (c) 2019 - 2023 Advanced Micro Devices, Inc. All rights reserved.

Permission is hereby granted, free of charge, to any person obtaining a copy
of this software and associated documentation files (the "Software"), to deal
in the Software without restriction, including without limitation the rights
to use, copy, modify, merge, publish, distribute, sublicense, and/or sell
copies of the Software, and to permit persons to whom the Software is
furnished to do so, subject to the following conditions:

The above copyright notice and this permission notice shall be included in
all copies or substantial portions of the Software.

THE SOFTWARE IS PROVIDED "AS IS", WITHOUT WARRANTY OF ANY KIND, EXPRESS OR
IMPLIED, INCLUDING BUT NOT LIMITED TO THE WARRANTIES OF MERCHANTABILITY,
FITNESS FOR A PARTICULAR PURPOSE AND NONINFRINGEMENT.  IN NO EVENT SHALL THE
AUTHORS OR COPYRIGHT HOLDERS BE LIABLE FOR ANY CLAIM, DAMAGES OR OTHER
LIABILITY, WHETHER IN AN ACTION OF CONTRACT, TORT OR OTHERWISE, ARISING FROM,
OUT OF OR IN CONNECTION WITH THE SOFTWARE OR THE USE OR OTHER DEALINGS IN
THE SOFTWARE.
*/

#include "loaders/image/node_image_loader.h"

#include "pipeline/exception.h"

ImageLoaderNode::ImageLoaderNode(Tensor *output, void *device_resources) : Node({}, {output}) {
    _loader_module = std::make_shared<ImageLoaderSharded>(device_resources);
}

void ImageLoaderNode::init(unsigned internal_shard_count, unsigned cpu_num_threads, const std::string &source_path, const std::string &json_path, const std::map<std::string, std::string> feature_key_map, StorageType storage_type, DecoderType decoder_type, bool shuffle, bool loop,
<<<<<<< HEAD
                           size_t load_batch_count, RocalMemType mem_type, std::shared_ptr<MetaDataReader> meta_data_reader, bool decoder_keep_orig, std::pair<RocalBatchPolicy, bool> last_batch_info, bool stick_to_shard, signed shard_size, const char *file_prefix, unsigned sequence_length, unsigned step, unsigned stride, ExternalSourceFileMode external_file_mode) {
=======
                           size_t load_batch_count, RocalMemType mem_type, std::shared_ptr<MetaDataReader> meta_data_reader, bool decoder_keep_orig, const ShardingInfo& sharding_info, const char *file_prefix, unsigned sequence_length, unsigned step, unsigned stride, ExternalSourceFileMode external_file_mode) {
>>>>>>> 2b4e7579
    if (!_loader_module)
        THROW("ERROR: loader module is not set for ImageLoaderNode, cannot initialize")
    if (internal_shard_count < 1)
        THROW("Shard count should be greater than or equal to one")
    _loader_module->set_output(_outputs[0]);
    // Set reader and decoder config accordingly for the ImageLoaderNode
    auto reader_cfg = ReaderConfig(storage_type, source_path, json_path, feature_key_map, shuffle, loop);
    reader_cfg.set_shard_count(internal_shard_count);
    reader_cfg.set_cpu_num_threads(cpu_num_threads);
    reader_cfg.set_batch_count(load_batch_count);
    reader_cfg.set_file_prefix(file_prefix);
    reader_cfg.set_meta_data_reader(meta_data_reader);
    //  sequence_length, step and stride parameters used only for SequenceReader
    reader_cfg.set_sequence_length(sequence_length);
    reader_cfg.set_frame_step(step);
    reader_cfg.set_frame_stride(stride);
    reader_cfg.set_external_filemode(external_file_mode);
<<<<<<< HEAD
    reader_cfg.set_stick_to_shard(stick_to_shard);
    reader_cfg.set_shard_size(shard_size);
    reader_cfg.set_last_batch_policy(last_batch_info);
=======
    reader_cfg.set_sharding_info(sharding_info);
>>>>>>> 2b4e7579
    _loader_module->initialize(reader_cfg, DecoderConfig(decoder_type),
                               mem_type,
                               _batch_size, decoder_keep_orig);
    _loader_module->start_loading();
}

std::shared_ptr<LoaderModule> ImageLoaderNode::get_loader_module() {
    if (!_loader_module)
        WRN("ImageLoaderNode's loader module is null, not initialized")
    return _loader_module;
}

ImageLoaderNode::~ImageLoaderNode() {
    _loader_module = nullptr;
}<|MERGE_RESOLUTION|>--- conflicted
+++ resolved
@@ -29,11 +29,7 @@
 }
 
 void ImageLoaderNode::init(unsigned internal_shard_count, unsigned cpu_num_threads, const std::string &source_path, const std::string &json_path, const std::map<std::string, std::string> feature_key_map, StorageType storage_type, DecoderType decoder_type, bool shuffle, bool loop,
-<<<<<<< HEAD
-                           size_t load_batch_count, RocalMemType mem_type, std::shared_ptr<MetaDataReader> meta_data_reader, bool decoder_keep_orig, std::pair<RocalBatchPolicy, bool> last_batch_info, bool stick_to_shard, signed shard_size, const char *file_prefix, unsigned sequence_length, unsigned step, unsigned stride, ExternalSourceFileMode external_file_mode) {
-=======
                            size_t load_batch_count, RocalMemType mem_type, std::shared_ptr<MetaDataReader> meta_data_reader, bool decoder_keep_orig, const ShardingInfo& sharding_info, const char *file_prefix, unsigned sequence_length, unsigned step, unsigned stride, ExternalSourceFileMode external_file_mode) {
->>>>>>> 2b4e7579
     if (!_loader_module)
         THROW("ERROR: loader module is not set for ImageLoaderNode, cannot initialize")
     if (internal_shard_count < 1)
@@ -51,13 +47,7 @@
     reader_cfg.set_frame_step(step);
     reader_cfg.set_frame_stride(stride);
     reader_cfg.set_external_filemode(external_file_mode);
-<<<<<<< HEAD
-    reader_cfg.set_stick_to_shard(stick_to_shard);
-    reader_cfg.set_shard_size(shard_size);
-    reader_cfg.set_last_batch_policy(last_batch_info);
-=======
     reader_cfg.set_sharding_info(sharding_info);
->>>>>>> 2b4e7579
     _loader_module->initialize(reader_cfg, DecoderConfig(decoder_type),
                                mem_type,
                                _batch_size, decoder_keep_orig);
