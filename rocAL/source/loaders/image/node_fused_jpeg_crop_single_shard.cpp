/*
Copyright (c) 2019 - 2023 Advanced Micro Devices, Inc. All rights reserved.

Permission is hereby granted, free of charge, to any person obtaining a copy
of this software and associated documentation files (the "Software"), to deal
in the Software without restriction, including without limitation the rights
to use, copy, modify, merge, publish, distribute, sublicense, and/or sell
copies of the Software, and to permit persons to whom the Software is
furnished to do so, subject to the following conditions:

The above copyright notice and this permission notice shall be included in
all copies or substantial portions of the Software.

THE SOFTWARE IS PROVIDED "AS IS", WITHOUT WARRANTY OF ANY KIND, EXPRESS OR
IMPLIED, INCLUDING BUT NOT LIMITED TO THE WARRANTIES OF MERCHANTABILITY,
FITNESS FOR A PARTICULAR PURPOSE AND NONINFRINGEMENT.  IN NO EVENT SHALL THE
AUTHORS OR COPYRIGHT HOLDERS BE LIABLE FOR ANY CLAIM, DAMAGES OR OTHER
LIABILITY, WHETHER IN AN ACTION OF CONTRACT, TORT OR OTHERWISE, ARISING FROM,
OUT OF OR IN CONNECTION WITH THE SOFTWARE OR THE USE OR OTHER DEALINGS IN
THE SOFTWARE.
*/

#include "loaders/image/node_fused_jpeg_crop_single_shard.h"

#include "pipeline/exception.h"

FusedJpegCropSingleShardNode::FusedJpegCropSingleShardNode(Tensor *output, void *device_resources) : Node({}, {output}) {
    _loader_module = std::make_shared<ImageLoader>(device_resources);
}

void FusedJpegCropSingleShardNode::init(unsigned shard_id, unsigned shard_count, unsigned cpu_num_threads, const std::string &source_path, const std::string &json_path, StorageType storage_type,
                                        DecoderType decoder_type, bool shuffle, bool loop, size_t load_batch_count, RocalMemType mem_type, std::shared_ptr<MetaDataReader> meta_data_reader,
<<<<<<< HEAD
                                        unsigned num_attempts, std::vector<float> &area_factor, std::vector<float> &aspect_ratio, std::pair<RocalBatchPolicy, bool> last_batch_info, bool stick_to_shard, signed shard_size) {
=======
                                        unsigned num_attempts, std::vector<float> &area_factor, std::vector<float> &aspect_ratio, const ShardingInfo& sharding_info) {
>>>>>>> 2b4e7579
    if (!_loader_module)
        THROW("ERROR: loader module is not set for FusedJpegCropSingleShardNode, cannot initialize")
    if (shard_count < 1)
        THROW("Shard count should be greater than or equal to one")
    if (shard_id >= shard_count)
        THROW("Shard is should be smaller than shard count")
    _loader_module->set_output(_outputs[0]);
    // Set reader and decoder config accordingly for the FusedJpegCropSingleShardNode
    auto reader_cfg = ReaderConfig(storage_type, source_path, json_path, std::map<std::string, std::string>(), shuffle, loop);
    reader_cfg.set_shard_count(shard_count);
    reader_cfg.set_shard_id(shard_id);
    reader_cfg.set_cpu_num_threads(cpu_num_threads);
    reader_cfg.set_batch_count(load_batch_count);
    reader_cfg.set_meta_data_reader(meta_data_reader);
<<<<<<< HEAD
    reader_cfg.set_stick_to_shard(stick_to_shard);
    reader_cfg.set_shard_size(shard_size);
    reader_cfg.set_last_batch_policy(last_batch_info);

=======
    reader_cfg.set_sharding_info(sharding_info);
>>>>>>> 2b4e7579
    auto decoder_cfg = DecoderConfig(decoder_type);

    decoder_cfg.set_random_area(area_factor);
    decoder_cfg.set_random_aspect_ratio(aspect_ratio);
    decoder_cfg.set_num_attempts(num_attempts);
    decoder_cfg.set_seed(ParameterFactory::instance()->get_seed());
    _loader_module->initialize(reader_cfg, decoder_cfg,
                               mem_type,
                               _batch_size);
    _loader_module->start_loading();
}

std::shared_ptr<LoaderModule> FusedJpegCropSingleShardNode::get_loader_module() {
    if (!_loader_module)
        WRN("FusedJpegCropSingleShardNode's loader module is null, not initialized")
    return _loader_module;
}

FusedJpegCropSingleShardNode::~FusedJpegCropSingleShardNode() {
    _loader_module = nullptr;
}<|MERGE_RESOLUTION|>--- conflicted
+++ resolved
@@ -30,11 +30,7 @@
 
 void FusedJpegCropSingleShardNode::init(unsigned shard_id, unsigned shard_count, unsigned cpu_num_threads, const std::string &source_path, const std::string &json_path, StorageType storage_type,
                                         DecoderType decoder_type, bool shuffle, bool loop, size_t load_batch_count, RocalMemType mem_type, std::shared_ptr<MetaDataReader> meta_data_reader,
-<<<<<<< HEAD
-                                        unsigned num_attempts, std::vector<float> &area_factor, std::vector<float> &aspect_ratio, std::pair<RocalBatchPolicy, bool> last_batch_info, bool stick_to_shard, signed shard_size) {
-=======
                                         unsigned num_attempts, std::vector<float> &area_factor, std::vector<float> &aspect_ratio, const ShardingInfo& sharding_info) {
->>>>>>> 2b4e7579
     if (!_loader_module)
         THROW("ERROR: loader module is not set for FusedJpegCropSingleShardNode, cannot initialize")
     if (shard_count < 1)
@@ -49,14 +45,7 @@
     reader_cfg.set_cpu_num_threads(cpu_num_threads);
     reader_cfg.set_batch_count(load_batch_count);
     reader_cfg.set_meta_data_reader(meta_data_reader);
-<<<<<<< HEAD
-    reader_cfg.set_stick_to_shard(stick_to_shard);
-    reader_cfg.set_shard_size(shard_size);
-    reader_cfg.set_last_batch_policy(last_batch_info);
-
-=======
     reader_cfg.set_sharding_info(sharding_info);
->>>>>>> 2b4e7579
     auto decoder_cfg = DecoderConfig(decoder_type);
 
     decoder_cfg.set_random_area(area_factor);
