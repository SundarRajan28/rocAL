/*
Copyright (c) 2019 - 2023 Advanced Micro Devices, Inc. All rights reserved.

Permission is hereby granted, free of charge, to any person obtaining a copy
of this software and associated documentation files (the "Software"), to deal
in the Software without restriction, including without limitation the rights
to use, copy, modify, merge, publish, distribute, sublicense, and/or sell
copies of the Software, and to permit persons to whom the Software is
furnished to do so, subject to the following conditions:

The above copyright notice and this permission notice shall be included in
all copies or substantial portions of the Software.

THE SOFTWARE IS PROVIDED "AS IS", WITHOUT WARRANTY OF ANY KIND, EXPRESS OR
IMPLIED, INCLUDING BUT NOT LIMITED TO THE WARRANTIES OF MERCHANTABILITY,
FITNESS FOR A PARTICULAR PURPOSE AND NONINFRINGEMENT.  IN NO EVENT SHALL THE
AUTHORS OR COPYRIGHT HOLDERS BE LIABLE FOR ANY CLAIM, DAMAGES OR OTHER
LIABILITY, WHETHER IN AN ACTION OF CONTRACT, TORT OR OTHERWISE, ARISING FROM,
OUT OF OR IN CONNECTION WITH THE SOFTWARE OR THE USE OR OTHER DEALINGS IN
THE SOFTWARE.
*/

#include "loaders/image_source_evaluator.h"

#include "decoders/image/decoder_factory.h"
#include "readers/image/reader_factory.h"
void ImageSourceEvaluator::set_size_evaluation_policy(MaxSizeEvaluationPolicy arg) {
    _width_max.set_policy(arg);
    _height_max.set_policy(arg);
}

size_t ImageSourceEvaluator::max_width() {
    return _width_max.get_max();
}

size_t ImageSourceEvaluator::max_height() {
    return _height_max.get_max();
}

ImageSourceEvaluatorStatus
ImageSourceEvaluator::create(ReaderConfig reader_cfg, DecoderConfig decoder_cfg) {
    ImageSourceEvaluatorStatus status = ImageSourceEvaluatorStatus::OK;

    // Can initialize it to any decoder types if needed

    // _header_buff.resize(COMPRESSED_SIZE);
    _decoder = create_decoder(std::move(decoder_cfg));
    _reader = create_reader(std::move(reader_cfg));
    find_max_dimension();
    return status;
}

ImageSourceEvaluatorStatus
ImageSourceEvaluator::create(ReaderConfig reader_cfg) {
    ImageSourceEvaluatorStatus status = ImageSourceEvaluatorStatus::OK;
    _reader = create_reader(std::move(reader_cfg));
    find_max_numpy_dimensions();
    return status;
}

void ImageSourceEvaluator::find_max_dimension() {
    _reader->reset();

    while (_reader->count_items()) {
        size_t fsize = _reader->open();
        if ((fsize) == 0)
            continue;
        _header_buff.resize(fsize);
        auto actual_read_size = _reader->read_data(_header_buff.data(), fsize);
        _reader->close();

        int width, height, jpeg_sub_samp;
        if (_decoder->decode_info(_header_buff.data(), actual_read_size, &width, &height, &jpeg_sub_samp) != Decoder::Status::OK) {
            WRN("Could not decode the header of the: " + _reader->id())
            continue;
        }

        if (width <= 0 || height <= 0)
            continue;

        _width_max.process_sample(width);
        _height_max.process_sample(height);
    }
    // return the reader read pointer to the begining of the resource
    _reader->reset();
}

void ImageSourceEvaluator::find_max_numpy_dimensions() {
    _reader->reset();

    while (_reader->count_items()) {
        size_t fsize = _reader->open();
        if (fsize == 0)
            THROW("Numpy arrays must contain readable data")
        const NumpyHeaderData numpy_header = _reader->get_numpy_header_data();
        _reader->close();

        if (_max_numpy_dims.size() == 0) {
<<<<<<< HEAD
            _max_numpy_dims.resize(numpy_header._shape.size());
            _numpy_dtype = numpy_header._type_info;
        }

        if (_max_numpy_dims.size() != numpy_header._shape.size()) {
            THROW("All numpy arrays must have the same number of dimensions")
        }

        if (_numpy_dtype != numpy_header._type_info) {
=======
            _max_numpy_dims.resize(numpy_header.array_shape.size());
            _numpy_dtype = numpy_header.type_info;
        }

        if (_max_numpy_dims.size() != numpy_header.array_shape.size()) {
            THROW("All numpy arrays must have the same number of dimensions")
        }

        if (_numpy_dtype != numpy_header.type_info) {
>>>>>>> cc531798
            THROW("All numpy arrays must have the same data type")
        }

        for (uint i = 0; i < _max_numpy_dims.size(); i++) {
<<<<<<< HEAD
            if (numpy_header._shape[i] > _max_numpy_dims[i]) {
                _max_numpy_dims[i] = numpy_header._shape[i];
=======
            if (numpy_header.array_shape[i] > _max_numpy_dims[i]) {
                _max_numpy_dims[i] = numpy_header.array_shape[i];
>>>>>>> cc531798
            }
        }
    }
    // return the reader read pointer to the begining of the resource
    _reader->reset();
}

void ImageSourceEvaluator::FindMaxSize::process_sample(unsigned val) {
    if (_policy == MaxSizeEvaluationPolicy::MAXIMUM_FOUND_SIZE) {
        _max = (val > _max) ? val : _max;
    }
    if (_policy == MaxSizeEvaluationPolicy::MOST_FREQUENT_SIZE) {
        auto it = _hist.find(val);
        size_t count = 1;
        if (it != _hist.end()) {
            it->second = +1;
            count = it->second;
        } else {
            _hist.insert(std::make_pair(val, 1));
        }

        unsigned new_count = count;
        if (new_count > _max_count) {
            _max = val;
            _max_count = new_count;
        }
    }
}<|MERGE_RESOLUTION|>--- conflicted
+++ resolved
@@ -96,17 +96,6 @@
         _reader->close();
 
         if (_max_numpy_dims.size() == 0) {
-<<<<<<< HEAD
-            _max_numpy_dims.resize(numpy_header._shape.size());
-            _numpy_dtype = numpy_header._type_info;
-        }
-
-        if (_max_numpy_dims.size() != numpy_header._shape.size()) {
-            THROW("All numpy arrays must have the same number of dimensions")
-        }
-
-        if (_numpy_dtype != numpy_header._type_info) {
-=======
             _max_numpy_dims.resize(numpy_header.array_shape.size());
             _numpy_dtype = numpy_header.type_info;
         }
@@ -116,18 +105,12 @@
         }
 
         if (_numpy_dtype != numpy_header.type_info) {
->>>>>>> cc531798
             THROW("All numpy arrays must have the same data type")
         }
 
         for (uint i = 0; i < _max_numpy_dims.size(); i++) {
-<<<<<<< HEAD
-            if (numpy_header._shape[i] > _max_numpy_dims[i]) {
-                _max_numpy_dims[i] = numpy_header._shape[i];
-=======
             if (numpy_header.array_shape[i] > _max_numpy_dims[i]) {
                 _max_numpy_dims[i] = numpy_header.array_shape[i];
->>>>>>> cc531798
             }
         }
     }
