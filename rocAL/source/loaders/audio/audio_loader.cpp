/*
Copyright (c) 2024 Advanced Micro Devices, Inc. All rights reserved.

Permission is hereby granted, free of charge, to any person obtaining a copy
of this software and associated documentation files (the "Software"), to deal
in the Software without restriction, including without limitation the rights
to use, copy, modify, merge, publish, distribute, sublicense, and/or sell
copies of the Software, and to permit persons to whom the Software is
furnished to do so, subject to the following conditions:

The above copyright notice and this permission notice shall be included in
all copies or substantial portions of the Software.

THE SOFTWARE IS PROVIDED "AS IS", WITHOUT WARRANTY OF ANY KIND, EXPRESS OR
IMPLIED, INCLUDING BUT NOT LIMITED TO THE WARRANTIES OF MERCHANTABILITY,
FITNESS FOR A PARTICULAR PURPOSE AND NONINFRINGEMENT.  IN NO EVENT SHALL THE
AUTHORS OR COPYRIGHT HOLDERS BE LIABLE FOR ANY CLAIM, DAMAGES OR OTHER
LIABILITY, WHETHER IN AN ACTION OF CONTRACT, TORT OR OTHERWISE, ARISING FROM,
OUT OF OR IN CONNECTION WITH THE SOFTWARE OR THE USE OR OTHER DEALINGS IN
THE SOFTWARE.
*/

#include "loaders/audio/audio_loader.h"
#include "loaders/audio/audio_read_and_decode.h"

#include <chrono>
#include <thread>

#ifdef ROCAL_AUDIO

AudioLoader::AudioLoader(void* dev_resources) : _circ_buff(dev_resources),
                                                _swap_handle_time("Swap_handle_time", DBG_TIMING) {
    _output_tensor = nullptr;
    _mem_type = RocalMemType::HOST;
    _internal_thread_running = false;
    _output_mem_size = 0;
    _batch_size = 1;
    _is_initialized = false;
    _remaining_audio_count = 0;
    _device_id = 0;
}

AudioLoader::~AudioLoader() {
    de_init();
}

void AudioLoader::shut_down() {
    if (_internal_thread_running)
        stop_internal_thread();
    _circ_buff.release();
}

void AudioLoader::set_prefetch_queue_depth(size_t prefetch_queue_depth) {
    if (prefetch_queue_depth <= 0)
        THROW("Prefetch queue depth value cannot be zero or negative");
    _prefetch_queue_depth = prefetch_queue_depth;
}

void AudioLoader::set_gpu_device_id(int device_id) {
    if (device_id < 0)
        THROW("invalid device_id passed to loader");
    _device_id = device_id;
}

size_t
AudioLoader::remaining_count() {
    return _remaining_audio_count;
}

void AudioLoader::reset() {
    // stop the writer thread and empty the internal circular buffer
    _internal_thread_running = false;
    _circ_buff.unblock_writer();
    if (_load_thread.joinable())
        _load_thread.join();
    // Emptying the internal circular buffer
    _circ_buff.reset();
    // resetting the reader thread to the start of the media
    _audio_counter = 0;
    _audio_loader->Reset();
    // Start loading (writer thread) again
    start_loading();
}

void AudioLoader::de_init() {
    // Set running to 0 and wait for the internal thread to join
    stop_internal_thread();
    _output_mem_size = 0;
    _batch_size = 1;
    _is_initialized = false;
}

LoaderModuleStatus
AudioLoader::load_next() {
    return update_output_audio();
}

void AudioLoader::set_output(Tensor* output_tensor) {
    _output_tensor = output_tensor;
    _output_mem_size = _output_tensor->info().data_size();
}

void AudioLoader::stop_internal_thread() {
    _internal_thread_running = false;
    _stopped = true;
    _circ_buff.unblock_reader();
    _circ_buff.unblock_writer();
    _circ_buff.reset();
    if (_load_thread.joinable())
        _load_thread.join();
}

void AudioLoader::initialize(ReaderConfig reader_cfg, DecoderConfig decoder_cfg, RocalMemType mem_type, unsigned batch_size, bool decoder_keep_original) {
    if (_is_initialized)
        WRN("initialize() function is already called and loader module is initialized")
    if (_output_mem_size == 0)
        THROW("output audio size is 0, set_output() should be called before initialize for loader modules")
    _mem_type = mem_type;
    _batch_size = batch_size;
    _loop = reader_cfg.loop();
    _audio_loader = std::make_shared<AudioReadAndDecode>();
    size_t shard_count = reader_cfg.get_shard_count();
    int device_id = reader_cfg.get_shard_id();
    try {
        // set the device_id for decoder same as shard_id for number of shards > 1
        if (shard_count > 1) {
            _audio_loader->Create(reader_cfg, decoder_cfg, _batch_size, device_id);
        } else {
            _audio_loader->Create(reader_cfg, decoder_cfg, _batch_size);
        }
    } catch (const std::exception& e) {
        de_init();
        throw;
    }
    _max_decoded_samples = _output_tensor->info().max_shape().at(0);
    _max_decoded_channels = _output_tensor->info().max_shape().at(1);
    _decoded_audio_info._data_names.resize(_batch_size);
    _decoded_audio_info._audio_samples.resize(_batch_size);
    _decoded_audio_info._audio_channels.resize(_batch_size);
    _decoded_audio_info._audio_sample_rates.resize(_batch_size);
    _circ_buff.init(_mem_type, _output_mem_size, _prefetch_queue_depth);
    _is_initialized = true;
    LOG("Loader module initialized");
}

void AudioLoader::start_loading() {
    if (!_is_initialized)
        THROW("start_loading() should be called after initialize() function is called")

    _remaining_audio_count = _audio_loader->Count();
    _internal_thread_running = true;
    _load_thread = std::thread(&AudioLoader::load_routine, this);
}

LoaderModuleStatus
AudioLoader::load_routine() {
    LOG("Started the internal loader thread");
    LoaderModuleStatus last_load_status = LoaderModuleStatus::OK;
    // Initially record number of all the audios that are going to be loaded, this is used to know how many still there

    while (_internal_thread_running) {
        auto data = reinterpret_cast<float*>(_circ_buff.get_write_buffer());
        if (!_internal_thread_running)
            break;

        auto load_status = LoaderModuleStatus::NO_MORE_DATA_TO_READ;
        {
            load_status = _audio_loader->Load(data,
                                              _decoded_audio_info,
                                              _max_decoded_samples,
                                              _max_decoded_channels);

            if (load_status == LoaderModuleStatus::OK) {
                _circ_buff.set_decoded_data_info(_decoded_audio_info);
                _circ_buff.push();
                _audio_counter += _output_tensor->info().batch_size();
            }
        }
        if (load_status != LoaderModuleStatus::OK) {
            if (last_load_status != load_status) {
                if (load_status == LoaderModuleStatus::NO_MORE_DATA_TO_READ ||
                    load_status == LoaderModuleStatus::NO_FILES_TO_READ) {
                    LOG("Cycled through all audios, count " + TOSTR(_audio_counter));
                } else {
                    ERR("ERROR: Detected error in reading the audios");
                }
                last_load_status = load_status;
            }
            // Here it sets the out-of-data flag and signal the circular buffer's internal
            // read semaphore using release() call
            // , and calls the release() allows the reader thread to wake up and handle
            // the out-of-data case properly
            // It also slows down the reader thread since there is no more data to read,
            // till program ends or till reset is called
            _circ_buff.unblock_reader();
            std::this_thread::sleep_for(std::chrono::seconds(1));
        }
    }
    return LoaderModuleStatus::OK;
}

<<<<<<< HEAD
// Add the same condition used in audio_read_and_decode.cpp to check if enough samples are present
=======
// Uses the same condition in audio_read_and_decode.cpp to check if enough samples are present
>>>>>>> 4dcc1fc5
bool AudioLoader::is_out_of_data() {
    return (remaining_count() < _batch_size);
}

size_t AudioLoader::last_batch_padded_size() {
    return _audio_loader->last_batch_padded_size();
}

LoaderModuleStatus
AudioLoader::update_output_audio() {
    LoaderModuleStatus status = LoaderModuleStatus::OK;

    if (is_out_of_data())
        return LoaderModuleStatus::NO_MORE_DATA_TO_READ;
    if (_stopped)
        return LoaderModuleStatus::OK;
    // _circ_buff.get_read_buffer_x() is blocking and puts the caller on sleep until new audios are written to the _circ_buff
    if ((_mem_type == RocalMemType::OCL) || (_mem_type == RocalMemType::HIP)) {
        auto data_buffer = _circ_buff.get_read_buffer_dev();
        _swap_handle_time.start();
        if (_output_tensor->swap_handle(data_buffer) != 0)
            return LoaderModuleStatus ::DEVICE_BUFFER_SWAP_FAILED;
        _swap_handle_time.end();
    } else {
        auto data_buffer = _circ_buff.get_read_buffer_host();
        _swap_handle_time.start();
        if (_output_tensor->swap_handle(data_buffer) != 0)
            return LoaderModuleStatus::HOST_BUFFER_SWAP_FAILED;
        _swap_handle_time.end();
    }
    if (_stopped)
        return LoaderModuleStatus::OK;
    _output_decoded_audio_info = _circ_buff.get_decoded_data_info();
    _output_names = _output_decoded_audio_info._data_names;
    _output_tensor->update_tensor_roi(_output_decoded_audio_info._audio_samples, _output_decoded_audio_info._audio_channels);
    _output_tensor->update_audio_tensor_sample_rate(_output_decoded_audio_info._audio_sample_rates);
    _circ_buff.pop();
    if (!_loop)
        _remaining_audio_count -= _batch_size;
    return status;
}

Timing AudioLoader::timing() {
    auto t = _audio_loader->GetTiming();
    t.process_time = _swap_handle_time.get_timing();
    return t;
}

LoaderModuleStatus AudioLoader::set_cpu_affinity(cpu_set_t cpu_mask) {
    if (!_internal_thread_running)
        THROW("set_cpu_affinity() should be called after start_loading function is called")
#if defined(WIN32) || defined(_WIN32) || defined(__WIN32) && !defined(__CYGWIN__)
#else
    int ret = pthread_setaffinity_np(_load_thread.native_handle(),
                                     sizeof(cpu_set_t), &cpu_mask);
    if (ret != 0)
        WRN("Error calling pthread_setaffinity_np: " + TOSTR(ret));
#endif
    return LoaderModuleStatus::OK;
}

LoaderModuleStatus AudioLoader::set_cpu_sched_policy(struct sched_param sched_policy) {
    if (!_internal_thread_running)
        THROW("set_cpu_sched_policy() should be called after start_loading function is called")
#if defined(WIN32) || defined(_WIN32) || defined(__WIN32) && !defined(__CYGWIN__)
#else
    auto ret = pthread_setschedparam(_load_thread.native_handle(), SCHED_FIFO, &sched_policy);
    if (ret != 0)
        WRN("Unsuccessful in setting thread realtime priority for loader thread err = " + TOSTR(ret))
#endif
    return LoaderModuleStatus::OK;
}

std::vector<std::string> AudioLoader::get_id() {
    return _output_names;
}

DecodedDataInfo AudioLoader::get_decode_data_info() {
    return _output_decoded_audio_info;
}
#endif<|MERGE_RESOLUTION|>--- conflicted
+++ resolved
@@ -199,11 +199,7 @@
     return LoaderModuleStatus::OK;
 }
 
-<<<<<<< HEAD
-// Add the same condition used in audio_read_and_decode.cpp to check if enough samples are present
-=======
 // Uses the same condition in audio_read_and_decode.cpp to check if enough samples are present
->>>>>>> 4dcc1fc5
 bool AudioLoader::is_out_of_data() {
     return (remaining_count() < _batch_size);
 }
