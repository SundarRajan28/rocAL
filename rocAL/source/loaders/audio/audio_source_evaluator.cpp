--- conflicted
+++ resolved
@@ -49,26 +49,6 @@
     _reader->reset();
     auto root_folder_path = _reader->get_root_folder_path();
     auto relative_file_paths = _reader->get_file_paths_from_meta_data_reader();
-<<<<<<< HEAD
-    if((relative_file_paths.size() > 0)) {
-        for(auto rel_file_path: relative_file_paths) {
-            std::string file_name = root_folder_path + "/" + rel_file_path;
-                if (_decoder->Initialize(file_name.c_str()) != AudioDecoder::Status::OK) {
-                    WRN("Could not initialize audio decoder for file : " + _reader->id())
-                    continue;
-                }
-                int samples, channels;
-                float sample_rate;
-                if (_decoder->DecodeInfo(&samples, &channels, &sample_rate) != AudioDecoder::Status::OK) {
-                    WRN("Could not decode the header of the: " + _reader->id())
-                    continue;
-                }
-                if (samples <= 0 || channels <= 0)
-                    continue;
-                _samples_max = std::max(samples, _samples_max);
-                _channels_max = std::max(channels, _channels_max);
-                _decoder->Release();
-=======
     if ((relative_file_paths.size() > 0)) {
         for (auto rel_file_path : relative_file_paths) {
             std::string file_name = root_folder_path + "/" + rel_file_path;
@@ -87,7 +67,6 @@
             _samples_max = std::max(samples, _samples_max);
             _channels_max = std::max(channels, _channels_max);
             _decoder->Release();
->>>>>>> 4dcc1fc5
         }
     } else {
         while (_reader->count_items()) {
