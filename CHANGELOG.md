<p align="center"><img width="70%" src="docs/data/rocAL_logo.png" /></p>

# Changelog

## Online Documentation

[rocAL Documentation](https://github.com/ROCm/rocAL)

## rocAL 2.0.0 (unreleased)

### Added

* Packages - dev & tests
* Support for audio loader and decoder, which uses libsndfile library to decode wav files
* C++ rocAL audio unit test and python script to run and compare the outputs
* Python support for audio decoders
* Pytorch iterator for Audio
* Python audio unit test, and support to verify outputs
<<<<<<< HEAD
* Support for Audio augmentation - PreEmphasis filter
=======
* rocDecode for HW decode
>>>>>>> 037e3083

### Optimizations

* Tests
* Setup Script

### Changed

* Image to tensor updates
* ROCm install - use case graphics removed

### Fixed

* Tests & readme

### Tested Configurations

* Linux distribution
  * Ubuntu - `20.04` / `22.04`
  * CentOS - `7`
  * RedHat - `8` / `9`
  * SLES - `15-SP4`
* ROCm: rocm-core - `5.7.0.50700-6`
* RPP - `rpp` & `rpp-dev`/`rpp-devel`
* MIVisionX - `mivisionx` & `mivisionx-dev`/`mivisionx-devel`
* Protobuf - `libprotobuf-dev`/`protobuf-devel`
* RapidJSON - `rapidjson-dev` / `rapidjson-devel`
* FFMPEG - `ffmpeg` dev package
* OpenCV - [4.6.0](https://github.com/opencv/opencv/releases/tag/4.6.0)
* Turbo JPEG - [Version 3.0.1](https://libjpeg-turbo.org/)
* PyBind11 - [v2.10.4](https://github.com/pybind/pybind11)
* libsndfile - [1.0.31](https://github.com/libsndfile/libsndfile/releases/tag/1.0.31)
* rocAL Setup Script - `V2.1.0`
* Dependencies for all the above packages

### Known issues

* Requires custom deps install

## rocAL 1.0.0

### Added

* rocAL Tests

### Optimizations

* Image augmentations

### Changed

* Deps

### Fixed

* minor issues

### Tested Configurations

* Linux distribution
  * Ubuntu - `20.04` / `22.04`
* ROCm: rocm-core - `6.0.60002-1`
* Protobuf - [V3.12.4](https://github.com/protocolbuffers/protobuf/releases/tag/v3.12.4)
* OpenCV - [4.6.0](https://github.com/opencv/opencv/releases/tag/4.6.0)
* RPP - [1.4.0](https://github.com/ROCms/rpp/releases/tag/1.4.0)
* FFMPEG - [n4.4.2](https://github.com/FFmpeg/FFmpeg/releases/tag/n4.4.2)
* MIVisionX - [master](https://github.com/ROCm/MIVisionX)
* Dependencies for all the above packages
* rocAL Setup Script - `V1.0.2`

### Known issues

* Requires custom version of libturbo-JPEG<|MERGE_RESOLUTION|>--- conflicted
+++ resolved
@@ -16,11 +16,8 @@
 * Python support for audio decoders
 * Pytorch iterator for Audio
 * Python audio unit test, and support to verify outputs
-<<<<<<< HEAD
+* rocDecode for HW decode
 * Support for Audio augmentation - PreEmphasis filter
-=======
-* rocDecode for HW decode
->>>>>>> 037e3083
 
 ### Optimizations
 
