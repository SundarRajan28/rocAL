<p align="center"><img width="70%" src="docs/data/rocAL_logo.png" /></p>

# Changelog

## Online Documentation

[rocAL Documentation](https://github.com/ROCm/rocAL)

## rocAL 1.0.0 (unreleased)

### Added

<<<<<<< HEAD
* Support for audio augmentation NonSilentRegionDetection 
* Support for generic augmentation Slice 
=======
* Support for audio loader and decoder, which uses libsndfile library to decode wav files
* C++ rocAL audio unit test and python script to run and compare the outputs
* Python support for audio decoders
* Pytorch iterator for Audio
* Python audio unit test, and support to verify outputs
* Support for Audio augmentation - PreEmphasis filter
* Support for reading from file lists in file reader
* Support for Audio augmentation - Spectrogram
* Support for Audio augmentation - ToDecibels
* Support for downmixing audio channels during decoding
* Support for Audio augmentation - Resample
* Support for TensorTensorAdd and TensorScalarMultiply operations
* Support for Uniform and Normal distribution nodes
>>>>>>> 6bf44de4

### Optimizations

* 

### Changed

* 

### Fixed

* 

### Tested Configurations

* Linux distribution
  + Ubuntu - `20.04` / `22.04`
* ROCm: rocm-core - `6.0.60002-1`
* Protobuf - [V3.12.4](https://github.com/protocolbuffers/protobuf/releases/tag/v3.12.4)
* OpenCV - [4.6.0](https://github.com/opencv/opencv/releases/tag/4.6.0)
* RPP - [1.4.0](https://github.com/ROCms/rpp/releases/tag/1.4.0)
* FFMPEG - [n4.4.2](https://github.com/FFmpeg/FFmpeg/releases/tag/n4.4.2)
* MIVisionX - [master](https://github.com/ROCm/MIVisionX)
* Dependencies for all the above packages
* rocAL Setup Script - `V1.0.2`
* libsndfile - [1.0.31](https://github.com/libsndfile/libsndfile/releases/tag/1.0.31)

### Known issues

* <|MERGE_RESOLUTION|>--- conflicted
+++ resolved
@@ -10,10 +10,6 @@
 
 ### Added
 
-<<<<<<< HEAD
-* Support for audio augmentation NonSilentRegionDetection 
-* Support for generic augmentation Slice 
-=======
 * Support for audio loader and decoder, which uses libsndfile library to decode wav files
 * C++ rocAL audio unit test and python script to run and compare the outputs
 * Python support for audio decoders
@@ -27,7 +23,8 @@
 * Support for Audio augmentation - Resample
 * Support for TensorTensorAdd and TensorScalarMultiply operations
 * Support for Uniform and Normal distribution nodes
->>>>>>> 6bf44de4
+* Support for Audio augmentation - NonSilentRegionDetection 
+* Support for generic augmentation - Slice 
 
 ### Optimizations
 
