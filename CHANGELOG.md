--- conflicted
+++ resolved
@@ -19,7 +19,6 @@
 * rocDecode for HW decode
 * Support for Audio augmentation - PreEmphasis filter
 * Support for reading from file lists in file reader
-<<<<<<< HEAD
 * Support for Audio augmentation - Spectrogram
 * Support for Audio augmentation - ToDecibels
 * Support for downmixing audio channels during decoding
@@ -30,8 +29,6 @@
 * Support for generic augmentation - Slice 
 * Support for generic augmentation - Normalize
 * Support for Audio augmentation - MelFilterBank
-=======
->>>>>>> eb46ae55
 
 ### Optimizations
 
