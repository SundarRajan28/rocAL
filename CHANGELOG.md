--- conflicted
+++ resolved
@@ -10,13 +10,9 @@
 
 ### Added
 
-<<<<<<< HEAD
-* Packages - dev & test
-=======
 * Packages - dev & tests
 * Support for audio loader and decoder, which uses libsndfile library to decode wav files
 * C++ rocAL audio unit test and python script to run and compare the outputs
->>>>>>> f38aa8d3
 
 ### Optimizations
 
@@ -47,10 +43,7 @@
 * OpenCV - [4.6.0](https://github.com/opencv/opencv/releases/tag/4.6.0)
 * Turbo JPEG - [Version 3.0.1](https://libjpeg-turbo.org/)
 * PyBind11 - [v2.10.4](https://github.com/pybind/pybind11)
-<<<<<<< HEAD
-=======
 * libsndfile - [1.0.31](https://github.com/libsndfile/libsndfile/releases/tag/1.0.31)
->>>>>>> f38aa8d3
 * rocAL Setup Script - `V2.0.0`
 * Dependencies for all the above packages
 
