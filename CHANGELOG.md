<p align="center"><img width="70%" src="docs/data/rocAL_logo.png" /></p>

# Changelog

## Online Documentation

[rocAL Documentation](https://github.com/ROCm/rocAL)

## rocAL 2.0.0 (unreleased)

### Added

* Packages - dev & tests
* Support for audio loader and decoder, which uses libsndfile library to decode wav files
* C++ rocAL audio unit test and python script to run and compare the outputs
* Python support for audio decoders
* Pytorch iterator for Audio
* Python audio unit test, and support to verify outputs
* rocDecode for HW decode
* Support for Audio augmentation - PreEmphasis filter
* Support for reading from file lists in file reader
* Support for Audio augmentation - Spectrogram
* Support for Audio augmentation - ToDecibels
* Support for downmixing audio channels during decoding
* Support for Audio augmentation - Resample
* Support for TensorTensorAdd and TensorScalarMultiply operations
* Support for Uniform and Normal distribution nodes
* Support for Audio augmentation - NonSilentRegionDetection 
* Support for generic augmentation - Slice 
* Support for generic augmentation - Normalize
* Support for Audio augmentation - MelFilterBank

### Optimizations

* Tests
* Setup Script
* CentOS 7 support
* SLES 15 SP5 support

### Changed

* Image to tensor updates
* ROCm install - use case graphics removed

### Fixed

* Tests & readme

### Tested Configurations

* Linux distribution
  * Ubuntu - `20.04` / `22.04`
  * CentOS - `7`
  * RedHat - `8` / `9`
  * SLES - `15-SP5`
<<<<<<< HEAD
* ROCm: rocm-core - `5.7.0.50700-6`
=======
* ROCm: rocm-core - `6.1.0.60100-64`
>>>>>>> 0e5fa5ab
* RPP - `rpp` & `rpp-dev`/`rpp-devel`
* MIVisionX - `mivisionx` & `mivisionx-dev`/`mivisionx-devel`
* rocDecode - `rocdecode` & `rocdecode-dev`/`rocdecode-devel`
* Protobuf - `libprotobuf-dev`/`protobuf-devel`
<<<<<<< HEAD
* RapidJSON - `rapidjson-dev` / `rapidjson-devel`
* Turbo JPEG - [Version 3.0.2](https://libjpeg-turbo.org/)
* PyBind11 - [v2.11.1](https://github.com/pybind/pybind11)
* libsndfile - [1.0.31](https://github.com/libsndfile/libsndfile/releases/tag/1.0.31)
* FFMPEG - `ffmpeg` dev package
* OpenCV - [4.6.0](https://github.com/opencv/opencv/releases/tag/4.6.0)
* rocAL Setup Script - `V2.1.0`
=======
* RapidJSON - `https://github.com/Tencent/rapidjson`
* Turbo JPEG - [Version 3.0.2](https://libjpeg-turbo.org/)
* PyBind11 - [v2.11.1](https://github.com/pybind/pybind11)
* FFMPEG - `ffmpeg` dev package
* OpenCV - `libopencv` / [4.6.0](https://github.com/opencv/opencv/releases/tag/4.6.0)
* libsndfile - [1.0.31](https://github.com/libsndfile/libsndfile/releases/tag/1.0.31)
* rocAL Setup Script - `V2.4.0`
>>>>>>> 0e5fa5ab
* Dependencies for all the above packages

### Known issues

* Requires custom deps install

## rocAL 1.0.0

### Added

* rocAL Tests

### Optimizations

* Image augmentations

### Changed

* Deps

### Fixed

* minor issues

### Tested Configurations

* Linux distribution
  * Ubuntu - `20.04` / `22.04`
* ROCm: rocm-core - `6.0.60002-1`
* Protobuf - [V3.12.4](https://github.com/protocolbuffers/protobuf/releases/tag/v3.12.4)
* OpenCV - [4.6.0](https://github.com/opencv/opencv/releases/tag/4.6.0)
* RPP - [1.4.0](https://github.com/ROCms/rpp/releases/tag/1.4.0)
* FFMPEG - [n4.4.2](https://github.com/FFmpeg/FFmpeg/releases/tag/n4.4.2)
* MIVisionX - [master](https://github.com/ROCm/MIVisionX)
* Dependencies for all the above packages
* rocAL Setup Script - `V1.0.2`

### Known issues

* Requires custom version of libturbo-JPEG<|MERGE_RESOLUTION|>--- conflicted
+++ resolved
@@ -53,24 +53,11 @@
   * CentOS - `7`
   * RedHat - `8` / `9`
   * SLES - `15-SP5`
-<<<<<<< HEAD
-* ROCm: rocm-core - `5.7.0.50700-6`
-=======
 * ROCm: rocm-core - `6.1.0.60100-64`
->>>>>>> 0e5fa5ab
 * RPP - `rpp` & `rpp-dev`/`rpp-devel`
 * MIVisionX - `mivisionx` & `mivisionx-dev`/`mivisionx-devel`
 * rocDecode - `rocdecode` & `rocdecode-dev`/`rocdecode-devel`
 * Protobuf - `libprotobuf-dev`/`protobuf-devel`
-<<<<<<< HEAD
-* RapidJSON - `rapidjson-dev` / `rapidjson-devel`
-* Turbo JPEG - [Version 3.0.2](https://libjpeg-turbo.org/)
-* PyBind11 - [v2.11.1](https://github.com/pybind/pybind11)
-* libsndfile - [1.0.31](https://github.com/libsndfile/libsndfile/releases/tag/1.0.31)
-* FFMPEG - `ffmpeg` dev package
-* OpenCV - [4.6.0](https://github.com/opencv/opencv/releases/tag/4.6.0)
-* rocAL Setup Script - `V2.1.0`
-=======
 * RapidJSON - `https://github.com/Tencent/rapidjson`
 * Turbo JPEG - [Version 3.0.2](https://libjpeg-turbo.org/)
 * PyBind11 - [v2.11.1](https://github.com/pybind/pybind11)
@@ -78,7 +65,6 @@
 * OpenCV - `libopencv` / [4.6.0](https://github.com/opencv/opencv/releases/tag/4.6.0)
 * libsndfile - [1.0.31](https://github.com/libsndfile/libsndfile/releases/tag/1.0.31)
 * rocAL Setup Script - `V2.4.0`
->>>>>>> 0e5fa5ab
 * Dependencies for all the above packages
 
 ### Known issues
