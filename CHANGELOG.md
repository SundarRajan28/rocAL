<p align="center"><img width="70%" src="docs/data/rocAL_logo.png" /></p>

# Changelog

## Online Documentation

[rocAL Documentation](https://github.com/ROCm/rocAL)

## rocAL 2.0.0 (unreleased)

### Added

* Packages - dev & tests
* Support for audio loader and decoder, which uses libsndfile library to decode wav files
* C++ rocAL audio unit test and python script to run and compare the outputs
* Python support for audio decoders
* Pytorch iterator for Audio
* Python audio unit test, and support to verify outputs
* rocDecode for HW decode
* Support for Audio augmentation - PreEmphasis filter
<<<<<<< HEAD
* Support for reading from file lists in file reader
* Support for Audio augmentation - Spectrogram
* Support for Audio augmentation - ToDecibels
* Support for downmixing audio channels during decoding
* Support for Audio augmentation - Resample
* Support for TensorTensorAdd and TensorScalarMultiply operations
* Support for Uniform and Normal distribution nodes
* Support for Audio augmentation - NonSilentRegionDetection 
* Support for generic augmentation - Slice 
* Support for generic augmentation - Normalize
* Support for Audio augmentation - MelFilterBank
=======
>>>>>>> ffc732fd

### Optimizations

* Tests
* Setup Script

### Changed

* Image to tensor updates
* ROCm install - use case graphics removed

### Fixed

* Tests & readme

### Tested Configurations

* Linux distribution
  * Ubuntu - `20.04` / `22.04`
  * CentOS - `7`
  * RedHat - `8` / `9`
  * SLES - `15-SP5`
* ROCm: rocm-core - `5.7.0.50700-6`
* RPP - `rpp` & `rpp-dev`/`rpp-devel`
* MIVisionX - `mivisionx` & `mivisionx-dev`/`mivisionx-devel`
* rocDecode - `rocdecode` & `rocdecode-dev`/`rocdecode-devel`
* Protobuf - `libprotobuf-dev`/`protobuf-devel`
* RapidJSON - `rapidjson-dev` / `rapidjson-devel`
* Turbo JPEG - [Version 3.0.2](https://libjpeg-turbo.org/)
* PyBind11 - [v2.11.1](https://github.com/pybind/pybind11)
* libsndfile - [1.0.31](https://github.com/libsndfile/libsndfile/releases/tag/1.0.31)
* FFMPEG - `ffmpeg` dev package
* OpenCV - [4.6.0](https://github.com/opencv/opencv/releases/tag/4.6.0)
* rocAL Setup Script - `V2.2.0`
* Dependencies for all the above packages

### Known issues

* Requires custom deps install

## rocAL 1.0.0

### Added

* rocAL Tests

### Optimizations

* Image augmentations

### Changed

* Deps

### Fixed

* minor issues

### Tested Configurations

* Linux distribution
  * Ubuntu - `20.04` / `22.04`
* ROCm: rocm-core - `6.0.60002-1`
* Protobuf - [V3.12.4](https://github.com/protocolbuffers/protobuf/releases/tag/v3.12.4)
* OpenCV - [4.6.0](https://github.com/opencv/opencv/releases/tag/4.6.0)
* RPP - [1.4.0](https://github.com/ROCms/rpp/releases/tag/1.4.0)
* FFMPEG - [n4.4.2](https://github.com/FFmpeg/FFmpeg/releases/tag/n4.4.2)
* MIVisionX - [master](https://github.com/ROCm/MIVisionX)
* Dependencies for all the above packages
* rocAL Setup Script - `V1.0.2`

### Known issues

* Requires custom version of libturbo-JPEG<|MERGE_RESOLUTION|>--- conflicted
+++ resolved
@@ -18,7 +18,6 @@
 * Python audio unit test, and support to verify outputs
 * rocDecode for HW decode
 * Support for Audio augmentation - PreEmphasis filter
-<<<<<<< HEAD
 * Support for reading from file lists in file reader
 * Support for Audio augmentation - Spectrogram
 * Support for Audio augmentation - ToDecibels
@@ -30,8 +29,6 @@
 * Support for generic augmentation - Slice 
 * Support for generic augmentation - Normalize
 * Support for Audio augmentation - MelFilterBank
-=======
->>>>>>> ffc732fd
 
 ### Optimizations
 
