<p align="center"><img width="70%" src="docs/data/rocAL_logo.png" /></p>

# Changelog

## Online Documentation

[rocAL Documentation](https://github.com/ROCm/rocAL)

## rocAL 2.0.0 (unreleased)

### Added

* Packages - dev & tests
* Support for audio loader and decoder, which uses libsndfile library to decode wav files
* C++ rocAL audio unit test and python script to run and compare the outputs
* Python support for audio decoders
* Pytorch iterator for Audio
* Python audio unit test, and support to verify outputs
* rocDecode for HW decode
* Support for Audio augmentation - PreEmphasis filter
* Support for reading from file lists in file reader
<<<<<<< HEAD
* Support for Audio augmentation - Spectrogram
* Support for Audio augmentation - ToDecibels
* Support for downmixing audio channels during decoding
* Support for Audio augmentation - Resample
* Support for TensorTensorAdd and TensorScalarMultiply operations
* Support for Uniform and Normal distribution nodes
* Support for Audio augmentation - NonSilentRegionDetection 
* Support for generic augmentation - Slice 
=======
>>>>>>> eb46ae55

### Optimizations

* Tests
* Setup Script

### Changed

* Image to tensor updates
* ROCm install - use case graphics removed

### Fixed

* Tests & readme

### Tested Configurations

* Linux distribution
  * Ubuntu - `20.04` / `22.04`
  * CentOS - `7`
  * RedHat - `8` / `9`
  * SLES - `15-SP5`
* ROCm: rocm-core - `5.7.0.50700-6`
* RPP - `rpp` & `rpp-dev`/`rpp-devel`
* MIVisionX - `mivisionx` & `mivisionx-dev`/`mivisionx-devel`
* rocDecode - `rocdecode` & `rocdecode-dev`/`rocdecode-devel`
* Protobuf - `libprotobuf-dev`/`protobuf-devel`
* RapidJSON - `rapidjson-dev` / `rapidjson-devel`
* Turbo JPEG - [Version 3.0.2](https://libjpeg-turbo.org/)
* PyBind11 - [v2.11.1](https://github.com/pybind/pybind11)
* libsndfile - [1.0.31](https://github.com/libsndfile/libsndfile/releases/tag/1.0.31)
* FFMPEG - `ffmpeg` dev package
* OpenCV - [4.6.0](https://github.com/opencv/opencv/releases/tag/4.6.0)
* rocAL Setup Script - `V2.2.0`
* Dependencies for all the above packages

### Known issues

* Requires custom deps install

## rocAL 1.0.0

### Added

* rocAL Tests

### Optimizations

* Image augmentations

### Changed

* Deps

### Fixed

* minor issues

### Tested Configurations

* Linux distribution
  * Ubuntu - `20.04` / `22.04`
* ROCm: rocm-core - `6.0.60002-1`
* Protobuf - [V3.12.4](https://github.com/protocolbuffers/protobuf/releases/tag/v3.12.4)
* OpenCV - [4.6.0](https://github.com/opencv/opencv/releases/tag/4.6.0)
* RPP - [1.4.0](https://github.com/ROCms/rpp/releases/tag/1.4.0)
* FFMPEG - [n4.4.2](https://github.com/FFmpeg/FFmpeg/releases/tag/n4.4.2)
* MIVisionX - [master](https://github.com/ROCm/MIVisionX)
* Dependencies for all the above packages
* rocAL Setup Script - `V1.0.2`

### Known issues

* Requires custom version of libturbo-JPEG<|MERGE_RESOLUTION|>--- conflicted
+++ resolved
@@ -19,7 +19,6 @@
 * rocDecode for HW decode
 * Support for Audio augmentation - PreEmphasis filter
 * Support for reading from file lists in file reader
-<<<<<<< HEAD
 * Support for Audio augmentation - Spectrogram
 * Support for Audio augmentation - ToDecibels
 * Support for downmixing audio channels during decoding
@@ -28,8 +27,6 @@
 * Support for Uniform and Normal distribution nodes
 * Support for Audio augmentation - NonSilentRegionDetection 
 * Support for generic augmentation - Slice 
-=======
->>>>>>> eb46ae55
 
 ### Optimizations
 
