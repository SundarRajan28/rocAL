--- conflicted
+++ resolved
@@ -10,9 +10,6 @@
 
 ### Added
 
-<<<<<<< HEAD
-* Support for Audio augmentation - Spectrogram
-=======
 * Support for audio loader and decoder, which uses libsndfile library to decode wav files
 * C++ rocAL audio unit test and python script to run and compare the outputs
 * Python support for audio decoders
@@ -20,7 +17,7 @@
 * Python audio unit test, and support to verify outputs
 * Support for Audio augmentation - PreEmphasis filter
 * Support for reading from file lists in file reader
->>>>>>> bb8908b7
+* Support for Audio augmentation - Spectrogram
 
 ### Optimizations
 
