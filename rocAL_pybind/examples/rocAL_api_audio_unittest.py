--- conflicted
+++ resolved
@@ -1,5 +1,3 @@
-<<<<<<< HEAD
-
 from __future__ import absolute_import
 from __future__ import division
 from __future__ import print_function
@@ -78,87 +76,4 @@
                     cnt+=1
         print("EPOCH DONE", epoch)
 if __name__ == '__main__':
-    main()
-=======
-from __future__ import absolute_import
-from __future__ import division
-from __future__ import print_function
-import random
-import numpy as np
-from amd.rocal.plugin.pytorch import ROCALAudioIterator
-import torch
-# torch.set_printoptions(threshold=10_000)
-np.set_printoptions(threshold=1000, edgeitems=10000)
-from amd.rocal.pipeline import Pipeline
-import amd.rocal.fn as fn
-import amd.rocal.types as types
-import math
-# import rocal_pybind.tensor
-import sys
-import cv2
-import matplotlib.pyplot as plt
-import os
-def draw_patches(img, idx, device):
-    #image is expected as a tensor, bboxes as numpy
-    import cv2
-    image = img.detach().numpy()
-    audio_data = image.flatten()
-    label = idx
-    print("label: ", label)
-    # Saving the array in a text file
-    file = open("results/rocal_data_new"+str(label)+".txt", "w+")
-    content = str(audio_data)
-    file.write(content)
-    file.close()
-    plt.plot(audio_data)
-    plt.savefig("results/rocal_data_new"+str(label)+".png")
-    plt.close()
-def main():
-    if  len(sys.argv) < 3:
-        print ('Please pass audio_folder file_list cpu/gpu batch_size')
-        exit(0)
-    try:
-        path= "OUTPUT_IMAGES_PYTHON/NEW_API/FILE_READER/" + "audio"
-        isExist = os.path.exists(path)
-        if not isExist:
-            os.makedirs(path)
-    except OSError as error:
-        print(error)
-    data_path = sys.argv[1]
-    file_list = sys.argv[2]
-    if(sys.argv[3] == "cpu"):
-        _rali_cpu = True
-    else:
-        _rali_cpu = False
-    batch_size = int(sys.argv[4])
-    num_threads = 1
-    device_id = 0
-    random_seed = random.SystemRandom().randint(0, 2**32 - 1)
-    crop = 300
-    local_rank = 0
-    world_size = 1
-    print("*********************************************************************")
-    audio_pipeline = Pipeline(batch_size=batch_size, num_threads=num_threads, device_id=device_id, seed=random_seed, rocal_cpu=_rali_cpu)
-    with audio_pipeline:
-        audio_decode = fn.decoders.audio(file_root=data_path, file_list_path=" ", downmix=False, shard_id=0, num_shards=2, stick_to_shard=False)
-        pre_emphasis_filter = fn.preemphasis_filter(audio_decode)
-        audio_pipeline.set_outputs(pre_emphasis_filter)
-    audio_pipeline.build()
-    audioIteratorPipeline = ROCALAudioIterator(audio_pipeline, auto_reset=True)
-    cnt = 0
-    for e in range(1):
-        print("Epoch :: ", e)
-        torch.set_printoptions(threshold=5000, profile="full", edgeitems=100)
-        for i , it in enumerate(audioIteratorPipeline):
-            print("************************************** i *************************************",i)
-            for x in range(len(it[0])):
-                for img, label in zip(it[0][x], it[1]):
-                    print("label", label)
-                    print("cnt", cnt)
-                    print("img", img)
-                    draw_patches(img, cnt, "cpu")
-                    cnt+=1
-        print("EPOCH DONE", e)
-if __name__ == '__main__':
-    main()
->>>>>>> a3089809
+    main()