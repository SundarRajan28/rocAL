--- conflicted
+++ resolved
@@ -79,28 +79,6 @@
         print("PASSED!")
         test_results[case_name] = "PASSED"
     else:
-<<<<<<< HEAD
-        rocal_cpu = False
-    batch_size = int(sys.argv[4])
-    num_threads = 1
-    device_id = 0
-    random_seed = random.SystemRandom().randint(0, 2**32 - 1)
-    print("*********************************************************************")
-    audio_pipeline = Pipeline(batch_size=batch_size, num_threads=num_threads, device_id=device_id, seed=random_seed, rocal_cpu=rocal_cpu, last_batch_policy=types.LAST_BATCH_FILL, last_batch_padded=True)
-    with audio_pipeline:
-        audio, label = fn.readers.file(file_root=data_path, file_list=file_list)
-        audio_decode = fn.decoders.audio(audio, file_root=data_path, file_list_path=file_list, downmix=True, shard_id=0, num_shards=1, storage_type=10, stick_to_shard=False, shard_size=-1)
-        begin, length = fn.nonsilent_region(audio_decode, cutoff_db=-60)
-        pre_emphasis_filter = fn.preemphasis_filter(audio_decode)
-        spec = fn.spectrogram(
-            pre_emphasis_filter,
-            nfft=512,
-            window_length=320,
-            window_step=160,
-            rocal_tensor_output_type = types.FLOAT)
-        to_decibels = fn.to_decibels(
-            spec,
-=======
         print("FAILED!")
         test_results[case_name] = "FAILED"
 
@@ -161,7 +139,6 @@
         stick_to_shard=False)
     return fn.to_decibels(
             decoded_audio,
->>>>>>> d9503788
             multiplier=np.log(10),
             reference=1.0,
             cutoff_db=np.log(1e-20),
