
from __future__ import absolute_import
from __future__ import division
from __future__ import print_function
import random
from amd.rocal.plugin.pytorch import ROCALAudioIterator
import torch
<<<<<<< HEAD
np.set_printoptions(threshold=1000, edgeitems=10000)
=======
>>>>>>> dae8f538
from amd.rocal.pipeline import Pipeline
import amd.rocal.fn as fn
import sys
import matplotlib.pyplot as plt
import os
<<<<<<< HEAD

def draw_patches(img, idx):
    #image is expected as a tensor, bboxes as numpy
    image = img.detach().numpy()
    audio_data = image.flatten()
    label = idx
    print("label: ", label)
=======
import numpy as np
np.set_printoptions(threshold=1000, edgeitems=10000)

def plot_audio_wav(audio_tensor, idx, device):
    #image is expected as a tensor, bboxes as numpy
    audio_data = audio_tensor.detach().numpy()
    audio_data = audio_data.flatten()
>>>>>>> dae8f538
    # Saving the array in a text file
    file = open("results/rocal_data_new"+str(idx)+".txt", "w+")
    content = str(audio_data)
    file.write(content)
    file.close()
    plt.plot(audio_data)
    plt.savefig("results/rocal_data_new"+str(idx)+".png")
    plt.close()

def main():
    if  len(sys.argv) < 3:
        print ('Please pass audio_folder batch_size')
        exit(0)
    try:
        path= "results"
        isExist = os.path.exists(path)
        if not isExist:
            os.makedirs(path)
    except OSError as error:
        print(error)
    data_path = sys.argv[1]
<<<<<<< HEAD
    _rocal_cpu = True # The GPU support for Audio is not given yet
    batch_size = int(sys.argv[2])
=======
    file_list = ""
    rocal_cpu = True # The GPU support for Audio is not given yet
    batch_size = int(sys.argv[4])
>>>>>>> dae8f538
    num_threads = 1
    device_id = 0
    random_seed = random.SystemRandom().randint(0, 2**32 - 1)
    print("*********************************************************************")
    audio_pipeline = Pipeline(batch_size=batch_size, num_threads=num_threads, device_id=device_id, seed=random_seed, rocal_cpu=rocal_cpu)
    with audio_pipeline:
        audio_decode = fn.decoders.audio(file_root=data_path, downmix=False, shard_id=0, num_shards=2, stick_to_shard=False)
        audio_pipeline.set_outputs(audio_decode)
    audio_pipeline.build()
    audioIteratorPipeline = ROCALAudioIterator(audio_pipeline, auto_reset=True)
    cnt = 0
    for e in range(1):
        print("Epoch :: ", e)
        torch.set_printoptions(threshold=5000, profile="full", edgeitems=100)
        for i , it in enumerate(audioIteratorPipeline):
            print("************************************** i *************************************",i)
            for x in range(len(it[0])):
                for audio_tensor, label in zip(it[0][x], it[1]):
                    print("label", label)
                    print("cnt", cnt)
<<<<<<< HEAD
                    print("img", img)
                    draw_patches(img, cnt)
=======
                    print("Audio", audio_tensor)
                    plot_audio_wav(audio_tensor, cnt, "cpu")
>>>>>>> dae8f538
                    cnt+=1
        print("EPOCH DONE", e)
if __name__ == '__main__':
    main()
<|MERGE_RESOLUTION|>--- conflicted
+++ resolved
@@ -5,32 +5,18 @@
 import random
 from amd.rocal.plugin.pytorch import ROCALAudioIterator
 import torch
-<<<<<<< HEAD
-np.set_printoptions(threshold=1000, edgeitems=10000)
-=======
->>>>>>> dae8f538
 from amd.rocal.pipeline import Pipeline
 import amd.rocal.fn as fn
 import sys
 import matplotlib.pyplot as plt
 import os
-<<<<<<< HEAD
-
-def draw_patches(img, idx):
-    #image is expected as a tensor, bboxes as numpy
-    image = img.detach().numpy()
-    audio_data = image.flatten()
-    label = idx
-    print("label: ", label)
-=======
 import numpy as np
 np.set_printoptions(threshold=1000, edgeitems=10000)
 
-def plot_audio_wav(audio_tensor, idx, device):
+def plot_audio_wav(audio_tensor, idx):
     #image is expected as a tensor, bboxes as numpy
     audio_data = audio_tensor.detach().numpy()
     audio_data = audio_data.flatten()
->>>>>>> dae8f538
     # Saving the array in a text file
     file = open("results/rocal_data_new"+str(idx)+".txt", "w+")
     content = str(audio_data)
@@ -52,14 +38,8 @@
     except OSError as error:
         print(error)
     data_path = sys.argv[1]
-<<<<<<< HEAD
-    _rocal_cpu = True # The GPU support for Audio is not given yet
+    rocal_cpu = True # The GPU support for Audio is not given yet
     batch_size = int(sys.argv[2])
-=======
-    file_list = ""
-    rocal_cpu = True # The GPU support for Audio is not given yet
-    batch_size = int(sys.argv[4])
->>>>>>> dae8f538
     num_threads = 1
     device_id = 0
     random_seed = random.SystemRandom().randint(0, 2**32 - 1)
@@ -80,13 +60,8 @@
                 for audio_tensor, label in zip(it[0][x], it[1]):
                     print("label", label)
                     print("cnt", cnt)
-<<<<<<< HEAD
-                    print("img", img)
-                    draw_patches(img, cnt)
-=======
                     print("Audio", audio_tensor)
-                    plot_audio_wav(audio_tensor, cnt, "cpu")
->>>>>>> dae8f538
+                    plot_audio_wav(audio_tensor, cnt)
                     cnt+=1
         print("EPOCH DONE", e)
 if __name__ == '__main__':
