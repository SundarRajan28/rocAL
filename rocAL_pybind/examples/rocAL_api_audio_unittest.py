--- conflicted
+++ resolved
@@ -1,76 +1,3 @@
-<<<<<<< HEAD
-
-from __future__ import absolute_import
-from __future__ import division
-from __future__ import print_function
-import random
-from amd.rocal.plugin.pytorch import ROCALAudioIterator
-import torch
-from amd.rocal.pipeline import Pipeline
-import amd.rocal.fn as fn
-import sys
-import matplotlib.pyplot as plt
-import os
-import numpy as np
-np.set_printoptions(threshold=1000, edgeitems=10000)
-
-def plot_audio_wav(audio_tensor, idx):
-    #image is expected as a tensor, bboxes as numpy
-    audio_data = audio_tensor.detach().numpy()
-    audio_data = audio_data.flatten()
-    # Saving the array in a text file
-    file = open("results/rocal_data_new"+str(idx)+".txt", "w+")
-    content = str(audio_data)
-    file.write(content)
-    file.close()
-    plt.plot(audio_data)
-    plt.savefig("results/rocal_data_new"+str(idx)+".png")
-    plt.close()
-
-def main():
-    if  len(sys.argv) < 3:
-        print ('Please pass audio_folder batch_size')
-        exit(0)
-    try:
-        path= "results"
-        isExist = os.path.exists(path)
-        if not isExist:
-            os.makedirs(path)
-    except OSError as error:
-        print(error)
-    data_path = sys.argv[1]
-    rocal_cpu = True # The GPU support for Audio is not given yet
-    batch_size = int(sys.argv[2])
-    num_threads = 1
-    device_id = 0
-    random_seed = random.SystemRandom().randint(0, 2**32 - 1)
-    print("*********************************************************************")
-    audio_pipeline = Pipeline(batch_size=batch_size, num_threads=num_threads, device_id=device_id, seed=random_seed, rocal_cpu=rocal_cpu)
-    with audio_pipeline:
-        audio_decode = fn.decoders.audio(file_root=data_path, downmix=False, shard_id=0, num_shards=2, stick_to_shard=False)
-        pre_emphasis_filter = fn.preemphasis_filter(audio_decode)
-        audio_pipeline.set_outputs(pre_emphasis_filter)
-    audio_pipeline.build()
-    audioIteratorPipeline = ROCALAudioIterator(audio_pipeline, auto_reset=True)
-    cnt = 0
-    for e in range(1):
-        print("Epoch :: ", e)
-        torch.set_printoptions(threshold=5000, profile="full", edgeitems=100)
-        for i , it in enumerate(audioIteratorPipeline):
-            print("************************************** i *************************************",i)
-            for x in range(len(it[0])):
-                for audio_tensor, label, roi in zip(it[0][x], it[1], it[2]):
-                    print("label", label)
-                    print("cnt", cnt)
-                    print("Audio", audio_tensor)
-                    print("Roi", roi)
-                    plot_audio_wav(audio_tensor, cnt)
-                    cnt+=1
-        print("EPOCH DONE", e)
-if __name__ == '__main__':
-    main()
-
-=======
 # Copyright (c) 2024 Advanced Micro Devices, Inc. All rights reserved.
 #
 # Permission is hereby granted, free of charge, to any person obtaining a copy
@@ -227,5 +154,4 @@
 
 
 if __name__ == "__main__":
-    main()
->>>>>>> dd977986
+    main()