# Copyright (c) 2024 Advanced Micro Devices, Inc. All rights reserved.
#
# Permission is hereby granted, free of charge, to any person obtaining a copy
# of this software and associated documentation files (the "Software"), to deal
# in the Software without restriction, including without limitation the rights
# to use, copy, modify, merge, publish, distribute, sublicense, and/or sell
# copies of the Software, and to permit persons to whom the Software is
# furnished to do so, subject to the following conditions:
#
# The above copyright notice and this permission notice shall be included in
# all copies or substantial portions of the Software.
#
# THE SOFTWARE IS PROVIDED "AS IS", WITHOUT WARRANTY OF ANY KIND, EXPRESS OR
# IMPLIED, INCLUDING BUT NOT LIMITED TO THE WARRANTIES OF MERCHANTABILITY,
# FITNESS FOR A PARTICULAR PURPOSE AND NONINFRINGEMENT.  IN NO EVENT SHALL THE
# AUTHORS OR COPYRIGHT HOLDERS BE LIABLE FOR ANY CLAIM, DAMAGES OR OTHER
# LIABILITY, WHETHER IN AN ACTION OF CONTRACT, TORT OR OTHERWISE, ARISING FROM,
# OUT OF OR IN CONNECTION WITH THE SOFTWARE OR THE USE OR OTHER DEALINGS IN
# THE SOFTWARE.

from amd.rocal.pipeline import Pipeline
from amd.rocal.pipeline import pipeline_def
from amd.rocal.plugin.pytorch import ROCALAudioIterator
import amd.rocal.fn as fn
import amd.rocal.types as types
import random
import os
import sys
import matplotlib.pyplot as plt
import torch
import numpy as np
from parse_config import parse_args

np.set_printoptions(threshold=1000, edgeitems=10000)
seed = random.SystemRandom().randint(0, 2**32 - 1)

test_case_augmentation_map = {
    0: "audio_decoder",
    1: "preemphasis_filter",
    2: "spectogram",
    3: "downmix",
    4: "to_decibels"
}

def plot_audio_wav(audio_tensor, idx):
    # audio is expected as a tensor
    audio_data = audio_tensor.detach().numpy()
    audio_data = audio_data.flatten()
    plt.plot(audio_data)
    plt.savefig("OUTPUT_FOLDER/AUDIO_READER/" + str(idx) + ".png")
    plt.close()

def verify_output(audio_tensor, rocal_data_path, roi_tensor, test_results, case_name):
    ref_path = f'{rocal_data_path}/GoldenOutputsTensor/reference_outputs_audio/{case_name}_output.bin'
    data_array = np.fromfile(ref_path, dtype=np.float32)
    audio_data = audio_tensor.detach().numpy()
    audio_data = audio_data.flatten()
    roi_data = roi_tensor.detach().numpy()
    matched_indices = 0
    for j in range(roi_data[0]):
        ref_val = data_array[j]
        out_val = audio_data[j]
        # ensuring that out_val is not exactly zero while ref_val is non-zero.
        invalid_comparison = (out_val == 0.0) and (ref_val != 0.0)
        #comparing the absolute difference between the output value (out_val) and the reference value (ref_val) with a tolerance threshold of 1e-20.
        if not invalid_comparison and np.abs(out_val - ref_val) < 1e-20:
            matched_indices += 1

    # Print results
    print(f"Results for {case_name}:")
    if matched_indices == roi_data[0] and matched_indices != 0:
        print("PASSED!")
        test_results[case_name] = "PASSED"
    else:
        print("FAILED!")
        test_results[case_name] = "FAILED"

@pipeline_def(seed=seed)
def audio_decoder_pipeline(path, file_list):
    audio, labels = fn.readers.file(file_root=path, file_list=file_list)
    return fn.decoders.audio(
        audio,
        file_root=path,
        file_list_path=file_list,
        downmix=False,
        shard_id=0,
        num_shards=1,
        stick_to_shard=False)

@pipeline_def(seed=seed)
def downmix_pipeline(path, file_list):
    audio, labels = fn.readers.file(file_root=path, file_list=file_list)
    return fn.decoders.audio(
        audio,
        file_root=path,
        file_list_path=file_list,
        downmix=True,
        shard_id=0,
        num_shards=1,
        stick_to_shard=False)

@pipeline_def(seed=seed)
def pre_emphasis_filter_pipeline(path, file_list):
    audio, labels = fn.readers.file(file_root=path, file_list=file_list)
    decoded_audio = fn.decoders.audio(
        audio,
        file_root=path,
        file_list_path=file_list,
        downmix=False,
        shard_id=0,
        num_shards=1,
        stick_to_shard=False)
    return fn.preemphasis_filter(decoded_audio)
<<<<<<< HEAD

@pipeline_def(seed=seed)
def spectogram_pipeline(path, file_list):
=======
@pipeline_def(seed=seed)
def pre_emphasis_filter_pipeline(path, file_list):
>>>>>>> 4128bf88
    audio, labels = fn.readers.file(file_root=path, file_list=file_list)
    decoded_audio = fn.decoders.audio(
        audio,
        file_root=path,
        file_list_path=file_list,
        downmix=False,
        shard_id=0,
        num_shards=1,
        stick_to_shard=False)
<<<<<<< HEAD
    return fn.spectrogram(
            decoded_audio,
            nfft=512,
            window_length=320,
            window_step=160,
            rocal_tensor_output_type = types.FLOAT)

@pipeline_def(seed=seed)
def to_decibels_pipeline(path, file_list):
    audio, labels = fn.readers.file(file_root=path, file_list=file_list)
    decoded_audio = fn.decoders.audio(
        audio,
        file_root=path,
        file_list_path=file_list,
        downmix=False,
        shard_id=0,
        num_shards=1,
        stick_to_shard=False)
    return fn.to_decibels(
            decoded_audio,
            multiplier=np.log(10),
            reference=1.0,
            cutoff_db=np.log(1e-20),
            rocal_tensor_output_type=types.FLOAT)

=======
    spec = fn.spectrogram(
        decoded_audio,
        nfft=512,
        window_length=320,
        window_step=160,
        rocal_tensor_output_type = types.FLOAT)
    return spec
>>>>>>> 4128bf88
def main():
    args = parse_args()

    audio_path = args.audio_path
    file_list = args.file_list_path
    rocal_cpu = False if args.rocal_gpu else True
    batch_size = args.batch_size
    test_case = args.test_case
    qa_mode = args.qa_mode
    num_threads = 1
    device_id = 0
    rocal_data_path = os.environ.get("ROCAL_DATA_PATH")

    case_list = list(test_case_augmentation_map.keys())

    if test_case is not None: 
        if test_case not in case_list:
            print(" Invalid Test Case! ")
            exit()
        else:
            case_list = [test_case]

    if args.display:
        try:
            path = "OUTPUT_FOLDER/AUDIO_READER"
            isExist = os.path.exists(path)
            if not isExist:
                os.makedirs(path)
        except OSError as error:
            print(error)

    if rocal_data_path is None:
        print("Need to export ROCAL_DATA_PATH")
        sys.exit()
    if not rocal_cpu:
        print("The GPU support for Audio is not given yet. running on cpu")
        rocal_cpu = True
    if audio_path == "":
        audio_path = f'{rocal_data_path}/audio/wav/'
    else:
        print("QA mode is disabled for custom audio data")
        qa_mode = 0
    if qa_mode and batch_size != 1:
        print("QA mode is enabled. Batch size is set to 1.")
        batch_size = 1

    print("*********************************************************************")
    test_results = {}
    for case in case_list:
        case_name = test_case_augmentation_map.get(case)
        if case_name == "audio_decoder":
            audio_pipeline = audio_decoder_pipeline(batch_size=batch_size, num_threads=num_threads, device_id=device_id, rocal_cpu=rocal_cpu, path=audio_path, file_list=file_list)
        if case_name == "preemphasis_filter":
            audio_pipeline = pre_emphasis_filter_pipeline(batch_size=batch_size, num_threads=num_threads, device_id=device_id, rocal_cpu=rocal_cpu, path=audio_path, file_list=file_list)
        if case_name == "spectogram":
            audio_pipeline = spectogram_pipeline(batch_size=batch_size, num_threads=num_threads, device_id=device_id, rocal_cpu=rocal_cpu, path=audio_path, file_list=file_list)
        if case_name == "downmix":
            audio_pipeline = downmix_pipeline(batch_size=batch_size, num_threads=num_threads, device_id=device_id, rocal_cpu=rocal_cpu, path=audio_path, file_list=file_list)
        if case_name == "to_decibels":
            audio_pipeline = to_decibels_pipeline(batch_size=batch_size, num_threads=num_threads, device_id=device_id, rocal_cpu=rocal_cpu, path=audio_path, file_list=file_list)
        audio_pipeline.build()
        audioIteratorPipeline = ROCALAudioIterator(audio_pipeline, auto_reset=True)
        cnt = 0
        import timeit
        start = timeit.default_timer()
        # Enumerate over the Dataloader
        for e in range(int(args.num_epochs)):
            print("Epoch :: ", e)
            torch.set_printoptions(threshold=5000, profile="full", edgeitems=100)
            for i, it in enumerate(audioIteratorPipeline):
                for x in range(len(it[0])):
                    for audio_tensor, label, roi in zip(it[0][x], it[1], it[2]):
                        if args.print_tensor:
                            print("label", label)
                            print("Audio", audio_tensor)
                            print("Roi", roi)
                        if args.display:
                            plot_audio_wav(audio_tensor, cnt)
                        cnt+=1
            if qa_mode :
                verify_output(audio_tensor, rocal_data_path, roi, test_results, case_name)
            print("EPOCH DONE", e)
        
        stop = timeit.default_timer()
        print('\nTime: ', stop - start)

    if qa_mode:
        passed_cases = []
        failed_cases = []

        for augmentation_name, result in test_results.items():
            if result == "PASSED":
                passed_cases.append(augmentation_name)
            else:
                failed_cases.append(augmentation_name)

        print("Number of PASSED tests:", len(passed_cases))
        print(passed_cases)
        print("Number of FAILED tests:", len(failed_cases))
        print(failed_cases)


if __name__ == "__main__":
    main()<|MERGE_RESOLUTION|>--- conflicted
+++ resolved
@@ -111,14 +111,9 @@
         num_shards=1,
         stick_to_shard=False)
     return fn.preemphasis_filter(decoded_audio)
-<<<<<<< HEAD
 
 @pipeline_def(seed=seed)
 def spectogram_pipeline(path, file_list):
-=======
-@pipeline_def(seed=seed)
-def pre_emphasis_filter_pipeline(path, file_list):
->>>>>>> 4128bf88
     audio, labels = fn.readers.file(file_root=path, file_list=file_list)
     decoded_audio = fn.decoders.audio(
         audio,
@@ -128,33 +123,6 @@
         shard_id=0,
         num_shards=1,
         stick_to_shard=False)
-<<<<<<< HEAD
-    return fn.spectrogram(
-            decoded_audio,
-            nfft=512,
-            window_length=320,
-            window_step=160,
-            rocal_tensor_output_type = types.FLOAT)
-
-@pipeline_def(seed=seed)
-def to_decibels_pipeline(path, file_list):
-    audio, labels = fn.readers.file(file_root=path, file_list=file_list)
-    decoded_audio = fn.decoders.audio(
-        audio,
-        file_root=path,
-        file_list_path=file_list,
-        downmix=False,
-        shard_id=0,
-        num_shards=1,
-        stick_to_shard=False)
-    return fn.to_decibels(
-            decoded_audio,
-            multiplier=np.log(10),
-            reference=1.0,
-            cutoff_db=np.log(1e-20),
-            rocal_tensor_output_type=types.FLOAT)
-
-=======
     spec = fn.spectrogram(
         decoded_audio,
         nfft=512,
@@ -162,7 +130,25 @@
         window_step=160,
         rocal_tensor_output_type = types.FLOAT)
     return spec
->>>>>>> 4128bf88
+
+@pipeline_def(seed=seed)
+def to_decibels_pipeline(path, file_list):
+    audio, labels = fn.readers.file(file_root=path, file_list=file_list)
+    decoded_audio = fn.decoders.audio(
+        audio,
+        file_root=path,
+        file_list_path=file_list,
+        downmix=False,
+        shard_id=0,
+        num_shards=1,
+        stick_to_shard=False)
+    return fn.to_decibels(
+            decoded_audio,
+            multiplier=np.log(10),
+            reference=1.0,
+            cutoff_db=np.log(1e-20),
+            rocal_tensor_output_type=types.FLOAT)
+
 def main():
     args = parse_args()
 
