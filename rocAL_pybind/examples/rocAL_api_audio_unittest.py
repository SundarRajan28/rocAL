# Copyright (c) 2024 Advanced Micro Devices, Inc. All rights reserved.
#
# Permission is hereby granted, free of charge, to any person obtaining a copy
# of this software and associated documentation files (the "Software"), to deal
# in the Software without restriction, including without limitation the rights
# to use, copy, modify, merge, publish, distribute, sublicense, and/or sell
# copies of the Software, and to permit persons to whom the Software is
# furnished to do so, subject to the following conditions:
#
# The above copyright notice and this permission notice shall be included in
# all copies or substantial portions of the Software.
#
# THE SOFTWARE IS PROVIDED "AS IS", WITHOUT WARRANTY OF ANY KIND, EXPRESS OR
# IMPLIED, INCLUDING BUT NOT LIMITED TO THE WARRANTIES OF MERCHANTABILITY,
# FITNESS FOR A PARTICULAR PURPOSE AND NONINFRINGEMENT.  IN NO EVENT SHALL THE
# AUTHORS OR COPYRIGHT HOLDERS BE LIABLE FOR ANY CLAIM, DAMAGES OR OTHER
# LIABILITY, WHETHER IN AN ACTION OF CONTRACT, TORT OR OTHERWISE, ARISING FROM,
# OUT OF OR IN CONNECTION WITH THE SOFTWARE OR THE USE OR OTHER DEALINGS IN
# THE SOFTWARE.

from amd.rocal.pipeline import Pipeline
from amd.rocal.plugin.pytorch import ROCALAudioIterator
import amd.rocal.fn as fn
import random
import os
import sys
import matplotlib.pyplot as plt
import torch
import numpy as np
from parse_config import parse_args

np.set_printoptions(threshold=1000, edgeitems=10000)

def plot_audio_wav(audio_tensor, idx):
    # audio is expected as a tensor
    audio_data = audio_tensor.detach().numpy()
    audio_data = audio_data.flatten()
    label = idx.cpu().detach().numpy()
    print("label: ", label)
    # Saving the array in a text file
<<<<<<< HEAD
    file = open("results/rocal_data_new" + str(label) + ".txt", "w+")
=======
    file = open("results/rocal_data_new" + str(idx) + ".txt", "w+")
>>>>>>> 4a4cb3c2
    content = str(audio_data)
    file.write(content)
    file.close()
    plt.plot(audio_data)
<<<<<<< HEAD
    plt.savefig("results/rocal_data_new" + str(label) + ".png")
=======
    plt.savefig("results/rocal_data_new" + str(idx) + ".png")
>>>>>>> 4a4cb3c2
    plt.close()

def verify_output(audio_tensor, roi_tensor, ref_path, test_results):
    data_array = np.fromfile(ref_path, dtype=np.float32)
    audio_data = audio_tensor.detach().numpy()
    audio_data = audio_data.flatten()
    roi_data = roi_tensor.detach().numpy()
    matched_indices = 0
    for j in range(roi_data[0]):
        ref_val = data_array[j]
        out_val = audio_data[j]
        invalid_comparison = (out_val == 0.0) and (ref_val != 0.0)
        if not invalid_comparison and np.abs(out_val - ref_val) < 1e-20:
            matched_indices += 1

    # Print results
    print("Results for Test case:")
    if matched_indices == roi_data[0] and matched_indices != 0:
        print("PASSED!")
        test_results.append("PASSED")
    else:
        print("FAILED!")
        test_results.append("FAILED")


def main():
    if len(sys.argv) < 3:
        print("Please pass audio_folder batch_size")
        exit(0)
    try:
        path = "results"
        isExist = os.path.exists(path)
        if not isExist:
            os.makedirs(path)
    except OSError as error:
        print(error)
<<<<<<< HEAD
    data_path = sys.argv[1]
    file_list = sys.argv[2]
    rocal_cpu = True # The GPU support for Audio is not given yet
    batch_size = int(sys.argv[3])
=======

    args = parse_args()

    audio_path = args.audio_path
    rocal_cpu = False if args.rocal_gpu else True
    batch_size = args.batch_size
    test_case = args.test_case
    ref_path = args.ref_path
    qa_mode = args.qa_mode
>>>>>>> 4a4cb3c2
    num_threads = 1
    device_id = 0
    random_seed = random.SystemRandom().randint(0, 2**32 - 1)
    if not rocal_cpu:
        print("The GPU support for Audio is not given yet. running on cpu")
        rocal_cpu = True
    if qa_mode:
        batch_size = 1

    print("*********************************************************************")
    audio_pipeline = Pipeline(
        batch_size=batch_size,
        num_threads=num_threads,
        device_id=device_id,
        seed=random_seed,
        rocal_cpu=rocal_cpu,
    )
    with audio_pipeline:
<<<<<<< HEAD
        audio, label = fn.readers.file(file_root=data_path, file_list=file_list)
        audio_decode = fn.decoders.audio(audio, file_root=data_path, file_list_path=file_list, downmix=False, shard_id=0, num_shards=1, stick_to_shard=False)
        pre_emphasis_filter = fn.preemphasis_filter(audio_decode)
        audio_pipeline.set_outputs(pre_emphasis_filter)
    audio_pipeline.build()
    audioIteratorPipeline = ROCALAudioIterator(audio_pipeline, auto_reset=True)
    cnt = 0
    for epoch in range(1):
        print("Epoch :: ", epoch)
=======
        audio_decode = fn.decoders.audio(
            file_root=audio_path,
            downmix=False,
            shard_id=0,
            num_shards=1,
            stick_to_shard=False,
        )
        audio_pipeline.set_outputs(audio_decode)
    audio_pipeline.build()
    audioIteratorPipeline = ROCALAudioIterator(audio_pipeline, auto_reset=True)
    cnt = 0
    out_tensor = None
    out_roi = None
    test_results = []
    import timeit
    start = timeit.default_timer()
    # Enumerate over the Dataloader
    for e in range(int(args.num_epochs)):
        print("Epoch :: ", e)
>>>>>>> 4a4cb3c2
        torch.set_printoptions(threshold=5000, profile="full", edgeitems=100)
        for i, it in enumerate(audioIteratorPipeline):
            print("************************************** i *************************************", i)
            for x in range(len(it[0])):
                for audio_tensor, label, roi in zip(it[0][x], it[1], it[2]):
<<<<<<< HEAD
                    print("label", label)
                    print("cnt", cnt)
                    print("Audio", audio_tensor)
                    print("Roi", roi)
                    plot_audio_wav(audio_tensor, label)
                    cnt+=1
        print("EPOCH DONE", epoch)
if __name__ == '__main__':
    main()
=======
                    if args.print_tensor:
                        print("label", label)
                        print("cnt", cnt)
                        print("Audio", audio_tensor)
                        print("Roi", roi)
                    if args.dump_output:
                        plot_audio_wav(audio_tensor, cnt)
                    out_tensor = audio_tensor
                    out_roi = roi
                    cnt+=1
        if qa_mode :
            verify_output(out_tensor, out_roi, ref_path, test_results)
            num_passed = test_results.count("PASSED")
            num_failed = test_results.count("FAILED")

            print("Number of PASSED tests:", num_passed)
            print("Number of FAILED tests:", num_failed)

        print("EPOCH DONE", e)


if __name__ == "__main__":
    main()
>>>>>>> 4a4cb3c2
<|MERGE_RESOLUTION|>--- conflicted
+++ resolved
@@ -36,22 +36,13 @@
     audio_data = audio_tensor.detach().numpy()
     audio_data = audio_data.flatten()
     label = idx.cpu().detach().numpy()
-    print("label: ", label)
     # Saving the array in a text file
-<<<<<<< HEAD
     file = open("results/rocal_data_new" + str(label) + ".txt", "w+")
-=======
-    file = open("results/rocal_data_new" + str(idx) + ".txt", "w+")
->>>>>>> 4a4cb3c2
     content = str(audio_data)
     file.write(content)
     file.close()
     plt.plot(audio_data)
-<<<<<<< HEAD
     plt.savefig("results/rocal_data_new" + str(label) + ".png")
-=======
-    plt.savefig("results/rocal_data_new" + str(idx) + ".png")
->>>>>>> 4a4cb3c2
     plt.close()
 
 def verify_output(audio_tensor, roi_tensor, ref_path, test_results):
@@ -88,22 +79,16 @@
             os.makedirs(path)
     except OSError as error:
         print(error)
-<<<<<<< HEAD
-    data_path = sys.argv[1]
-    file_list = sys.argv[2]
-    rocal_cpu = True # The GPU support for Audio is not given yet
-    batch_size = int(sys.argv[3])
-=======
 
     args = parse_args()
 
     audio_path = args.audio_path
+    file_list = args.file_list_path
     rocal_cpu = False if args.rocal_gpu else True
     batch_size = args.batch_size
     test_case = args.test_case
     ref_path = args.ref_path
     qa_mode = args.qa_mode
->>>>>>> 4a4cb3c2
     num_threads = 1
     device_id = 0
     random_seed = random.SystemRandom().randint(0, 2**32 - 1)
@@ -122,25 +107,17 @@
         rocal_cpu=rocal_cpu,
     )
     with audio_pipeline:
-<<<<<<< HEAD
-        audio, label = fn.readers.file(file_root=data_path, file_list=file_list)
-        audio_decode = fn.decoders.audio(audio, file_root=data_path, file_list_path=file_list, downmix=False, shard_id=0, num_shards=1, stick_to_shard=False)
-        pre_emphasis_filter = fn.preemphasis_filter(audio_decode)
-        audio_pipeline.set_outputs(pre_emphasis_filter)
-    audio_pipeline.build()
-    audioIteratorPipeline = ROCALAudioIterator(audio_pipeline, auto_reset=True)
-    cnt = 0
-    for epoch in range(1):
-        print("Epoch :: ", epoch)
-=======
+        audio, label = fn.readers.file(file_root=audio_path, file_list=file_list)
         audio_decode = fn.decoders.audio(
             file_root=audio_path,
+            file_list_path=file_list,
             downmix=False,
             shard_id=0,
             num_shards=1,
             stick_to_shard=False,
         )
-        audio_pipeline.set_outputs(audio_decode)
+        pre_emphasis_filter = fn.preemphasis_filter(audio_decode)
+        audio_pipeline.set_outputs(pre_emphasis_filter)
     audio_pipeline.build()
     audioIteratorPipeline = ROCALAudioIterator(audio_pipeline, auto_reset=True)
     cnt = 0
@@ -152,30 +129,18 @@
     # Enumerate over the Dataloader
     for e in range(int(args.num_epochs)):
         print("Epoch :: ", e)
->>>>>>> 4a4cb3c2
         torch.set_printoptions(threshold=5000, profile="full", edgeitems=100)
         for i, it in enumerate(audioIteratorPipeline):
             print("************************************** i *************************************", i)
             for x in range(len(it[0])):
                 for audio_tensor, label, roi in zip(it[0][x], it[1], it[2]):
-<<<<<<< HEAD
-                    print("label", label)
-                    print("cnt", cnt)
-                    print("Audio", audio_tensor)
-                    print("Roi", roi)
-                    plot_audio_wav(audio_tensor, label)
-                    cnt+=1
-        print("EPOCH DONE", epoch)
-if __name__ == '__main__':
-    main()
-=======
                     if args.print_tensor:
                         print("label", label)
                         print("cnt", cnt)
                         print("Audio", audio_tensor)
                         print("Roi", roi)
                     if args.dump_output:
-                        plot_audio_wav(audio_tensor, cnt)
+                        plot_audio_wav(audio_tensor, label)
                     out_tensor = audio_tensor
                     out_roi = roi
                     cnt+=1
@@ -191,5 +156,4 @@
 
 
 if __name__ == "__main__":
-    main()
->>>>>>> 4a4cb3c2
+    main()