--- conflicted
+++ resolved
@@ -194,13 +194,10 @@
             audio_pipeline = pre_emphasis_filter_pipeline(batch_size=batch_size, num_threads=num_threads, device_id=device_id, rocal_cpu=rocal_cpu, path=audio_path, file_list=file_list)
         if case_name == "spectrogram":
             audio_pipeline = spectrogram_pipeline(batch_size=batch_size, num_threads=num_threads, device_id=device_id, rocal_cpu=rocal_cpu, path=audio_path, file_list=file_list)
-<<<<<<< HEAD
         if case_name == "downmix":
             audio_pipeline = audio_decoder_pipeline(batch_size=batch_size, num_threads=num_threads, device_id=device_id, rocal_cpu=rocal_cpu, path=audio_path, file_list=file_list, downmix=True)
         if case_name == "to_decibels":
             audio_pipeline = to_decibels_pipeline(batch_size=batch_size, num_threads=num_threads, device_id=device_id, rocal_cpu=rocal_cpu, path=audio_path, file_list=file_list)
-=======
->>>>>>> 8bd9d590
         audio_pipeline.build()
         audioIteratorPipeline = ROCALAudioIterator(audio_pipeline, auto_reset=True)
         output_tensor_list = audio_pipeline.get_output_tensors()
