
from __future__ import absolute_import
from __future__ import division
from __future__ import print_function
import random
import numpy as np
from amd.rocal.plugin.pytorch import ROCALAudioIterator
import torch
# torch.set_printoptions(threshold=10_000)
np.set_printoptions(threshold=1000, edgeitems=10000)
from amd.rocal.pipeline import Pipeline
import amd.rocal.fn as fn
import amd.rocal.types as types
import math
# import rocal_pybind.tensor
import sys
import cv2
import matplotlib.pyplot as plt
import os
def draw_patches(img, idx, device):
    #image is expected as a tensor, bboxes as numpy
    import cv2
    image = img.detach().numpy()
    audio_data = image.flatten()
    label = idx
    print("label: ", label)
    # Saving the array in a text file
    file = open("results/rocal_data_new"+str(label)+".txt", "w+")
    content = str(audio_data)
    file.write(content)
    file.close()
    plt.plot(audio_data)
    plt.savefig("results/rocal_data_new"+str(label)+".png")
    plt.close()
def main():
    if  len(sys.argv) < 3:
        print ('Please pass audio_folder file_list cpu/gpu batch_size')
        exit(0)
    try:
        path= "OUTPUT_IMAGES_PYTHON/NEW_API/FILE_READER/" + "audio"
        isExist = os.path.exists(path)
        if not isExist:
            os.makedirs(path)
    except OSError as error:
        print(error)
    data_path = sys.argv[1]
    file_list = sys.argv[2]
    if(sys.argv[3] == "cpu"):
        _rali_cpu = True
    else:
        _rali_cpu = False
    batch_size = int(sys.argv[4])
    num_threads = 1
    device_id = 0
    random_seed = random.SystemRandom().randint(0, 2**32 - 1)
    crop = 300
    local_rank = 0
    world_size = 1
    print("*********************************************************************")
    audio_pipeline = Pipeline(batch_size=batch_size, num_threads=num_threads, device_id=device_id, seed=random_seed, rocal_cpu=_rali_cpu)
    with audio_pipeline:
<<<<<<< HEAD
        audio_decode = fn.decoders.audio(file_root=data_path, file_list_path="", downmix=False, shard_id=0, num_shards=2, storage_type=0, stick_to_shard=False)
        pre_emphasis_filter = fn.preemphasis_filter(audio_decode)
        audio_pipeline.set_outputs(pre_emphasis_filter)
=======
        audio_decode = fn.decoders.audio(file_root=data_path, file_list_path=" ", downmix=False, shard_id=0, num_shards=2, storage_type=0, stick_to_shard=False)
        audio_pipeline.set_outputs(audio_decode)
>>>>>>> a6d73331
    audio_pipeline.build()
    audioIteratorPipeline = ROCALAudioIterator(audio_pipeline, auto_reset=True)
    cnt = 0
    for e in range(1):
        print("Epoch :: ", e)
        torch.set_printoptions(threshold=5000, profile="full", edgeitems=100)
        for i , it in enumerate(audioIteratorPipeline):
            print("************************************** i *************************************",i)
            for x in range(len(it[0])):
                for img, label in zip(it[0][x], it[1]):
                    print("label", label)
                    print("cnt", cnt)
                    print("img", img)
                    draw_patches(img, cnt, "cpu")
                    cnt+=1
        print("EPOCH DONE", e)
if __name__ == '__main__':
    main()
<|MERGE_RESOLUTION|>--- conflicted
+++ resolved
@@ -59,14 +59,9 @@
     print("*********************************************************************")
     audio_pipeline = Pipeline(batch_size=batch_size, num_threads=num_threads, device_id=device_id, seed=random_seed, rocal_cpu=_rali_cpu)
     with audio_pipeline:
-<<<<<<< HEAD
         audio_decode = fn.decoders.audio(file_root=data_path, file_list_path="", downmix=False, shard_id=0, num_shards=2, storage_type=0, stick_to_shard=False)
         pre_emphasis_filter = fn.preemphasis_filter(audio_decode)
         audio_pipeline.set_outputs(pre_emphasis_filter)
-=======
-        audio_decode = fn.decoders.audio(file_root=data_path, file_list_path=" ", downmix=False, shard_id=0, num_shards=2, storage_type=0, stick_to_shard=False)
-        audio_pipeline.set_outputs(audio_decode)
->>>>>>> a6d73331
     audio_pipeline.build()
     audioIteratorPipeline = ROCALAudioIterator(audio_pipeline, auto_reset=True)
     cnt = 0
