--- conflicted
+++ resolved
@@ -37,7 +37,7 @@
 test_case_augmentation_map = {
     0: "audio_decoder",
     1: "preemphasis_filter",
-    2: "spectogram",
+    2: "spectrogram",
     3: "downmix",
     4: "to_decibels"
 }
@@ -113,11 +113,7 @@
     return fn.preemphasis_filter(decoded_audio)
 
 @pipeline_def(seed=seed)
-<<<<<<< HEAD
-def spectogram_pipeline(path, file_list):
-=======
 def spectrogram_pipeline(path, file_list):
->>>>>>> cb10bdcd
     audio, labels = fn.readers.file(file_root=path, file_list=file_list)
     decoded_audio = fn.decoders.audio(
         audio,
@@ -207,8 +203,8 @@
             audio_pipeline = audio_decoder_pipeline(batch_size=batch_size, num_threads=num_threads, device_id=device_id, rocal_cpu=rocal_cpu, path=audio_path, file_list=file_list)
         if case_name == "preemphasis_filter":
             audio_pipeline = pre_emphasis_filter_pipeline(batch_size=batch_size, num_threads=num_threads, device_id=device_id, rocal_cpu=rocal_cpu, path=audio_path, file_list=file_list)
-        if case_name == "spectogram":
-            audio_pipeline = spectogram_pipeline(batch_size=batch_size, num_threads=num_threads, device_id=device_id, rocal_cpu=rocal_cpu, path=audio_path, file_list=file_list)
+        if case_name == "spectrogram":
+            audio_pipeline = spectrogram_pipeline(batch_size=batch_size, num_threads=num_threads, device_id=device_id, rocal_cpu=rocal_cpu, path=audio_path, file_list=file_list)
         if case_name == "downmix":
             audio_pipeline = downmix_pipeline(batch_size=batch_size, num_threads=num_threads, device_id=device_id, rocal_cpu=rocal_cpu, path=audio_path, file_list=file_list)
         if case_name == "to_decibels":
