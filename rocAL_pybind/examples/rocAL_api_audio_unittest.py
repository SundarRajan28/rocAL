# Copyright (c) 2024 Advanced Micro Devices, Inc. All rights reserved.
#
# Permission is hereby granted, free of charge, to any person obtaining a copy
# of this software and associated documentation files (the "Software"), to deal
# in the Software without restriction, including without limitation the rights
# to use, copy, modify, merge, publish, distribute, sublicense, and/or sell
# copies of the Software, and to permit persons to whom the Software is
# furnished to do so, subject to the following conditions:
#
# The above copyright notice and this permission notice shall be included in
# all copies or substantial portions of the Software.
#
# THE SOFTWARE IS PROVIDED "AS IS", WITHOUT WARRANTY OF ANY KIND, EXPRESS OR
# IMPLIED, INCLUDING BUT NOT LIMITED TO THE WARRANTIES OF MERCHANTABILITY,
# FITNESS FOR A PARTICULAR PURPOSE AND NONINFRINGEMENT.  IN NO EVENT SHALL THE
# AUTHORS OR COPYRIGHT HOLDERS BE LIABLE FOR ANY CLAIM, DAMAGES OR OTHER
# LIABILITY, WHETHER IN AN ACTION OF CONTRACT, TORT OR OTHERWISE, ARISING FROM,
# OUT OF OR IN CONNECTION WITH THE SOFTWARE OR THE USE OR OTHER DEALINGS IN
# THE SOFTWARE.

from amd.rocal.pipeline import Pipeline
from amd.rocal.pipeline import pipeline_def
from amd.rocal.plugin.pytorch import ROCALAudioIterator
import amd.rocal.fn as fn
import amd.rocal.types as types
import random
import os
import sys
import matplotlib.pyplot as plt
import torch
import numpy as np
from parse_config import parse_args

np.set_printoptions(threshold=1000, edgeitems=10000)
seed = random.SystemRandom().randint(0, 2**32 - 1)

test_case_augmentation_map = {
    0: "audio_decoder",
    1: "preemphasis_filter",
    2: "spectrogram",
    3: "downmix",
    4: "to_decibels"
}

def plot_audio_wav(audio_tensor, idx):
    # audio is expected as a tensor
    audio_data = audio_tensor.detach().numpy()
    audio_data = audio_data.flatten()
    plt.plot(audio_data)
    plt.savefig("OUTPUT_FOLDER/AUDIO_READER/" + str(idx) + ".png")
    plt.close()

def verify_output(audio_tensor, rocal_data_path, roi_tensor, test_results, case_name):
    ref_path = f'{rocal_data_path}/GoldenOutputsTensor/reference_outputs_audio/{case_name}_output.bin'
    data_array = np.fromfile(ref_path, dtype=np.float32)
    audio_data = audio_tensor.detach().numpy()
    audio_data = audio_data.flatten()
    roi_data = roi_tensor.detach().numpy()
    matched_indices = 0
    for j in range(roi_data[0]):
        ref_val = data_array[j]
        out_val = audio_data[j]
        # ensuring that out_val is not exactly zero while ref_val is non-zero.
        invalid_comparison = (out_val == 0.0) and (ref_val != 0.0)
        #comparing the absolute difference between the output value (out_val) and the reference value (ref_val) with a tolerance threshold of 1e-20.
        if not invalid_comparison and np.abs(out_val - ref_val) < 1e-20:
            matched_indices += 1

    # Print results
    print(f"Results for {case_name}:")
    if matched_indices == roi_data[0] and matched_indices != 0:
        print("PASSED!")
        test_results[case_name] = "PASSED"
    else:
        print("FAILED!")
        test_results[case_name] = "FAILED"

@pipeline_def(seed=seed)
def audio_decoder_pipeline(path, file_list, downmix=False):
    audio, labels = fn.readers.file(file_root=path, file_list=file_list)
    return fn.decoders.audio(
        audio,
        file_root=path,
        file_list_path=file_list,
        downmix=downmix,
        shard_id=0,
        num_shards=1,
        stick_to_shard=False)

@pipeline_def(seed=seed)
def pre_emphasis_filter_pipeline(path, file_list):
    audio, labels = fn.readers.file(file_root=path, file_list=file_list)
    decoded_audio = fn.decoders.audio(
        audio,
        file_root=path,
        file_list_path=file_list,
        downmix=False,
        shard_id=0,
        num_shards=1,
        stick_to_shard=False)
    return fn.preemphasis_filter(decoded_audio)

@pipeline_def(seed=seed)
def spectrogram_pipeline(path, file_list):
    audio, labels = fn.readers.file(file_root=path, file_list=file_list)
    decoded_audio = fn.decoders.audio(
        audio,
        file_root=path,
        file_list_path=file_list,
        downmix=False,
        shard_id=0,
        num_shards=1,
        stick_to_shard=False)
    spec = fn.spectrogram(
        decoded_audio,
        nfft=512,
        window_length=320,
        window_step=160,
        rocal_tensor_output_type = types.FLOAT)
    return spec

@pipeline_def(seed=seed)
def to_decibels_pipeline(path, file_list):
    audio, labels = fn.readers.file(file_root=path, file_list=file_list)
    decoded_audio = fn.decoders.audio(
        audio,
        file_root=path,
        file_list_path=file_list,
        downmix=False,
        shard_id=0,
        num_shards=1,
        stick_to_shard=False)
    return fn.to_decibels(
            decoded_audio,
            multiplier=np.log(10),
            reference=1.0,
            cutoff_db=np.log(1e-20),
            output_dtype=types.FLOAT)

def main():
    args = parse_args()

    audio_path = args.audio_path
    file_list = args.file_list_path
    rocal_cpu = False if args.rocal_gpu else True
    batch_size = args.batch_size
    test_case = args.test_case
    qa_mode = args.qa_mode
    num_threads = 1
    device_id = 0
    rocal_data_path = os.environ.get("ROCAL_DATA_PATH")

    case_list = list(test_case_augmentation_map.keys())

    if test_case is not None: 
        if test_case not in case_list:
            print(" Invalid Test Case! ")
            exit()
        else:
            case_list = [test_case]

    if args.display:
        try:
            path = "OUTPUT_FOLDER/AUDIO_READER"
            isExist = os.path.exists(path)
            if not isExist:
                os.makedirs(path)
        except OSError as error:
            print(error)

    if rocal_data_path is None:
        print("Need to export ROCAL_DATA_PATH")
        sys.exit()
    if not rocal_cpu:
        print("The GPU support for Audio is not given yet. running on cpu")
        rocal_cpu = True
    if audio_path == "" and file_list == "":
        audio_path = f'{rocal_data_path}/audio/'
        file_list = f'{rocal_data_path}/audio/wav_file_list.txt'
    else:
        print("QA mode is disabled for custom audio data")
        qa_mode = 0
    if qa_mode and batch_size != 1:
        print("QA mode is enabled. Batch size is set to 1.")
        batch_size = 1

    print("*********************************************************************")
<<<<<<< HEAD
    audio_pipeline = Pipeline(batch_size=batch_size, num_threads=num_threads, device_id=device_id, seed=random_seed, rocal_cpu=rocal_cpu)
    with audio_pipeline:
        audio, label = fn.readers.file(file_root=data_path, file_list=file_list)
        audio_decode = fn.decoders.audio(audio, file_root=data_path, file_list_path=file_list, downmix=True, shard_id=0, num_shards=1, storage_type=10, stick_to_shard=False)
        begin, length = fn.nonsilent_region(audio_decode, cutoff_db=-60)
        pre_emphasis_filter = fn.preemphasis_filter(audio_decode)
        spec = fn.spectrogram(
            pre_emphasis_filter,
            nfft=512,
            window_length=320,
            window_step=160,
            rocal_tensor_output_type = types.FLOAT)
        to_decibels = fn.to_decibels(
            spec,
            multiplier=np.log(10),
            reference=1.0,
            cutoff_db=np.log(1e-20),
            rocal_tensor_output_type=types.FLOAT,
        )
        # normalize_audio = fn.normalize(to_decibels, axes=[1])  // To be uncommented after kernel is added in RPP
        audio_pipeline.set_outputs(to_decibels)
    audio_pipeline.build()
    audioIteratorPipeline = ROCALAudioIterator(audio_pipeline, auto_reset=True)
    cnt = 0
    for epoch in range(1):
        print("Epoch :: ", epoch)
        torch.set_printoptions(threshold=5000, profile="full", edgeitems=100)
        for i , it in enumerate(audioIteratorPipeline):
            print("************************************** i *************************************",i)
            for x in range(len(it[0])):
                for audio_data, label in zip(it[0][x], it[1]):
                    print("label", label)
                    print("cnt", cnt)
                    print("audio_data", audio_data)
                    plot_1d_audio(audio_data, label)
                    cnt+=1
        print("EPOCH DONE", epoch)
if __name__ == '__main__':
    main()
=======
    test_results = {}
    for case in case_list:
        case_name = test_case_augmentation_map.get(case)
        if case_name == "audio_decoder":
            audio_pipeline = audio_decoder_pipeline(batch_size=batch_size, num_threads=num_threads, device_id=device_id, rocal_cpu=rocal_cpu, path=audio_path, file_list=file_list)
        if case_name == "preemphasis_filter":
            audio_pipeline = pre_emphasis_filter_pipeline(batch_size=batch_size, num_threads=num_threads, device_id=device_id, rocal_cpu=rocal_cpu, path=audio_path, file_list=file_list)
        if case_name == "spectrogram":
            audio_pipeline = spectrogram_pipeline(batch_size=batch_size, num_threads=num_threads, device_id=device_id, rocal_cpu=rocal_cpu, path=audio_path, file_list=file_list)
        if case_name == "downmix":
            audio_pipeline = audio_decoder_pipeline(batch_size=batch_size, num_threads=num_threads, device_id=device_id, rocal_cpu=rocal_cpu, path=audio_path, file_list=file_list, downmix=True)
        if case_name == "to_decibels":
            audio_pipeline = to_decibels_pipeline(batch_size=batch_size, num_threads=num_threads, device_id=device_id, rocal_cpu=rocal_cpu, path=audio_path, file_list=file_list)
        audio_pipeline.build()
        audioIteratorPipeline = ROCALAudioIterator(audio_pipeline, auto_reset=True)
        cnt = 0
        import timeit
        start = timeit.default_timer()
        # Enumerate over the Dataloader
        for e in range(int(args.num_epochs)):
            print("Epoch :: ", e)
            torch.set_printoptions(threshold=5000, profile="full", edgeitems=100)
            for i, it in enumerate(audioIteratorPipeline):
                for x in range(len(it[0])):
                    for audio_tensor, label, roi in zip(it[0][x], it[1], it[2]):
                        if args.print_tensor:
                            print("label", label)
                            print("Audio", audio_tensor)
                            print("Roi", roi)
                        if args.display:
                            plot_audio_wav(audio_tensor, cnt)
                        cnt+=1
            if qa_mode :
                verify_output(audio_tensor, rocal_data_path, roi, test_results, case_name)
            print("EPOCH DONE", e)
        
        stop = timeit.default_timer()
        print('\nTime: ', stop - start)

    if qa_mode:
        passed_cases = []
        failed_cases = []

        for augmentation_name, result in test_results.items():
            if result == "PASSED":
                passed_cases.append(augmentation_name)
            else:
                failed_cases.append(augmentation_name)

        print("Number of PASSED tests:", len(passed_cases))
        print(passed_cases)
        print("Number of FAILED tests:", len(failed_cases))
        print(failed_cases)


if __name__ == "__main__":
    main()
>>>>>>> 8b28c371
<|MERGE_RESOLUTION|>--- conflicted
+++ resolved
@@ -185,47 +185,6 @@
         batch_size = 1
 
     print("*********************************************************************")
-<<<<<<< HEAD
-    audio_pipeline = Pipeline(batch_size=batch_size, num_threads=num_threads, device_id=device_id, seed=random_seed, rocal_cpu=rocal_cpu)
-    with audio_pipeline:
-        audio, label = fn.readers.file(file_root=data_path, file_list=file_list)
-        audio_decode = fn.decoders.audio(audio, file_root=data_path, file_list_path=file_list, downmix=True, shard_id=0, num_shards=1, storage_type=10, stick_to_shard=False)
-        begin, length = fn.nonsilent_region(audio_decode, cutoff_db=-60)
-        pre_emphasis_filter = fn.preemphasis_filter(audio_decode)
-        spec = fn.spectrogram(
-            pre_emphasis_filter,
-            nfft=512,
-            window_length=320,
-            window_step=160,
-            rocal_tensor_output_type = types.FLOAT)
-        to_decibels = fn.to_decibels(
-            spec,
-            multiplier=np.log(10),
-            reference=1.0,
-            cutoff_db=np.log(1e-20),
-            rocal_tensor_output_type=types.FLOAT,
-        )
-        # normalize_audio = fn.normalize(to_decibels, axes=[1])  // To be uncommented after kernel is added in RPP
-        audio_pipeline.set_outputs(to_decibels)
-    audio_pipeline.build()
-    audioIteratorPipeline = ROCALAudioIterator(audio_pipeline, auto_reset=True)
-    cnt = 0
-    for epoch in range(1):
-        print("Epoch :: ", epoch)
-        torch.set_printoptions(threshold=5000, profile="full", edgeitems=100)
-        for i , it in enumerate(audioIteratorPipeline):
-            print("************************************** i *************************************",i)
-            for x in range(len(it[0])):
-                for audio_data, label in zip(it[0][x], it[1]):
-                    print("label", label)
-                    print("cnt", cnt)
-                    print("audio_data", audio_data)
-                    plot_1d_audio(audio_data, label)
-                    cnt+=1
-        print("EPOCH DONE", epoch)
-if __name__ == '__main__':
-    main()
-=======
     test_results = {}
     for case in case_list:
         case_name = test_case_augmentation_map.get(case)
@@ -282,5 +241,4 @@
 
 
 if __name__ == "__main__":
-    main()
->>>>>>> 8b28c371
+    main()