# Copyright (c) 2024 Advanced Micro Devices, Inc. All rights reserved.
#
# Permission is hereby granted, free of charge, to any person obtaining a copy
# of this software and associated documentation files (the "Software"), to deal
# in the Software without restriction, including without limitation the rights
# to use, copy, modify, merge, publish, distribute, sublicense, and/or sell
# copies of the Software, and to permit persons to whom the Software is
# furnished to do so, subject to the following conditions:
#
# The above copyright notice and this permission notice shall be included in
# all copies or substantial portions of the Software.
#
# THE SOFTWARE IS PROVIDED "AS IS", WITHOUT WARRANTY OF ANY KIND, EXPRESS OR
# IMPLIED, INCLUDING BUT NOT LIMITED TO THE WARRANTIES OF MERCHANTABILITY,
# FITNESS FOR A PARTICULAR PURPOSE AND NONINFRINGEMENT.  IN NO EVENT SHALL THE
# AUTHORS OR COPYRIGHT HOLDERS BE LIABLE FOR ANY CLAIM, DAMAGES OR OTHER
# LIABILITY, WHETHER IN AN ACTION OF CONTRACT, TORT OR OTHERWISE, ARISING FROM,
# OUT OF OR IN CONNECTION WITH THE SOFTWARE OR THE USE OR OTHER DEALINGS IN
# THE SOFTWARE.

from amd.rocal.pipeline import Pipeline
from amd.rocal.pipeline import pipeline_def
from amd.rocal.plugin.pytorch import ROCALAudioIterator
import amd.rocal.fn as fn
import amd.rocal.types as types
import random
import os
import sys
import matplotlib.pyplot as plt
import torch
import numpy as np
from parse_config import parse_args

np.set_printoptions(threshold=1000, edgeitems=10000)
seed = random.SystemRandom().randint(0, 2**32 - 1)

test_case_augmentation_map = {
    0: "audio_decoder",
    1: "preemphasis_filter"
}

def plot_audio_wav(audio_tensor, idx):
    # audio is expected as a tensor
    audio_data = audio_tensor.detach().numpy()
    audio_data = audio_data.flatten()
    plt.plot(audio_data)
    plt.savefig("OUTPUT_FOLDER/AUDIO_READER/" + str(idx) + ".png")
    plt.close()

def verify_output(audio_tensor, rocal_data_path, roi_tensor, test_results, case_name):
    ref_path = f'{rocal_data_path}/GoldenOutputsTensor/reference_outputs_audio/{case_name}_output.bin'
    data_array = np.fromfile(ref_path, dtype=np.float32)
    audio_data = audio_tensor.detach().numpy()
    audio_data = audio_data.flatten()
    roi_data = roi_tensor.detach().numpy()
    matched_indices = 0
    for j in range(roi_data[0]):
        ref_val = data_array[j]
        out_val = audio_data[j]
        # ensuring that out_val is not exactly zero while ref_val is non-zero.
        invalid_comparison = (out_val == 0.0) and (ref_val != 0.0)
        #comparing the absolute difference between the output value (out_val) and the reference value (ref_val) with a tolerance threshold of 1e-20.
        if not invalid_comparison and np.abs(out_val - ref_val) < 1e-20:
            matched_indices += 1

    # Print results
    print(f"Results for {case_name}:")
    if matched_indices == roi_data[0] and matched_indices != 0:
        print("PASSED!")
        test_results[case_name] = "PASSED"
    else:
        print("FAILED!")
        test_results[case_name] = "FAILED"

@pipeline_def(seed=seed)
def audio_decoder_pipeline(path, file_list):
    audio, labels = fn.readers.file(file_root=path, file_list=file_list)
    return fn.decoders.audio(
        audio,
        file_root=path,
        file_list_path=file_list,
        downmix=False,
        shard_id=0,
        num_shards=1,
        stick_to_shard=False)

@pipeline_def(seed=seed)
def pre_emphasis_filter_pipeline(path, file_list):
    audio, labels = fn.readers.file(file_root=path, file_list=file_list)
    decoded_audio = fn.decoders.audio(
        audio,
        file_root=path,
        file_list_path=file_list,
        downmix=False,
        shard_id=0,
        num_shards=1,
        stick_to_shard=False)
    return fn.preemphasis_filter(decoded_audio)

def main():
    args = parse_args()

    audio_path = args.audio_path
    file_list = args.file_list_path
    rocal_cpu = False if args.rocal_gpu else True
    batch_size = args.batch_size
    test_case = args.test_case
    qa_mode = args.qa_mode
    num_threads = 1
    device_id = 0
    rocal_data_path = os.environ.get("ROCAL_DATA_PATH")

    case_list = list(test_case_augmentation_map.keys())

    if test_case is not None: 
        if test_case not in case_list:
            print(" Invalid Test Case! ")
            exit()
        else:
            case_list = [test_case]

    if args.display:
        try:
            path = "OUTPUT_FOLDER/AUDIO_READER"
            isExist = os.path.exists(path)
            if not isExist:
                os.makedirs(path)
        except OSError as error:
            print(error)

    if rocal_data_path is None:
        print("Need to export ROCAL_DATA_PATH")
        sys.exit()
    if not rocal_cpu:
        print("The GPU support for Audio is not given yet. running on cpu")
        rocal_cpu = True
    if audio_path == "":
        audio_path = f'{rocal_data_path}/audio/wav/'
    else:
        print("QA mode is disabled for custom audio data")
        qa_mode = 0
    if qa_mode and batch_size != 1:
        print("QA mode is enabled. Batch size is set to 1.")
        batch_size = 1

    print("*********************************************************************")
<<<<<<< HEAD
    audio_pipeline = Pipeline(
        batch_size=batch_size,
        num_threads=num_threads,
        device_id=device_id,
        seed=random_seed,
        rocal_cpu=rocal_cpu,
    )
    with audio_pipeline:
        audio, label = fn.readers.file(file_root=audio_path, file_list=file_list)
        audio_decode = fn.decoders.audio(
            file_root=audio_path,
            file_list_path=file_list,
            downmix=True,
            shard_id=0,
            num_shards=1,
            stick_to_shard=False)
        pre_emphasis_filter = fn.preemphasis_filter(audio_decode)
        spec = fn.spectrogram(
            pre_emphasis_filter,
            nfft=512,
            window_length=320,
            window_step=160,
            rocal_tensor_output_type = types.FLOAT)
        to_decibels = fn.to_decibels(
            spec,
            multiplier=np.log(10),
            reference=1.0,
            cutoff_db=np.log(1e-20),
            rocal_tensor_output_type=types.FLOAT,
        )
        audio_pipeline.set_outputs(to_decibels)
    audio_pipeline.build()
    audioIteratorPipeline = ROCALAudioIterator(audio_pipeline, auto_reset=True)
    cnt = 0
=======
>>>>>>> 77a59ed9
    test_results = {}
    for case in case_list:
        case_name = test_case_augmentation_map.get(case)
        if case_name == "audio_decoder":
            audio_pipeline = audio_decoder_pipeline(batch_size=batch_size, num_threads=num_threads, device_id=device_id, rocal_cpu=rocal_cpu, path=audio_path, file_list=file_list)
        if case_name == "preemphasis_filter":
            audio_pipeline = pre_emphasis_filter_pipeline(batch_size=batch_size, num_threads=num_threads, device_id=device_id, rocal_cpu=rocal_cpu, path=audio_path, file_list=file_list)
        audio_pipeline.build()
        audioIteratorPipeline = ROCALAudioIterator(audio_pipeline, auto_reset=True)
        cnt = 0
        import timeit
        start = timeit.default_timer()
        # Enumerate over the Dataloader
        for e in range(int(args.num_epochs)):
            print("Epoch :: ", e)
            torch.set_printoptions(threshold=5000, profile="full", edgeitems=100)
            for i, it in enumerate(audioIteratorPipeline):
                for x in range(len(it[0])):
                    for audio_tensor, label, roi in zip(it[0][x], it[1], it[2]):
                        if args.print_tensor:
                            print("label", label)
                            print("Audio", audio_tensor)
                            print("Roi", roi)
                        if args.display:
                            plot_audio_wav(audio_tensor, cnt)
                        cnt+=1
            if qa_mode :
                verify_output(audio_tensor, rocal_data_path, roi, test_results, case_name)
            print("EPOCH DONE", e)
        
        stop = timeit.default_timer()
        print('\nTime: ', stop - start)

    if qa_mode:
        passed_cases = []
        failed_cases = []

        for augmentation_name, result in test_results.items():
            if result == "PASSED":
                passed_cases.append(augmentation_name)
            else:
                failed_cases.append(augmentation_name)

        print("Number of PASSED tests:", len(passed_cases))
        print(passed_cases)
        print("Number of FAILED tests:", len(failed_cases))
        print(failed_cases)


if __name__ == "__main__":
    main()<|MERGE_RESOLUTION|>--- conflicted
+++ resolved
@@ -97,6 +97,26 @@
         stick_to_shard=False)
     return fn.preemphasis_filter(decoded_audio)
 
+@pipeline_def(seed=seed)
+def to_decibels_pipeline(path, file_list):
+    audio, labels = fn.readers.file(file_root=path, file_list=file_list)
+    decoded_audio = fn.decoders.audio(
+        audio,
+        file_root=path,
+        file_list_path=file_list,
+        downmix=False,
+        shard_id=0,
+        num_shards=1,
+        stick_to_shard=False)
+    pre_emphasis_filter = fn.preemphasis_filter(decoded_audio)
+    return fn.to_decibels(
+            pre_emphasis_filter,
+            multiplier=np.log(10),
+            reference=1.0,
+            cutoff_db=np.log(1e-20),
+            rocal_tensor_output_type=types.FLOAT,
+    )
+
 def main():
     args = parse_args()
 
@@ -144,43 +164,6 @@
         batch_size = 1
 
     print("*********************************************************************")
-<<<<<<< HEAD
-    audio_pipeline = Pipeline(
-        batch_size=batch_size,
-        num_threads=num_threads,
-        device_id=device_id,
-        seed=random_seed,
-        rocal_cpu=rocal_cpu,
-    )
-    with audio_pipeline:
-        audio, label = fn.readers.file(file_root=audio_path, file_list=file_list)
-        audio_decode = fn.decoders.audio(
-            file_root=audio_path,
-            file_list_path=file_list,
-            downmix=True,
-            shard_id=0,
-            num_shards=1,
-            stick_to_shard=False)
-        pre_emphasis_filter = fn.preemphasis_filter(audio_decode)
-        spec = fn.spectrogram(
-            pre_emphasis_filter,
-            nfft=512,
-            window_length=320,
-            window_step=160,
-            rocal_tensor_output_type = types.FLOAT)
-        to_decibels = fn.to_decibels(
-            spec,
-            multiplier=np.log(10),
-            reference=1.0,
-            cutoff_db=np.log(1e-20),
-            rocal_tensor_output_type=types.FLOAT,
-        )
-        audio_pipeline.set_outputs(to_decibels)
-    audio_pipeline.build()
-    audioIteratorPipeline = ROCALAudioIterator(audio_pipeline, auto_reset=True)
-    cnt = 0
-=======
->>>>>>> 77a59ed9
     test_results = {}
     for case in case_list:
         case_name = test_case_augmentation_map.get(case)
@@ -188,6 +171,8 @@
             audio_pipeline = audio_decoder_pipeline(batch_size=batch_size, num_threads=num_threads, device_id=device_id, rocal_cpu=rocal_cpu, path=audio_path, file_list=file_list)
         if case_name == "preemphasis_filter":
             audio_pipeline = pre_emphasis_filter_pipeline(batch_size=batch_size, num_threads=num_threads, device_id=device_id, rocal_cpu=rocal_cpu, path=audio_path, file_list=file_list)
+        if case_name == "to_decibels":
+            audio_pipeline = to_decibels_pipeline(batch_size=batch_size, num_threads=num_threads, device_id=device_id, rocal_cpu=rocal_cpu, path=audio_path, file_list=file_list)
         audio_pipeline.build()
         audioIteratorPipeline = ROCALAudioIterator(audio_pipeline, auto_reset=True)
         cnt = 0
