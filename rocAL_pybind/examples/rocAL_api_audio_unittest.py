--- conflicted
+++ resolved
@@ -40,14 +40,11 @@
     2: "spectrogram",
     3: "downmix",
     4: "to_decibels",
-<<<<<<< HEAD
     5: "non_silent_region",
     6: "slice"
-=======
-    5: "resample",
-    6: "tensor_add_tensor",
-    7: "tensor_mul_scalar"
->>>>>>> e12d31c0
+    7: "resample",
+    8: "tensor_add_tensor",
+    9: "tensor_mul_scalar"
 }
 
 def plot_audio_wav(audio_tensor, idx):
@@ -293,19 +290,16 @@
                                                     path=downmix_audio_path if qa_mode else audio_path, file_list="" if qa_mode else file_list, downmix=True)
         if case_name == "to_decibels":
             audio_pipeline = to_decibels_pipeline(batch_size=batch_size, num_threads=num_threads, device_id=device_id, rocal_cpu=rocal_cpu, path=audio_path, file_list=file_list)
-<<<<<<< HEAD
         if case_name == "slice":
             audio_pipeline = non_silent_region_and_slice(batch_size=batch_size, num_threads=num_threads, device_id=device_id, rocal_cpu=rocal_cpu, path=audio_path, file_list=file_list)
         if case_name == "non_silent_region":
             audio_pipeline = non_silent_region(batch_size=batch_size, num_threads=num_threads, device_id=device_id, rocal_cpu=rocal_cpu, path=audio_path, file_list=file_list)
-=======
         if case_name == "resample":
             audio_pipeline = resample_pipeline(batch_size=batch_size, num_threads=num_threads, device_id=device_id, rocal_cpu=rocal_cpu, path=audio_path, file_list=file_list)
         if case_name == "tensor_add_tensor":
             audio_pipeline = tensor_add_tensor_pipeline(batch_size=batch_size, num_threads=num_threads, device_id=device_id, rocal_cpu=rocal_cpu, path=audio_path, file_list=file_list)
         if case_name == "tensor_mul_scalar":
             audio_pipeline = tensor_mul_scalar_pipeline(batch_size=batch_size, num_threads=num_threads, device_id=device_id, rocal_cpu=rocal_cpu, path=audio_path, file_list=file_list)
->>>>>>> e12d31c0
         audio_pipeline.build()
         audioIteratorPipeline = ROCALAudioIterator(audio_pipeline, auto_reset=True)
         output_tensor_list = audio_pipeline.get_output_tensors()
