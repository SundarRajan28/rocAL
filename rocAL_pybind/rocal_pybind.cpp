/*
Copyright (c) 2019 - 2023 Advanced Micro Devices, Inc. All rights reserved.

Permission is hereby granted, free of charge, to any person obtaining a copy
of this software and associated documentation files (the "Software"), to deal
in the Software without restriction, including without limitation the rights
to use, copy, modify, merge, publish, distribute, sublicense, and/or sell
copies of the Software, and to permit persons to whom the Software is
furnished to do so, subject to the following conditions:

The above copyright notice and this permission notice shall be included in
all copies or substantial portions of the Software.

THE SOFTWARE IS PROVIDED "AS IS", WITHOUT WARRANTY OF ANY KIND, EXPRESS OR
IMPLIED, INCLUDING BUT NOT LIMITED TO THE WARRANTIES OF MERCHANTABILITY,
FITNESS FOR A PARTICULAR PURPOSE AND NONINFRINGEMENT.  IN NO EVENT SHALL THE
AUTHORS OR COPYRIGHT HOLDERS BE LIABLE FOR ANY CLAIM, DAMAGES OR OTHER
LIABILITY, WHETHER IN AN ACTION OF CONTRACT, TORT OR OTHERWISE, ARISING FROM,
OUT OF OR IN CONNECTION WITH THE SOFTWARE OR THE USE OR OTHER DEALINGS IN
THE SOFTWARE.
*/

#include <pybind11/pybind11.h>
#include <pybind11/stl.h>
#include <pybind11/numpy.h>
#include <iostream>
#include <pybind11/embed.h>
#include <pybind11/eval.h>
#include "rocal_api_types.h"
#include "rocal_api.h"
#include "rocal_api_tensor.h"
#include "rocal_api_parameters.h"
#include "rocal_api_data_loaders.h"
#include "rocal_api_augmentation.h"
#include "rocal_api_data_transfer.h"
#include "rocal_api_info.h"
namespace py = pybind11;

using float16 = half_float::half;
static_assert(sizeof(float16) == 2, "Bad size");
namespace pybind11 {
namespace detail {
constexpr int NPY_FLOAT16 = 23;

template <>
struct npy_format_descriptor<float16> {
    static constexpr auto name = _("float16");
    static pybind11::dtype dtype() {
        handle ptr = npy_api::get().PyArray_DescrFromType_(NPY_FLOAT16);
        return reinterpret_borrow<pybind11::dtype>(ptr);
    }
};
}  // namespace detail
}  // namespace pybind11
namespace rocal {
using namespace pybind11::literals;  // NOLINT
// PYBIND11_MODULE(rocal_backend_impl, m) {
static void *ctypes_void_ptr(const py::object &object) {
    auto ptr_as_int = getattr(object, "value", py::none());
    if (ptr_as_int.is_none()) {
        return nullptr;
    }
    void *ptr = PyLong_AsVoidPtr(ptr_as_int.ptr());
    return ptr;
}

py::object wrapper_image_name_length(RocalContext context, py::array_t<int> array) {
    auto buf = array.request();
    int *ptr = static_cast<int *>(buf.ptr);
    // call pure C++ function
    int length = rocalGetImageNameLen(context, ptr);
    return py::cast(length);
}

py::object wrapper_image_name(RocalContext context, int array_len) {
    py::array_t<char> array;
    auto buf = array.request();
    char *ptr = static_cast<char *>(buf.ptr);
    ptr = static_cast<char *>(calloc(array_len, sizeof(char)));
    // call pure C++ function
    rocalGetImageName(context, ptr);
    std::string s(ptr);
    free(ptr);
    return py::bytes(s);
}

py::object wrapper_copy_to_tensor(RocalContext context, py::object p,
                                  RocalTensorLayout tensor_format, RocalTensorOutputType tensor_output_type, float multiplier0,
                                  float multiplier1, float multiplier2, float offset0, float offset1, float offset2,
                                  bool reverse_channels, RocalOutputMemType output_mem_type, uint max_roi_height, uint max_roi_width) {
    auto ptr = ctypes_void_ptr(p);
    // call pure C++ function
    int status = rocalToTensor(context, ptr, tensor_format, tensor_output_type, multiplier0,
                               multiplier1, multiplier2, offset0, offset1, offset2,
                               reverse_channels, output_mem_type, max_roi_height, max_roi_width);
    return py::cast<py::none>(Py_None);
}

py::object wrapperRocalExternalSourceFeedInput(
    RocalContext context, std::vector<std::string> input_images_names,
    py::array &labels, py::list arrays,
    std::vector<ROIxywh> roi_xywh,
    unsigned int max_width, unsigned int max_height, unsigned int channels,
    RocalExternalSourceMode mode, RocalTensorLayout layout, bool eos) {
    std::vector<unsigned char *> uchar_arrays;
    if (input_images_names.size() == 0) {  // Used for mode 1 and mode 2 for passing decoded buffers
        size_t numArrays = py::len(arrays);
        for (size_t i = 0; i < numArrays; i++) {
            py::array_t<unsigned char> arr(arrays[i]);
            py::buffer_info buf = arr.request();
            uchar_arrays.push_back(static_cast<unsigned char *>(buf.ptr));
        }
    }
    bool enable_labels = true;
    if (labels.is_none()) {
        enable_labels = false;
    }
    int status = rocalExternalSourceFeedInput(context, input_images_names, enable_labels, uchar_arrays, roi_xywh, max_width, max_height, channels, mode, layout, eos);

    // Update labels in the tensorList
    if (enable_labels) {
        auto labels_tensor_list = rocalGetImageLabels(context);
        int *labels_ptr = static_cast<int *>(labels.request().ptr);
        for (size_t i = 0; i < labels.size(); i++) {
            labels_tensor_list->at(i)->set_mem_handle(labels_ptr);
            labels_ptr++;
        }
    }
    return py::cast<py::none>(Py_None);
}

    py::object wrapper_one_hot_label_copy(RocalContext context, size_t array_ptr, unsigned num_of_classes, RocalOutputMemType dest_mem_type) {
        void* ptr = reinterpret_cast<void*>(array_ptr);
        // call pure C++ function
        rocalGetOneHotImageLabels(context, ptr, num_of_classes, dest_mem_type);
        return py::cast<py::none>(Py_None);
    }

std::unordered_map<int, std::string> rocalToPybindLayout = {
    {0, "NHWC"},
    {1, "NCHW"},
    {2, "NFHWC"},
    {3, "NFCHW"},
<<<<<<< HEAD
    {4, "NDHWC"},
    {5, "NCDHW"},
=======
    {4, "NHW"},
    {5, "NFT"},
    {6, "NTF"}
>>>>>>> 5276ec23
};

std::unordered_map<int, std::string> rocalToPybindOutputDtype = {
    {0, "float32"},
    {1, "float16"},
    {2, "uint8"},
    {3, "int8"},
    {4, "uint32"},
    {5, "int32"},
};

PYBIND11_MODULE(rocal_pybind, m) {
    m.doc() = "Python bindings for the C++ portions of ROCAL";
    // Bind the C++ structure
    // rocal_api.h
    m.def("rocalCreate", &rocalCreate, "Creates context with the arguments sent and returns it", py::return_value_policy::reference);
    m.def("rocalVerify", &rocalVerify);
    m.def("rocalRun", &rocalRun, py::return_value_policy::reference);
    m.def("rocalRelease", &rocalRelease, py::return_value_policy::reference);
    // rocal_api_types.h
    py::class_<TimingInfo>(m, "TimingInfo")
        .def_readwrite("load_time", &TimingInfo::load_time)
        .def_readwrite("decode_time", &TimingInfo::decode_time)
        .def_readwrite("process_time", &TimingInfo::process_time)
        .def_readwrite("transfer_time", &TimingInfo::transfer_time);
    py::class_<rocalTensor>(m, "rocalTensor")
        .def(
            "__add__",
            [](rocalTensor *output_tensor, rocalTensor *output_tensor1) {
                py::object fn_module = py::module::import("amd.rocal.fn");
                auto fn_call = fn_module.attr("tensor_add_tensor_float")(output_tensor, output_tensor1).cast<RocalTensor>();
                return fn_call;
            },
            R"code(
                Adds a node for arithmetic operation
                )code",
            py::return_value_policy::reference)
        .def(
            "__mul__",
            [](rocalTensor *output_tensor, float scalar) {
                py::object fn_module = py::module::import("amd.rocal.fn");
                auto fn_call = fn_module.attr("tensor_mul_scalar_float")(output_tensor, "scalar"_a = scalar).cast<RocalTensor>();
                return fn_call;
            },
            R"code(
                Returns a tensor
                Adds a node for arithmetic operation
                )code",
            py::return_value_policy::reference)
        .def(
            "max_shape",
            [](rocalTensor &output_tensor) {
                return output_tensor.shape();
            },
            R"code(
                Returns a tensor buffer's shape.
                )code")
        .def(
            "batch_size",
            [](rocalTensor &output_tensor) {
                return output_tensor.dims().at(0);
            },
            R"code(
                Returns a tensor batch size.
                )code")
        .def(
            "layout", [](rocalTensor &output_tensor) {
                return rocalToPybindLayout[(int)output_tensor.layout()];
            },
            R"code(
                Returns layout of tensor.
                )code")
        .def(
            "dtype", [](rocalTensor &output_tensor) {
                return rocalToPybindOutputDtype[(int)output_tensor.data_type()];
            },
            R"code(
                Returns dtype of tensor.
                )code")
        .def(
            "dimensions", [](rocalTensor &output_tensor) {
                return output_tensor.dims();
            },
            R"code(
                Returns dims of tensor.
                )code")
        .def(
            "roi_dims_size", [](rocalTensor &output_tensor) {
                return output_tensor.get_roi_dims_size();
            },
            R"code(
                Returns the number of dims for ROI data
                )code")
        .def(
            "copy_roi", [](rocalTensor &output_tensor, py::array array) {
                auto buf = array.request();
                output_tensor.copy_roi(static_cast<void *>(buf.ptr));
            },
            R"code(
                Copies the ROI data to numpy arrays.
                )code")
        .def(
            "copy_data", [](rocalTensor &output_tensor, py::object p, RocalOutputMemType external_mem_type) {
                auto ptr = ctypes_void_ptr(p);
                output_tensor.copy_data(static_cast<void *>(ptr), external_mem_type);
            },
            R"code(
                Copies the ring buffer data to python buffer pointers.
                )code")
        .def(
            "copy_data", [](rocalTensor &output_tensor, py::array array) {
                auto buf = array.request();
                output_tensor.copy_data(static_cast<void *>(buf.ptr), RocalOutputMemType::ROCAL_MEMCPY_HOST);
            },
            py::return_value_policy::reference,
            R"code(
                Copies the ring buffer data to numpy arrays.
                )code")
        .def(
            "copy_data", [](rocalTensor &output_tensor, long array) {
                output_tensor.copy_data((void *)array, RocalOutputMemType::ROCAL_MEMCPY_GPU);
            },
            py::return_value_policy::reference,
            R"code(
                Copies the ring buffer data to cupy arrays.
                )code")
        .def(
            "at", [](rocalTensor &output_tensor, uint idx) {
                std::vector<size_t> stride_per_sample(output_tensor.strides());
                stride_per_sample.erase(stride_per_sample.begin());
                std::vector<size_t> dims(output_tensor.dims());
                dims.erase(dims.begin());
                py::array numpy_array;
                switch (output_tensor.data_type()) {
                    case RocalTensorOutputType::ROCAL_UINT8:
                        numpy_array = py::array(py::buffer_info(
                            (static_cast<unsigned char *>(output_tensor.buffer())) + idx * (output_tensor.strides()[0] / sizeof(unsigned char)),
                            sizeof(unsigned char),
                            py::format_descriptor<unsigned char>::format(),
                            output_tensor.num_of_dims() - 1,
                            dims,
                            stride_per_sample));
                        break;
                    case RocalTensorOutputType::ROCAL_FP32:
                        numpy_array = py::array(py::buffer_info(
                            (static_cast<float *>(output_tensor.buffer())) + idx * (output_tensor.strides()[0] / sizeof(float)),
                            sizeof(float),
                            py::format_descriptor<float>::format(),
                            output_tensor.num_of_dims() - 1,
                            dims,
                            stride_per_sample));
                        break;
                    default:
                        throw py::type_error("Unknown rocAL data type");
                }
                return numpy_array;
            },
            "idx"_a,
            R"code(
                Returns a rocal tensor at given position `idx` in the rocalTensorlist.
                )code",
            py::keep_alive<0, 1>());
    py::class_<rocalTensorList>(m, "rocalTensorList")
        .def(
            "__getitem__",
            [](rocalTensorList &output_tensor_list, uint idx) {
                return output_tensor_list.at(idx);
            },
            R"code(
                Returns a tensor at given position in the list.
                )code")

        .def(
            "at",
            [](rocalTensorList &output_tensor_list, uint idx) {
                auto output_tensor = output_tensor_list.at(idx);
                py::array numpy_array;
                switch (output_tensor->data_type()) {
                    case RocalTensorOutputType::ROCAL_UINT8:
                        numpy_array = py::array(py::buffer_info(
                            static_cast<unsigned char *>(output_tensor->buffer()),
                            sizeof(unsigned char),
                            py::format_descriptor<unsigned char>::format(),
                            output_tensor->num_of_dims(),
                            output_tensor->dims(),
                            output_tensor->strides()));
                        break;
                    case RocalTensorOutputType::ROCAL_FP32:
                        numpy_array = py::array(py::buffer_info(
                            static_cast<float *>(output_tensor->buffer()),
                            sizeof(float),
                            py::format_descriptor<float>::format(),
                            output_tensor->num_of_dims(),
                            output_tensor->dims(),
                            output_tensor->strides()));
                        break;
                    default:
                        throw py::type_error("Unknown rocAL data type");
                }
                return numpy_array;
            },
            "idx"_a,
            R"code(
                Returns a rocal tensor at given position `i` in the rocalTensorlist.
                )code",
            py::keep_alive<0, 1>());

    py::module types_m = m.def_submodule("types");
    types_m.doc() = "Datatypes and options used by ROCAL";
    py::enum_<RocalStatus>(types_m, "RocalStatus", "Status info")
        .value("OK", ROCAL_OK)
        .value("CONTEXT_INVALID", ROCAL_CONTEXT_INVALID)
        .value("RUNTIME_ERROR", ROCAL_RUNTIME_ERROR)
        .value("UPDATE_PARAMETER_FAILED", ROCAL_UPDATE_PARAMETER_FAILED)
        .value("INVALID_PARAMETER_TYPE", ROCAL_INVALID_PARAMETER_TYPE)
        .export_values();
    py::enum_<RocalProcessMode>(types_m, "RocalProcessMode", "Processing mode")
        .value("GPU", ROCAL_PROCESS_GPU)
        .value("CPU", ROCAL_PROCESS_CPU)
        .export_values();
    py::enum_<RocalTensorOutputType>(types_m, "RocalTensorOutputType", "Tensor types")
        .value("FLOAT", ROCAL_FP32)
        .value("FLOAT16", ROCAL_FP16)
        .value("UINT8", ROCAL_UINT8)
        .export_values();
    py::enum_<RocalOutputMemType>(types_m, "RocalOutputMemType", "Output memory types")
        .value("HOST_MEMORY", ROCAL_MEMCPY_HOST)
        .value("DEVICE_MEMORY", ROCAL_MEMCPY_GPU)
        .value("PINNED_MEMORY", ROCAL_MEMCPY_PINNED)
        .export_values();
    py::enum_<RocalResizeScalingMode>(types_m, "RocalResizeScalingMode", "Decode size policies")
        .value("SCALING_MODE_DEFAULT", ROCAL_SCALING_MODE_DEFAULT)
        .value("SCALING_MODE_STRETCH", ROCAL_SCALING_MODE_STRETCH)
        .value("SCALING_MODE_NOT_SMALLER", ROCAL_SCALING_MODE_NOT_SMALLER)
        .value("SCALING_MODE_NOT_LARGER", ROCAL_SCALING_MODE_NOT_LARGER)
        .value("SCALING_MODE_MIN_MAX", ROCAL_SCALING_MODE_MIN_MAX)
        .export_values();
    py::enum_<RocalResizeInterpolationType>(types_m, "RocalResizeInterpolationType", "Decode size policies")
        .value("NEAREST_NEIGHBOR_INTERPOLATION", ROCAL_NEAREST_NEIGHBOR_INTERPOLATION)
        .value("LINEAR_INTERPOLATION", ROCAL_LINEAR_INTERPOLATION)
        .value("CUBIC_INTERPOLATION", ROCAL_CUBIC_INTERPOLATION)
        .value("LANCZOS_INTERPOLATION", ROCAL_LANCZOS_INTERPOLATION)
        .value("GAUSSIAN_INTERPOLATION", ROCAL_GAUSSIAN_INTERPOLATION)
        .value("TRIANGULAR_INTERPOLATION", ROCAL_TRIANGULAR_INTERPOLATION)
        .export_values();
    py::enum_<RocalImageSizeEvaluationPolicy>(types_m, "RocalImageSizeEvaluationPolicy", "Decode size policies")
        .value("MAX_SIZE", ROCAL_USE_MAX_SIZE)
        .value("USER_GIVEN_SIZE", ROCAL_USE_USER_GIVEN_SIZE)
        .value("MOST_FREQUENT_SIZE", ROCAL_USE_MOST_FREQUENT_SIZE)
        .value("MAX_SIZE_ORIG", ROCAL_USE_MAX_SIZE_RESTRICTED)
        .value("USER_GIVEN_SIZE_ORIG", ROCAL_USE_USER_GIVEN_SIZE_RESTRICTED)
        .export_values();
    py::enum_<RocalImageColor>(types_m, "RocalImageColor", "Image type")
        .value("RGB", ROCAL_COLOR_RGB24)
        .value("BGR", ROCAL_COLOR_BGR24)
        .value("GRAY", ROCAL_COLOR_U8)
        .value("RGB_PLANAR", ROCAL_COLOR_RGB_PLANAR)
        .export_values();
    py::enum_<RocalTensorLayout>(types_m, "RocalTensorLayout", "Tensor layout type")
        .value("NHWC", ROCAL_NHWC)
        .value("NCHW", ROCAL_NCHW)
        .value("NFHWC", ROCAL_NFHWC)
        .value("NFCHW", ROCAL_NFCHW)
<<<<<<< HEAD
        .value("NDHWC", ROCAL_NDHWC)
        .value("NCDHW", ROCAL_NCDHW)
=======
        .value("NHW", ROCAL_NHW)
        .value("NFT", ROCAL_NFT)
        .value("NTF", ROCAL_NTF)
>>>>>>> 5276ec23
        .export_values();
    py::enum_<RocalDecodeDevice>(types_m, "RocalDecodeDevice", "Decode device type")
        .value("HARDWARE_DECODE", ROCAL_HW_DECODE)
        .value("SOFTWARE_DECODE", ROCAL_SW_DECODE)
        .export_values();
    py::enum_<RocalDecoderType>(types_m, "RocalDecoderType", "Rocal Decoder Type")
        .value("DECODER_TJPEG", ROCAL_DECODER_TJPEG)
        .value("DECODER_OPENCV", ROCAL_DECODER_OPENCV)
        .value("DECODER_HW_JEPG", ROCAL_DECODER_HW_JPEG)
        .value("DECODER_VIDEO_FFMPEG_SW", ROCAL_DECODER_VIDEO_FFMPEG_SW)
        .value("DECODER_VIDEO_FFMPEG_HW", ROCAL_DECODER_VIDEO_FFMPEG_HW)
        .export_values();
    py::enum_<RocalExternalSourceMode>(types_m, "RocalExternalSourceMode", "Rocal Extrernal Source Mode")
        .value("EXTSOURCE_FNAME", ROCAL_EXTSOURCE_FNAME)
        .value("EXTSOURCE_RAW_COMPRESSED", ROCAL_EXTSOURCE_RAW_COMPRESSED)
        .value("EXTSOURCE_RAW_UNCOMPRESSED", ROCAL_EXTSOURCE_RAW_UNCOMPRESSED)
        .export_values();
    py::enum_<RocalAudioBorderType>(types_m,"RocalAudioBorderType", "Rocal Audio Border Type")
        .value("ZERO", ROCAL_ZERO)
        .value("CLAMP", ROCAL_CLAMP)
        .value("REFLECT", ROCAL_REFLECT)
        .export_values();
    py::enum_<RocalOutOfBoundsPolicy>(types_m, "RocalOutOfBoundsPolicy", "Rocal Audio Out Of Bounds Policy")
        .value("PAD", ROCAL_PAD)
        .value("TRIMTOSHAPE", ROCAL_TRIMTOSHAPE)
        .value("ERROR", ROCAL_ERROR)
        .export_values();
    py::enum_<RocalMelScaleFormula>(types_m, "RocalMelScaleFormula", "Rocal Audio Mel Formula")
        .value("SLANEY", ROCAL_SLANEY)
        .value("HTK", ROCAL_HTK)
        .export_values();
    py::enum_<RocalLastBatchPolicy>(types_m, "RocalLastBatchPolicy", "Rocal Last Batch Policy")
        .value("LAST_BATCH_FILL", ROCAL_LAST_BATCH_FILL)
        .value("LAST_BATCH_DROP", ROCAL_LAST_BATCH_DROP)
        .value("LAST_BATCH_PARTIAL", ROCAL_LAST_BATCH_PARTIAL)
        .export_values();
    py::class_<ROIxywh>(m, "ROIxywh")
        .def(py::init<>())
        .def_readwrite("x", &ROIxywh::x)
        .def_readwrite("y", &ROIxywh::y)
        .def_readwrite("w", &ROIxywh::w)
        .def_readwrite("h", &ROIxywh::h);
    py::enum_<RocalOutOfBoundsPolicy>(types_m, "RocalOutOfBoundsPolicy", "Rocal Out of Bounds Policy Type")
        .value("TRIMTOSHAPE", TRIMTOSHAPE)
        .value("PAD", PAD)
        .export_values();
    // rocal_api_info.h
    m.def("getRemainingImages", &rocalGetRemainingImages);
    m.def("getImageName", &wrapper_image_name);
    m.def("getImageId", [](RocalContext context, py::array_t<int> array) {
        auto buf = array.request();
        int *ptr = static_cast<int *>(buf.ptr);
        return rocalGetImageId(context, ptr);
    });
    m.def("getImageNameLen", &wrapper_image_name_length);
    m.def("getStatus", &rocalGetStatus);
    m.def("setOutputs", &rocalSetOutputs);
    m.def("tfReader", &rocalCreateTFReader, py::return_value_policy::reference);
    m.def("tfReaderDetection", &rocalCreateTFReaderDetection, py::return_value_policy::reference);
    m.def("caffeReader", &rocalCreateCaffeLMDBLabelReader, py::return_value_policy::reference);
    m.def("caffe2Reader", &rocalCreateCaffe2LMDBLabelReader, py::return_value_policy::reference);
    m.def("caffeReaderDetection", &rocalCreateCaffeLMDBReaderDetection, py::return_value_policy::reference);
    m.def("caffe2ReaderDetection", &rocalCreateCaffe2LMDBReaderDetection, py::return_value_policy::reference);
    m.def("mxnetReader", &rocalCreateMXNetReader, py::return_value_policy::reference);
    m.def("isEmpty", &rocalIsEmpty);
    m.def("getStatus", rocalGetStatus);
    m.def("rocalGetErrorMessage", &rocalGetErrorMessage);
    m.def("getTimingInfo", &rocalGetTimingInfo);
    m.def("labelReader", &rocalCreateLabelReader, py::return_value_policy::reference);
    m.def("cocoReader", &rocalCreateCOCOReader, py::return_value_policy::reference);
    m.def("getLastBatchPaddedSize", &rocalGetLastBatchPaddedSize, py::return_value_policy::reference);
    // rocal_api_meta_data.h
    m.def("randomBBoxCrop", &rocalRandomBBoxCrop);
    m.def("boxEncoder", &rocalBoxEncoder);
    m.def("boxIouMatcher", &rocalBoxIouMatcher);
    m.def("getImgSizes", [](RocalContext context, py::array_t<int> array) {
        auto buf = array.request();
        int *ptr = static_cast<int *>(buf.ptr);
        rocalGetImageSizes(context, ptr);
    });
    m.def("roiRandomCrop", &rocalROIRandomCrop, py::return_value_policy::reference);
    m.def("randomObjectBbox", &rocalRandomObjectBbox, py::return_value_policy::reference);
    m.def("getROIImgSizes", [](RocalContext context, py::array_t<int> array) {
        auto buf = array.request();
        int *ptr = static_cast<int *>(buf.ptr);
        rocalGetROIImageSizes(context, ptr);
    });
    // rocal_api_parameter.h
    m.def("setSeed", &rocalSetSeed);
    m.def("getSeed", &rocalGetSeed);
    m.def("createIntUniformRand", &rocalCreateIntUniformRand, py::return_value_policy::reference);
    m.def("createFloatUniformRand", &rocalCreateFloatUniformRand, py::return_value_policy::reference);
    m.def(
        "createIntRand", [](std::vector<int> values, std::vector<double> frequencies) {
            return rocalCreateIntRand(values.data(), frequencies.data(), values.size());
        },
        py::return_value_policy::reference);
    m.def("createFloatRand", &rocalCreateFloatRand, py::return_value_policy::reference);
    m.def("createIntParameter", &rocalCreateIntParameter, py::return_value_policy::reference);
    m.def("createFloatParameter", &rocalCreateFloatParameter, py::return_value_policy::reference);
    m.def("updateIntRand", &rocalUpdateIntUniformRand);
    m.def("updateFloatRand", &rocalUpdateFloatUniformRand);
    m.def("updateIntParameter", &rocalUpdateIntParameter);
    m.def("updateFloatParameter", &rocalUpdateFloatParameter);
    m.def("getIntValue", &rocalGetIntValue);
    m.def("getFloatValue", &rocalGetFloatValue);
    // rocal_api_data_transfer.h
    m.def("rocalToTensor", &wrapper_copy_to_tensor);
    m.def("getOutputTensors", [](RocalContext context) {
        rocalTensorList *output_tensor_list = rocalGetOutputTensors(context);
        py::list list;
        unsigned int size_of_tensor_list = output_tensor_list->size();
        for (uint i = 0; i < size_of_tensor_list; i++)
            list.append(output_tensor_list->at(i));
        return list;
    });
    m.def("getBoundingBoxCount", &rocalGetBoundingBoxCount);
    m.def("getImageLabels", [](RocalContext context) {
        rocalTensorList *labels = rocalGetImageLabels(context);
        return py::array(py::buffer_info(
            static_cast<int *>(labels->at(0)->buffer()),
            sizeof(int),
            py::format_descriptor<int>::format(),
            1,
            {labels->size()},
            {sizeof(int)}));
    });
    m.def("getBoundingBoxLabels", [](RocalContext context) {
        rocalTensorList *labels = rocalGetBoundingBoxLabel(context);
        py::list labels_list;
        py::array_t<int> labels_array;
        for (int i = 0; i < labels->size(); i++) {
            int *labels_buffer = static_cast<int *>(labels->at(i)->buffer());
            labels_array = py::array(py::buffer_info(
                static_cast<int *>(labels->at(i)->buffer()),
                sizeof(int),
                py::format_descriptor<int>::format(),
                1,
                {labels->at(i)->dims().at(0)},
                {sizeof(int)}));
            labels_list.append(labels_array);
        }
        return labels_list;
    });
    m.def("getBoundingBoxCords", [](RocalContext context) {
        rocalTensorList *boxes = rocalGetBoundingBoxCords(context);
        py::list boxes_list;
        py::array_t<float> boxes_array;
        for (int i = 0; i < boxes->size(); i++) {
            float *box_buffer = static_cast<float *>(boxes->at(i)->buffer());
            boxes_array = py::array(py::buffer_info(
                static_cast<float *>(boxes->at(i)->buffer()),
                sizeof(float),
                py::format_descriptor<float>::format(),
                1,
                {boxes->at(i)->dims().at(0) * 4},
                {sizeof(float)}));
            boxes_list.append(boxes_array);
        }
        return boxes_list;
    });
    m.def("getMaskCount", [](RocalContext context, py::array_t<int> array) {
        auto buf = array.mutable_data();
        unsigned count = rocalGetMaskCount(context, buf);  // total number of polygons in complete batch
        return count;
    });
    m.def("getMaskCoordinates", [](RocalContext context, py::array_t<int> polygon_size, py::array_t<int> mask_count) {
        auto buf = polygon_size.request();
        int *polygon_size_ptr = static_cast<int *>(buf.ptr);
        // call pure C++ function
        rocalTensorList *mask_data = rocalGetMaskCoordinates(context, polygon_size_ptr);
        rocalTensorList *bbox_labels = rocalGetBoundingBoxLabel(context);
        py::list complete_list;
        int poly_cnt = 0;
        int prev_object_cnt = 0;
        auto mask_count_buf = mask_count.request();
        int *mask_count_ptr = static_cast<int *>(mask_count_buf.ptr);
        for (int i = 0; i < bbox_labels->size(); i++) {  // For each image in a batch, parse through the mask metadata buffers and convert them to polygons format
            float *mask_buffer = static_cast<float *>(mask_data->at(i)->buffer());
            py::list poly_batch_list;
            for (unsigned j = prev_object_cnt; j < bbox_labels->at(i)->dims().at(0) + prev_object_cnt; j++) {
                py::list polygons_buffer;
                for (int k = 0; k < mask_count_ptr[j]; k++) {
                    py::list coords_buffer;
                    for (int l = 0; l < polygon_size_ptr[poly_cnt]; l++)
                        coords_buffer.append(mask_buffer[l]);
                    mask_buffer += polygon_size_ptr[poly_cnt++];
                    polygons_buffer.append(coords_buffer);
                }
                poly_batch_list.append(polygons_buffer);
            }
            prev_object_cnt += bbox_labels->at(i)->dims().at(0);
            complete_list.append(poly_batch_list);
        }
        return complete_list;
    });
    m.def(
        "getMatchedIndices", [](RocalContext context) {
            rocalTensorList *matches = rocalGetMatchedIndices(context);
            return py::array(py::buffer_info(
                static_cast<int *>(matches->at(0)->buffer()),
                sizeof(int),
                py::format_descriptor<int>::format(),
                1,
                {matches->size() * matches->at(0)->dims().at(0)},
                {sizeof(int)}));
        },
        py::return_value_policy::reference);
    m.def("rocalGetEncodedBoxesAndLables", [](RocalContext context, uint batch_size, uint num_anchors) {
        auto vec_pair_labels_boxes = rocalGetEncodedBoxesAndLables(context, batch_size * num_anchors);
        auto labels_buf_ptr = static_cast<int *>(vec_pair_labels_boxes[0]->at(0)->buffer());
        auto bboxes_buf_ptr = static_cast<float *>(vec_pair_labels_boxes[1]->at(0)->buffer());

        py::array_t<int> labels_array = py::array_t<int>(py::buffer_info(
            labels_buf_ptr,
            sizeof(int),
            py::format_descriptor<int>::format(),
            2,
            {batch_size, num_anchors},
            {num_anchors * sizeof(int), sizeof(int)}));

        py::array_t<float> bboxes_array = py::array_t<float>(py::buffer_info(
            bboxes_buf_ptr,
            sizeof(float),
            py::format_descriptor<float>::format(),
            1,
            {batch_size * num_anchors * 4},
            {sizeof(float)}));
        return std::make_pair(labels_array, bboxes_array);
    });
    m.def("getOneHotEncodedLabels", &wrapper_one_hot_label_copy, py::return_value_policy::reference);
    // rocal_api_data_loaders.h
    m.def("cocoImageDecoderSlice", &rocalJpegCOCOFileSourcePartial, "Reads file from the source given and decodes it according to the policy",
          py::return_value_policy::reference);
    m.def("cocoImageDecoderSliceShard", &rocalJpegCOCOFileSourcePartialSingleShard, "Reads file from the source given and decodes it according to the policy",
          py::return_value_policy::reference);
    m.def("imageDecoder", &rocalJpegFileSource, "Reads file from the source given and decodes it according to the policy",
          py::return_value_policy::reference);
    m.def("imageDecoderShard", &rocalJpegFileSourceSingleShard, "Reads file from the source given and decodes it according to the shard id and number of shards",
          py::return_value_policy::reference);
    m.def("cocoImageDecoder", &rocalJpegCOCOFileSource, "Reads file from the source given and decodes it according to the policy",
          py::return_value_policy::reference);
    m.def("cocoImageDecoderShard", &rocalJpegCOCOFileSourceSingleShard, "Reads file from the source given and decodes it according to the shard id and number of shards",
          py::return_value_policy::reference);
    m.def("tfImageDecoder", &rocalJpegTFRecordSource, "Reads file from the source given and decodes it according to the policy only for TFRecords",
          py::return_value_policy::reference);
    m.def("caffeImageDecoder", &rocalJpegCaffeLMDBRecordSource, "Reads file from the source given and decodes it according to the policy",
          py::return_value_policy::reference);
    m.def("caffeImageDecoderShard", &rocalJpegCaffeLMDBRecordSourceSingleShard, "Reads file from the source given and decodes it according to the shard id and number of shards",
          py::return_value_policy::reference);
    m.def("caffeImageDecoderPartialShard", &rocalJpegCaffeLMDBRecordSourcePartialSingleShard, "Reads file from the source given and partially decodes it according to the shard id and number of shards",
          py::return_value_policy::reference);
    m.def("caffe2ImageDecoder", &rocalJpegCaffe2LMDBRecordSource, "Reads file from the source given and decodes it according to the policy",
          py::return_value_policy::reference);
    m.def("caffe2ImageDecoderShard", &rocalJpegCaffe2LMDBRecordSourceSingleShard, "Reads file from the source given and decodes it according to the shard id and number of shards",
          py::return_value_policy::reference);
    m.def("caffe2ImageDecoderPartialShard", &rocalJpegCaffe2LMDBRecordSourcePartialSingleShard, "Reads file from the source given and partially decodes it according to the shard id and number of shards",
          py::return_value_policy::reference);
    m.def("fusedDecoderCrop", &rocalFusedJpegCrop, "Reads file from the source and decodes them partially to output random crops",
          py::return_value_policy::reference);
    m.def("fusedDecoderCropShard", &rocalFusedJpegCropSingleShard, "Reads file from the source and decodes them partially to output random crops",
          py::return_value_policy::reference);
    m.def("tfImageDecoderRaw", &rocalRawTFRecordSource, "Reads file from the source given and decodes it according to the policy only for TFRecords",
          py::return_value_policy::reference);
    m.def("cifar10Decoder", &rocalRawCIFAR10Source, "Reads file from the source given and decodes it according to the policy",
          py::return_value_policy::reference);
    m.def("videoDecoder", &rocalVideoFileSource, "Reads videos from the source given and decodes it according to the policy only for videos as inputs",
          py::return_value_policy::reference);
    m.def("videoDecoderResize", &rocalVideoFileResize, "Reads videos from the source given and decodes it according to the policy only for videos as inputs. Resizes the decoded frames to the dest width and height.",
          py::return_value_policy::reference);
    m.def("sequenceReader", &rocalSequenceReader, "Creates JPEG image reader and decoder. Reads [Frames] sequences from a directory representing a collection of streams.",
          py::return_value_policy::reference);
    m.def("mxnetDecoder", &rocalMXNetRecordSourceSingleShard, "Reads file from the source given and decodes it according to the policy only for mxnet records",
          py::return_value_policy::reference);
    m.def("externalFileSource", &rocalJpegExternalFileSource,
          py::return_value_policy::reference);
    m.def("externalSourceFeedInput", &wrapperRocalExternalSourceFeedInput,
          py::return_value_policy::reference);
    m.def("audioDecoderSingleShard", &rocalAudioFileSourceSingleShard, "Reads file from the source given and decodes it",
            py::return_value_policy::reference);
    m.def("audioDecoder", &rocalAudioFileSource, "Reads file from the source given and decodes it",
            py::return_value_policy::reference);
    m.def("numpyReaderSource", &rocalNumpyFileSource, "Reads file from the source given and decodes it according to the policy",
          py::return_value_policy::reference);
    m.def("numpyReaderSourceShard", &rocalNumpyFileSourceSingleShard, "Reads file from the source given and decodes it according to the shard id and number of shards",
          py::return_value_policy::reference);
    m.def("rocalResetLoaders", &rocalResetLoaders);
    m.def("videoMetaDataReader", &rocalCreateVideoLabelReader, py::return_value_policy::reference);
    // rocal_api_augmentation.h
    m.def("setLayout", &rocalSetLayout,
          py::return_value_policy::reference);
    m.def("ssdRandomCrop", &rocalSSDRandomCrop,
          py::return_value_policy::reference);
    m.def("resize", &rocalResize,
          py::return_value_policy::reference);
    m.def("resizeMirrorNormalize", &rocalResizeMirrorNormalize,
          py::return_value_policy::reference);
    m.def("resizeCropMirrorFixed", &rocalResizeCropMirrorFixed,
          py::return_value_policy::reference);
    m.def("cropResize", &rocalCropResize,
          py::return_value_policy::reference);
    m.def("copy", &rocalCopy,
          py::return_value_policy::reference);
    m.def("nop", &rocalNop,
          py::return_value_policy::reference);
    m.def("colorTwist", &rocalColorTwist,
          py::return_value_policy::reference);
    m.def("colorTwistFixed", &rocalColorTwistFixed,
          py::return_value_policy::reference);
    m.def("cropMirrorNormalize", &rocalCropMirrorNormalize,
          py::return_value_policy::reference);
    m.def("crop", &rocalCrop,
          py::return_value_policy::reference);
    m.def("cropFixed", &rocalCropFixed,
          py::return_value_policy::reference);
    m.def("centerCropFixed", &rocalCropCenterFixed,
          py::return_value_policy::reference);
    m.def("brightness", &rocalBrightness,
          py::return_value_policy::reference);
    m.def("brightnessFixed", &rocalBrightnessFixed,
          py::return_value_policy::reference);
    m.def("gammaCorrection", &rocalGamma,
          py::return_value_policy::reference);
    m.def("rain", &rocalRain,
          py::return_value_policy::reference);
    m.def("snow", &rocalSnow,
          py::return_value_policy::reference);
    m.def("blur", &rocalBlur,
          py::return_value_policy::reference);
    m.def("contrast", &rocalContrast,
          py::return_value_policy::reference);
    m.def("flip", &rocalFlip,
          py::return_value_policy::reference);
    m.def("jitter", &rocalJitter,
          py::return_value_policy::reference);
    m.def("rotate", &rocalRotate,
          py::return_value_policy::reference);
    m.def("hue", &rocalHue,
          py::return_value_policy::reference);
    m.def("saturation", &rocalSaturation,
          py::return_value_policy::reference);
    m.def("warpAffineFixed", &rocalWarpAffineFixed,
          py::return_value_policy::reference);
    m.def("fog", &rocalFog,
          py::return_value_policy::reference);
    m.def("fishEye", &rocalFishEye,
          py::return_value_policy::reference);
    m.def("vignette", &rocalVignette,
          py::return_value_policy::reference);
    m.def("snpNoise", &rocalSnPNoise,
          py::return_value_policy::reference);
    m.def("exposure", &rocalExposure,
          py::return_value_policy::reference);
    m.def("pixelate", &rocalPixelate,
          py::return_value_policy::reference);
    m.def("blend", &rocalBlend,
          py::return_value_policy::reference);
    m.def("randomCrop", &rocalRandomCrop,
          py::return_value_policy::reference);
    m.def("colorTemp", &rocalColorTemp,
          py::return_value_policy::reference);
    m.def("lensCorrection", &rocalLensCorrection,
          py::return_value_policy::reference);
<<<<<<< HEAD
    m.def("gaussianNoise", &rocalGaussianNoise,
          py::return_value_policy::reference);
    m.def("slice", &rocalSlice,
          py::return_value_policy::reference);
    m.def("transpose", &rocalTranspose,
          py::return_value_policy::reference);
    m.def("normalize", &rocalNormalize,
          py::return_value_policy::reference);
    m.def("cast", &rocalCast,
=======
    m.def("preEmphasisFilter", &rocalPreEmphasisFilter, 
            py::return_value_policy::reference);
    m.def("spectrogram", &rocalSpectrogram,
          py::return_value_policy::reference);
    m.def("toDecibels", &rocalToDecibels,
          py::return_value_policy::reference);
    m.def("resample", &rocalResample,
          py::return_value_policy::reference);
    m.def("normalDistribution", &rocalNormalDistribution,
          py::return_value_policy::reference);
    m.def("uniformDistribution", &rocalUniformDistribution,
          py::return_value_policy::reference);
    m.def("tensorMulScalar", &rocalTensorMulScalar,
          py::return_value_policy::reference);
    m.def("tensorAddTensor", &rocalTensorAddTensor,
          py::return_value_policy::reference);
    m.def("nonSilentRegionDetection", &rocalNonSilentRegionDetection,
          py::return_value_policy::reference);
    m.def("slice", &rocalSlice,
          py::return_value_policy::reference);
    m.def("normalize", &rocalNormalize,
          py::return_value_policy::reference);
    m.def("melFilterBank", &rocalMelFilterBank,
>>>>>>> 5276ec23
          py::return_value_policy::reference);
}
}  // namespace rocal<|MERGE_RESOLUTION|>--- conflicted
+++ resolved
@@ -141,14 +141,9 @@
     {1, "NCHW"},
     {2, "NFHWC"},
     {3, "NFCHW"},
-<<<<<<< HEAD
-    {4, "NDHWC"},
-    {5, "NCDHW"},
-=======
     {4, "NHW"},
     {5, "NFT"},
     {6, "NTF"}
->>>>>>> 5276ec23
 };
 
 std::unordered_map<int, std::string> rocalToPybindOutputDtype = {
@@ -412,14 +407,9 @@
         .value("NCHW", ROCAL_NCHW)
         .value("NFHWC", ROCAL_NFHWC)
         .value("NFCHW", ROCAL_NFCHW)
-<<<<<<< HEAD
-        .value("NDHWC", ROCAL_NDHWC)
-        .value("NCDHW", ROCAL_NCDHW)
-=======
         .value("NHW", ROCAL_NHW)
         .value("NFT", ROCAL_NFT)
         .value("NTF", ROCAL_NTF)
->>>>>>> 5276ec23
         .export_values();
     py::enum_<RocalDecodeDevice>(types_m, "RocalDecodeDevice", "Decode device type")
         .value("HARDWARE_DECODE", ROCAL_HW_DECODE)
@@ -462,10 +452,6 @@
         .def_readwrite("y", &ROIxywh::y)
         .def_readwrite("w", &ROIxywh::w)
         .def_readwrite("h", &ROIxywh::h);
-    py::enum_<RocalOutOfBoundsPolicy>(types_m, "RocalOutOfBoundsPolicy", "Rocal Out of Bounds Policy Type")
-        .value("TRIMTOSHAPE", TRIMTOSHAPE)
-        .value("PAD", PAD)
-        .export_values();
     // rocal_api_info.h
     m.def("getRemainingImages", &rocalGetRemainingImages);
     m.def("getImageName", &wrapper_image_name);
@@ -500,8 +486,6 @@
         int *ptr = static_cast<int *>(buf.ptr);
         rocalGetImageSizes(context, ptr);
     });
-    m.def("roiRandomCrop", &rocalROIRandomCrop, py::return_value_policy::reference);
-    m.def("randomObjectBbox", &rocalRandomObjectBbox, py::return_value_policy::reference);
     m.def("getROIImgSizes", [](RocalContext context, py::array_t<int> array) {
         auto buf = array.request();
         int *ptr = static_cast<int *>(buf.ptr);
@@ -783,17 +767,6 @@
           py::return_value_policy::reference);
     m.def("lensCorrection", &rocalLensCorrection,
           py::return_value_policy::reference);
-<<<<<<< HEAD
-    m.def("gaussianNoise", &rocalGaussianNoise,
-          py::return_value_policy::reference);
-    m.def("slice", &rocalSlice,
-          py::return_value_policy::reference);
-    m.def("transpose", &rocalTranspose,
-          py::return_value_policy::reference);
-    m.def("normalize", &rocalNormalize,
-          py::return_value_policy::reference);
-    m.def("cast", &rocalCast,
-=======
     m.def("preEmphasisFilter", &rocalPreEmphasisFilter, 
             py::return_value_policy::reference);
     m.def("spectrogram", &rocalSpectrogram,
@@ -817,7 +790,8 @@
     m.def("normalize", &rocalNormalize,
           py::return_value_policy::reference);
     m.def("melFilterBank", &rocalMelFilterBank,
->>>>>>> 5276ec23
+          py::return_value_policy::reference);
+    m.def("transpose", &rocalTranspose,
           py::return_value_policy::reference);
 }
 }  // namespace rocal