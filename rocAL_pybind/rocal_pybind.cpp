--- conflicted
+++ resolved
@@ -435,14 +435,11 @@
         .value("TRIMTOSHAPE", ROCAL_TRIMTOSHAPE)
         .value("ERROR", ROCAL_ERROR)
         .export_values();
-<<<<<<< HEAD
     py::enum_<RocalLastBatchPolicy>(types_m, "RocalLastBatchPolicy", "Rocal Last Batch Policy")
         .value("LAST_BATCH_FILL",ROCAL_LAST_BATCH_FILL)
         .value("LAST_BATCH_DROP",ROCAL_LAST_BATCH_DROP)
         .value("LAST_BATCH_PARTIAL",ROCAL_LAST_BATCH_PARTIAL)
         .export_values();
-=======
->>>>>>> e5e9ad2e
     py::class_<ROIxywh>(m, "ROIxywh")
         .def(py::init<>())
         .def_readwrite("x", &ROIxywh::x)
