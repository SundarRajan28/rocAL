/*
Copyright (c) 2019 - 2023 Advanced Micro Devices, Inc. All rights reserved.

Permission is hereby granted, free of charge, to any person obtaining a copy
of this software and associated documentation files (the "Software"), to deal
in the Software without restriction, including without limitation the rights
to use, copy, modify, merge, publish, distribute, sublicense, and/or sell
copies of the Software, and to permit persons to whom the Software is
furnished to do so, subject to the following conditions:

The above copyright notice and this permission notice shall be included in
all copies or substantial portions of the Software.

THE SOFTWARE IS PROVIDED "AS IS", WITHOUT WARRANTY OF ANY KIND, EXPRESS OR
IMPLIED, INCLUDING BUT NOT LIMITED TO THE WARRANTIES OF MERCHANTABILITY,
FITNESS FOR A PARTICULAR PURPOSE AND NONINFRINGEMENT.  IN NO EVENT SHALL THE
AUTHORS OR COPYRIGHT HOLDERS BE LIABLE FOR ANY CLAIM, DAMAGES OR OTHER
LIABILITY, WHETHER IN AN ACTION OF CONTRACT, TORT OR OTHERWISE, ARISING FROM,
OUT OF OR IN CONNECTION WITH THE SOFTWARE OR THE USE OR OTHER DEALINGS IN
THE SOFTWARE.
*/

#include <pybind11/pybind11.h>
#include <pybind11/stl.h>
#include <pybind11/numpy.h>
#include <iostream>
#include <pybind11/embed.h>
#include <pybind11/eval.h>
#include "rocal_api_types.h"
#include "rocal_api.h"
#include "rocal_api_tensor.h"
#include "rocal_api_parameters.h"
#include "rocal_api_data_loaders.h"
#include "rocal_api_augmentation.h"
#include "rocal_api_data_transfer.h"
#include "rocal_api_info.h"
namespace py = pybind11;

using float16 = half_float::half;
static_assert(sizeof(float16) == 2, "Bad size");
namespace pybind11 {
namespace detail {
constexpr int NPY_FLOAT16 = 23;

template <>
struct npy_format_descriptor<float16> {
    static constexpr auto name = _("float16");
    static pybind11::dtype dtype() {
        handle ptr = npy_api::get().PyArray_DescrFromType_(NPY_FLOAT16);
        return reinterpret_borrow<pybind11::dtype>(ptr);
    }
};
}  // namespace detail
}  // namespace pybind11
namespace rocal {
using namespace pybind11::literals;  // NOLINT
// PYBIND11_MODULE(rocal_backend_impl, m) {
static void *ctypes_void_ptr(const py::object &object) {
    auto ptr_as_int = getattr(object, "value", py::none());
    if (ptr_as_int.is_none()) {
        return nullptr;
    }
    void *ptr = PyLong_AsVoidPtr(ptr_as_int.ptr());
    return ptr;
}

py::object wrapper_image_name_length(RocalContext context, py::array_t<int> array) {
    auto buf = array.request();
    int *ptr = static_cast<int *>(buf.ptr);
    // call pure C++ function
    int length = rocalGetImageNameLen(context, ptr);
    return py::cast(length);
}

py::object wrapper_image_name(RocalContext context, int array_len) {
    py::array_t<char> array;
    auto buf = array.request();
    char *ptr = static_cast<char *>(buf.ptr);
    ptr = static_cast<char *>(calloc(array_len, sizeof(char)));
    // call pure C++ function
    rocalGetImageName(context, ptr);
    std::string s(ptr);
    free(ptr);
    return py::bytes(s);
}

py::object wrapper_copy_to_tensor(RocalContext context, py::object p,
                                  RocalTensorLayout tensor_format, RocalTensorOutputType tensor_output_type, float multiplier0,
                                  float multiplier1, float multiplier2, float offset0, float offset1, float offset2,
                                  bool reverse_channels, RocalOutputMemType output_mem_type, uint max_roi_height, uint max_roi_width) {
    auto ptr = ctypes_void_ptr(p);
    // call pure C++ function
    int status = rocalToTensor(context, ptr, tensor_format, tensor_output_type, multiplier0,
                               multiplier1, multiplier2, offset0, offset1, offset2,
                               reverse_channels, output_mem_type, max_roi_height, max_roi_width);
    return py::cast<py::none>(Py_None);
}

py::object wrapperRocalExternalSourceFeedInput(
    RocalContext context, std::vector<std::string> input_images_names,
    py::array &labels, py::list arrays,
    std::vector<ROIxywh> roi_xywh,
    unsigned int max_width, unsigned int max_height, unsigned int channels,
    RocalExternalSourceMode mode, RocalTensorLayout layout, bool eos) {
    std::vector<unsigned char *> uchar_arrays;
    if (input_images_names.size() == 0) {  // Used for mode 1 and mode 2 for passing decoded buffers
        size_t numArrays = py::len(arrays);
        for (size_t i = 0; i < numArrays; i++) {
            py::array_t<unsigned char> arr(arrays[i]);
            py::buffer_info buf = arr.request();
            uchar_arrays.push_back(static_cast<unsigned char *>(buf.ptr));
        }
    }
    bool enable_labels = true;
    if (labels.is_none()) {
        enable_labels = false;
    }
    int status = rocalExternalSourceFeedInput(context, input_images_names, enable_labels, uchar_arrays, roi_xywh, max_width, max_height, channels, mode, layout, eos);

    // Update labels in the tensorList
    if (enable_labels) {
        auto labels_tensor_list = rocalGetImageLabels(context);
        int *labels_ptr = static_cast<int *>(labels.request().ptr);
        for (size_t i = 0; i < labels.size(); i++) {
            labels_tensor_list->at(i)->set_mem_handle(labels_ptr);
            labels_ptr++;
        }
    }
    return py::cast<py::none>(Py_None);
}

    py::object wrapper_one_hot_label_copy(RocalContext context, size_t array_ptr, unsigned num_of_classes, RocalOutputMemType dest_mem_type) {
        void* ptr = reinterpret_cast<void*>(array_ptr);
        // call pure C++ function
        rocalGetOneHotImageLabels(context, ptr, num_of_classes, dest_mem_type);
        return py::cast<py::none>(Py_None);
    }

std::unordered_map<int, std::string> rocalToPybindLayout = {
    {0, "NHWC"},
    {1, "NCHW"},
    {2, "NFHWC"},
    {3, "NFCHW"},
};

std::unordered_map<int, std::string> rocalToPybindOutputDtype = {
    {0, "float32"},
    {1, "float16"},
    {2, "uint8"},
    {3, "int8"},
    {4, "uint32"},
    {5, "int32"},
};

PYBIND11_MODULE(rocal_pybind, m) {
    m.doc() = "Python bindings for the C++ portions of ROCAL";
    // Bind the C++ structure
    // rocal_api.h
    m.def("rocalCreate", &rocalCreate, "Creates context with the arguments sent and returns it",
          py::return_value_policy::reference,
          py::arg("batch_size"),
          py::arg("affinity"),
          py::arg("gpu_id") = 0,
          py::arg("cpu_thread_count") = 1,
          py::arg("prefetch_queue_depth") = 3,
          py::arg("output_data_type") = 0);
    m.def("rocalVerify", &rocalVerify);
    m.def("rocalRun", &rocalRun, py::return_value_policy::reference);
    m.def("rocalRelease", &rocalRelease, py::return_value_policy::reference);
    // rocal_api_types.h
    py::class_<TimingInfo>(m, "TimingInfo")
        .def_readwrite("load_time", &TimingInfo::load_time)
        .def_readwrite("decode_time", &TimingInfo::decode_time)
        .def_readwrite("process_time", &TimingInfo::process_time)
        .def_readwrite("transfer_time", &TimingInfo::transfer_time);
    py::class_<rocalTensor>(m, "rocalTensor")
        .def(
            "__add__",
            [](rocalTensor *output_tensor, rocalTensor *output_tensor1) {
                py::object fn_module = py::module::import("amd.rocal.fn");
                auto fn_call = fn_module.attr("tensor_add_tensor_float")(output_tensor, output_tensor1).cast<RocalTensor>();
                return fn_call;
            },
            R"code(
                Adds a node for arithmetic operation
                )code",
            py::return_value_policy::reference)
        .def(
            "__mul__",
            [](rocalTensor *output_tensor, float scalar) {
                py::object fn_module = py::module::import("amd.rocal.fn");
                auto fn_call = fn_module.attr("tensor_mul_scalar_float")(output_tensor, "scalar"_a = scalar).cast<RocalTensor>();
                return fn_call;
            },
            R"code(
                Returns a tensor
                Adds a node for arithmetic operation
                )code",
            py::return_value_policy::reference)
        .def(
            "max_shape",
            [](rocalTensor &output_tensor) {
                return output_tensor.shape();
            },
            R"code(
                Returns a tensor buffer's shape.
                )code")
        .def(
            "batch_size",
            [](rocalTensor &output_tensor) {
                return output_tensor.dims().at(0);
            },
            R"code(
                Returns a tensor batch size.
                )code")
        .def(
            "layout", [](rocalTensor &output_tensor) {
                return rocalToPybindLayout[(int)output_tensor.layout()];
            },
            R"code(
                Returns layout of tensor.
                )code")
        .def(
            "dtype", [](rocalTensor &output_tensor) {
                return rocalToPybindOutputDtype[(int)output_tensor.data_type()];
            },
            R"code(
                Returns dtype of tensor.
                )code")
        .def(
            "dimensions", [](rocalTensor &output_tensor) {
                return output_tensor.dims();
            },
            R"code(
                Returns dims of tensor.
                )code")
        .def(
            "roi_dims_size", [](rocalTensor &output_tensor) {
                return output_tensor.get_roi_dims_size();
            },
            R"code(
                Returns the number of dims for ROI data
                )code")
        .def(
            "copy_roi", [](rocalTensor &output_tensor, py::array array) {
                auto buf = array.request();
                output_tensor.copy_roi(static_cast<void *>(buf.ptr));
            },
            R"code(
                Copies the ROI data to numpy arrays.
                )code")
        .def(
            "copy_data", [](rocalTensor &output_tensor, py::object p, RocalOutputMemType external_mem_type) {
                auto ptr = ctypes_void_ptr(p);
                output_tensor.copy_data(static_cast<void *>(ptr), external_mem_type);
            },
            R"code(
                Copies the ring buffer data to python buffer pointers.
                )code")
        .def(
            "copy_data", [](rocalTensor &output_tensor, py::array array) {
                auto buf = array.request();
                output_tensor.copy_data(static_cast<void *>(buf.ptr), RocalOutputMemType::ROCAL_MEMCPY_HOST);
            },
            py::return_value_policy::reference,
            R"code(
                Copies the ring buffer data to numpy arrays.
                )code")
        .def(
            "copy_data", [](rocalTensor &output_tensor, long array) {
                output_tensor.copy_data((void *)array, RocalOutputMemType::ROCAL_MEMCPY_GPU);
            },
            py::return_value_policy::reference,
            R"code(
                Copies the ring buffer data to cupy arrays.
                )code")
        .def(
            "at", [](rocalTensor &output_tensor, uint idx) {
                std::vector<size_t> stride_per_sample(output_tensor.strides());
                stride_per_sample.erase(stride_per_sample.begin());
                std::vector<size_t> dims(output_tensor.dims());
                dims.erase(dims.begin());
                py::array numpy_array;
                switch (output_tensor.data_type()) {
                    case RocalTensorOutputType::ROCAL_UINT8:
                        numpy_array = py::array(py::buffer_info(
                            (static_cast<unsigned char *>(output_tensor.buffer())) + idx * (output_tensor.strides()[0] / sizeof(unsigned char)),
                            sizeof(unsigned char),
                            py::format_descriptor<unsigned char>::format(),
                            output_tensor.num_of_dims() - 1,
                            dims,
                            stride_per_sample));
                        break;
                    case RocalTensorOutputType::ROCAL_FP32:
                        numpy_array = py::array(py::buffer_info(
                            (static_cast<float *>(output_tensor.buffer())) + idx * (output_tensor.strides()[0] / sizeof(float)),
                            sizeof(float),
                            py::format_descriptor<float>::format(),
                            output_tensor.num_of_dims() - 1,
                            dims,
                            stride_per_sample));
                        break;
                    default:
                        throw py::type_error("Unknown rocAL data type");
                }
                return numpy_array;
            },
            "idx"_a,
            R"code(
                Returns a rocal tensor at given position `idx` in the rocalTensorlist.
                )code",
            py::keep_alive<0, 1>());
    py::class_<rocalTensorList>(m, "rocalTensorList")
        .def(
            "__getitem__",
            [](rocalTensorList &output_tensor_list, uint idx) {
                return output_tensor_list.at(idx);
            },
            R"code(
                Returns a tensor at given position in the list.
                )code")

        .def(
            "at",
            [](rocalTensorList &output_tensor_list, uint idx) {
                auto output_tensor = output_tensor_list.at(idx);
                py::array numpy_array;
                switch (output_tensor->data_type()) {
                    case RocalTensorOutputType::ROCAL_UINT8:
                        numpy_array = py::array(py::buffer_info(
                            static_cast<unsigned char *>(output_tensor->buffer()),
                            sizeof(unsigned char),
                            py::format_descriptor<unsigned char>::format(),
                            output_tensor->num_of_dims(),
                            output_tensor->dims(),
                            output_tensor->strides()));
                        break;
                    case RocalTensorOutputType::ROCAL_FP32:
                        numpy_array = py::array(py::buffer_info(
                            static_cast<float *>(output_tensor->buffer()),
                            sizeof(float),
                            py::format_descriptor<float>::format(),
                            output_tensor->num_of_dims(),
                            output_tensor->dims(),
                            output_tensor->strides()));
                        break;
                    default:
                        throw py::type_error("Unknown rocAL data type");
                }
                return numpy_array;
            },
            "idx"_a,
            R"code(
                Returns a rocal tensor at given position `i` in the rocalTensorlist.
                )code",
            py::keep_alive<0, 1>());

    py::module types_m = m.def_submodule("types");
    types_m.doc() = "Datatypes and options used by ROCAL";
    py::enum_<RocalStatus>(types_m, "RocalStatus", "Status info")
        .value("OK", ROCAL_OK)
        .value("CONTEXT_INVALID", ROCAL_CONTEXT_INVALID)
        .value("RUNTIME_ERROR", ROCAL_RUNTIME_ERROR)
        .value("UPDATE_PARAMETER_FAILED", ROCAL_UPDATE_PARAMETER_FAILED)
        .value("INVALID_PARAMETER_TYPE", ROCAL_INVALID_PARAMETER_TYPE)
        .export_values();
    py::enum_<RocalProcessMode>(types_m, "RocalProcessMode", "Processing mode")
        .value("GPU", ROCAL_PROCESS_GPU)
        .value("CPU", ROCAL_PROCESS_CPU)
        .export_values();
    py::enum_<RocalTensorOutputType>(types_m, "RocalTensorOutputType", "Tensor types")
        .value("FLOAT", ROCAL_FP32)
        .value("FLOAT16", ROCAL_FP16)
        .value("UINT8", ROCAL_UINT8)
        .export_values();
    py::enum_<RocalOutputMemType>(types_m, "RocalOutputMemType", "Output memory types")
        .value("HOST_MEMORY", ROCAL_MEMCPY_HOST)
        .value("DEVICE_MEMORY", ROCAL_MEMCPY_GPU)
        .value("PINNED_MEMORY", ROCAL_MEMCPY_PINNED)
        .export_values();
    py::enum_<RocalResizeScalingMode>(types_m, "RocalResizeScalingMode", "Decode size policies")
        .value("SCALING_MODE_DEFAULT", ROCAL_SCALING_MODE_DEFAULT)
        .value("SCALING_MODE_STRETCH", ROCAL_SCALING_MODE_STRETCH)
        .value("SCALING_MODE_NOT_SMALLER", ROCAL_SCALING_MODE_NOT_SMALLER)
        .value("SCALING_MODE_NOT_LARGER", ROCAL_SCALING_MODE_NOT_LARGER)
        .value("SCALING_MODE_MIN_MAX", ROCAL_SCALING_MODE_MIN_MAX)
        .export_values();
    py::enum_<RocalResizeInterpolationType>(types_m, "RocalResizeInterpolationType", "Decode size policies")
        .value("NEAREST_NEIGHBOR_INTERPOLATION", ROCAL_NEAREST_NEIGHBOR_INTERPOLATION)
        .value("LINEAR_INTERPOLATION", ROCAL_LINEAR_INTERPOLATION)
        .value("CUBIC_INTERPOLATION", ROCAL_CUBIC_INTERPOLATION)
        .value("LANCZOS_INTERPOLATION", ROCAL_LANCZOS_INTERPOLATION)
        .value("GAUSSIAN_INTERPOLATION", ROCAL_GAUSSIAN_INTERPOLATION)
        .value("TRIANGULAR_INTERPOLATION", ROCAL_TRIANGULAR_INTERPOLATION)
        .export_values();
    py::enum_<RocalImageSizeEvaluationPolicy>(types_m, "RocalImageSizeEvaluationPolicy", "Decode size policies")
        .value("MAX_SIZE", ROCAL_USE_MAX_SIZE)
        .value("USER_GIVEN_SIZE", ROCAL_USE_USER_GIVEN_SIZE)
        .value("MOST_FREQUENT_SIZE", ROCAL_USE_MOST_FREQUENT_SIZE)
        .value("MAX_SIZE_ORIG", ROCAL_USE_MAX_SIZE_RESTRICTED)
        .value("USER_GIVEN_SIZE_ORIG", ROCAL_USE_USER_GIVEN_SIZE_RESTRICTED)
        .export_values();
    py::enum_<RocalImageColor>(types_m, "RocalImageColor", "Image type")
        .value("RGB", ROCAL_COLOR_RGB24)
        .value("BGR", ROCAL_COLOR_BGR24)
        .value("GRAY", ROCAL_COLOR_U8)
        .value("RGB_PLANAR", ROCAL_COLOR_RGB_PLANAR)
        .export_values();
    py::enum_<RocalTensorLayout>(types_m, "RocalTensorLayout", "Tensor layout type")
        .value("NHWC", ROCAL_NHWC)
        .value("NCHW", ROCAL_NCHW)
        .value("NFHWC", ROCAL_NFHWC)
        .value("NFCHW", ROCAL_NFCHW)
        .export_values();
    py::enum_<RocalDecodeDevice>(types_m, "RocalDecodeDevice", "Decode device type")
        .value("HARDWARE_DECODE", ROCAL_HW_DECODE)
        .value("SOFTWARE_DECODE", ROCAL_SW_DECODE)
        .export_values();
    py::enum_<RocalDecoderType>(types_m, "RocalDecoderType", "Rocal Decoder Type")
        .value("DECODER_TJPEG", ROCAL_DECODER_TJPEG)
        .value("DECODER_OPENCV", ROCAL_DECODER_OPENCV)
        .value("DECODER_HW_JEPG", ROCAL_DECODER_HW_JPEG)
        .value("DECODER_VIDEO_FFMPEG_SW", ROCAL_DECODER_VIDEO_FFMPEG_SW)
        .value("DECODER_VIDEO_FFMPEG_HW", ROCAL_DECODER_VIDEO_FFMPEG_HW)
        .export_values();
    py::enum_<RocalExternalSourceMode>(types_m, "RocalExternalSourceMode", "Rocal Extrernal Source Mode")
        .value("EXTSOURCE_FNAME", ROCAL_EXTSOURCE_FNAME)
        .value("EXTSOURCE_RAW_COMPRESSED", ROCAL_EXTSOURCE_RAW_COMPRESSED)
        .value("EXTSOURCE_RAW_UNCOMPRESSED", ROCAL_EXTSOURCE_RAW_UNCOMPRESSED)
        .export_values();
    py::enum_<RocalAudioBorderType>(types_m,"RocalAudioBorderType", "Rocal Audio Border Type")
        .value("ZERO", ROCAL_ZERO)
        .value("CLAMP", ROCAL_CLAMP)
        .value("REFLECT", ROCAL_REFLECT)
        .export_values();
    py::enum_<RocalSpectrogramLayout>(types_m, "RocalSpectrogramLayout", "Rocal Audio Spectrogram Layout")
        .value("FT", ROCAL_FT)
        .value("TF", ROCAL_TF)
        .export_values();
    py::enum_<RocalOutOfBoundsPolicy>(types_m, "RocalOutOfBoundsPolicy", "Rocal Audio Out Of Bounds Policy")
        .value("PAD", ROCAL_PAD)
        .value("TRIMTOSHAPE", ROCAL_TRIMTOSHAPE)
        .value("ERROR", ROCAL_ERROR)
        .export_values();
<<<<<<< HEAD
    py::enum_<RocalMelScaleFormula>(types_m, "RocalMelScaleFormula", "Rocal Audio Mel Formula")
        .value("SLANEY", SLANEY)
        .value("HTK", HTK)
        .export_values();
=======
>>>>>>> fbd88fa1
    py::class_<ROIxywh>(m, "ROIxywh")
        .def(py::init<>())
        .def_readwrite("x", &ROIxywh::x)
        .def_readwrite("y", &ROIxywh::y)
        .def_readwrite("w", &ROIxywh::w)
        .def_readwrite("h", &ROIxywh::h);
    // rocal_api_info.h
    m.def("getRemainingImages", &rocalGetRemainingImages);
    m.def("getImageName", &wrapper_image_name);
    m.def("getImageId", [](RocalContext context, py::array_t<int> array) {
        auto buf = array.request();
        int *ptr = static_cast<int *>(buf.ptr);
        return rocalGetImageId(context, ptr);
    });
    m.def("getImageNameLen", &wrapper_image_name_length);
    m.def("getStatus", &rocalGetStatus);
    m.def("setOutputs", &rocalSetOutputs);
    m.def("tfReader", &rocalCreateTFReader, py::return_value_policy::reference);
    m.def("tfReaderDetection", &rocalCreateTFReaderDetection, py::return_value_policy::reference);
    m.def("caffeReader", &rocalCreateCaffeLMDBLabelReader, py::return_value_policy::reference);
    m.def("caffe2Reader", &rocalCreateCaffe2LMDBLabelReader, py::return_value_policy::reference);
    m.def("caffeReaderDetection", &rocalCreateCaffeLMDBReaderDetection, py::return_value_policy::reference);
    m.def("caffe2ReaderDetection", &rocalCreateCaffe2LMDBReaderDetection, py::return_value_policy::reference);
    m.def("mxnetReader", &rocalCreateMXNetReader, py::return_value_policy::reference);
    m.def("isEmpty", &rocalIsEmpty);
    m.def("getStatus", rocalGetStatus);
    m.def("rocalGetErrorMessage", &rocalGetErrorMessage);
    m.def("getTimingInfo", &rocalGetTimingInfo);
    m.def("labelReader", &rocalCreateLabelReader, py::return_value_policy::reference);
    m.def("cocoReader", &rocalCreateCOCOReader, py::return_value_policy::reference);
    // rocal_api_meta_data.h
    m.def("randomBBoxCrop", &rocalRandomBBoxCrop);
    m.def("boxEncoder", &rocalBoxEncoder);
    m.def("boxIouMatcher", &rocalBoxIouMatcher);
    m.def("getImgSizes", [](RocalContext context, py::array_t<int> array) {
        auto buf = array.request();
        int *ptr = static_cast<int *>(buf.ptr);
        rocalGetImageSizes(context, ptr);
    });
    m.def("getROIImgSizes", [](RocalContext context, py::array_t<int> array) {
        auto buf = array.request();
        int *ptr = static_cast<int *>(buf.ptr);
        rocalGetROIImageSizes(context, ptr);
    });
    // rocal_api_parameter.h
    m.def("setSeed", &rocalSetSeed);
    m.def("getSeed", &rocalGetSeed);
    m.def("createIntUniformRand", &rocalCreateIntUniformRand, py::return_value_policy::reference);
    m.def("createFloatUniformRand", &rocalCreateFloatUniformRand, py::return_value_policy::reference);
    m.def(
        "createIntRand", [](std::vector<int> values, std::vector<double> frequencies) {
            return rocalCreateIntRand(values.data(), frequencies.data(), values.size());
        },
        py::return_value_policy::reference);
    m.def("createFloatRand", &rocalCreateFloatRand, py::return_value_policy::reference);
    m.def("createIntParameter", &rocalCreateIntParameter, py::return_value_policy::reference);
    m.def("createFloatParameter", &rocalCreateFloatParameter, py::return_value_policy::reference);
    m.def("updateIntRand", &rocalUpdateIntUniformRand);
    m.def("updateFloatRand", &rocalUpdateFloatUniformRand);
    m.def("updateIntParameter", &rocalUpdateIntParameter);
    m.def("updateFloatParameter", &rocalUpdateFloatParameter);
    m.def("getIntValue", &rocalGetIntValue);
    m.def("getFloatValue", &rocalGetFloatValue);
    // rocal_api_data_transfer.h
    m.def("rocalToTensor", &wrapper_copy_to_tensor);
    m.def("getOutputTensors", [](RocalContext context) {
        rocalTensorList *output_tensor_list = rocalGetOutputTensors(context);
        py::list list;
        unsigned int size_of_tensor_list = output_tensor_list->size();
        for (uint i = 0; i < size_of_tensor_list; i++)
            list.append(output_tensor_list->at(i));
        return list;
    });
    m.def("getBoundingBoxCount", &rocalGetBoundingBoxCount);
    m.def("getImageLabels", [](RocalContext context) {
        rocalTensorList *labels = rocalGetImageLabels(context);
        return py::array(py::buffer_info(
            static_cast<int *>(labels->at(0)->buffer()),
            sizeof(int),
            py::format_descriptor<int>::format(),
            1,
            {labels->size()},
            {sizeof(int)}));
    });
    m.def("getBoundingBoxLabels", [](RocalContext context) {
        rocalTensorList *labels = rocalGetBoundingBoxLabel(context);
        py::list labels_list;
        py::array_t<int> labels_array;
        for (int i = 0; i < labels->size(); i++) {
            int *labels_buffer = static_cast<int *>(labels->at(i)->buffer());
            labels_array = py::array(py::buffer_info(
                static_cast<int *>(labels->at(i)->buffer()),
                sizeof(int),
                py::format_descriptor<int>::format(),
                1,
                {labels->at(i)->dims().at(0)},
                {sizeof(int)}));
            labels_list.append(labels_array);
        }
        return labels_list;
    });
    m.def("getBoundingBoxCords", [](RocalContext context) {
        rocalTensorList *boxes = rocalGetBoundingBoxCords(context);
        py::list boxes_list;
        py::array_t<float> boxes_array;
        for (int i = 0; i < boxes->size(); i++) {
            float *box_buffer = static_cast<float *>(boxes->at(i)->buffer());
            boxes_array = py::array(py::buffer_info(
                static_cast<float *>(boxes->at(i)->buffer()),
                sizeof(float),
                py::format_descriptor<float>::format(),
                1,
                {boxes->at(i)->dims().at(0) * 4},
                {sizeof(float)}));
            boxes_list.append(boxes_array);
        }
        return boxes_list;
    });
    m.def("getMaskCount", [](RocalContext context, py::array_t<int> array) {
        auto buf = array.mutable_data();
        unsigned count = rocalGetMaskCount(context, buf);  // total number of polygons in complete batch
        return count;
    });
    m.def("getMaskCoordinates", [](RocalContext context, py::array_t<int> polygon_size, py::array_t<int> mask_count) {
        auto buf = polygon_size.request();
        int *polygon_size_ptr = static_cast<int *>(buf.ptr);
        // call pure C++ function
        rocalTensorList *mask_data = rocalGetMaskCoordinates(context, polygon_size_ptr);
        rocalTensorList *bbox_labels = rocalGetBoundingBoxLabel(context);
        py::list complete_list;
        int poly_cnt = 0;
        int prev_object_cnt = 0;
        auto mask_count_buf = mask_count.request();
        int *mask_count_ptr = static_cast<int *>(mask_count_buf.ptr);
        for (int i = 0; i < bbox_labels->size(); i++) {  // For each image in a batch, parse through the mask metadata buffers and convert them to polygons format
            float *mask_buffer = static_cast<float *>(mask_data->at(i)->buffer());
            py::list poly_batch_list;
            for (unsigned j = prev_object_cnt; j < bbox_labels->at(i)->dims().at(0) + prev_object_cnt; j++) {
                py::list polygons_buffer;
                for (int k = 0; k < mask_count_ptr[j]; k++) {
                    py::list coords_buffer;
                    for (int l = 0; l < polygon_size_ptr[poly_cnt]; l++)
                        coords_buffer.append(mask_buffer[l]);
                    mask_buffer += polygon_size_ptr[poly_cnt++];
                    polygons_buffer.append(coords_buffer);
                }
                poly_batch_list.append(polygons_buffer);
            }
            prev_object_cnt += bbox_labels->at(i)->dims().at(0);
            complete_list.append(poly_batch_list);
        }
        return complete_list;
    });
    m.def(
        "getMatchedIndices", [](RocalContext context) {
            rocalTensorList *matches = rocalGetMatchedIndices(context);
            return py::array(py::buffer_info(
                static_cast<int *>(matches->at(0)->buffer()),
                sizeof(int),
                py::format_descriptor<int>::format(),
                1,
                {matches->size() * matches->at(0)->dims().at(0)},
                {sizeof(int)}));
        },
        py::return_value_policy::reference);
    m.def("rocalGetEncodedBoxesAndLables", [](RocalContext context, uint batch_size, uint num_anchors) {
        auto vec_pair_labels_boxes = rocalGetEncodedBoxesAndLables(context, batch_size * num_anchors);
        auto labels_buf_ptr = static_cast<int *>(vec_pair_labels_boxes[0]->at(0)->buffer());
        auto bboxes_buf_ptr = static_cast<float *>(vec_pair_labels_boxes[1]->at(0)->buffer());

        py::array_t<int> labels_array = py::array_t<int>(py::buffer_info(
            labels_buf_ptr,
            sizeof(int),
            py::format_descriptor<int>::format(),
            2,
            {batch_size, num_anchors},
            {num_anchors * sizeof(int), sizeof(int)}));

        py::array_t<float> bboxes_array = py::array_t<float>(py::buffer_info(
            bboxes_buf_ptr,
            sizeof(float),
            py::format_descriptor<float>::format(),
            1,
            {batch_size * num_anchors * 4},
            {sizeof(float)}));
        return std::make_pair(labels_array, bboxes_array);
    });
    m.def("getOneHotEncodedLabels", &wrapper_one_hot_label_copy, py::return_value_policy::reference);
    // rocal_api_data_loaders.h
    m.def("cocoImageDecoderSlice", &rocalJpegCOCOFileSourcePartial, "Reads file from the source given and decodes it according to the policy",
          py::return_value_policy::reference);
    m.def("cocoImageDecoderSliceShard", &rocalJpegCOCOFileSourcePartialSingleShard, "Reads file from the source given and decodes it according to the policy",
          py::return_value_policy::reference);
    m.def("imageDecoder", &rocalJpegFileSource, "Reads file from the source given and decodes it according to the policy",
          py::return_value_policy::reference);
    m.def("imageDecoderShard", &rocalJpegFileSourceSingleShard, "Reads file from the source given and decodes it according to the shard id and number of shards",
          py::return_value_policy::reference);
    m.def("cocoImageDecoder", &rocalJpegCOCOFileSource, "Reads file from the source given and decodes it according to the policy",
          py::return_value_policy::reference);
    m.def("cocoImageDecoderShard", &rocalJpegCOCOFileSourceSingleShard, "Reads file from the source given and decodes it according to the shard id and number of shards",
          py::return_value_policy::reference);
    m.def("tfImageDecoder", &rocalJpegTFRecordSource, "Reads file from the source given and decodes it according to the policy only for TFRecords",
          py::return_value_policy::reference);
    m.def("caffeImageDecoder", &rocalJpegCaffeLMDBRecordSource, "Reads file from the source given and decodes it according to the policy",
          py::return_value_policy::reference);
    m.def("caffeImageDecoderShard", &rocalJpegCaffeLMDBRecordSourceSingleShard, "Reads file from the source given and decodes it according to the shard id and number of shards",
          py::return_value_policy::reference);
    m.def("caffeImageDecoderPartialShard", &rocalJpegCaffeLMDBRecordSourcePartialSingleShard, "Reads file from the source given and partially decodes it according to the shard id and number of shards",
          py::return_value_policy::reference);
    m.def("caffe2ImageDecoder", &rocalJpegCaffe2LMDBRecordSource, "Reads file from the source given and decodes it according to the policy",
          py::return_value_policy::reference);
    m.def("caffe2ImageDecoderShard", &rocalJpegCaffe2LMDBRecordSourceSingleShard, "Reads file from the source given and decodes it according to the shard id and number of shards",
          py::return_value_policy::reference);
    m.def("caffe2ImageDecoderPartialShard", &rocalJpegCaffe2LMDBRecordSourcePartialSingleShard, "Reads file from the source given and partially decodes it according to the shard id and number of shards",
          py::return_value_policy::reference);
    m.def("fusedDecoderCrop", &rocalFusedJpegCrop, "Reads file from the source and decodes them partially to output random crops",
          py::return_value_policy::reference);
    m.def("fusedDecoderCropShard", &rocalFusedJpegCropSingleShard, "Reads file from the source and decodes them partially to output random crops",
          py::return_value_policy::reference);
    m.def("tfImageDecoderRaw", &rocalRawTFRecordSource, "Reads file from the source given and decodes it according to the policy only for TFRecords",
          py::return_value_policy::reference);
    m.def("cifar10Decoder", &rocalRawCIFAR10Source, "Reads file from the source given and decodes it according to the policy",
          py::return_value_policy::reference);
    m.def("videoDecoder", &rocalVideoFileSource, "Reads videos from the source given and decodes it according to the policy only for videos as inputs",
          py::return_value_policy::reference);
    m.def("videoDecoderResize", &rocalVideoFileResize, "Reads videos from the source given and decodes it according to the policy only for videos as inputs. Resizes the decoded frames to the dest width and height.",
          py::return_value_policy::reference);
    m.def("sequenceReader", &rocalSequenceReader, "Creates JPEG image reader and decoder. Reads [Frames] sequences from a directory representing a collection of streams.",
          py::return_value_policy::reference);
    m.def("mxnetDecoder", &rocalMXNetRecordSourceSingleShard, "Reads file from the source given and decodes it according to the policy only for mxnet records",
          py::return_value_policy::reference);
    m.def("externalFileSource", &rocalJpegExternalFileSource,
          py::return_value_policy::reference);
    m.def("externalSourceFeedInput", &wrapperRocalExternalSourceFeedInput,
          py::return_value_policy::reference);
    m.def("audioDecoderSingleShard", &rocalAudioFileSourceSingleShard, "Reads file from the source given and decodes it",
            py::return_value_policy::reference);
    m.def("audioDecoder", &rocalAudioFileSource, "Reads file from the source given and decodes it",
            py::return_value_policy::reference);
    m.def("rocalResetLoaders", &rocalResetLoaders);
    m.def("videoMetaDataReader", &rocalCreateVideoLabelReader, py::return_value_policy::reference);
    // rocal_api_augmentation.h
    m.def("ssdRandomCrop", &rocalSSDRandomCrop,
          py::return_value_policy::reference);
    m.def("resize", &rocalResize,
          py::return_value_policy::reference);
    m.def("resizeMirrorNormalize", &rocalResizeMirrorNormalize,
          py::return_value_policy::reference);
    m.def("resizeCropMirrorFixed", &rocalResizeCropMirrorFixed,
          py::return_value_policy::reference);
    m.def("cropResize", &rocalCropResize,
          py::return_value_policy::reference);
    m.def("copy", &rocalCopy,
          py::return_value_policy::reference);
    m.def("nop", &rocalNop,
          py::return_value_policy::reference);
    m.def("colorTwist", &rocalColorTwist,
          py::return_value_policy::reference);
    m.def("colorTwistFixed", &rocalColorTwistFixed,
          py::return_value_policy::reference);
    m.def("cropMirrorNormalize", &rocalCropMirrorNormalize,
          py::return_value_policy::reference);
    m.def("crop", &rocalCrop,
          py::return_value_policy::reference);
    m.def("cropFixed", &rocalCropFixed,
          py::return_value_policy::reference);
    m.def("centerCropFixed", &rocalCropCenterFixed,
          py::return_value_policy::reference);
    m.def("brightness", &rocalBrightness,
          py::return_value_policy::reference);
    m.def("brightnessFixed", &rocalBrightnessFixed,
          py::return_value_policy::reference);
    m.def("gammaCorrection", &rocalGamma,
          py::return_value_policy::reference);
    m.def("rain", &rocalRain,
          py::return_value_policy::reference);
    m.def("snow", &rocalSnow,
          py::return_value_policy::reference);
    m.def("blur", &rocalBlur,
          py::return_value_policy::reference);
    m.def("contrast", &rocalContrast,
          py::return_value_policy::reference);
    m.def("flip", &rocalFlip,
          py::return_value_policy::reference);
    m.def("jitter", &rocalJitter,
          py::return_value_policy::reference);
    m.def("rotate", &rocalRotate,
          py::return_value_policy::reference);
    m.def("hue", &rocalHue,
          py::return_value_policy::reference);
    m.def("saturation", &rocalSaturation,
          py::return_value_policy::reference);
    m.def("warpAffineFixed", &rocalWarpAffineFixed,
          py::return_value_policy::reference);
    m.def("fog", &rocalFog,
          py::return_value_policy::reference);
    m.def("fishEye", &rocalFishEye,
          py::return_value_policy::reference);
    m.def("vignette", &rocalVignette,
          py::return_value_policy::reference);
    m.def("snpNoise", &rocalSnPNoise,
          py::return_value_policy::reference);
    m.def("exposure", &rocalExposure,
          py::return_value_policy::reference);
    m.def("pixelate", &rocalPixelate,
          py::return_value_policy::reference);
    m.def("blend", &rocalBlend,
          py::return_value_policy::reference);
    m.def("randomCrop", &rocalRandomCrop,
          py::return_value_policy::reference);
    m.def("colorTemp", &rocalColorTemp,
          py::return_value_policy::reference);
    m.def("lensCorrection", &rocalLensCorrection,
          py::return_value_policy::reference);
    m.def("preEmphasisFilter", &rocalPreEmphasisFilter, 
            py::return_value_policy::reference);
    m.def("spectrogram", &rocalSpectrogram,
          py::return_value_policy::reference);
    m.def("toDecibels", &rocalToDecibels,
          py::return_value_policy::reference);
    m.def("resample", &rocalResample,
          py::return_value_policy::reference);
    m.def("normalDistribution", &rocalNormalDistribution,
          py::return_value_policy::reference);
    m.def("uniformDistribution", &rocalUniformDistribution,
          py::return_value_policy::reference);
    m.def("tensorMulScalar", &rocalTensorMulScalar,
          py::return_value_policy::reference);
    m.def("tensorAddTensor", &rocalTensorAddTensor,
          py::return_value_policy::reference);
<<<<<<< HEAD
    m.def("nonSilentRegion", &rocalNonSilentRegion,
          py::return_value_policy::reference);
    m.def("slice", &rocalSlice,
          py::return_value_policy::reference);
    m.def("normalize", &rocalNormalize,
          py::return_value_policy::reference);
    m.def("melFilterBank", &rocalMelFilterBank,
=======
    m.def("nonSilentRegionDetection", &rocalNonSilentRegionDetection,
          py::return_value_policy::reference);
    m.def("slice", &rocalSlice,
>>>>>>> fbd88fa1
          py::return_value_policy::reference);
}
}  // namespace rocal<|MERGE_RESOLUTION|>--- conflicted
+++ resolved
@@ -442,13 +442,10 @@
         .value("TRIMTOSHAPE", ROCAL_TRIMTOSHAPE)
         .value("ERROR", ROCAL_ERROR)
         .export_values();
-<<<<<<< HEAD
     py::enum_<RocalMelScaleFormula>(types_m, "RocalMelScaleFormula", "Rocal Audio Mel Formula")
         .value("SLANEY", SLANEY)
         .value("HTK", HTK)
         .export_values();
-=======
->>>>>>> fbd88fa1
     py::class_<ROIxywh>(m, "ROIxywh")
         .def(py::init<>())
         .def_readwrite("x", &ROIxywh::x)
@@ -779,19 +776,13 @@
           py::return_value_policy::reference);
     m.def("tensorAddTensor", &rocalTensorAddTensor,
           py::return_value_policy::reference);
-<<<<<<< HEAD
-    m.def("nonSilentRegion", &rocalNonSilentRegion,
+    m.def("nonSilentRegionDetection", &rocalNonSilentRegionDetection,
           py::return_value_policy::reference);
     m.def("slice", &rocalSlice,
           py::return_value_policy::reference);
     m.def("normalize", &rocalNormalize,
           py::return_value_policy::reference);
     m.def("melFilterBank", &rocalMelFilterBank,
-=======
-    m.def("nonSilentRegionDetection", &rocalNonSilentRegionDetection,
-          py::return_value_policy::reference);
-    m.def("slice", &rocalSlice,
->>>>>>> fbd88fa1
           py::return_value_policy::reference);
 }
 }  // namespace rocal