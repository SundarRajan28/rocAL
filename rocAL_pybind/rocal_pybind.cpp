--- conflicted
+++ resolved
@@ -141,8 +141,6 @@
     {1, "float16"},
     {2, "uint8"},
     {3, "int8"},
-    {4, "uint32"},
-    {5, "int32"},
 };
 
 PYBIND11_MODULE(rocal_pybind, m) {
@@ -404,13 +402,8 @@
         .value("REFLECT", ROCAL_REFLECT)
         .export_values();
     py::enum_<RocalSpectrogramLayout>(types_m, "RocalSpectrogramLayout", "Rocal Audio Spectrogram Layout")
-<<<<<<< HEAD
-        .value("FT", FT)
-        .value("TF", TF)
-=======
         .value("FT", ROCAL_FT)
         .value("TF", ROCAL_TF)
->>>>>>> 5f23def1
         .export_values();
     py::class_<ROIxywh>(m, "ROIxywh")
         .def(py::init<>())
@@ -727,11 +720,7 @@
           py::return_value_policy::reference);
     m.def("preEmphasisFilter", &rocalPreEmphasisFilter, 
             py::return_value_policy::reference);
-<<<<<<< HEAD
-    m.def("Spectrogram", &rocalSpectrogram,
-=======
     m.def("spectrogram", &rocalSpectrogram,
->>>>>>> 5f23def1
           py::return_value_policy::reference);
 }
 }  // namespace rocal