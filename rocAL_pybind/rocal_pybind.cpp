--- conflicted
+++ resolved
@@ -437,16 +437,14 @@
         .value("TRIMTOSHAPE", ROCAL_TRIMTOSHAPE)
         .value("ERROR", ROCAL_ERROR)
         .export_values();
-<<<<<<< HEAD
     py::enum_<RocalMelScaleFormula>(types_m, "RocalMelScaleFormula", "Rocal Audio Mel Formula")
         .value("SLANEY", ROCAL_SLANEY)
         .value("HTK", ROCAL_HTK)
-=======
+        .export_values();
     py::enum_<RocalLastBatchPolicy>(types_m, "RocalLastBatchPolicy", "Rocal Last Batch Policy")
         .value("LAST_BATCH_FILL", ROCAL_LAST_BATCH_FILL)
         .value("LAST_BATCH_DROP", ROCAL_LAST_BATCH_DROP)
         .value("LAST_BATCH_PARTIAL", ROCAL_LAST_BATCH_PARTIAL)
->>>>>>> 750b2861
         .export_values();
     py::class_<ROIxywh>(m, "ROIxywh")
         .def(py::init<>())
