--- conflicted
+++ resolved
@@ -439,11 +439,6 @@
         .value("CLAMP", ROCAL_CLAMP)
         .value("REFLECT", ROCAL_REFLECT)
         .export_values();
-<<<<<<< HEAD
-    py::enum_<RocalSpectrogramLayout>(types_m, "RocalSpectrogramLayout", "Rocal Audio Spectrogram Layout")
-        .value("FT", ROCAL_FT)
-        .value("TF", ROCAL_TF)
-        .export_values();
     py::enum_<RocalOutOfBoundsPolicy>(types_m, "RocalOutOfBoundsPolicy", "Rocal Audio Out Of Bounds Policy")
         .value("PAD", ROCAL_PAD)
         .value("TRIMTOSHAPE", ROCAL_TRIMTOSHAPE)
@@ -453,8 +448,6 @@
         .value("SLANEY", SLANEY)
         .value("HTK", HTK)
         .export_values();
-=======
->>>>>>> 6b2a06ce
     py::class_<ROIxywh>(m, "ROIxywh")
         .def(py::init<>())
         .def_readwrite("x", &ROIxywh::x)
