--- conflicted
+++ resolved
@@ -715,10 +715,6 @@
     m.def("lensCorrection", &rocalLensCorrection,
           py::return_value_policy::reference);
     m.def("preEmphasisFilter", &rocalPreEmphasisFilter, 
-<<<<<<< HEAD
-            py::return_value_policy::reference);
-=======
-          py::return_value_policy::reference);
->>>>>>> 46b0bcc1
+          py::return_value_policy::reference);
 }
 }  // namespace rocal