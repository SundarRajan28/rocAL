/*
Copyright (c) 2019 - 2023 Advanced Micro Devices, Inc. All rights reserved.

Permission is hereby granted, free of charge, to any person obtaining a copy
of this software and associated documentation files (the "Software"), to deal
in the Software without restriction, including without limitation the rights
to use, copy, modify, merge, publish, distribute, sublicense, and/or sell
copies of the Software, and to permit persons to whom the Software is
furnished to do so, subject to the following conditions:

The above copyright notice and this permission notice shall be included in
all copies or substantial portions of the Software.

THE SOFTWARE IS PROVIDED "AS IS", WITHOUT WARRANTY OF ANY KIND, EXPRESS OR
IMPLIED, INCLUDING BUT NOT LIMITED TO THE WARRANTIES OF MERCHANTABILITY,
FITNESS FOR A PARTICULAR PURPOSE AND NONINFRINGEMENT.  IN NO EVENT SHALL THE
AUTHORS OR COPYRIGHT HOLDERS BE LIABLE FOR ANY CLAIM, DAMAGES OR OTHER
LIABILITY, WHETHER IN AN ACTION OF CONTRACT, TORT OR OTHERWISE, ARISING FROM,
OUT OF OR IN CONNECTION WITH THE SOFTWARE OR THE USE OR OTHER DEALINGS IN
THE SOFTWARE.
*/

#include <pybind11/pybind11.h>
#include <pybind11/stl.h>
#include <pybind11/numpy.h>
#include <iostream>
#include <pybind11/embed.h>
#include <pybind11/eval.h>
#include "rocal_api_types.h"
#include "rocal_api.h"
#include "rocal_api_tensor.h"
#include "rocal_api_parameters.h"
#include "rocal_api_data_loaders.h"
#include "rocal_api_augmentation.h"
#include "rocal_api_data_transfer.h"
#include "rocal_api_info.h"
namespace py = pybind11;

using float16 = half_float::half;
static_assert(sizeof(float16) == 2, "Bad size");
namespace pybind11 {
namespace detail {
constexpr int NPY_FLOAT16 = 23;

template <>
struct npy_format_descriptor<float16> {
    static constexpr auto name = _("float16");
    static pybind11::dtype dtype() {
        handle ptr = npy_api::get().PyArray_DescrFromType_(NPY_FLOAT16);
        return reinterpret_borrow<pybind11::dtype>(ptr);
    }
};
}  // namespace detail
}  // namespace pybind11
namespace rocal {
using namespace pybind11::literals;  // NOLINT
// PYBIND11_MODULE(rocal_backend_impl, m) {
static void *ctypes_void_ptr(const py::object &object) {
    auto ptr_as_int = getattr(object, "value", py::none());
    if (ptr_as_int.is_none()) {
        return nullptr;
    }
    void *ptr = PyLong_AsVoidPtr(ptr_as_int.ptr());
    return ptr;
}

py::object wrapper_image_name_length(RocalContext context, py::array_t<int> array) {
    auto buf = array.request();
    int *ptr = static_cast<int *>(buf.ptr);
    // call pure C++ function
    int length = rocalGetImageNameLen(context, ptr);
    return py::cast(length);
}

py::object wrapper_image_name(RocalContext context, int array_len) {
    py::array_t<char> array;
    auto buf = array.request();
    char *ptr = static_cast<char *>(buf.ptr);
    ptr = static_cast<char *>(calloc(array_len, sizeof(char)));
    // call pure C++ function
    rocalGetImageName(context, ptr);
    std::string s(ptr);
    free(ptr);
    return py::bytes(s);
}

<<<<<<< HEAD
py::object wrapperRocalExternalSourceFeedInput(
    RocalContext context, std::vector<std::string> input_images_names,
    py::array &labels, py::list arrays,
    std::vector<unsigned> roi_width, std::vector<unsigned> roi_height,
    unsigned int max_width, unsigned int max_height, int channels,
    RocalExternalSourceMode mode, RocalTensorLayout layout, bool eos) {
    std::vector<unsigned char *> uchar_arrays;
    if (input_images_names.size() == 0) {  // Used for mode 1 and mode 2 for passing decoded buffers
        size_t numArrays = py::len(arrays);
        for (size_t i = 0; i < numArrays; i++) {
            py::array_t<unsigned char> arr(arrays[i]);
            py::buffer_info buf = arr.request();
            uchar_arrays.push_back(static_cast<unsigned char *>(buf.ptr));
        }
    }
    bool enable_labels = true;
    if (labels.is_none()) {
        enable_labels = false;
    }
    int status = rocalExternalSourceFeedInput(context, input_images_names, enable_labels, uchar_arrays, roi_width, roi_height, max_width, max_height, channels, mode, layout, eos);

    // Update labels in the tensorList
    if (enable_labels) {
        auto labels_tensor_list = rocalGetImageLabels(context);
        int *labels_ptr = static_cast<int *>(labels.request().ptr);
        for (size_t i = 0; i < labels.size(); i++) {
            labels_tensor_list->at(i)->set_mem_handle(labels_ptr);
            labels_ptr++;
        }
    }
=======
py::object wrapper_copy_to_tensor(RocalContext context, py::object p,
                                  RocalTensorLayout tensor_format, RocalTensorOutputType tensor_output_type, float multiplier0,
                                  float multiplier1, float multiplier2, float offset0, float offset1, float offset2,
                                  bool reverse_channels, RocalOutputMemType output_mem_type, uint max_roi_height, uint max_roi_width) {
    auto ptr = ctypes_void_ptr(p);
    // call pure C++ function
    int status = rocalToTensor(context, ptr, tensor_format, tensor_output_type, multiplier0,
                               multiplier1, multiplier2, offset0, offset1, offset2,
                               reverse_channels, output_mem_type, max_roi_height, max_roi_width);
>>>>>>> a9c18ca4
    return py::cast<py::none>(Py_None);
}

std::unordered_map<int, std::string> rocalToPybindLayout = {
    {0, "NHWC"},
    {1, "NCHW"},
    {2, "NFHWC"},
    {3, "NFCHW"},
};

std::unordered_map<int, std::string> rocalToPybindOutputDtype = {
    {0, "float32"},
    {1, "float16"},
    {2, "uint8"},
    {3, "int8"},
};

PYBIND11_MODULE(rocal_pybind, m) {
    m.doc() = "Python bindings for the C++ portions of ROCAL";
    // rocal_api.h
    m.def("rocalCreate", &rocalCreate, "Creates context with the arguments sent and returns it",
          py::return_value_policy::reference,
          py::arg("batch_size"),
          py::arg("affinity"),
          py::arg("gpu_id") = 0,
          py::arg("cpu_thread_count") = 1,
          py::arg("prefetch_queue_depth") = 3,
          py::arg("output_data_type") = 0);
    m.def("rocalVerify", &rocalVerify);
    m.def("rocalRun", &rocalRun, py::return_value_policy::reference);
    m.def("rocalRelease", &rocalRelease, py::return_value_policy::reference);
    // rocal_api_types.h
    py::class_<TimingInfo>(m, "TimingInfo")
        .def_readwrite("load_time", &TimingInfo::load_time)
        .def_readwrite("decode_time", &TimingInfo::decode_time)
        .def_readwrite("process_time", &TimingInfo::process_time)
        .def_readwrite("transfer_time", &TimingInfo::transfer_time);
    py::class_<rocalTensor>(m, "rocalTensor")
        .def(
            "max_shape",
            [](rocalTensor &output_tensor) {
                return output_tensor.shape();
            },
            R"code(
                Returns a tensor buffer's shape.
                )code")
        .def(
            "batch_size",
            [](rocalTensor &output_tensor) {
                return output_tensor.dims().at(0);
            },
            R"code(
                Returns a tensor batch size.
                )code")
        .def(
            "layout", [](rocalTensor &output_tensor) {
                return rocalToPybindLayout[(int)output_tensor.layout()];
            },
            R"code(
                Returns layout of tensor.
                )code")
        .def(
            "dtype", [](rocalTensor &output_tensor) {
                return rocalToPybindOutputDtype[(int)output_tensor.data_type()];
            },
            R"code(
                Returns dtype of tensor.
                )code")
        .def(
            "dimensions", [](rocalTensor &output_tensor) {
                return output_tensor.dims();
            },
            R"code(
                Returns dims of tensor.
                )code")
        .def(
            "roi_dims_size", [](rocalTensor &output_tensor) {
                return output_tensor.get_roi_dims_size();
            },
            R"code(
                Returns the number of dims for ROI data
                )code")
        .def(
            "copy_roi", [](rocalTensor &output_tensor, py::array array) {
                auto buf = array.request();
                output_tensor.copy_roi(static_cast<void *>(buf.ptr));
            },
            R"code(
                Copies the ROI data to numpy arrays.
                )code")
        .def(
            "copy_data", [](rocalTensor &output_tensor, py::object p, RocalOutputMemType external_mem_type) {
                auto ptr = ctypes_void_ptr(p);
                output_tensor.copy_data(static_cast<void *>(ptr), external_mem_type);
            },
            R"code(
                Copies the ring buffer data to python buffer pointers.
                )code")
        .def(
            "copy_data", [](rocalTensor &output_tensor, py::array array) {
                auto buf = array.request();
                output_tensor.copy_data(static_cast<void *>(buf.ptr), RocalOutputMemType::ROCAL_MEMCPY_HOST);
            },
            py::return_value_policy::reference,
            R"code(
                Copies the ring buffer data to numpy arrays.
                )code")
        .def(
            "copy_data", [](rocalTensor &output_tensor, long array) {
                output_tensor.copy_data((void *)array, RocalOutputMemType::ROCAL_MEMCPY_GPU);
            },
            py::return_value_policy::reference,
            R"code(
                Copies the ring buffer data to cupy arrays.
                )code")
        .def(
            "at", [](rocalTensor &output_tensor, uint idx) {
                std::vector<size_t> stride_per_sample(output_tensor.strides());
                stride_per_sample.erase(stride_per_sample.begin());
                std::vector<size_t> dims(output_tensor.dims());
                dims.erase(dims.begin());
                py::array numpy_array;
                switch (output_tensor.data_type()) {
                    case RocalTensorOutputType::ROCAL_UINT8:
                        numpy_array = py::array(py::buffer_info(
                            (static_cast<unsigned char *>(output_tensor.buffer())) + idx * (output_tensor.strides()[0] / sizeof(unsigned char)),
                            sizeof(unsigned char),
                            py::format_descriptor<unsigned char>::format(),
                            output_tensor.num_of_dims() - 1,
                            dims,
                            stride_per_sample));
                        break;
                    case RocalTensorOutputType::ROCAL_FP32:
                        numpy_array = py::array(py::buffer_info(
                            (static_cast<float *>(output_tensor.buffer())) + idx * (output_tensor.strides()[0] / sizeof(float)),
                            sizeof(float),
                            py::format_descriptor<float>::format(),
                            output_tensor.num_of_dims() - 1,
                            dims,
                            stride_per_sample));
                        break;
                    default:
                        throw py::type_error("Unknown rocAL data type");
                }
                return numpy_array;
            },
            "idx"_a,
            R"code(
                Returns a rocal tensor at given position `idx` in the rocalTensorlist.
                )code",
            py::keep_alive<0, 1>());
    py::class_<rocalTensorList>(m, "rocalTensorList")
        .def(
            "__getitem__",
            [](rocalTensorList &output_tensor_list, uint idx) {
                return output_tensor_list.at(idx);
            },
            R"code(
                Returns a tensor at given position in the list.
                )code")

        .def(
            "at",
            [](rocalTensorList &output_tensor_list, uint idx) {
                auto output_tensor = output_tensor_list.at(idx);
                py::array numpy_array;
                switch (output_tensor->data_type()) {
                    case RocalTensorOutputType::ROCAL_UINT8:
                        numpy_array = py::array(py::buffer_info(
                            static_cast<unsigned char *>(output_tensor->buffer()),
                            sizeof(unsigned char),
                            py::format_descriptor<unsigned char>::format(),
                            output_tensor->num_of_dims(),
                            output_tensor->dims(),
                            output_tensor->strides()));
                        break;
                    case RocalTensorOutputType::ROCAL_FP32:
                        numpy_array = py::array(py::buffer_info(
                            static_cast<float *>(output_tensor->buffer()),
                            sizeof(float),
                            py::format_descriptor<float>::format(),
                            output_tensor->num_of_dims(),
                            output_tensor->dims(),
                            output_tensor->strides()));
                        break;
                    default:
                        throw py::type_error("Unknown rocAL data type");
                }
                return numpy_array;
            },
            "idx"_a,
            R"code(
                Returns a rocal tensor at given position `i` in the rocalTensorlist.
                )code",
            py::keep_alive<0, 1>());

    py::module types_m = m.def_submodule("types");
    types_m.doc() = "Datatypes and options used by ROCAL";
    py::enum_<RocalStatus>(types_m, "RocalStatus", "Status info")
        .value("OK", ROCAL_OK)
        .value("CONTEXT_INVALID", ROCAL_CONTEXT_INVALID)
        .value("RUNTIME_ERROR", ROCAL_RUNTIME_ERROR)
        .value("UPDATE_PARAMETER_FAILED", ROCAL_UPDATE_PARAMETER_FAILED)
        .value("INVALID_PARAMETER_TYPE", ROCAL_INVALID_PARAMETER_TYPE)
        .export_values();
    py::enum_<RocalProcessMode>(types_m, "RocalProcessMode", "Processing mode")
        .value("GPU", ROCAL_PROCESS_GPU)
        .value("CPU", ROCAL_PROCESS_CPU)
        .export_values();
    py::enum_<RocalTensorOutputType>(types_m, "RocalTensorOutputType", "Tensor types")
        .value("FLOAT", ROCAL_FP32)
        .value("FLOAT16", ROCAL_FP16)
        .value("UINT8", ROCAL_UINT8)
        .export_values();
    py::enum_<RocalOutputMemType>(types_m, "RocalOutputMemType", "Output memory types")
        .value("HOST_MEMORY", ROCAL_MEMCPY_HOST)
        .value("DEVICE_MEMORY", ROCAL_MEMCPY_GPU)
        .value("PINNED_MEMORY", ROCAL_MEMCPY_PINNED)
        .export_values();
    py::enum_<RocalResizeScalingMode>(types_m, "RocalResizeScalingMode", "Decode size policies")
        .value("SCALING_MODE_DEFAULT", ROCAL_SCALING_MODE_DEFAULT)
        .value("SCALING_MODE_STRETCH", ROCAL_SCALING_MODE_STRETCH)
        .value("SCALING_MODE_NOT_SMALLER", ROCAL_SCALING_MODE_NOT_SMALLER)
        .value("SCALING_MODE_NOT_LARGER", ROCAL_SCALING_MODE_NOT_LARGER)
        .value("SCALING_MODE_MIN_MAX", ROCAL_SCALING_MODE_MIN_MAX)
        .export_values();
    py::enum_<RocalResizeInterpolationType>(types_m, "RocalResizeInterpolationType", "Decode size policies")
        .value("NEAREST_NEIGHBOR_INTERPOLATION", ROCAL_NEAREST_NEIGHBOR_INTERPOLATION)
        .value("LINEAR_INTERPOLATION", ROCAL_LINEAR_INTERPOLATION)
        .value("CUBIC_INTERPOLATION", ROCAL_CUBIC_INTERPOLATION)
        .value("LANCZOS_INTERPOLATION", ROCAL_LANCZOS_INTERPOLATION)
        .value("GAUSSIAN_INTERPOLATION", ROCAL_GAUSSIAN_INTERPOLATION)
        .value("TRIANGULAR_INTERPOLATION", ROCAL_TRIANGULAR_INTERPOLATION)
        .export_values();
    py::enum_<RocalImageSizeEvaluationPolicy>(types_m, "RocalImageSizeEvaluationPolicy", "Decode size policies")
        .value("MAX_SIZE", ROCAL_USE_MAX_SIZE)
        .value("USER_GIVEN_SIZE", ROCAL_USE_USER_GIVEN_SIZE)
        .value("MOST_FREQUENT_SIZE", ROCAL_USE_MOST_FREQUENT_SIZE)
        .value("MAX_SIZE_ORIG", ROCAL_USE_MAX_SIZE_RESTRICTED)
        .value("USER_GIVEN_SIZE_ORIG", ROCAL_USE_USER_GIVEN_SIZE_RESTRICTED)
        .export_values();
    py::enum_<RocalImageColor>(types_m, "RocalImageColor", "Image type")
        .value("RGB", ROCAL_COLOR_RGB24)
        .value("BGR", ROCAL_COLOR_BGR24)
        .value("GRAY", ROCAL_COLOR_U8)
        .value("RGB_PLANAR", ROCAL_COLOR_RGB_PLANAR)
        .export_values();
    py::enum_<RocalTensorLayout>(types_m, "RocalTensorLayout", "Tensor layout type")
        .value("NHWC", ROCAL_NHWC)
        .value("NCHW", ROCAL_NCHW)
        .value("NFHWC", ROCAL_NFHWC)
        .value("NFCHW", ROCAL_NFCHW)
        .export_values();
    py::enum_<RocalDecodeDevice>(types_m, "RocalDecodeDevice", "Decode device type")
        .value("HARDWARE_DECODE", ROCAL_HW_DECODE)
        .value("SOFTWARE_DECODE", ROCAL_SW_DECODE)
        .export_values();
    py::enum_<RocalDecoderType>(types_m, "RocalDecoderType", "Rocal Decoder Type")
        .value("DECODER_TJPEG", ROCAL_DECODER_TJPEG)
        .value("DECODER_OPENCV", ROCAL_DECODER_OPENCV)
        .value("DECODER_HW_JEPG", ROCAL_DECODER_HW_JPEG)
        .value("DECODER_VIDEO_FFMPEG_SW", ROCAL_DECODER_VIDEO_FFMPEG_SW)
        .value("DECODER_VIDEO_FFMPEG_HW", ROCAL_DECODER_VIDEO_FFMPEG_HW)
        .export_values();
    py::enum_<RocalExternalSourceMode>(types_m, "RocalExternalSourceMode", "Rocal Extrernal Source Mode")
        .value("EXTSOURCE_FNAME", ROCAL_EXTSOURCE_FNAME)
        .value("EXTSOURCE_RAW_COMPRESSED", ROCAL_EXTSOURCE_RAW_COMPRESSED)
        .value("EXTSOURCE_RAW_UNCOMPRESSED", ROCAL_EXTSOURCE_RAW_UNCOMPRESSED)
        .export_values();
    // rocal_api_info.h
    m.def("getRemainingImages", &rocalGetRemainingImages);
    m.def("getImageName", &wrapper_image_name);
    m.def("getImageId", [](RocalContext context, py::array_t<int> array) {
        auto buf = array.request();
        int *ptr = static_cast<int *>(buf.ptr);
        return rocalGetImageId(context, ptr);
    });
    m.def("getImageNameLen", &wrapper_image_name_length);
    m.def("getStatus", &rocalGetStatus);
    m.def("setOutputs", &rocalSetOutputs);
    m.def("tfReader", &rocalCreateTFReader, py::return_value_policy::reference);
    m.def("tfReaderDetection", &rocalCreateTFReaderDetection, py::return_value_policy::reference);
    m.def("caffeReader", &rocalCreateCaffeLMDBLabelReader, py::return_value_policy::reference);
    m.def("caffe2Reader", &rocalCreateCaffe2LMDBLabelReader, py::return_value_policy::reference);
    m.def("caffeReaderDetection", &rocalCreateCaffeLMDBReaderDetection, py::return_value_policy::reference);
    m.def("caffe2ReaderDetection", &rocalCreateCaffe2LMDBReaderDetection, py::return_value_policy::reference);
    m.def("mxnetReader", &rocalCreateMXNetReader, py::return_value_policy::reference);
    m.def("isEmpty", &rocalIsEmpty);
    m.def("getStatus", rocalGetStatus);
    m.def("rocalGetErrorMessage", &rocalGetErrorMessage);
    m.def("getTimingInfo", &rocalGetTimingInfo);
    m.def("labelReader", &rocalCreateLabelReader, py::return_value_policy::reference);
    m.def("cocoReader", &rocalCreateCOCOReader, py::return_value_policy::reference);
    // rocal_api_meta_data.h
    m.def("randomBBoxCrop", &rocalRandomBBoxCrop);
    m.def("boxEncoder", &rocalBoxEncoder);
    // m.def("BoxIOUMatcher", &rocalBoxIOUMatcher);  // Will be enabled when IOU matcher changes are introduced in C++
    m.def("getImgSizes", [](RocalContext context, py::array_t<int> array) {
        auto buf = array.request();
        int *ptr = static_cast<int *>(buf.ptr);
        rocalGetImageSizes(context, ptr);
    });
    m.def("getROIImgSizes", [](RocalContext context, py::array_t<int> array) {
        auto buf = array.request();
        int *ptr = static_cast<int *>(buf.ptr);
        rocalGetROIImageSizes(context, ptr);
    });
    // rocal_api_parameter.h
    m.def("setSeed", &rocalSetSeed);
    m.def("getSeed", &rocalGetSeed);
    m.def("createIntUniformRand", &rocalCreateIntUniformRand, py::return_value_policy::reference);
    m.def("createFloatUniformRand", &rocalCreateFloatUniformRand, py::return_value_policy::reference);
    m.def(
        "createIntRand", [](std::vector<int> values, std::vector<double> frequencies) {
            return rocalCreateIntRand(values.data(), frequencies.data(), values.size());
        },
        py::return_value_policy::reference);
    m.def("createFloatRand", &rocalCreateFloatRand, py::return_value_policy::reference);
    m.def("createIntParameter", &rocalCreateIntParameter, py::return_value_policy::reference);
    m.def("createFloatParameter", &rocalCreateFloatParameter, py::return_value_policy::reference);
    m.def("updateIntRand", &rocalUpdateIntUniformRand);
    m.def("updateFloatRand", &rocalUpdateFloatUniformRand);
    m.def("updateIntParameter", &rocalUpdateIntParameter);
    m.def("updateFloatParameter", &rocalUpdateFloatParameter);
    m.def("getIntValue", &rocalGetIntValue);
    m.def("getFloatValue", &rocalGetFloatValue);
    // rocal_api_data_transfer.h
    m.def("rocalToTensor", &wrapper_copy_to_tensor);
    m.def("getOutputTensors", [](RocalContext context) {
        rocalTensorList *output_tensor_list = rocalGetOutputTensors(context);
        py::list list;
        unsigned int size_of_tensor_list = output_tensor_list->size();
        for (uint i = 0; i < size_of_tensor_list; i++)
            list.append(output_tensor_list->at(i));
        return list;
    });
    m.def("getBoundingBoxCount", &rocalGetBoundingBoxCount);
    m.def("getImageLabels", [](RocalContext context) {
        rocalTensorList *labels = rocalGetImageLabels(context);
        return py::array(py::buffer_info(
            static_cast<int *>(labels->at(0)->buffer()),
            sizeof(int),
            py::format_descriptor<int>::format(),
            1,
            {labels->size()},
            {sizeof(int)}));
    });
    m.def("getBoundingBoxLabels", [](RocalContext context) {
        rocalTensorList *labels = rocalGetBoundingBoxLabel(context);
        py::list labels_list;
        py::array_t<int> labels_array;
        for (int i = 0; i < labels->size(); i++) {
            int *labels_buffer = static_cast<int *>(labels->at(i)->buffer());
            labels_array = py::array(py::buffer_info(
                static_cast<int *>(labels->at(i)->buffer()),
                sizeof(int),
                py::format_descriptor<int>::format(),
                1,
                {labels->at(i)->dims().at(0)},
                {sizeof(int)}));
            labels_list.append(labels_array);
        }
        return labels_list;
    });
    m.def("getBoundingBoxCords", [](RocalContext context) {
        rocalTensorList *boxes = rocalGetBoundingBoxCords(context);
        py::list boxes_list;
        py::array_t<float> boxes_array;
        for (int i = 0; i < boxes->size(); i++) {
            float *box_buffer = static_cast<float *>(boxes->at(i)->buffer());
            boxes_array = py::array(py::buffer_info(
                static_cast<float *>(boxes->at(i)->buffer()),
                sizeof(float),
                py::format_descriptor<float>::format(),
                1,
                {boxes->at(i)->dims().at(0) * 4},
                {sizeof(float)}));
            boxes_list.append(boxes_array);
        }
        return boxes_list;
    });
    m.def("getMaskCount", [](RocalContext context, py::array_t<int> array) {
        auto buf = array.mutable_data();
        unsigned count = rocalGetMaskCount(context, buf);  // total number of polygons in complete batch
        return count;
    });
    m.def("getMaskCoordinates", [](RocalContext context, py::array_t<int> polygon_size, py::array_t<int> mask_count) {
        auto buf = polygon_size.request();
        int *polygon_size_ptr = static_cast<int *>(buf.ptr);
        // call pure C++ function
        rocalTensorList *mask_data = rocalGetMaskCoordinates(context, polygon_size_ptr);
        rocalTensorList *bbox_labels = rocalGetBoundingBoxLabel(context);
        py::list complete_list;
        int poly_cnt = 0;
        int prev_object_cnt = 0;
        auto mask_count_buf = mask_count.request();
        int *mask_count_ptr = static_cast<int *>(mask_count_buf.ptr);
        for (int i = 0; i < bbox_labels->size(); i++) {  // For each image in a batch, parse through the mask metadata buffers and convert them to polygons format
            float *mask_buffer = static_cast<float *>(mask_data->at(i)->buffer());
            py::list poly_batch_list;
            for (unsigned j = prev_object_cnt; j < bbox_labels->at(i)->dims().at(0) + prev_object_cnt; j++) {
                py::list polygons_buffer;
                for (int k = 0; k < mask_count_ptr[j]; k++) {
                    py::list coords_buffer;
                    for (int l = 0; l < polygon_size_ptr[poly_cnt]; l++)
                        coords_buffer.append(mask_buffer[l]);
                    mask_buffer += polygon_size_ptr[poly_cnt++];
                    polygons_buffer.append(coords_buffer);
                }
                poly_batch_list.append(polygons_buffer);
            }
            prev_object_cnt += bbox_labels->at(i)->dims().at(0);
            complete_list.append(poly_batch_list);
        }
        return complete_list;
    });
    // Will be enabled when IOU matcher changes are introduced in C++
    // m.def("getMatchedIndices", [](RocalContext context) {
    //     rocalTensorList *matches = rocalGetMatchedIndices(context);
    //     return py::array(py::buffer_info(
    //                     (int *)(matches->at(0)->buffer()),
    //                     sizeof(int),
    //                     py::format_descriptor<int>::format(),
    //                     1,
    //                     {matches->size() * 120087},
    //                     {sizeof(int) }));
    // }, py::return_value_policy::reference);
    m.def("rocalGetEncodedBoxesAndLables", [](RocalContext context, uint batch_size, uint num_anchors) {
        auto vec_pair_labels_boxes = rocalGetEncodedBoxesAndLables(context, batch_size * num_anchors);
        auto labels_buf_ptr = static_cast<int *>(vec_pair_labels_boxes[0]->at(0)->buffer());
        auto bboxes_buf_ptr = static_cast<float *>(vec_pair_labels_boxes[1]->at(0)->buffer());

        py::array_t<int> labels_array = py::array_t<int>(py::buffer_info(
            labels_buf_ptr,
            sizeof(int),
            py::format_descriptor<int>::format(),
            2,
            {batch_size, num_anchors},
            {num_anchors * sizeof(int), sizeof(int)}));

        py::array_t<float> bboxes_array = py::array_t<float>(py::buffer_info(
            bboxes_buf_ptr,
            sizeof(float),
            py::format_descriptor<float>::format(),
            1,
            {batch_size * num_anchors * 4},
            {sizeof(float)}));
        return std::make_pair(labels_array, bboxes_array);
    });
    // rocal_api_data_loaders.h
    m.def("cocoImageDecoderSlice", &rocalJpegCOCOFileSourcePartial, "Reads file from the source given and decodes it according to the policy",
          py::return_value_policy::reference);
    m.def("cocoImageDecoderSliceShard", &rocalJpegCOCOFileSourcePartialSingleShard, "Reads file from the source given and decodes it according to the policy",
          py::return_value_policy::reference);
    m.def("imageDecoder", &rocalJpegFileSource, "Reads file from the source given and decodes it according to the policy",
          py::return_value_policy::reference);
    m.def("imageDecoderShard", &rocalJpegFileSourceSingleShard, "Reads file from the source given and decodes it according to the shard id and number of shards",
          py::return_value_policy::reference);
    m.def("cocoImageDecoder", &rocalJpegCOCOFileSource, "Reads file from the source given and decodes it according to the policy",
          py::return_value_policy::reference);
    m.def("cocoImageDecoderShard", &rocalJpegCOCOFileSourceSingleShard, "Reads file from the source given and decodes it according to the shard id and number of shards",
          py::return_value_policy::reference);
    m.def("tfImageDecoder", &rocalJpegTFRecordSource, "Reads file from the source given and decodes it according to the policy only for TFRecords",
          py::return_value_policy::reference);
    m.def("caffeImageDecoder", &rocalJpegCaffeLMDBRecordSource, "Reads file from the source given and decodes it according to the policy",
          py::return_value_policy::reference);
    m.def("caffeImageDecoderShard", &rocalJpegCaffeLMDBRecordSourceSingleShard, "Reads file from the source given and decodes it according to the shard id and number of shards",
          py::return_value_policy::reference);
    m.def("caffeImageDecoderPartialShard", &rocalJpegCaffeLMDBRecordSourcePartialSingleShard, "Reads file from the source given and partially decodes it according to the shard id and number of shards",
          py::return_value_policy::reference);
    m.def("caffe2ImageDecoder", &rocalJpegCaffe2LMDBRecordSource, "Reads file from the source given and decodes it according to the policy",
          py::return_value_policy::reference);
    m.def("caffe2ImageDecoderShard", &rocalJpegCaffe2LMDBRecordSourceSingleShard, "Reads file from the source given and decodes it according to the shard id and number of shards",
          py::return_value_policy::reference);
    m.def("caffe2ImageDecoderPartialShard", &rocalJpegCaffe2LMDBRecordSourcePartialSingleShard, "Reads file from the source given and partially decodes it according to the shard id and number of shards",
          py::return_value_policy::reference);
    m.def("fusedDecoderCrop", &rocalFusedJpegCrop, "Reads file from the source and decodes them partially to output random crops",
          py::return_value_policy::reference);
    m.def("fusedDecoderCropShard", &rocalFusedJpegCropSingleShard, "Reads file from the source and decodes them partially to output random crops",
          py::return_value_policy::reference);
    m.def("tfImageDecoderRaw", &rocalRawTFRecordSource, "Reads file from the source given and decodes it according to the policy only for TFRecords",
          py::return_value_policy::reference);
    m.def("cifar10Decoder", &rocalRawCIFAR10Source, "Reads file from the source given and decodes it according to the policy",
          py::return_value_policy::reference);
    m.def("videoDecoder", &rocalVideoFileSource, "Reads videos from the source given and decodes it according to the policy only for videos as inputs",
          py::return_value_policy::reference);
    m.def("videoDecoderResize", &rocalVideoFileResize, "Reads videos from the source given and decodes it according to the policy only for videos as inputs. Resizes the decoded frames to the dest width and height.",
          py::return_value_policy::reference);
    m.def("sequenceReader", &rocalSequenceReader, "Creates JPEG image reader and decoder. Reads [Frames] sequences from a directory representing a collection of streams.",
          py::return_value_policy::reference);
    m.def("mxnetDecoder", &rocalMXNetRecordSourceSingleShard, "Reads file from the source given and decodes it according to the policy only for mxnet records",
          py::return_value_policy::reference);
    m.def("externalFileSource", &rocalJpegExternalFileSource,
          py::return_value_policy::reference);
    m.def("externalSourceFeedInput", &wrapperRocalExternalSourceFeedInput,
          py::return_value_policy::reference);
    m.def("rocalResetLoaders", &rocalResetLoaders);
    m.def("videoMetaDataReader", &rocalCreateVideoLabelReader, py::return_value_policy::reference);
    // rocal_api_augmentation.h
    m.def("ssdRandomCrop", &rocalSSDRandomCrop,
          py::return_value_policy::reference);
    m.def("resize", &rocalResize,
          py::return_value_policy::reference);
    m.def("resizeMirrorNormalize", &rocalResizeMirrorNormalize,
          py::return_value_policy::reference);
    m.def("resizeCropMirrorFixed", &rocalResizeCropMirrorFixed,
          py::return_value_policy::reference);
    m.def("cropResize", &rocalCropResize,
          py::return_value_policy::reference);
    m.def("copy", &rocalCopy,
          py::return_value_policy::reference);
    m.def("nop", &rocalNop,
          py::return_value_policy::reference);
    m.def("colorTwist", &rocalColorTwist,
          py::return_value_policy::reference);
    m.def("colorTwistFixed", &rocalColorTwistFixed,
          py::return_value_policy::reference);
    m.def("cropMirrorNormalize", &rocalCropMirrorNormalize,
          py::return_value_policy::reference);
    m.def("crop", &rocalCrop,
          py::return_value_policy::reference);
    m.def("cropFixed", &rocalCropFixed,
          py::return_value_policy::reference);
    m.def("centerCropFixed", &rocalCropCenterFixed,
          py::return_value_policy::reference);
    m.def("brightness", &rocalBrightness,
          py::return_value_policy::reference);
    m.def("brightnessFixed", &rocalBrightnessFixed,
          py::return_value_policy::reference);
    m.def("gammaCorrection", &rocalGamma,
          py::return_value_policy::reference);
    m.def("rain", &rocalRain,
          py::return_value_policy::reference);
    m.def("snow", &rocalSnow,
          py::return_value_policy::reference);
    m.def("blur", &rocalBlur,
          py::return_value_policy::reference);
    m.def("contrast", &rocalContrast,
          py::return_value_policy::reference);
    m.def("flip", &rocalFlip,
          py::return_value_policy::reference);
    m.def("jitter", &rocalJitter,
          py::return_value_policy::reference);
    m.def("rotate", &rocalRotate,
          py::return_value_policy::reference);
    m.def("hue", &rocalHue,
          py::return_value_policy::reference);
    m.def("saturation", &rocalSaturation,
          py::return_value_policy::reference);
    m.def("warpAffineFixed", &rocalWarpAffineFixed,
          py::return_value_policy::reference);
    m.def("fog", &rocalFog,
          py::return_value_policy::reference);
    m.def("fishEye", &rocalFishEye,
          py::return_value_policy::reference);
    m.def("vignette", &rocalVignette,
          py::return_value_policy::reference);
    m.def("snpNoise", &rocalSnPNoise,
          py::return_value_policy::reference);
    m.def("exposure", &rocalExposure,
          py::return_value_policy::reference);
    m.def("pixelate", &rocalPixelate,
          py::return_value_policy::reference);
    m.def("blend", &rocalBlend,
          py::return_value_policy::reference);
    m.def("randomCrop", &rocalRandomCrop,
          py::return_value_policy::reference);
    m.def("colorTemp", &rocalColorTemp,
          py::return_value_policy::reference);
    m.def("lensCorrection", &rocalLensCorrection,
          py::return_value_policy::reference);
}
}  // namespace rocal<|MERGE_RESOLUTION|>--- conflicted
+++ resolved
@@ -84,7 +84,18 @@
     return py::bytes(s);
 }
 
-<<<<<<< HEAD
+py::object wrapper_copy_to_tensor(RocalContext context, py::object p,
+                                  RocalTensorLayout tensor_format, RocalTensorOutputType tensor_output_type, float multiplier0,
+                                  float multiplier1, float multiplier2, float offset0, float offset1, float offset2,
+                                  bool reverse_channels, RocalOutputMemType output_mem_type, uint max_roi_height, uint max_roi_width) {
+    auto ptr = ctypes_void_ptr(p);
+    // call pure C++ function
+    int status = rocalToTensor(context, ptr, tensor_format, tensor_output_type, multiplier0,
+                               multiplier1, multiplier2, offset0, offset1, offset2,
+                               reverse_channels, output_mem_type, max_roi_height, max_roi_width);
+    return py::cast<py::none>(Py_None);
+}
+
 py::object wrapperRocalExternalSourceFeedInput(
     RocalContext context, std::vector<std::string> input_images_names,
     py::array &labels, py::list arrays,
@@ -115,17 +126,6 @@
             labels_ptr++;
         }
     }
-=======
-py::object wrapper_copy_to_tensor(RocalContext context, py::object p,
-                                  RocalTensorLayout tensor_format, RocalTensorOutputType tensor_output_type, float multiplier0,
-                                  float multiplier1, float multiplier2, float offset0, float offset1, float offset2,
-                                  bool reverse_channels, RocalOutputMemType output_mem_type, uint max_roi_height, uint max_roi_width) {
-    auto ptr = ctypes_void_ptr(p);
-    // call pure C++ function
-    int status = rocalToTensor(context, ptr, tensor_format, tensor_output_type, multiplier0,
-                               multiplier1, multiplier2, offset0, offset1, offset2,
-                               reverse_channels, output_mem_type, max_roi_height, max_roi_width);
->>>>>>> a9c18ca4
     return py::cast<py::none>(Py_None);
 }
 
