/*
Copyright (c) 2019 - 2023 Advanced Micro Devices, Inc. All rights reserved.

Permission is hereby granted, free of charge, to any person obtaining a copy
of this software and associated documentation files (the "Software"), to deal
in the Software without restriction, including without limitation the rights
to use, copy, modify, merge, publish, distribute, sublicense, and/or sell
copies of the Software, and to permit persons to whom the Software is
furnished to do so, subject to the following conditions:

The above copyright notice and this permission notice shall be included in
all copies or substantial portions of the Software.

THE SOFTWARE IS PROVIDED "AS IS", WITHOUT WARRANTY OF ANY KIND, EXPRESS OR
IMPLIED, INCLUDING BUT NOT LIMITED TO THE WARRANTIES OF MERCHANTABILITY,
FITNESS FOR A PARTICULAR PURPOSE AND NONINFRINGEMENT.  IN NO EVENT SHALL THE
AUTHORS OR COPYRIGHT HOLDERS BE LIABLE FOR ANY CLAIM, DAMAGES OR OTHER
LIABILITY, WHETHER IN AN ACTION OF CONTRACT, TORT OR OTHERWISE, ARISING FROM,
OUT OF OR IN CONNECTION WITH THE SOFTWARE OR THE USE OR OTHER DEALINGS IN
THE SOFTWARE.
*/

#include <pybind11/pybind11.h>
#include <pybind11/stl.h>
#include <pybind11/pytypes.h>
#include <pybind11/numpy.h>
#include <iostream>
#include <pybind11/embed.h>
#include <pybind11/eval.h>
#if ENABLE_DLPACK
    #include <dlpack/dlpack.h>
#endif
#include "rocal_api_types.h"
#include "rocal_api.h"
#include "rocal_api_tensor.h"
#include "rocal_api_parameters.h"
#include "rocal_api_data_loaders.h"
#include "rocal_api_augmentation.h"
#include "rocal_api_data_transfer.h"
#include "rocal_api_info.h"
namespace py = pybind11;

using float16 = half_float::half;
#define TENSOR_MAX_RANK 4
static_assert(sizeof(float16) == 2, "Bad size");
namespace pybind11 {
namespace detail {
constexpr int NPY_FLOAT16 = 23;

template <>
struct npy_format_descriptor<float16> {
    static constexpr auto name = _("float16");
    static pybind11::dtype dtype() {
        handle ptr = npy_api::get().PyArray_DescrFromType_(NPY_FLOAT16);
        return reinterpret_borrow<pybind11::dtype>(ptr);
    }
};
}  // namespace detail
}  // namespace pybind11
namespace rocal {
using namespace pybind11::literals;  // NOLINT
// PYBIND11_MODULE(rocal_backend_impl, m) {
static void *ctypes_void_ptr(const py::object &object) {
    auto ptr_as_int = getattr(object, "value", py::none());
    if (ptr_as_int.is_none()) {
        return nullptr;
    }
    void *ptr = PyLong_AsVoidPtr(ptr_as_int.ptr());
    return ptr;
}

py::object wrapper_image_name_length(RocalContext context, py::array_t<int> array) {
    auto buf = array.request();
    int *ptr = static_cast<int *>(buf.ptr);
    // call pure C++ function
    int length = rocalGetImageNameLen(context, ptr);
    return py::cast(length);
}

py::object wrapper_image_name(RocalContext context, int array_len) {
    py::array_t<char> array;
    auto buf = array.request();
    char *ptr = static_cast<char *>(buf.ptr);
    ptr = static_cast<char *>(calloc(array_len, sizeof(char)));
    // call pure C++ function
    rocalGetImageName(context, ptr);
    std::string s(ptr);
    free(ptr);
    return py::bytes(s);
}

py::object wrapper_copy_to_tensor(RocalContext context, py::object p,
                                  RocalTensorLayout tensor_format, RocalTensorOutputType tensor_output_type, float multiplier0,
                                  float multiplier1, float multiplier2, float offset0, float offset1, float offset2,
                                  bool reverse_channels, RocalOutputMemType output_mem_type, uint max_roi_height, uint max_roi_width) {
    auto ptr = ctypes_void_ptr(p);
    // call pure C++ function
    int status = rocalToTensor(context, ptr, tensor_format, tensor_output_type, multiplier0,
                               multiplier1, multiplier2, offset0, offset1, offset2,
                               reverse_channels, output_mem_type, max_roi_height, max_roi_width);
    return py::cast<py::none>(Py_None);
}

py::object wrapperRocalExternalSourceFeedInput(
    RocalContext context, std::vector<std::string> input_images_names,
    py::array &labels, py::list arrays,
    std::vector<ROIxywh> roi_xywh,
    unsigned int max_width, unsigned int max_height, unsigned int channels,
    RocalExternalSourceMode mode, RocalTensorLayout layout, bool eos) {
    std::vector<unsigned char *> uchar_arrays;
    if (input_images_names.size() == 0) {  // Used for mode 1 and mode 2 for passing decoded buffers
        size_t numArrays = py::len(arrays);
        for (size_t i = 0; i < numArrays; i++) {
            py::array_t<unsigned char> arr(arrays[i]);
            py::buffer_info buf = arr.request();
            uchar_arrays.push_back(static_cast<unsigned char *>(buf.ptr));
        }
    }
    bool enable_labels = true;
    if (labels.is_none()) {
        enable_labels = false;
    }
    int status = rocalExternalSourceFeedInput(context, input_images_names, enable_labels, uchar_arrays, roi_xywh, max_width, max_height, channels, mode, layout, eos);

    // Update labels in the tensorList
    if (enable_labels) {
        auto labels_tensor_list = rocalGetImageLabels(context);
        int *labels_ptr = static_cast<int *>(labels.request().ptr);
        for (size_t i = 0; i < labels.size(); i++) {
            labels_tensor_list->at(i)->set_mem_handle(labels_ptr);
            labels_ptr++;
        }
    }
    return py::cast<py::none>(Py_None);
}

    py::object wrapper_one_hot_label_copy(RocalContext context, size_t array_ptr, unsigned num_of_classes, RocalOutputMemType dest_mem_type) {
        void* ptr = reinterpret_cast<void*>(array_ptr);
        // call pure C++ function
        rocalGetOneHotImageLabels(context, ptr, num_of_classes, dest_mem_type);
        return py::cast<py::none>(Py_None);
    }

std::unordered_map<int, std::string> rocalToPybindLayout = {
    {0, "NHWC"},
    {1, "NCHW"},
    {2, "NFHWC"},
    {3, "NFCHW"},
    {4, "NHW"},
    {5, "NFT"},
    {6, "NTF"}
};

std::unordered_map<int, std::string> rocalToPybindOutputDtype = {
    {0, "float32"},
    {1, "float16"},
    {2, "uint8"},
    {3, "int8"},
    {4, "uint32"},
    {5, "int32"},
    {6, "int16"},
};

#if ENABLE_DLPACK
    //dlpack functions
    static bool supported_dl_device_type(const DLDeviceType &devType) {
        switch (devType) {
            case kDLROCM:
            case kDLROCMHost:
            case kDLCPU:
                return true;
            default:
                return false;
        }
    }

    static RocalTensorOutputType get_data_type(const DLDataType &dtype) {
        if (dtype.lanes != 1) {
            throw std::runtime_error("Data type lanes != 1 is not supported.");
        }

        switch (dtype.bits) {
            case 8:
                if (dtype.code ==  kDLInt) {
                    return RocalTensorOutputType::ROCAL_INT8;
                } else if (dtype.code == kDLUInt) {
                    return RocalTensorOutputType::ROCAL_UINT8;
                } else {
                    throw std::runtime_error("Data type code for 8 bit type is not supported.");
                }
                break;
            case 32:
                if (dtype.code == kDLInt) {
                    return RocalTensorOutputType::ROCAL_INT32;
                } else if (dtype.code == kDLUInt) {
                    return RocalTensorOutputType::ROCAL_UINT32;
                } else if (dtype.code == kDLFloat) {
                    return RocalTensorOutputType::ROCAL_FP32;
                } else {
                    throw std::runtime_error("Data type code for 32 bit type is not supported.");
                }
                break;
            case 16:
                if (dtype.code == kDLFloat) {
                    return RocalTensorOutputType::ROCAL_FP16;
                } else if (dtype.code == kDLInt) {
                    return RocalTensorOutputType::ROCAL_INT16;
                } else {
                    throw std::runtime_error("Data type code for 16 bit type is not supported.");
                }
                break;
            default:
                throw std::runtime_error("Data type bits is not supporte by dlpack.");
        }
    }

    static RocalOutputMemType get_data_location(const DLDeviceType &devType) {
        switch (devType) {
            case kDLROCM:
                return RocalOutputMemType::ROCAL_MEMCPY_GPU;
            case kDLROCMHost:
            case kDLCPU:
                return RocalOutputMemType::ROCAL_MEMCPY_HOST;
            default:
                throw std::runtime_error("Tensor device type is not supported.");
        }
    }

    static DLDevice generate_dl_device(rocalTensor *rocal_tensor, int device_id) {
        DLDevice dev;

        dev.device_id = device_id;
        switch (rocal_tensor->mem_type()) {
            case RocalOutputMemType::ROCAL_MEMCPY_GPU:
                dev.device_type = kDLROCM;
                break;
            case RocalOutputMemType::ROCAL_MEMCPY_HOST:
                dev.device_type = kDLCPU;
                break;
            default:
                throw std::runtime_error("Device type not supported - cannot generate dl device");
        }
        return dev;
    }

    static DLDataType get_dl_data_type(const RocalTensorOutputType &dtype) {
        DLDataType out;
        out.lanes = 1;

        switch (dtype) {
            case RocalTensorOutputType::ROCAL_UINT8:
                out.bits = 8;
                out.code = kDLUInt;
                break;
            case RocalTensorOutputType::ROCAL_INT8:
                out.bits = 8;
                out.code = kDLInt;
                break;
            case RocalTensorOutputType::ROCAL_UINT32:
                out.bits = 32;
                out.code = kDLUInt;
                break;
            case RocalTensorOutputType::ROCAL_INT32:
                out.bits = 32;
                out.code = kDLInt;
                break;
            case RocalTensorOutputType::ROCAL_FP32:
                out.bits = 32;
                out.code = kDLFloat;
                break;
            case RocalTensorOutputType::ROCAL_INT16:
                out.bits = 16;
                out.code = kDLInt;
                break;
            case RocalTensorOutputType::ROCAL_FP16:
                out.bits = 16;
                out.code = kDLFloat;
                break;
            default:
                throw std::runtime_error("Data type not supported - cannot generate dl data type");
        }

        return out;
    }
#endif

PYBIND11_MODULE(rocal_pybind, m) {
    m.doc() = "Python bindings for the C++ portions of ROCAL";
    // Bind the C++ structure
    // rocal_api.h
    m.def("rocalCreate", &rocalCreate, "Creates context with the arguments sent and returns it", py::return_value_policy::reference);
    m.def("rocalVerify", &rocalVerify);
    m.def("rocalRun", &rocalRun, py::return_value_policy::reference);
    m.def("rocalRelease", &rocalRelease, py::return_value_policy::reference);
    // rocal_api_types.h
    py::class_<TimingInfo>(m, "TimingInfo")
        .def_readwrite("load_time", &TimingInfo::load_time)
        .def_readwrite("decode_time", &TimingInfo::decode_time)
        .def_readwrite("process_time", &TimingInfo::process_time)
        .def_readwrite("transfer_time", &TimingInfo::transfer_time);
    py::class_<rocalTensor>(m, "rocalTensor")
#if ENABLE_DLPACK
            .def(
                "__dlpack__",
                [](rocalTensor *rocal_tensor, int device_id) {
                    DLManagedTensor *dmtensor = new DLManagedTensor;
                    dmtensor->deleter = [](DLManagedTensor *self) {
                        delete[] self->dl_tensor.shape;
                        delete[] self->dl_tensor.strides;
                        delete self;
                    };

                    try {
                        DLTensor &dtensor = dmtensor->dl_tensor;

                        dtensor.device = generate_dl_device(rocal_tensor, device_id);

                        // Set up ndim
                        dtensor.ndim = rocal_tensor->num_of_dims();

                        // Set up data
                        dtensor.data = rocal_tensor->buffer();
                        dtensor.byte_offset = 0;

                        // Set up shape
                        dtensor.shape = new int64_t[dtensor.ndim];
                        std::vector<size_t> rocal_shape = rocal_tensor->dims();
                        for (int32_t i = 0; i < dtensor.ndim; ++i) {
                            dtensor.shape[i] = static_cast<int64_t>(rocal_shape[i]);
                        }

                        // Set up dtype
                        dtensor.dtype = get_dl_data_type(rocal_tensor->data_type());

                        // Set up strides
                        dtensor.strides = new int64_t[dtensor.ndim];
                        std::vector<size_t> rocal_strides = rocal_tensor->strides();
                        for (int32_t i = 0; i < dtensor.ndim; i++) {
                            dtensor.strides[i] = static_cast<int64_t>(rocal_strides[i]) / rocal_tensor->data_type_size();
                        }
                    } catch (...) {
                        delete[] dmtensor->dl_tensor.shape;
                        delete[] dmtensor->dl_tensor.strides;
                        delete dmtensor;
                    }

                    py::capsule cap(dmtensor, "dltensor", [](PyObject *ptr) {
                        if (PyCapsule_IsValid(ptr, "dltensor")) {
                            // If consumer didn't delete the tensor,
                            if (auto *dlTensor = static_cast<DLManagedTensor *>(
                                    PyCapsule_GetPointer(ptr, "dltensor"))) {
                                // Delete the tensor.
                                if (dlTensor->deleter != nullptr) {
                                    dlTensor->deleter(dlTensor);
                                }
                            }
                        }
                    });
                    return cap;
                }, 
                R"code(
                    Returns a dlpack tensor for rocalTensor
                    )code"
            )
            .def("dlpack_device",
                [] (rocalTensor *rocal_tensor, int device_id) {
                    DLDevice dev = generate_dl_device(rocal_tensor, device_id);
                    return py::make_tuple(py::int_(static_cast<int>(dev.device_type)),
                                        py::int_(static_cast<int>(dev.device_id)));
                },
                R"code(
                    Returns the dlpack device based on rocal tensor requested by user
                    )code"
            )
            .def("from_dlpack",
                [] (py::object src, RocalTensorLayout elayout, rocalTensor *output_tensor) {
                    if (hasattr(src, "__dlpack__")) {
                        // Quickly check if we support the device
                        if (hasattr(src, "__dlpack_device__")) {
                            py::tuple dlpackDevice =
                                src.attr("__dlpack_device__")().cast<py::tuple>();
                            auto devType =
                                static_cast<DLDeviceType>(dlpackDevice[0].cast<int>());
                            if (!supported_dl_device_type(devType)) {
                                throw std::runtime_error(
                                    "Tensor device type is not supported.");
                            }
                        }

                        py::capsule cap = src.attr("__dlpack__")().cast<py::capsule>();

                        if (DLManagedTensor *tensor =
                                static_cast<DLManagedTensor *>(cap.get_pointer())) {
                            // set up
                            cap.set_name("used_dltensor");
                            DLTensor dtensor = tensor->dl_tensor;

                            //
                            // do work
                            //

                            // device
                            if (!supported_dl_device_type(dtensor.device.device_type)) {
                                throw std::runtime_error(
                                    "Tensor device type is not supported.");
                            }
                            RocalOutputMemType dloc = get_data_location(dtensor.device.device_type);

                            // dtype
                            RocalTensorOutputType dtype(get_data_type(dtensor.dtype));

                            // layout
                            RocalTensorLayout layout(elayout);
                            output_tensor->set_tensor_layout(layout);

                            // ndim
                            unsigned ndim = output_tensor->num_of_dims();
                            ndim = dtensor.ndim == 0 ? 1 : static_cast<unsigned>(dtensor.ndim);
                            if (ndim < 1 || ndim > TENSOR_MAX_RANK) {
                                throw std::runtime_error("Tensor ndim is invalid.");
                            }

                            // shape 
                            if (!dtensor.shape) {
                                throw std::runtime_error("Tensor shape is null.");
                            }
                            std::vector<size_t> dims;
                            for (int i = 0; i < output_tensor->num_of_dims(); i++) {
                                dims[i] = static_cast<size_t>(dtensor.shape[i]);
                            }
                            // calculates strides within this function
                            output_tensor->set_dims(dims);

                            // clean up - dlpack
                            if (tensor->deleter) {
                                tensor->deleter(tensor);
                            }
                        }

                        return output_tensor;
                    }
                    throw std::runtime_error("Object does not contain a __dlpack__ attribute.");
                }

            )
#else
    .def(
                "__dlpack__",
                [](rocalTensor *rocal_tensor, int device_id) {
                    throw std::runtime_error("Dlpack not installed. Please use CPU backend or try again after installing dlpack.");
                }
        )
#endif
        .def(
            "__add__",
            [](rocalTensor *output_tensor, rocalTensor *output_tensor1) {
                py::object fn_module = py::module::import("amd.rocal.fn");
                auto fn_call = fn_module.attr("tensor_add_tensor_float")(output_tensor, output_tensor1).cast<RocalTensor>();
                return fn_call;
            },
            R"code(
                Adds a node for arithmetic operation
                )code",
            py::return_value_policy::reference)
        .def(
            "__mul__",
            [](rocalTensor *output_tensor, float scalar) {
                py::object fn_module = py::module::import("amd.rocal.fn");
                auto fn_call = fn_module.attr("tensor_mul_scalar_float")(output_tensor, "scalar"_a = scalar).cast<RocalTensor>();
                return fn_call;
            },
            R"code(
                Returns a tensor
                Adds a node for arithmetic operation
                )code",
            py::return_value_policy::reference)
        .def(
            "max_shape",
            [](rocalTensor &output_tensor) {
                return output_tensor.shape();
            },
            R"code(
                Returns a tensor buffer's shape.
                )code")
        .def(
            "batch_size",
            [](rocalTensor &output_tensor) {
                return output_tensor.dims().at(0);
            },
            R"code(
                Returns a tensor batch size.
                )code")
        .def(
            "layout", [](rocalTensor &output_tensor) {
                return rocalToPybindLayout[(int)output_tensor.layout()];
            },
            R"code(
                Returns layout of tensor.
                )code")
        .def(
            "dtype", [](rocalTensor &output_tensor) {
                return rocalToPybindOutputDtype[(int)output_tensor.data_type()];
            },
            R"code(
                Returns dtype of tensor.
                )code")
        .def(
            "dimensions", [](rocalTensor &output_tensor) {
                return output_tensor.dims();
            },
            R"code(
                Returns dims of tensor.
                )code")
        .def(
            "roi_dims_size", [](rocalTensor &output_tensor) {
                return output_tensor.get_roi_dims_size();
            },
            R"code(
                Returns the number of dims for ROI data
                )code")
        .def(
            "copy_roi", [](rocalTensor &output_tensor, py::array array) {
                auto buf = array.request();
                output_tensor.copy_roi(static_cast<void *>(buf.ptr));
            },
            R"code(
                Copies the ROI data to numpy arrays.
                )code")
        .def(
            "copy_data", [](rocalTensor &output_tensor, py::object p, RocalOutputMemType external_mem_type) {
                auto ptr = ctypes_void_ptr(p);
                output_tensor.copy_data(static_cast<void *>(ptr), external_mem_type);
            },
            py::return_value_policy::reference,
            R"code(
                Copies the ring buffer data to python buffer pointers.
                )code")
        .def(
            "copy_data", [](rocalTensor &output_tensor, py::array array) {
                auto buf = array.request();
                output_tensor.copy_data(static_cast<void *>(buf.ptr), RocalOutputMemType::ROCAL_MEMCPY_HOST);
            },
            py::return_value_policy::reference,
            R"code(
                Copies the ring buffer data to numpy arrays.
                )code")
        .def(
            "copy_data", [](rocalTensor &output_tensor, long array) {
                output_tensor.copy_data((void *)array, RocalOutputMemType::ROCAL_MEMCPY_GPU);
            },
            py::return_value_policy::reference,
            R"code(
                Copies the ring buffer data to cupy arrays.
                )code")
        .def(
            "copy_data", [](rocalTensor &output_tensor, py::object p, uint x_offset, uint y_offset, uint roi_width, uint roi_height) {
                auto ptr = ctypes_void_ptr(p);
                output_tensor.copy_data(static_cast<void *>(ptr), x_offset, y_offset, roi_width, roi_height);
            },
            R"code(
                Copies the ring buffer data to python buffer pointers given a ROI with dimensions in x and y direction.
                )code")
        .def(
            "at", [](rocalTensor &output_tensor, uint idx) {
                std::vector<size_t> stride_per_sample(output_tensor.strides());
                stride_per_sample.erase(stride_per_sample.begin());
                std::vector<size_t> dims(output_tensor.dims());
                dims.erase(dims.begin());
                py::array numpy_array;
                switch (output_tensor.data_type()) {
                    case RocalTensorOutputType::ROCAL_UINT8:
                        numpy_array = py::array(py::buffer_info(
                            (static_cast<unsigned char *>(output_tensor.buffer())) + idx * (output_tensor.strides()[0] / sizeof(unsigned char)),
                            sizeof(unsigned char),
                            py::format_descriptor<unsigned char>::format(),
                            output_tensor.num_of_dims() - 1,
                            dims,
                            stride_per_sample));
                        break;
                    case RocalTensorOutputType::ROCAL_FP32:
                        numpy_array = py::array(py::buffer_info(
                            (static_cast<float *>(output_tensor.buffer())) + idx * (output_tensor.strides()[0] / sizeof(float)),
                            sizeof(float),
                            py::format_descriptor<float>::format(),
                            output_tensor.num_of_dims() - 1,
                            dims,
                            stride_per_sample));
                        break;
                    default:
                        throw py::type_error("Unknown rocAL data type");
                }
                return numpy_array;
            },
            "idx"_a,
            R"code(
                Returns a rocal tensor at given position `idx` in the rocalTensorlist.
                )code",
            py::keep_alive<0, 1>());
    py::class_<rocalTensorList>(m, "rocalTensorList")
        .def(
            "__getitem__",
            [](rocalTensorList &output_tensor_list, uint idx) {
                return output_tensor_list.at(idx);
            },
            R"code(
                Returns a tensor at given position in the list.
                )code")

        .def(
            "at",
            [](rocalTensorList &output_tensor_list, uint idx) {
                auto output_tensor = output_tensor_list.at(idx);
                py::array numpy_array;
                switch (output_tensor->data_type()) {
                    case RocalTensorOutputType::ROCAL_UINT8:
                        numpy_array = py::array(py::buffer_info(
                            static_cast<unsigned char *>(output_tensor->buffer()),
                            sizeof(unsigned char),
                            py::format_descriptor<unsigned char>::format(),
                            output_tensor->num_of_dims(),
                            output_tensor->dims(),
                            output_tensor->strides()));
                        break;
                    case RocalTensorOutputType::ROCAL_FP32:
                        numpy_array = py::array(py::buffer_info(
                            static_cast<float *>(output_tensor->buffer()),
                            sizeof(float),
                            py::format_descriptor<float>::format(),
                            output_tensor->num_of_dims(),
                            output_tensor->dims(),
                            output_tensor->strides()));
                        break;
                    default:
                        throw py::type_error("Unknown rocAL data type");
                }
                return numpy_array;
            },
            "idx"_a,
            R"code(
                Returns a rocal tensor at given position `i` in the rocalTensorlist.
                )code",
            py::keep_alive<0, 1>());
py::class_<rocalListOfTensorList>(m, "rocalListOfTensorList")
        .def(
            "__getitem__",
            [](rocalListOfTensorList &output_tensor_list, uint idx) {
                return output_tensor_list.at(idx);
            },
            R"code(
                Returns a TensorList at given position in the list.
                )code",
            py::return_value_policy::reference);

    py::module types_m = m.def_submodule("types");
    types_m.doc() = "Datatypes and options used by ROCAL";
    py::enum_<RocalStatus>(types_m, "RocalStatus", "Status info")
        .value("OK", ROCAL_OK)
        .value("CONTEXT_INVALID", ROCAL_CONTEXT_INVALID)
        .value("RUNTIME_ERROR", ROCAL_RUNTIME_ERROR)
        .value("UPDATE_PARAMETER_FAILED", ROCAL_UPDATE_PARAMETER_FAILED)
        .value("INVALID_PARAMETER_TYPE", ROCAL_INVALID_PARAMETER_TYPE)
        .export_values();
    py::enum_<RocalProcessMode>(types_m, "RocalProcessMode", "Processing mode")
        .value("GPU", ROCAL_PROCESS_GPU)
        .value("CPU", ROCAL_PROCESS_CPU)
        .export_values();
    py::enum_<RocalTensorOutputType>(types_m, "RocalTensorOutputType", "Tensor types")
        .value("FLOAT", ROCAL_FP32)
        .value("FLOAT16", ROCAL_FP16)
        .value("UINT8", ROCAL_UINT8)
        .value("INT16", ROCAL_INT16)
        .export_values();
    py::enum_<RocalOutputMemType>(types_m, "RocalOutputMemType", "Output memory types")
        .value("HOST_MEMORY", ROCAL_MEMCPY_HOST)
        .value("DEVICE_MEMORY", ROCAL_MEMCPY_GPU)
        .value("PINNED_MEMORY", ROCAL_MEMCPY_PINNED)
        .export_values();
    py::enum_<RocalResizeScalingMode>(types_m, "RocalResizeScalingMode", "Decode size policies")
        .value("SCALING_MODE_DEFAULT", ROCAL_SCALING_MODE_DEFAULT)
        .value("SCALING_MODE_STRETCH", ROCAL_SCALING_MODE_STRETCH)
        .value("SCALING_MODE_NOT_SMALLER", ROCAL_SCALING_MODE_NOT_SMALLER)
        .value("SCALING_MODE_NOT_LARGER", ROCAL_SCALING_MODE_NOT_LARGER)
        .value("SCALING_MODE_MIN_MAX", ROCAL_SCALING_MODE_MIN_MAX)
        .export_values();
    py::enum_<RocalResizeInterpolationType>(types_m, "RocalResizeInterpolationType", "Decode size policies")
        .value("NEAREST_NEIGHBOR_INTERPOLATION", ROCAL_NEAREST_NEIGHBOR_INTERPOLATION)
        .value("LINEAR_INTERPOLATION", ROCAL_LINEAR_INTERPOLATION)
        .value("CUBIC_INTERPOLATION", ROCAL_CUBIC_INTERPOLATION)
        .value("LANCZOS_INTERPOLATION", ROCAL_LANCZOS_INTERPOLATION)
        .value("GAUSSIAN_INTERPOLATION", ROCAL_GAUSSIAN_INTERPOLATION)
        .value("TRIANGULAR_INTERPOLATION", ROCAL_TRIANGULAR_INTERPOLATION)
        .export_values();
    py::enum_<RocalImageSizeEvaluationPolicy>(types_m, "RocalImageSizeEvaluationPolicy", "Decode size policies")
        .value("MAX_SIZE", ROCAL_USE_MAX_SIZE)
        .value("USER_GIVEN_SIZE", ROCAL_USE_USER_GIVEN_SIZE)
        .value("MOST_FREQUENT_SIZE", ROCAL_USE_MOST_FREQUENT_SIZE)
        .value("MAX_SIZE_ORIG", ROCAL_USE_MAX_SIZE_RESTRICTED)
        .value("USER_GIVEN_SIZE_ORIG", ROCAL_USE_USER_GIVEN_SIZE_RESTRICTED)
        .export_values();
    py::enum_<RocalImageColor>(types_m, "RocalImageColor", "Image type")
        .value("RGB", ROCAL_COLOR_RGB24)
        .value("BGR", ROCAL_COLOR_BGR24)
        .value("GRAY", ROCAL_COLOR_U8)
        .value("RGB_PLANAR", ROCAL_COLOR_RGB_PLANAR)
        .export_values();
    py::enum_<RocalTensorLayout>(types_m, "RocalTensorLayout", "Tensor layout type")
        .value("NONE", ROCAL_NONE)
        .value("NHWC", ROCAL_NHWC)
        .value("NCHW", ROCAL_NCHW)
        .value("NFHWC", ROCAL_NFHWC)
        .value("NFCHW", ROCAL_NFCHW)
        .value("NHW", ROCAL_NHW)
        .value("NFT", ROCAL_NFT)
        .value("NTF", ROCAL_NTF)
        .export_values();
    py::enum_<RocalDecodeDevice>(types_m, "RocalDecodeDevice", "Decode device type")
        .value("HARDWARE_DECODE", ROCAL_HW_DECODE)
        .value("SOFTWARE_DECODE", ROCAL_SW_DECODE)
        .export_values();
    py::enum_<RocalDecoderType>(types_m, "RocalDecoderType", "Rocal Decoder Type")
        .value("DECODER_TJPEG", ROCAL_DECODER_TJPEG)
        .value("DECODER_OPENCV", ROCAL_DECODER_OPENCV)
        .value("DECODER_HW_JEPG", ROCAL_DECODER_HW_JPEG)
        .value("DECODER_VIDEO_FFMPEG_SW", ROCAL_DECODER_VIDEO_FFMPEG_SW)
        .value("DECODER_VIDEO_FFMPEG_HW", ROCAL_DECODER_VIDEO_FFMPEG_HW)
        .value("DECODER_AUDIO_GENERIC", ROCAL_DECODER_AUDIO_GENERIC)
        .value("DECODER_VIDEO_ROCDECODE", ROCAL_DECODER_VIDEO_ROCDECODE)
        .value("DECODER_ROCJPEG", ROCAL_DECODER_ROCJPEG)
        .export_values();
    py::enum_<RocalExternalSourceMode>(types_m, "RocalExternalSourceMode", "Rocal Extrernal Source Mode")
        .value("EXTSOURCE_FNAME", ROCAL_EXTSOURCE_FNAME)
        .value("EXTSOURCE_RAW_COMPRESSED", ROCAL_EXTSOURCE_RAW_COMPRESSED)
        .value("EXTSOURCE_RAW_UNCOMPRESSED", ROCAL_EXTSOURCE_RAW_UNCOMPRESSED)
        .export_values();
    py::enum_<RocalAudioBorderType>(types_m,"RocalAudioBorderType", "Rocal Audio Border Type")
        .value("ZERO", ROCAL_ZERO)
        .value("CLAMP", ROCAL_CLAMP)
        .value("REFLECT", ROCAL_REFLECT)
        .export_values();
    py::enum_<RocalOutOfBoundsPolicy>(types_m, "RocalOutOfBoundsPolicy", "Rocal Audio Out Of Bounds Policy")
        .value("PAD", ROCAL_PAD)
        .value("TRIMTOSHAPE", ROCAL_TRIMTOSHAPE)
        .value("ERROR", ROCAL_ERROR)
        .export_values();
    py::enum_<RocalMelScaleFormula>(types_m, "RocalMelScaleFormula", "Rocal Audio Mel Formula")
        .value("MELSCALE_SLANEY", ROCAL_MELSCALE_SLANEY)
        .value("MELSCALE_HTK", ROCAL_MELSCALE_HTK)
        .export_values();
    py::enum_<RocalLastBatchPolicy>(types_m, "RocalLastBatchPolicy", "Rocal Last Batch Policy")
        .value("LAST_BATCH_FILL", ROCAL_LAST_BATCH_FILL)
        .value("LAST_BATCH_DROP", ROCAL_LAST_BATCH_DROP)
        .value("LAST_BATCH_PARTIAL", ROCAL_LAST_BATCH_PARTIAL)
        .export_values();
    py::enum_<RocalMissingComponentsBehaviour>(types_m, "RocalMissingComponentsBehaviour", "Rocal Missing components behavior")
        .value("MISSING_COMPONENT_ERROR", ROCAL_MISSING_COMPONENT_ERROR)
        .value("MISSING_COMPONENT_SKIP", ROCAL_MISSING_COMPONENT_SKIP)
        .value("MISSING_COMPONENT_EMPTY", ROCAL_MISSING_COMPONENT_EMPTY)
        .export_values();
    py::class_<ROIxywh>(m, "ROIxywh")
        .def(py::init<>())
        .def_readwrite("x", &ROIxywh::x)
        .def_readwrite("y", &ROIxywh::y)
        .def_readwrite("w", &ROIxywh::w)
        .def_readwrite("h", &ROIxywh::h);
    py::class_<RocalShardingInfo>(m, "RocalShardingInfo")
        .def(py::init<>())
        .def(py::init<RocalLastBatchPolicy, bool, bool, int>())
        .def_readwrite("last_batch_policy", &RocalShardingInfo::last_batch_policy)
        .def_readwrite("pad_last_batch_repeated", &RocalShardingInfo::pad_last_batch_repeated)
        .def_readwrite("stick_to_shard", &RocalShardingInfo::stick_to_shard)
        .def_readwrite("shard_size", &RocalShardingInfo::shard_size);
    py::class_<RocalNSROutput>(m, "RocalNSROutput")
        .def(py::init<>())
        .def_readonly("anchor", &RocalNSROutput::anchor)
        .def_readonly("shape", &RocalNSROutput::shape);
    // rocal_api_info.h
    m.def("getRemainingImages", &rocalGetRemainingImages);
    m.def("getImageName", &wrapper_image_name);
    m.def("getImageId", [](RocalContext context, py::array_t<int> array) {
        auto buf = array.request();
        int *ptr = static_cast<int *>(buf.ptr);
        return rocalGetImageId(context, ptr);
    });
    m.def("getImageNameLen", &wrapper_image_name_length);
    m.def("getStatus", &rocalGetStatus);
    m.def("setOutputs", &rocalSetOutputs);
    m.def("tfReader", &rocalCreateTFReader, py::return_value_policy::reference);
    m.def("tfReaderDetection", &rocalCreateTFReaderDetection, py::return_value_policy::reference);
    m.def("caffeReader", &rocalCreateCaffeLMDBLabelReader, py::return_value_policy::reference);
    m.def("caffe2Reader", &rocalCreateCaffe2LMDBLabelReader, py::return_value_policy::reference);
    m.def("caffeReaderDetection", &rocalCreateCaffeLMDBReaderDetection, py::return_value_policy::reference);
    m.def("caffe2ReaderDetection", &rocalCreateCaffe2LMDBReaderDetection, py::return_value_policy::reference);
    m.def("mxnetReader", &rocalCreateMXNetReader, py::return_value_policy::reference);
    m.def("webDatasetReader", &rocalCreateWebDatasetReader, py::return_value_policy::reference);
    m.def("isEmpty", &rocalIsEmpty);
    m.def("getStatus", rocalGetStatus);
    m.def("rocalGetErrorMessage", &rocalGetErrorMessage);
    m.def("getTimingInfo", &rocalGetTimingInfo);
    m.def("labelReader", &rocalCreateLabelReader, py::return_value_policy::reference);
    m.def("cocoReader", &rocalCreateCOCOReader, py::return_value_policy::reference);
    m.def("getLastBatchPaddedSize", &rocalGetLastBatchPaddedSize, py::return_value_policy::reference);
    // rocal_api_meta_data.h
    m.def("randomBBoxCrop", &rocalRandomBBoxCrop);
    m.def("boxEncoder", &rocalBoxEncoder);
    m.def("boxIouMatcher", &rocalBoxIouMatcher);
    m.def("cifar10LabelReader", &rocalCreateTextCifar10LabelReader, py::return_value_policy::reference);
    m.def("getImgSizes", [](RocalContext context, py::array_t<int> array) {
        auto buf = array.request();
        int *ptr = static_cast<int *>(buf.ptr);
        rocalGetImageSizes(context, ptr);
    });
    m.def("getROIImgSizes", [](RocalContext context, py::array_t<int> array) {
        auto buf = array.request();
        int *ptr = static_cast<int *>(buf.ptr);
        rocalGetROIImageSizes(context, ptr);
    });
    // rocal_api_parameter.h
    m.def("setSeed", &rocalSetSeed);
    m.def("getSeed", &rocalGetSeed);
    m.def("createIntUniformRand", &rocalCreateIntUniformRand, py::return_value_policy::reference);
    m.def("createFloatUniformRand", &rocalCreateFloatUniformRand, py::return_value_policy::reference);
    m.def(
        "createIntRand", [](std::vector<int> values, std::vector<double> frequencies) {
            return rocalCreateIntRand(values.data(), frequencies.data(), values.size());
        },
        py::return_value_policy::reference);
    m.def("createFloatRand", &rocalCreateFloatRand, py::return_value_policy::reference);
    m.def("createIntParameter", &rocalCreateIntParameter, py::return_value_policy::reference);
    m.def("createFloatParameter", &rocalCreateFloatParameter, py::return_value_policy::reference);
    m.def("updateIntRand", &rocalUpdateIntUniformRand);
    m.def("updateFloatRand", &rocalUpdateFloatUniformRand);
    m.def("updateIntParameter", &rocalUpdateIntParameter);
    m.def("updateFloatParameter", &rocalUpdateFloatParameter);
    m.def("getIntValue", &rocalGetIntValue);
    m.def("getFloatValue", &rocalGetFloatValue);
    // rocal_api_data_transfer.h
    m.def("rocalToTensor", &wrapper_copy_to_tensor);
    m.def("getOutputTensors", [](RocalContext context) {
        rocalTensorList *output_tensor_list = rocalGetOutputTensors(context);
        py::list list;
        unsigned int size_of_tensor_list = output_tensor_list->size();
        for (uint i = 0; i < size_of_tensor_list; i++)
            list.append(output_tensor_list->at(i));
        return list;
    });
    m.def("getBoundingBoxCount", &rocalGetBoundingBoxCount);
    m.def("getImageLabels", [](RocalContext context) {
        rocalTensorList *labels = rocalGetImageLabels(context);
        return py::array(py::buffer_info(
            static_cast<int *>(labels->at(0)->buffer()),
            sizeof(int),
            py::format_descriptor<int>::format(),
            1,
            {labels->size()},
            {sizeof(int)}));
    });
    m.def("getBoundingBoxLabels", [](RocalContext context) {
        rocalTensorList *labels = rocalGetBoundingBoxLabel(context);
        py::list labels_list;
        py::array_t<int> labels_array;
        for (int i = 0; i < labels->size(); i++) {
            int *labels_buffer = static_cast<int *>(labels->at(i)->buffer());
            labels_array = py::array(py::buffer_info(
                static_cast<int *>(labels->at(i)->buffer()),
                sizeof(int),
                py::format_descriptor<int>::format(),
                1,
                {labels->at(i)->dims().at(0)},
                {sizeof(int)}));
            labels_list.append(labels_array);
        }
        return labels_list;
    });
    m.def("getBoundingBoxCords", [](RocalContext context) {
        rocalTensorList *boxes = rocalGetBoundingBoxCords(context);
        py::list boxes_list;
        py::array_t<float> boxes_array;
        for (int i = 0; i < boxes->size(); i++) {
            float *box_buffer = static_cast<float *>(boxes->at(i)->buffer());
            boxes_array = py::array(py::buffer_info(
                static_cast<float *>(boxes->at(i)->buffer()),
                sizeof(float),
                py::format_descriptor<float>::format(),
                1,
                {boxes->at(i)->dims().at(0) * 4},
                {sizeof(float)}));
            boxes_list.append(boxes_array);
        }
        return boxes_list;
    });
    m.def("getAsciiDatas", [](RocalContext context) {
        rocalListOfTensorList *ascii_sample_contents = rocalGetAsciiDatas(context);
        py::list ext_componenet_list;
        for(uint ext = 0; ext < ascii_sample_contents->size(); ext++) { // Number of components
            rocalTensorList *ext_ascii_values_batch = ascii_sample_contents->at(ext);
            py::list component_list;
            py::array_t<uint8_t> components_array;
            for (int i = 0; i < ext_ascii_values_batch->size(); i++) {
                if (ext_ascii_values_batch->at(i)->buffer() !=  nullptr) {
                components_array = py::array(py::buffer_info(
                                             static_cast<uint8_t *>(ext_ascii_values_batch->at(i)->buffer()),
                                             sizeof(uint8_t),
                                             py::format_descriptor<uint8_t>::format(),
                                             1,
                                             {ext_ascii_values_batch->at(i)->dims().at(0)},
                                             {sizeof(uint8_t)}));
                } else {
                        std::vector<size_t> shape = {0};  // Empty array with 0 elements
                        // Create an empty NumPy array of type uint8_t (unsigned byte)
                        py::array_t<uint8_t> empty_array(shape);
                        components_array = empty_array;
                }
                component_list.append(components_array);
            }
            ext_componenet_list.append(component_list);
        }
        return ext_componenet_list;
    });
    m.def("getMaskCount", [](RocalContext context, py::array_t<int> array) {
        auto buf = array.mutable_data();
        unsigned count = rocalGetMaskCount(context, buf);  // total number of polygons in complete batch
        return count;
    });
    m.def("getMaskCoordinates", [](RocalContext context, py::array_t<int> polygon_size, py::array_t<int> mask_count) {
        auto buf = polygon_size.request();
        int *polygon_size_ptr = static_cast<int *>(buf.ptr);
        // call pure C++ function
        rocalTensorList *mask_data = rocalGetMaskCoordinates(context, polygon_size_ptr);
        rocalTensorList *bbox_labels = rocalGetBoundingBoxLabel(context);
        py::list complete_list;
        int poly_cnt = 0;
        int prev_object_cnt = 0;
        auto mask_count_buf = mask_count.request();
        int *mask_count_ptr = static_cast<int *>(mask_count_buf.ptr);
        for (int i = 0; i < bbox_labels->size(); i++) {  // For each image in a batch, parse through the mask metadata buffers and convert them to polygons format
            float *mask_buffer = static_cast<float *>(mask_data->at(i)->buffer());
            py::list poly_batch_list;
            for (unsigned j = prev_object_cnt; j < bbox_labels->at(i)->dims().at(0) + prev_object_cnt; j++) {
                py::list polygons_buffer;
                for (int k = 0; k < mask_count_ptr[j]; k++) {
                    py::list coords_buffer;
                    for (int l = 0; l < polygon_size_ptr[poly_cnt]; l++)
                        coords_buffer.append(mask_buffer[l]);
                    mask_buffer += polygon_size_ptr[poly_cnt++];
                    polygons_buffer.append(coords_buffer);
                }
                poly_batch_list.append(polygons_buffer);
            }
            prev_object_cnt += bbox_labels->at(i)->dims().at(0);
            complete_list.append(poly_batch_list);
        }
        return complete_list;
    });
    m.def(
        "getMatchedIndices", [](RocalContext context) {
            rocalTensorList *matches = rocalGetMatchedIndices(context);
            return py::array(py::buffer_info(
                static_cast<int *>(matches->at(0)->buffer()),
                sizeof(int),
                py::format_descriptor<int>::format(),
                1,
                {matches->size() * matches->at(0)->dims().at(0)},
                {sizeof(int)}));
        },
        py::return_value_policy::reference);
    m.def("rocalGetEncodedBoxesAndLables", [](RocalContext context, uint batch_size, uint num_anchors) {
        auto vec_pair_labels_boxes = rocalGetEncodedBoxesAndLables(context, batch_size * num_anchors);
        auto labels_buf_ptr = static_cast<int *>(vec_pair_labels_boxes->at(0)->at(0)->buffer());
        auto bboxes_buf_ptr = static_cast<float *>(vec_pair_labels_boxes->at(1)->at(0)->buffer());

        py::array_t<int> labels_array = py::array_t<int>(py::buffer_info(
            labels_buf_ptr,
            sizeof(int),
            py::format_descriptor<int>::format(),
            2,
            {batch_size, num_anchors},
            {num_anchors * sizeof(int), sizeof(int)}));

        py::array_t<float> bboxes_array = py::array_t<float>(py::buffer_info(
            bboxes_buf_ptr,
            sizeof(float),
            py::format_descriptor<float>::format(),
            1,
            {batch_size * num_anchors * 4},
            {sizeof(float)}));
        return std::make_pair(labels_array, bboxes_array);
    });
    m.def("getOneHotEncodedLabels", &wrapper_one_hot_label_copy, py::return_value_policy::reference);
    // rocal_api_data_loaders.h
    m.def("cocoImageDecoderSlice", &rocalJpegCOCOFileSourcePartial, "Reads file from the source given and decodes it according to the policy",
          py::return_value_policy::reference);
    m.def("cocoImageDecoderSliceShard", &rocalJpegCOCOFileSourcePartialSingleShard, "Reads file from the source given and decodes it according to the policy",
          py::return_value_policy::reference);
    m.def("imageDecoder", &rocalJpegFileSource, "Reads file from the source given and decodes it according to the policy",
          py::return_value_policy::reference);
    m.def("imageDecoderShard", &rocalJpegFileSourceSingleShard, "Reads file from the source given and decodes it according to the shard id and number of shards",
          py::return_value_policy::reference);
    m.def("cocoImageDecoder", &rocalJpegCOCOFileSource, "Reads file from the source given and decodes it according to the policy",
          py::return_value_policy::reference);
    m.def("cocoImageDecoderShard", &rocalJpegCOCOFileSourceSingleShard, "Reads file from the source given and decodes it according to the shard id and number of shards",
          py::return_value_policy::reference);
    m.def("tfImageDecoder", &rocalJpegTFRecordSource, "Reads file from the source given and decodes it according to the policy only for TFRecords",
          py::return_value_policy::reference);
    m.def("caffeImageDecoder", &rocalJpegCaffeLMDBRecordSource, "Reads file from the source given and decodes it according to the policy",
          py::return_value_policy::reference);
    m.def("caffeImageDecoderShard", &rocalJpegCaffeLMDBRecordSourceSingleShard, "Reads file from the source given and decodes it according to the shard id and number of shards",
          py::return_value_policy::reference);
    m.def("caffeImageDecoderPartialShard", &rocalJpegCaffeLMDBRecordSourcePartialSingleShard, "Reads file from the source given and partially decodes it according to the shard id and number of shards",
          py::return_value_policy::reference);
    m.def("caffe2ImageDecoder", &rocalJpegCaffe2LMDBRecordSource, "Reads file from the source given and decodes it according to the policy",
          py::return_value_policy::reference);
    m.def("caffe2ImageDecoderShard", &rocalJpegCaffe2LMDBRecordSourceSingleShard, "Reads file from the source given and decodes it according to the shard id and number of shards",
          py::return_value_policy::reference);
    m.def("caffe2ImageDecoderPartialShard", &rocalJpegCaffe2LMDBRecordSourcePartialSingleShard, "Reads file from the source given and partially decodes it according to the shard id and number of shards",
          py::return_value_policy::reference);
    m.def("fusedDecoderCrop", &rocalFusedJpegCrop, "Reads file from the source and decodes them partially to output random crops",
          py::return_value_policy::reference);
    m.def("fusedDecoderCropShard", &rocalFusedJpegCropSingleShard, "Reads file from the source and decodes them partially to output random crops",
          py::return_value_policy::reference);
    m.def("tfImageDecoderRaw", &rocalRawTFRecordSource, "Reads file from the source given and decodes it according to the policy only for TFRecords",
          py::return_value_policy::reference);
    m.def("cifar10Decoder", &rocalRawCIFAR10Source, "Reads file from the source given and decodes it according to the policy",
          py::return_value_policy::reference);
    m.def("videoDecoder", &rocalVideoFileSource, "Reads videos from the source given and decodes it according to the policy only for videos as inputs",
          py::return_value_policy::reference);
    m.def("videoDecoderResize", &rocalVideoFileResize, "Reads videos from the source given and decodes it according to the policy only for videos as inputs. Resizes the decoded frames to the dest width and height.",
          py::return_value_policy::reference);
    m.def("sequenceReader", &rocalSequenceReader, "Creates JPEG image reader and decoder. Reads [Frames] sequences from a directory representing a collection of streams.",
          py::return_value_policy::reference);
    m.def("mxnetDecoder", &rocalMXNetRecordSourceSingleShard, "Reads file from the source given and decodes it according to the policy only for mxnet records",
          py::return_value_policy::reference);
    m.def("externalFileSource", &rocalJpegExternalFileSource,
          py::return_value_policy::reference);
    m.def("externalSourceFeedInput", &wrapperRocalExternalSourceFeedInput,
          py::return_value_policy::reference);
    m.def("webdatasetSourceSingleShard", &rocalWebDatasetSourceSingleShard, "Reads file from the source given and decodes it",
            py::return_value_policy::reference);
<<<<<<< HEAD
    m.def("cifar10Reader", &rocalRawCIFAR10SourceSingleShard, "Reads file from the source given and decodes it",
=======
    m.def("audioDecoderSingleShard", &rocalAudioFileSourceSingleShard, "Reads file from the source given and decodes it",
>>>>>>> dbe444f2
            py::return_value_policy::reference);
    m.def("audioDecoder", &rocalAudioFileSource, "Reads file from the source given and decodes it",
            py::return_value_policy::reference);
    m.def("numpyReader", &rocalNumpyFileSourceSingleShard, "Reads data from numpy files according to the shard id and number of shards",
          py::return_value_policy::reference);
    m.def("rocalResetLoaders", &rocalResetLoaders);
    m.def("videoMetaDataReader", &rocalCreateVideoLabelReader, py::return_value_policy::reference);
    // rocal_api_augmentation.h
    m.def("ssdRandomCrop", &rocalSSDRandomCrop,
          py::return_value_policy::reference);
    m.def("resize", &rocalResize,
          py::return_value_policy::reference);
    m.def("resizeMirrorNormalize", &rocalResizeMirrorNormalize,
          py::return_value_policy::reference);
    m.def("resizeCropMirrorFixed", &rocalResizeCropMirrorFixed,
          py::return_value_policy::reference);
    m.def("cropResize", &rocalCropResize,
          py::return_value_policy::reference);
    m.def("roiResize", &rocalROIResize,
          py::return_value_policy::reference);
    m.def("randomResizeCrop", &rocalRandomResizedCrop,
          py::return_value_policy::reference);
    m.def("copy", &rocalCopy,
          py::return_value_policy::reference);
    m.def("nop", &rocalNop,
          py::return_value_policy::reference);
    m.def("colorTwist", &rocalColorTwist,
          py::return_value_policy::reference);
    m.def("colorTwistFixed", &rocalColorTwistFixed,
          py::return_value_policy::reference);
    m.def("cropMirrorNormalize", &rocalCropMirrorNormalize,
          py::return_value_policy::reference);
    m.def("crop", &rocalCrop,
          py::return_value_policy::reference);
    m.def("cropFixed", &rocalCropFixed,
          py::return_value_policy::reference);
    m.def("centerCropFixed", &rocalCropCenterFixed,
          py::return_value_policy::reference);
    m.def("brightness", &rocalBrightness,
          py::return_value_policy::reference);
    m.def("brightnessFixed", &rocalBrightnessFixed,
          py::return_value_policy::reference);
    m.def("gammaCorrection", &rocalGamma,
          py::return_value_policy::reference);
    m.def("rain", &rocalRain,
          py::return_value_policy::reference);
    m.def("snow", &rocalSnow,
          py::return_value_policy::reference);
    m.def("blur", &rocalBlur,
          py::return_value_policy::reference);
    m.def("contrast", &rocalContrast,
          py::return_value_policy::reference);
    m.def("flip", &rocalFlip,
          py::return_value_policy::reference);
    m.def("jitter", &rocalJitter,
          py::return_value_policy::reference);
    m.def("rotate", &rocalRotate,
          py::return_value_policy::reference);
    m.def("hue", &rocalHue,
          py::return_value_policy::reference);
    m.def("saturation", &rocalSaturation,
          py::return_value_policy::reference);
    m.def("warpAffineFixed", &rocalWarpAffineFixed,
          py::return_value_policy::reference);
    m.def("fog", &rocalFog,
          py::return_value_policy::reference);
    m.def("fishEye", &rocalFishEye,
          py::return_value_policy::reference);
    m.def("vignette", &rocalVignette,
          py::return_value_policy::reference);
    m.def("snpNoise", &rocalSnPNoise,
          py::return_value_policy::reference);
    m.def("exposure", &rocalExposure,
          py::return_value_policy::reference);
    m.def("pixelate", &rocalPixelate,
          py::return_value_policy::reference);
    m.def("blend", &rocalBlend,
          py::return_value_policy::reference);
    m.def("randomCrop", &rocalRandomCrop,
          py::return_value_policy::reference);
    m.def("colorTemp", &rocalColorTemp,
          py::return_value_policy::reference);
    m.def("lensCorrection", &rocalLensCorrection,
          py::return_value_policy::reference);
    m.def("preEmphasisFilter", &rocalPreEmphasisFilter, 
            py::return_value_policy::reference);
    m.def("spectrogram", &rocalSpectrogram,
          py::return_value_policy::reference);
    m.def("toDecibels", &rocalToDecibels,
          py::return_value_policy::reference);
    m.def("resample", &rocalResample,
          py::return_value_policy::reference);
    m.def("normalDistribution", &rocalNormalDistribution,
          py::return_value_policy::reference);
    m.def("uniformDistribution", &rocalUniformDistribution,
          py::return_value_policy::reference);
    m.def("tensorMulScalar", &rocalTensorMulScalar,
          py::return_value_policy::reference);
    m.def("tensorAddTensor", &rocalTensorAddTensor,
          py::return_value_policy::reference);
    m.def("nonSilentRegionDetection", &rocalNonSilentRegionDetection,
          py::return_value_policy::reference);
    m.def("slice", &rocalSlice,
          py::return_value_policy::reference);
    m.def("normalize", &rocalNormalize,
          py::return_value_policy::reference);
    m.def("melFilterBank", &rocalMelFilterBank,
          py::return_value_policy::reference);
    m.def("transpose", &rocalTranspose,
          py::return_value_policy::reference);
}
}  // namespace rocal<|MERGE_RESOLUTION|>--- conflicted
+++ resolved
@@ -1035,11 +1035,9 @@
           py::return_value_policy::reference);
     m.def("webdatasetSourceSingleShard", &rocalWebDatasetSourceSingleShard, "Reads file from the source given and decodes it",
             py::return_value_policy::reference);
-<<<<<<< HEAD
+    m.def("audioDecoderSingleShard", &rocalAudioFileSourceSingleShard, "Reads file from the source given and decodes it",
+            py::return_value_policy::reference);
     m.def("cifar10Reader", &rocalRawCIFAR10SourceSingleShard, "Reads file from the source given and decodes it",
-=======
-    m.def("audioDecoderSingleShard", &rocalAudioFileSourceSingleShard, "Reads file from the source given and decodes it",
->>>>>>> dbe444f2
             py::return_value_policy::reference);
     m.def("audioDecoder", &rocalAudioFileSource, "Reads file from the source given and decodes it",
             py::return_value_policy::reference);
