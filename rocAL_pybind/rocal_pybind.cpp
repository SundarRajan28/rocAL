/*
Copyright (c) 2019 - 2023 Advanced Micro Devices, Inc. All rights reserved.

Permission is hereby granted, free of charge, to any person obtaining a copy
of this software and associated documentation files (the "Software"), to deal
in the Software without restriction, including without limitation the rights
to use, copy, modify, merge, publish, distribute, sublicense, and/or sell
copies of the Software, and to permit persons to whom the Software is
furnished to do so, subject to the following conditions:

The above copyright notice and this permission notice shall be included in
all copies or substantial portions of the Software.

THE SOFTWARE IS PROVIDED "AS IS", WITHOUT WARRANTY OF ANY KIND, EXPRESS OR
IMPLIED, INCLUDING BUT NOT LIMITED TO THE WARRANTIES OF MERCHANTABILITY,
FITNESS FOR A PARTICULAR PURPOSE AND NONINFRINGEMENT.  IN NO EVENT SHALL THE
AUTHORS OR COPYRIGHT HOLDERS BE LIABLE FOR ANY CLAIM, DAMAGES OR OTHER
LIABILITY, WHETHER IN AN ACTION OF CONTRACT, TORT OR OTHERWISE, ARISING FROM,
OUT OF OR IN CONNECTION WITH THE SOFTWARE OR THE USE OR OTHER DEALINGS IN
THE SOFTWARE.
*/

#include <pybind11/pybind11.h>
#include <pybind11/stl.h>
#include <pybind11/numpy.h>
#include <iostream>
#include <pybind11/embed.h>
#include <pybind11/eval.h>
#include "rocal_api_types.h"
#include "rocal_api.h"
#include "rocal_api_tensor.h"
#include "rocal_api_parameters.h"
#include "rocal_api_data_loaders.h"
#include "rocal_api_augmentation.h"
#include "rocal_api_data_transfer.h"
#include "rocal_api_info.h"
namespace py = pybind11;

using float16 = half_float::half;
static_assert(sizeof(float16) == 2, "Bad size");
namespace pybind11 {
namespace detail {
constexpr int NPY_FLOAT16 = 23;

template <>
struct npy_format_descriptor<float16> {
    static constexpr auto name = _("float16");
    static pybind11::dtype dtype() {
        handle ptr = npy_api::get().PyArray_DescrFromType_(NPY_FLOAT16);
        return reinterpret_borrow<pybind11::dtype>(ptr);
    }
};
}  // namespace detail
}  // namespace pybind11
namespace rocal {
using namespace pybind11::literals;  // NOLINT
// PYBIND11_MODULE(rocal_backend_impl, m) {
static void *ctypes_void_ptr(const py::object &object) {
    auto ptr_as_int = getattr(object, "value", py::none());
    if (ptr_as_int.is_none()) {
        return nullptr;
    }
    void *ptr = PyLong_AsVoidPtr(ptr_as_int.ptr());
    return ptr;
}

py::object wrapper_image_name_length(RocalContext context, py::array_t<int> array) {
    auto buf = array.request();
    int *ptr = static_cast<int *>(buf.ptr);
    // call pure C++ function
    int length = rocalGetImageNameLen(context, ptr);
    return py::cast(length);
}

py::object wrapper_image_name(RocalContext context, int array_len) {
    py::array_t<char> array;
    auto buf = array.request();
    char *ptr = static_cast<char *>(buf.ptr);
    ptr = static_cast<char *>(calloc(array_len, sizeof(char)));
    // call pure C++ function
    rocalGetImageName(context, ptr);
    std::string s(ptr);
    free(ptr);
    return py::bytes(s);
}

py::object wrapper_copy_to_tensor(RocalContext context, py::object p,
                                  RocalTensorLayout tensor_format, RocalTensorOutputType tensor_output_type, float multiplier0,
                                  float multiplier1, float multiplier2, float offset0, float offset1, float offset2,
                                  bool reverse_channels, RocalOutputMemType output_mem_type, uint max_roi_height, uint max_roi_width) {
    auto ptr = ctypes_void_ptr(p);
    // call pure C++ function
    int status = rocalToTensor(context, ptr, tensor_format, tensor_output_type, multiplier0,
                               multiplier1, multiplier2, offset0, offset1, offset2,
                               reverse_channels, output_mem_type, max_roi_height, max_roi_width);
    return py::cast<py::none>(Py_None);
}

py::object wrapperRocalExternalSourceFeedInput(
    RocalContext context, std::vector<std::string> input_images_names,
    py::array &labels, py::list arrays,
    std::vector<ROIxywh> roi_xywh,
    unsigned int max_width, unsigned int max_height, unsigned int channels,
    RocalExternalSourceMode mode, RocalTensorLayout layout, bool eos) {
    std::vector<unsigned char *> uchar_arrays;
    if (input_images_names.size() == 0) {  // Used for mode 1 and mode 2 for passing decoded buffers
        size_t numArrays = py::len(arrays);
        for (size_t i = 0; i < numArrays; i++) {
            py::array_t<unsigned char> arr(arrays[i]);
            py::buffer_info buf = arr.request();
            uchar_arrays.push_back(static_cast<unsigned char *>(buf.ptr));
        }
    }
    bool enable_labels = true;
    if (labels.is_none()) {
        enable_labels = false;
    }
    int status = rocalExternalSourceFeedInput(context, input_images_names, enable_labels, uchar_arrays, roi_xywh, max_width, max_height, channels, mode, layout, eos);

    // Update labels in the tensorList
    if (enable_labels) {
        auto labels_tensor_list = rocalGetImageLabels(context);
        int *labels_ptr = static_cast<int *>(labels.request().ptr);
        for (size_t i = 0; i < labels.size(); i++) {
            labels_tensor_list->at(i)->set_mem_handle(labels_ptr);
            labels_ptr++;
        }
    }
    return py::cast<py::none>(Py_None);
}

std::unordered_map<int, std::string> rocalToPybindLayout = {
    {0, "NHWC"},
    {1, "NCHW"},
    {2, "NFHWC"},
    {3, "NFCHW"},
};

std::unordered_map<int, std::string> rocalToPybindOutputDtype = {
    {0, "float32"},
    {1, "float16"},
    {2, "uint8"},
    {3, "int8"},
    {4, "uint32"},
    {5, "int32"},
};

PYBIND11_MODULE(rocal_pybind, m) {
    m.doc() = "Python bindings for the C++ portions of ROCAL";
    // Bind the C++ structure
    // rocal_api.h
    m.def("rocalCreate", &rocalCreate, "Creates context with the arguments sent and returns it",
          py::return_value_policy::reference,
          py::arg("batch_size"),
          py::arg("affinity"),
          py::arg("gpu_id") = 0,
          py::arg("cpu_thread_count") = 1,
          py::arg("prefetch_queue_depth") = 3,
          py::arg("output_data_type") = 0);
    m.def("rocalVerify", &rocalVerify);
    m.def("rocalRun", &rocalRun, py::return_value_policy::reference);
    m.def("rocalRelease", &rocalRelease, py::return_value_policy::reference);
    // rocal_api_types.h
    py::class_<TimingInfo>(m, "TimingInfo")
        .def_readwrite("load_time", &TimingInfo::load_time)
        .def_readwrite("decode_time", &TimingInfo::decode_time)
        .def_readwrite("process_time", &TimingInfo::process_time)
        .def_readwrite("transfer_time", &TimingInfo::transfer_time);
    py::class_<rocalTensor>(m, "rocalTensor")
        .def(
            "max_shape",
            [](rocalTensor &output_tensor) {
                return output_tensor.shape();
            },
            R"code(
                Returns a tensor buffer's shape.
                )code")
        .def(
            "batch_size",
            [](rocalTensor &output_tensor) {
                return output_tensor.dims().at(0);
            },
            R"code(
                Returns a tensor batch size.
                )code")
        .def(
            "layout", [](rocalTensor &output_tensor) {
                return rocalToPybindLayout[(int)output_tensor.layout()];
            },
            R"code(
                Returns layout of tensor.
                )code")
        .def(
            "dtype", [](rocalTensor &output_tensor) {
                return rocalToPybindOutputDtype[(int)output_tensor.data_type()];
            },
            R"code(
                Returns dtype of tensor.
                )code")
        .def(
            "dimensions", [](rocalTensor &output_tensor) {
                return output_tensor.dims();
            },
            R"code(
                Returns dims of tensor.
                )code")
        .def(
            "roi_dims_size", [](rocalTensor &output_tensor) {
                return output_tensor.get_roi_dims_size();
            },
            R"code(
                Returns the number of dims for ROI data
                )code")
        .def(
            "copy_roi", [](rocalTensor &output_tensor, py::array array) {
                auto buf = array.request();
                output_tensor.copy_roi(static_cast<void *>(buf.ptr));
            },
            R"code(
                Copies the ROI data to numpy arrays.
                )code")
        .def(
            "copy_data", [](rocalTensor &output_tensor, py::object p, RocalOutputMemType external_mem_type) {
                auto ptr = ctypes_void_ptr(p);
                output_tensor.copy_data(static_cast<void *>(ptr), external_mem_type);
            },
            R"code(
                Copies the ring buffer data to python buffer pointers.
                )code")
        .def(
            "copy_data", [](rocalTensor &output_tensor, py::array array) {
                auto buf = array.request();
                output_tensor.copy_data(static_cast<void *>(buf.ptr), RocalOutputMemType::ROCAL_MEMCPY_HOST);
            },
            py::return_value_policy::reference,
            R"code(
                Copies the ring buffer data to numpy arrays.
                )code")
        .def(
            "copy_data", [](rocalTensor &output_tensor, long array) {
                output_tensor.copy_data((void *)array, RocalOutputMemType::ROCAL_MEMCPY_GPU);
            },
            py::return_value_policy::reference,
            R"code(
                Copies the ring buffer data to cupy arrays.
                )code")
        .def(
            "at", [](rocalTensor &output_tensor, uint idx) {
                std::vector<size_t> stride_per_sample(output_tensor.strides());
                stride_per_sample.erase(stride_per_sample.begin());
                std::vector<size_t> dims(output_tensor.dims());
                dims.erase(dims.begin());
                py::array numpy_array;
                switch (output_tensor.data_type()) {
                    case RocalTensorOutputType::ROCAL_UINT8:
                        numpy_array = py::array(py::buffer_info(
                            (static_cast<unsigned char *>(output_tensor.buffer())) + idx * (output_tensor.strides()[0] / sizeof(unsigned char)),
                            sizeof(unsigned char),
                            py::format_descriptor<unsigned char>::format(),
                            output_tensor.num_of_dims() - 1,
                            dims,
                            stride_per_sample));
                        break;
                    case RocalTensorOutputType::ROCAL_FP32:
                        numpy_array = py::array(py::buffer_info(
                            (static_cast<float *>(output_tensor.buffer())) + idx * (output_tensor.strides()[0] / sizeof(float)),
                            sizeof(float),
                            py::format_descriptor<float>::format(),
                            output_tensor.num_of_dims() - 1,
                            dims,
                            stride_per_sample));
                        break;
                    default:
                        throw py::type_error("Unknown rocAL data type");
                }
                return numpy_array;
            },
            "idx"_a,
            R"code(
                Returns a rocal tensor at given position `idx` in the rocalTensorlist.
                )code",
            py::keep_alive<0, 1>());
    py::class_<rocalTensorList>(m, "rocalTensorList")
        .def(
            "__getitem__",
            [](rocalTensorList &output_tensor_list, uint idx) {
                return output_tensor_list.at(idx);
            },
            R"code(
                Returns a tensor at given position in the list.
                )code")

        .def(
            "at",
            [](rocalTensorList &output_tensor_list, uint idx) {
                auto output_tensor = output_tensor_list.at(idx);
                py::array numpy_array;
                switch (output_tensor->data_type()) {
                    case RocalTensorOutputType::ROCAL_UINT8:
                        numpy_array = py::array(py::buffer_info(
                            static_cast<unsigned char *>(output_tensor->buffer()),
                            sizeof(unsigned char),
                            py::format_descriptor<unsigned char>::format(),
                            output_tensor->num_of_dims(),
                            output_tensor->dims(),
                            output_tensor->strides()));
                        break;
                    case RocalTensorOutputType::ROCAL_FP32:
                        numpy_array = py::array(py::buffer_info(
                            static_cast<float *>(output_tensor->buffer()),
                            sizeof(float),
                            py::format_descriptor<float>::format(),
                            output_tensor->num_of_dims(),
                            output_tensor->dims(),
                            output_tensor->strides()));
                        break;
                    default:
                        throw py::type_error("Unknown rocAL data type");
                }
                return numpy_array;
            },
            "idx"_a,
            R"code(
                Returns a rocal tensor at given position `i` in the rocalTensorlist.
                )code",
            py::keep_alive<0, 1>());

    py::module types_m = m.def_submodule("types");
    types_m.doc() = "Datatypes and options used by ROCAL";
    py::enum_<RocalStatus>(types_m, "RocalStatus", "Status info")
        .value("OK", ROCAL_OK)
        .value("CONTEXT_INVALID", ROCAL_CONTEXT_INVALID)
        .value("RUNTIME_ERROR", ROCAL_RUNTIME_ERROR)
        .value("UPDATE_PARAMETER_FAILED", ROCAL_UPDATE_PARAMETER_FAILED)
        .value("INVALID_PARAMETER_TYPE", ROCAL_INVALID_PARAMETER_TYPE)
        .export_values();
    py::enum_<RocalProcessMode>(types_m, "RocalProcessMode", "Processing mode")
        .value("GPU", ROCAL_PROCESS_GPU)
        .value("CPU", ROCAL_PROCESS_CPU)
        .export_values();
    py::enum_<RocalTensorOutputType>(types_m, "RocalTensorOutputType", "Tensor types")
        .value("FLOAT", ROCAL_FP32)
        .value("FLOAT16", ROCAL_FP16)
        .value("UINT8", ROCAL_UINT8)
        .export_values();
    py::enum_<RocalOutputMemType>(types_m, "RocalOutputMemType", "Output memory types")
        .value("HOST_MEMORY", ROCAL_MEMCPY_HOST)
        .value("DEVICE_MEMORY", ROCAL_MEMCPY_GPU)
        .value("PINNED_MEMORY", ROCAL_MEMCPY_PINNED)
        .export_values();
    py::enum_<RocalResizeScalingMode>(types_m, "RocalResizeScalingMode", "Decode size policies")
        .value("SCALING_MODE_DEFAULT", ROCAL_SCALING_MODE_DEFAULT)
        .value("SCALING_MODE_STRETCH", ROCAL_SCALING_MODE_STRETCH)
        .value("SCALING_MODE_NOT_SMALLER", ROCAL_SCALING_MODE_NOT_SMALLER)
        .value("SCALING_MODE_NOT_LARGER", ROCAL_SCALING_MODE_NOT_LARGER)
        .value("SCALING_MODE_MIN_MAX", ROCAL_SCALING_MODE_MIN_MAX)
        .export_values();
    py::enum_<RocalResizeInterpolationType>(types_m, "RocalResizeInterpolationType", "Decode size policies")
        .value("NEAREST_NEIGHBOR_INTERPOLATION", ROCAL_NEAREST_NEIGHBOR_INTERPOLATION)
        .value("LINEAR_INTERPOLATION", ROCAL_LINEAR_INTERPOLATION)
        .value("CUBIC_INTERPOLATION", ROCAL_CUBIC_INTERPOLATION)
        .value("LANCZOS_INTERPOLATION", ROCAL_LANCZOS_INTERPOLATION)
        .value("GAUSSIAN_INTERPOLATION", ROCAL_GAUSSIAN_INTERPOLATION)
        .value("TRIANGULAR_INTERPOLATION", ROCAL_TRIANGULAR_INTERPOLATION)
        .export_values();
    py::enum_<RocalImageSizeEvaluationPolicy>(types_m, "RocalImageSizeEvaluationPolicy", "Decode size policies")
        .value("MAX_SIZE", ROCAL_USE_MAX_SIZE)
        .value("USER_GIVEN_SIZE", ROCAL_USE_USER_GIVEN_SIZE)
        .value("MOST_FREQUENT_SIZE", ROCAL_USE_MOST_FREQUENT_SIZE)
        .value("MAX_SIZE_ORIG", ROCAL_USE_MAX_SIZE_RESTRICTED)
        .value("USER_GIVEN_SIZE_ORIG", ROCAL_USE_USER_GIVEN_SIZE_RESTRICTED)
        .export_values();
    py::enum_<RocalImageColor>(types_m, "RocalImageColor", "Image type")
        .value("RGB", ROCAL_COLOR_RGB24)
        .value("BGR", ROCAL_COLOR_BGR24)
        .value("GRAY", ROCAL_COLOR_U8)
        .value("RGB_PLANAR", ROCAL_COLOR_RGB_PLANAR)
        .export_values();
    py::enum_<RocalTensorLayout>(types_m, "RocalTensorLayout", "Tensor layout type")
        .value("NHWC", ROCAL_NHWC)
        .value("NCHW", ROCAL_NCHW)
        .value("NFHWC", ROCAL_NFHWC)
        .value("NFCHW", ROCAL_NFCHW)
        .export_values();
    py::enum_<RocalDecodeDevice>(types_m, "RocalDecodeDevice", "Decode device type")
        .value("HARDWARE_DECODE", ROCAL_HW_DECODE)
        .value("SOFTWARE_DECODE", ROCAL_SW_DECODE)
        .export_values();
    py::enum_<RocalDecoderType>(types_m, "RocalDecoderType", "Rocal Decoder Type")
        .value("DECODER_TJPEG", ROCAL_DECODER_TJPEG)
        .value("DECODER_OPENCV", ROCAL_DECODER_OPENCV)
        .value("DECODER_HW_JEPG", ROCAL_DECODER_HW_JPEG)
        .value("DECODER_VIDEO_FFMPEG_SW", ROCAL_DECODER_VIDEO_FFMPEG_SW)
        .value("DECODER_VIDEO_FFMPEG_HW", ROCAL_DECODER_VIDEO_FFMPEG_HW)
        .export_values();
    py::enum_<RocalExternalSourceMode>(types_m, "RocalExternalSourceMode", "Rocal Extrernal Source Mode")
        .value("EXTSOURCE_FNAME", ROCAL_EXTSOURCE_FNAME)
        .value("EXTSOURCE_RAW_COMPRESSED", ROCAL_EXTSOURCE_RAW_COMPRESSED)
        .value("EXTSOURCE_RAW_UNCOMPRESSED", ROCAL_EXTSOURCE_RAW_UNCOMPRESSED)
        .export_values();
    py::enum_<RocalAudioBorderType>(types_m,"RocalAudioBorderType", "Rocal Audio Border Type")
        .value("ZERO", ZERO)
        .value("CLAMP", CLAMP)
        .value("REFLECT", REFLECT)
        .export_values();
    py::enum_<RocalSpectrogramLayout>(types_m, "RocalSpectrogramLayout", "Rocal Audio Spectrogram Layout")
        .value("FT", FT)
        .value("TF", TF)
        .export_values();
    py::enum_<RocalOutOfBoundsPolicy>(types_m, "RocalOutOfBoundsPolicy", "Rocal Audio Out Of Bounds Policy")
        .value("PAD", PAD)
        .value("TRIMTOSHAPE", TRIMTOSHAPE)
        .value("ERROR", ERROR)
        .export_values();
    py::class_<ROIxywh>(m, "ROIxywh")
        .def(py::init<>())
        .def_readwrite("x", &ROIxywh::x)
        .def_readwrite("y", &ROIxywh::y)
        .def_readwrite("w", &ROIxywh::w)
        .def_readwrite("h", &ROIxywh::h);
    // rocal_api_info.h
    m.def("getRemainingImages", &rocalGetRemainingImages);
    m.def("getImageName", &wrapper_image_name);
    m.def("getImageId", [](RocalContext context, py::array_t<int> array) {
        auto buf = array.request();
        int *ptr = static_cast<int *>(buf.ptr);
        return rocalGetImageId(context, ptr);
    });
    m.def("getImageNameLen", &wrapper_image_name_length);
    m.def("getStatus", &rocalGetStatus);
    m.def("setOutputs", &rocalSetOutputs);
    m.def("tfReader", &rocalCreateTFReader, py::return_value_policy::reference);
    m.def("tfReaderDetection", &rocalCreateTFReaderDetection, py::return_value_policy::reference);
    m.def("caffeReader", &rocalCreateCaffeLMDBLabelReader, py::return_value_policy::reference);
    m.def("caffe2Reader", &rocalCreateCaffe2LMDBLabelReader, py::return_value_policy::reference);
    m.def("caffeReaderDetection", &rocalCreateCaffeLMDBReaderDetection, py::return_value_policy::reference);
    m.def("caffe2ReaderDetection", &rocalCreateCaffe2LMDBReaderDetection, py::return_value_policy::reference);
    m.def("mxnetReader", &rocalCreateMXNetReader, py::return_value_policy::reference);
    m.def("isEmpty", &rocalIsEmpty);
    m.def("getStatus", rocalGetStatus);
    m.def("rocalGetErrorMessage", &rocalGetErrorMessage);
    m.def("getTimingInfo", &rocalGetTimingInfo);
    m.def("labelReader", &rocalCreateLabelReader, py::return_value_policy::reference);
    m.def("cocoReader", &rocalCreateCOCOReader, py::return_value_policy::reference);
    // rocal_api_meta_data.h
    m.def("randomBBoxCrop", &rocalRandomBBoxCrop);
    m.def("boxEncoder", &rocalBoxEncoder);
    m.def("boxIouMatcher", &rocalBoxIouMatcher);
    m.def("getImgSizes", [](RocalContext context, py::array_t<int> array) {
        auto buf = array.request();
        int *ptr = static_cast<int *>(buf.ptr);
        rocalGetImageSizes(context, ptr);
    });
    m.def("getROIImgSizes", [](RocalContext context, py::array_t<int> array) {
        auto buf = array.request();
        int *ptr = static_cast<int *>(buf.ptr);
        rocalGetROIImageSizes(context, ptr);
    });
    // rocal_api_parameter.h
    m.def("setSeed", &rocalSetSeed);
    m.def("getSeed", &rocalGetSeed);
    m.def("createIntUniformRand", &rocalCreateIntUniformRand, py::return_value_policy::reference);
    m.def("createFloatUniformRand", &rocalCreateFloatUniformRand, py::return_value_policy::reference);
    m.def(
        "createIntRand", [](std::vector<int> values, std::vector<double> frequencies) {
            return rocalCreateIntRand(values.data(), frequencies.data(), values.size());
        },
        py::return_value_policy::reference);
    m.def("createFloatRand", &rocalCreateFloatRand, py::return_value_policy::reference);
    m.def("createIntParameter", &rocalCreateIntParameter, py::return_value_policy::reference);
    m.def("createFloatParameter", &rocalCreateFloatParameter, py::return_value_policy::reference);
    m.def("updateIntRand", &rocalUpdateIntUniformRand);
    m.def("updateFloatRand", &rocalUpdateFloatUniformRand);
    m.def("updateIntParameter", &rocalUpdateIntParameter);
    m.def("updateFloatParameter", &rocalUpdateFloatParameter);
    m.def("getIntValue", &rocalGetIntValue);
    m.def("getFloatValue", &rocalGetFloatValue);
    // rocal_api_data_transfer.h
    m.def("rocalToTensor", &wrapper_copy_to_tensor);
    m.def("getOutputTensors", [](RocalContext context) {
        rocalTensorList *output_tensor_list = rocalGetOutputTensors(context);
        py::list list;
        unsigned int size_of_tensor_list = output_tensor_list->size();
        for (uint i = 0; i < size_of_tensor_list; i++)
            list.append(output_tensor_list->at(i));
        return list;
    });
    m.def("getBoundingBoxCount", &rocalGetBoundingBoxCount);
    m.def("getImageLabels", [](RocalContext context) {
        rocalTensorList *labels = rocalGetImageLabels(context);
        return py::array(py::buffer_info(
            static_cast<int *>(labels->at(0)->buffer()),
            sizeof(int),
            py::format_descriptor<int>::format(),
            1,
            {labels->size()},
            {sizeof(int)}));
    });
    m.def("getBoundingBoxLabels", [](RocalContext context) {
        rocalTensorList *labels = rocalGetBoundingBoxLabel(context);
        py::list labels_list;
        py::array_t<int> labels_array;
        for (int i = 0; i < labels->size(); i++) {
            int *labels_buffer = static_cast<int *>(labels->at(i)->buffer());
            labels_array = py::array(py::buffer_info(
                static_cast<int *>(labels->at(i)->buffer()),
                sizeof(int),
                py::format_descriptor<int>::format(),
                1,
                {labels->at(i)->dims().at(0)},
                {sizeof(int)}));
            labels_list.append(labels_array);
        }
        return labels_list;
    });
    m.def("getBoundingBoxCords", [](RocalContext context) {
        rocalTensorList *boxes = rocalGetBoundingBoxCords(context);
        py::list boxes_list;
        py::array_t<float> boxes_array;
        for (int i = 0; i < boxes->size(); i++) {
            float *box_buffer = static_cast<float *>(boxes->at(i)->buffer());
            boxes_array = py::array(py::buffer_info(
                static_cast<float *>(boxes->at(i)->buffer()),
                sizeof(float),
                py::format_descriptor<float>::format(),
                1,
                {boxes->at(i)->dims().at(0) * 4},
                {sizeof(float)}));
            boxes_list.append(boxes_array);
        }
        return boxes_list;
    });
    m.def("getMaskCount", [](RocalContext context, py::array_t<int> array) {
        auto buf = array.mutable_data();
        unsigned count = rocalGetMaskCount(context, buf);  // total number of polygons in complete batch
        return count;
    });
    m.def("getMaskCoordinates", [](RocalContext context, py::array_t<int> polygon_size, py::array_t<int> mask_count) {
        auto buf = polygon_size.request();
        int *polygon_size_ptr = static_cast<int *>(buf.ptr);
        // call pure C++ function
        rocalTensorList *mask_data = rocalGetMaskCoordinates(context, polygon_size_ptr);
        rocalTensorList *bbox_labels = rocalGetBoundingBoxLabel(context);
        py::list complete_list;
        int poly_cnt = 0;
        int prev_object_cnt = 0;
        auto mask_count_buf = mask_count.request();
        int *mask_count_ptr = static_cast<int *>(mask_count_buf.ptr);
        for (int i = 0; i < bbox_labels->size(); i++) {  // For each image in a batch, parse through the mask metadata buffers and convert them to polygons format
            float *mask_buffer = static_cast<float *>(mask_data->at(i)->buffer());
            py::list poly_batch_list;
            for (unsigned j = prev_object_cnt; j < bbox_labels->at(i)->dims().at(0) + prev_object_cnt; j++) {
                py::list polygons_buffer;
                for (int k = 0; k < mask_count_ptr[j]; k++) {
                    py::list coords_buffer;
                    for (int l = 0; l < polygon_size_ptr[poly_cnt]; l++)
                        coords_buffer.append(mask_buffer[l]);
                    mask_buffer += polygon_size_ptr[poly_cnt++];
                    polygons_buffer.append(coords_buffer);
                }
                poly_batch_list.append(polygons_buffer);
            }
            prev_object_cnt += bbox_labels->at(i)->dims().at(0);
            complete_list.append(poly_batch_list);
        }
        return complete_list;
    });
    m.def(
        "getMatchedIndices", [](RocalContext context) {
            rocalTensorList *matches = rocalGetMatchedIndices(context);
            return py::array(py::buffer_info(
                static_cast<int *>(matches->at(0)->buffer()),
                sizeof(int),
                py::format_descriptor<int>::format(),
                1,
                {matches->size() * matches->at(0)->dims().at(0)},
                {sizeof(int)}));
        },
        py::return_value_policy::reference);
    m.def("rocalGetEncodedBoxesAndLables", [](RocalContext context, uint batch_size, uint num_anchors) {
        auto vec_pair_labels_boxes = rocalGetEncodedBoxesAndLables(context, batch_size * num_anchors);
        auto labels_buf_ptr = static_cast<int *>(vec_pair_labels_boxes[0]->at(0)->buffer());
        auto bboxes_buf_ptr = static_cast<float *>(vec_pair_labels_boxes[1]->at(0)->buffer());

        py::array_t<int> labels_array = py::array_t<int>(py::buffer_info(
            labels_buf_ptr,
            sizeof(int),
            py::format_descriptor<int>::format(),
            2,
            {batch_size, num_anchors},
            {num_anchors * sizeof(int), sizeof(int)}));

        py::array_t<float> bboxes_array = py::array_t<float>(py::buffer_info(
            bboxes_buf_ptr,
            sizeof(float),
            py::format_descriptor<float>::format(),
            1,
            {batch_size * num_anchors * 4},
            {sizeof(float)}));
        return std::make_pair(labels_array, bboxes_array);
    });
    // rocal_api_data_loaders.h
    m.def("cocoImageDecoderSlice", &rocalJpegCOCOFileSourcePartial, "Reads file from the source given and decodes it according to the policy",
          py::return_value_policy::reference);
    m.def("cocoImageDecoderSliceShard", &rocalJpegCOCOFileSourcePartialSingleShard, "Reads file from the source given and decodes it according to the policy",
          py::return_value_policy::reference);
    m.def("imageDecoder", &rocalJpegFileSource, "Reads file from the source given and decodes it according to the policy",
          py::return_value_policy::reference);
    m.def("imageDecoderShard", &rocalJpegFileSourceSingleShard, "Reads file from the source given and decodes it according to the shard id and number of shards",
          py::return_value_policy::reference);
    m.def("cocoImageDecoder", &rocalJpegCOCOFileSource, "Reads file from the source given and decodes it according to the policy",
          py::return_value_policy::reference);
    m.def("cocoImageDecoderShard", &rocalJpegCOCOFileSourceSingleShard, "Reads file from the source given and decodes it according to the shard id and number of shards",
          py::return_value_policy::reference);
    m.def("tfImageDecoder", &rocalJpegTFRecordSource, "Reads file from the source given and decodes it according to the policy only for TFRecords",
          py::return_value_policy::reference);
    m.def("caffeImageDecoder", &rocalJpegCaffeLMDBRecordSource, "Reads file from the source given and decodes it according to the policy",
          py::return_value_policy::reference);
    m.def("caffeImageDecoderShard", &rocalJpegCaffeLMDBRecordSourceSingleShard, "Reads file from the source given and decodes it according to the shard id and number of shards",
          py::return_value_policy::reference);
    m.def("caffeImageDecoderPartialShard", &rocalJpegCaffeLMDBRecordSourcePartialSingleShard, "Reads file from the source given and partially decodes it according to the shard id and number of shards",
          py::return_value_policy::reference);
    m.def("caffe2ImageDecoder", &rocalJpegCaffe2LMDBRecordSource, "Reads file from the source given and decodes it according to the policy",
          py::return_value_policy::reference);
    m.def("caffe2ImageDecoderShard", &rocalJpegCaffe2LMDBRecordSourceSingleShard, "Reads file from the source given and decodes it according to the shard id and number of shards",
          py::return_value_policy::reference);
    m.def("caffe2ImageDecoderPartialShard", &rocalJpegCaffe2LMDBRecordSourcePartialSingleShard, "Reads file from the source given and partially decodes it according to the shard id and number of shards",
          py::return_value_policy::reference);
    m.def("fusedDecoderCrop", &rocalFusedJpegCrop, "Reads file from the source and decodes them partially to output random crops",
          py::return_value_policy::reference);
    m.def("fusedDecoderCropShard", &rocalFusedJpegCropSingleShard, "Reads file from the source and decodes them partially to output random crops",
          py::return_value_policy::reference);
    m.def("tfImageDecoderRaw", &rocalRawTFRecordSource, "Reads file from the source given and decodes it according to the policy only for TFRecords",
          py::return_value_policy::reference);
    m.def("cifar10Decoder", &rocalRawCIFAR10Source, "Reads file from the source given and decodes it according to the policy",
          py::return_value_policy::reference);
    m.def("videoDecoder", &rocalVideoFileSource, "Reads videos from the source given and decodes it according to the policy only for videos as inputs",
          py::return_value_policy::reference);
    m.def("videoDecoderResize", &rocalVideoFileResize, "Reads videos from the source given and decodes it according to the policy only for videos as inputs. Resizes the decoded frames to the dest width and height.",
          py::return_value_policy::reference);
    m.def("sequenceReader", &rocalSequenceReader, "Creates JPEG image reader and decoder. Reads [Frames] sequences from a directory representing a collection of streams.",
          py::return_value_policy::reference);
    m.def("mxnetDecoder", &rocalMXNetRecordSourceSingleShard, "Reads file from the source given and decodes it according to the policy only for mxnet records",
          py::return_value_policy::reference);
    m.def("externalFileSource", &rocalJpegExternalFileSource,
          py::return_value_policy::reference);
    m.def("externalSourceFeedInput", &wrapperRocalExternalSourceFeedInput,
          py::return_value_policy::reference);
    m.def("audioDecoderSingleShard", &rocalAudioFileSourceSingleShard, "Reads file from the source given and decodes it",
            py::return_value_policy::reference);
    m.def("audioDecoder", &rocalAudioFileSource, "Reads file from the source given and decodes it",
            py::return_value_policy::reference);
    m.def("rocalResetLoaders", &rocalResetLoaders);
    m.def("videoMetaDataReader", &rocalCreateVideoLabelReader, py::return_value_policy::reference);
    // rocal_api_augmentation.h
    m.def("ssdRandomCrop", &rocalSSDRandomCrop,
          py::return_value_policy::reference);
    m.def("resize", &rocalResize,
          py::return_value_policy::reference);
    m.def("resizeMirrorNormalize", &rocalResizeMirrorNormalize,
          py::return_value_policy::reference);
    m.def("resizeCropMirrorFixed", &rocalResizeCropMirrorFixed,
          py::return_value_policy::reference);
    m.def("cropResize", &rocalCropResize,
          py::return_value_policy::reference);
    m.def("copy", &rocalCopy,
          py::return_value_policy::reference);
    m.def("nop", &rocalNop,
          py::return_value_policy::reference);
    m.def("colorTwist", &rocalColorTwist,
          py::return_value_policy::reference);
    m.def("colorTwistFixed", &rocalColorTwistFixed,
          py::return_value_policy::reference);
    m.def("cropMirrorNormalize", &rocalCropMirrorNormalize,
          py::return_value_policy::reference);
    m.def("crop", &rocalCrop,
          py::return_value_policy::reference);
    m.def("cropFixed", &rocalCropFixed,
          py::return_value_policy::reference);
    m.def("centerCropFixed", &rocalCropCenterFixed,
          py::return_value_policy::reference);
    m.def("brightness", &rocalBrightness,
          py::return_value_policy::reference);
    m.def("brightnessFixed", &rocalBrightnessFixed,
          py::return_value_policy::reference);
    m.def("gammaCorrection", &rocalGamma,
          py::return_value_policy::reference);
    m.def("rain", &rocalRain,
          py::return_value_policy::reference);
    m.def("snow", &rocalSnow,
          py::return_value_policy::reference);
    m.def("blur", &rocalBlur,
          py::return_value_policy::reference);
    m.def("contrast", &rocalContrast,
          py::return_value_policy::reference);
    m.def("flip", &rocalFlip,
          py::return_value_policy::reference);
    m.def("jitter", &rocalJitter,
          py::return_value_policy::reference);
    m.def("rotate", &rocalRotate,
          py::return_value_policy::reference);
    m.def("hue", &rocalHue,
          py::return_value_policy::reference);
    m.def("saturation", &rocalSaturation,
          py::return_value_policy::reference);
    m.def("warpAffineFixed", &rocalWarpAffineFixed,
          py::return_value_policy::reference);
    m.def("fog", &rocalFog,
          py::return_value_policy::reference);
    m.def("fishEye", &rocalFishEye,
          py::return_value_policy::reference);
    m.def("vignette", &rocalVignette,
          py::return_value_policy::reference);
    m.def("snpNoise", &rocalSnPNoise,
          py::return_value_policy::reference);
    m.def("exposure", &rocalExposure,
          py::return_value_policy::reference);
    m.def("pixelate", &rocalPixelate,
          py::return_value_policy::reference);
    m.def("blend", &rocalBlend,
          py::return_value_policy::reference);
    m.def("randomCrop", &rocalRandomCrop,
          py::return_value_policy::reference);
    m.def("colorTemp", &rocalColorTemp,
          py::return_value_policy::reference);
    m.def("lensCorrection", &rocalLensCorrection,
          py::return_value_policy::reference);
    m.def("preEmphasisFilter", &rocalPreEmphasisFilter, 
<<<<<<< HEAD
            py::return_value_policy::reference);
    m.def("Spectrogram", &rocalSpectrogram,
            py::return_value_policy::reference);
=======
          py::return_value_policy::reference);
>>>>>>> 968570e0
}
}  // namespace rocal<|MERGE_RESOLUTION|>--- conflicted
+++ resolved
@@ -726,12 +726,8 @@
     m.def("lensCorrection", &rocalLensCorrection,
           py::return_value_policy::reference);
     m.def("preEmphasisFilter", &rocalPreEmphasisFilter, 
-<<<<<<< HEAD
             py::return_value_policy::reference);
     m.def("Spectrogram", &rocalSpectrogram,
-            py::return_value_policy::reference);
-=======
-          py::return_value_policy::reference);
->>>>>>> 968570e0
+          py::return_value_policy::reference);
 }
 }  // namespace rocal