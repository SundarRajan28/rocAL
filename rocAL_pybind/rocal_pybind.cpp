--- conflicted
+++ resolved
@@ -157,8 +157,6 @@
                 Returns dims of tensor.
                 )code")
         .def(
-<<<<<<< HEAD
-=======
             "roi_dims_size", [](rocalTensor &output_tensor) {
                 return output_tensor.get_roi_dims_size();
             },
@@ -174,7 +172,6 @@
                 Copies the ROI data to numpy arrays.
                 )code")
         .def(
->>>>>>> efb3f45a
             "copy_data", [](rocalTensor &output_tensor, py::object p, RocalOutputMemType external_mem_type) {
                 auto ptr = ctypes_void_ptr(p);
                 output_tensor.copy_data(static_cast<void *>(ptr), external_mem_type);
