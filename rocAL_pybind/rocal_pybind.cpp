--- conflicted
+++ resolved
@@ -41,7 +41,6 @@
 namespace pybind11 {
 namespace detail {
 constexpr int NPY_FLOAT16 = 23;
-<<<<<<< HEAD
 
 template <>
 struct npy_format_descriptor<float16> {
@@ -168,6 +167,21 @@
             },
             R"code(
                 Returns dims of tensor.
+                )code")
+        .def(
+            "roi_dims_size", [](rocalTensor &output_tensor) {
+                return output_tensor.get_roi_dims_size();
+            },
+            R"code(
+                Returns the number of dims for ROI data
+                )code")
+        .def(
+            "copy_roi", [](rocalTensor &output_tensor, py::array array) {
+                auto buf = array.request();
+                output_tensor.copy_roi(static_cast<void *>(buf.ptr));
+            },
+            R"code(
+                Copies the ROI data to numpy arrays.
                 )code")
         .def(
             "copy_data", [](rocalTensor &output_tensor, py::object p, RocalOutputMemType external_mem_type) {
@@ -275,244 +289,6 @@
                 )code",
             py::keep_alive<0, 1>());
 
-=======
-
-template <>
-struct npy_format_descriptor<float16> {
-    static constexpr auto name = _("float16");
-    static pybind11::dtype dtype() {
-        handle ptr = npy_api::get().PyArray_DescrFromType_(NPY_FLOAT16);
-        return reinterpret_borrow<pybind11::dtype>(ptr);
-    }
-};
-}  // namespace detail
-}  // namespace pybind11
-namespace rocal {
-using namespace pybind11::literals;  // NOLINT
-// PYBIND11_MODULE(rocal_backend_impl, m) {
-static void *ctypes_void_ptr(const py::object &object) {
-    auto ptr_as_int = getattr(object, "value", py::none());
-    if (ptr_as_int.is_none()) {
-        return nullptr;
-    }
-    void *ptr = PyLong_AsVoidPtr(ptr_as_int.ptr());
-    return ptr;
-}
-
-py::object wrapper_image_name_length(RocalContext context, py::array_t<int> array) {
-    auto buf = array.request();
-    int *ptr = static_cast<int *>(buf.ptr);
-    // call pure C++ function
-    int length = rocalGetImageNameLen(context, ptr);
-    return py::cast(length);
-}
-
-py::object wrapper_image_name(RocalContext context, int array_len) {
-    py::array_t<char> array;
-    auto buf = array.request();
-    char *ptr = static_cast<char *>(buf.ptr);
-    ptr = static_cast<char *>(calloc(array_len, sizeof(char)));
-    // call pure C++ function
-    rocalGetImageName(context, ptr);
-    std::string s(ptr);
-    free(ptr);
-    return py::bytes(s);
-}
-
-std::unordered_map<int, std::string> rocalToPybindLayout = {
-    {0, "NHWC"},
-    {1, "NCHW"},
-    {2, "NFHWC"},
-    {3, "NFCHW"},
-};
-
-std::unordered_map<int, std::string> rocalToPybindOutputDtype = {
-    {0, "float32"},
-    {1, "float16"},
-    {2, "uint8"},
-    {3, "int8"},
-};
-
-PYBIND11_MODULE(rocal_pybind, m) {
-    m.doc() = "Python bindings for the C++ portions of ROCAL";
-    // rocal_api.h
-    m.def("rocalCreate", &rocalCreate, "Creates context with the arguments sent and returns it",
-          py::return_value_policy::reference,
-          py::arg("batch_size"),
-          py::arg("affinity"),
-          py::arg("gpu_id") = 0,
-          py::arg("cpu_thread_count") = 1,
-          py::arg("prefetch_queue_depth") = 3,
-          py::arg("output_data_type") = 0);
-    m.def("rocalVerify", &rocalVerify);
-    m.def("rocalRun", &rocalRun, py::return_value_policy::reference);
-    m.def("rocalRelease", &rocalRelease, py::return_value_policy::reference);
-    // rocal_api_types.h
-    py::class_<TimingInfo>(m, "TimingInfo")
-        .def_readwrite("load_time", &TimingInfo::load_time)
-        .def_readwrite("decode_time", &TimingInfo::decode_time)
-        .def_readwrite("process_time", &TimingInfo::process_time)
-        .def_readwrite("transfer_time", &TimingInfo::transfer_time);
-    py::class_<rocalTensor>(m, "rocalTensor")
-        .def(
-            "max_shape",
-            [](rocalTensor &output_tensor) {
-                return output_tensor.shape();
-            },
-            R"code(
-                Returns a tensor buffer's shape.
-                )code")
-        .def(
-            "batch_size",
-            [](rocalTensor &output_tensor) {
-                return output_tensor.dims().at(0);
-            },
-            R"code(
-                Returns a tensor batch size.
-                )code")
-        .def(
-            "layout", [](rocalTensor &output_tensor) {
-                return rocalToPybindLayout[(int)output_tensor.layout()];
-            },
-            R"code(
-                Returns layout of tensor.
-                )code")
-        .def(
-            "dtype", [](rocalTensor &output_tensor) {
-                return rocalToPybindOutputDtype[(int)output_tensor.data_type()];
-            },
-            R"code(
-                Returns dtype of tensor.
-                )code")
-        .def(
-            "dimensions", [](rocalTensor &output_tensor) {
-                return output_tensor.dims();
-            },
-            R"code(
-                Returns dims of tensor.
-                )code")
-        .def(
-            "roi_dims_size", [](rocalTensor &output_tensor) {
-                return output_tensor.get_roi_dims_size();
-            },
-            R"code(
-                Returns the number of dims for ROI data
-                )code")
-        .def(
-            "copy_roi", [](rocalTensor &output_tensor, py::array array) {
-                auto buf = array.request();
-                output_tensor.copy_roi(static_cast<void *>(buf.ptr));
-            },
-            R"code(
-                Copies the ROI data to numpy arrays.
-                )code")
-        .def(
-            "copy_data", [](rocalTensor &output_tensor, py::object p, RocalOutputMemType external_mem_type) {
-                auto ptr = ctypes_void_ptr(p);
-                output_tensor.copy_data(static_cast<void *>(ptr), external_mem_type);
-            },
-            R"code(
-                Copies the ring buffer data to python buffer pointers.
-                )code")
-        .def(
-            "copy_data", [](rocalTensor &output_tensor, py::array array) {
-                auto buf = array.request();
-                output_tensor.copy_data(static_cast<void *>(buf.ptr), RocalOutputMemType::ROCAL_MEMCPY_HOST);
-            },
-            py::return_value_policy::reference,
-            R"code(
-                Copies the ring buffer data to numpy arrays.
-                )code")
-        .def(
-            "copy_data", [](rocalTensor &output_tensor, long array) {
-                output_tensor.copy_data((void *)array, RocalOutputMemType::ROCAL_MEMCPY_GPU);
-            },
-            py::return_value_policy::reference,
-            R"code(
-                Copies the ring buffer data to cupy arrays.
-                )code")
-        .def(
-            "at", [](rocalTensor &output_tensor, uint idx) {
-                std::vector<size_t> stride_per_sample(output_tensor.strides());
-                stride_per_sample.erase(stride_per_sample.begin());
-                std::vector<size_t> dims(output_tensor.dims());
-                dims.erase(dims.begin());
-                py::array numpy_array;
-                switch (output_tensor.data_type()) {
-                    case RocalTensorOutputType::ROCAL_UINT8:
-                        numpy_array = py::array(py::buffer_info(
-                            (static_cast<unsigned char *>(output_tensor.buffer())) + idx * (output_tensor.strides()[0] / sizeof(unsigned char)),
-                            sizeof(unsigned char),
-                            py::format_descriptor<unsigned char>::format(),
-                            output_tensor.num_of_dims() - 1,
-                            dims,
-                            stride_per_sample));
-                        break;
-                    case RocalTensorOutputType::ROCAL_FP32:
-                        numpy_array = py::array(py::buffer_info(
-                            (static_cast<float *>(output_tensor.buffer())) + idx * (output_tensor.strides()[0] / sizeof(float)),
-                            sizeof(float),
-                            py::format_descriptor<float>::format(),
-                            output_tensor.num_of_dims() - 1,
-                            dims,
-                            stride_per_sample));
-                        break;
-                    default:
-                        throw py::type_error("Unknown rocAL data type");
-                }
-                return numpy_array;
-            },
-            "idx"_a,
-            R"code(
-                Returns a rocal tensor at given position `idx` in the rocalTensorlist.
-                )code",
-            py::keep_alive<0, 1>());
-    py::class_<rocalTensorList>(m, "rocalTensorList")
-        .def(
-            "__getitem__",
-            [](rocalTensorList &output_tensor_list, uint idx) {
-                return output_tensor_list.at(idx);
-            },
-            R"code(
-                Returns a tensor at given position in the list.
-                )code")
-
-        .def(
-            "at",
-            [](rocalTensorList &output_tensor_list, uint idx) {
-                auto output_tensor = output_tensor_list.at(idx);
-                py::array numpy_array;
-                switch (output_tensor->data_type()) {
-                    case RocalTensorOutputType::ROCAL_UINT8:
-                        numpy_array = py::array(py::buffer_info(
-                            static_cast<unsigned char *>(output_tensor->buffer()),
-                            sizeof(unsigned char),
-                            py::format_descriptor<unsigned char>::format(),
-                            output_tensor->num_of_dims(),
-                            output_tensor->dims(),
-                            output_tensor->strides()));
-                        break;
-                    case RocalTensorOutputType::ROCAL_FP32:
-                        numpy_array = py::array(py::buffer_info(
-                            static_cast<float *>(output_tensor->buffer()),
-                            sizeof(float),
-                            py::format_descriptor<float>::format(),
-                            output_tensor->num_of_dims(),
-                            output_tensor->dims(),
-                            output_tensor->strides()));
-                        break;
-                    default:
-                        throw py::type_error("Unknown rocAL data type");
-                }
-                return numpy_array;
-            },
-            "idx"_a,
-            R"code(
-                Returns a rocal tensor at given position `i` in the rocalTensorlist.
-                )code",
-            py::keep_alive<0, 1>());
-
->>>>>>> 0b6fc582
     py::module types_m = m.def_submodule("types");
     types_m.doc() = "Datatypes and options used by ROCAL";
     py::enum_<RocalStatus>(types_m, "RocalStatus", "Status info")
@@ -541,10 +317,7 @@
         .value("SCALING_MODE_STRETCH", ROCAL_SCALING_MODE_STRETCH)
         .value("SCALING_MODE_NOT_SMALLER", ROCAL_SCALING_MODE_NOT_SMALLER)
         .value("SCALING_MODE_NOT_LARGER", ROCAL_SCALING_MODE_NOT_LARGER)
-<<<<<<< HEAD
         .value("SCALING_MODE_MIN_MAX", ROCAL_SCALING_MODE_MIN_MAX)
-=======
->>>>>>> 0b6fc582
         .export_values();
     py::enum_<RocalResizeInterpolationType>(types_m, "RocalResizeInterpolationType", "Decode size policies")
         .value("NEAREST_NEIGHBOR_INTERPOLATION", ROCAL_NEAREST_NEIGHBOR_INTERPOLATION)
@@ -588,7 +361,6 @@
     m.def("getRemainingImages", &rocalGetRemainingImages);
     m.def("getImageName", &wrapper_image_name);
     m.def("getImageId", [](RocalContext context, py::array_t<int> array) {
-<<<<<<< HEAD
         auto buf = array.request();
         int *ptr = static_cast<int *>(buf.ptr);
         return rocalGetImageId(context, ptr);
@@ -622,36 +394,6 @@
         auto buf = array.request();
         int *ptr = static_cast<int *>(buf.ptr);
         rocalGetROIImageSizes(context, ptr);
-=======
-        auto buf = array.request();
-        int *ptr = static_cast<int *>(buf.ptr);
-        return rocalGetImageId(context, ptr);
-    });
-    m.def("getImageNameLen", &wrapper_image_name_length);
-    m.def("getStatus", &rocalGetStatus);
-    m.def("setOutputs", &rocalSetOutputs);
-    m.def("tfReader", &rocalCreateTFReader, py::return_value_policy::reference);
-    m.def("tfReaderDetection", &rocalCreateTFReaderDetection, py::return_value_policy::reference);
-    m.def("caffeReader", &rocalCreateCaffeLMDBLabelReader, py::return_value_policy::reference);
-    m.def("caffe2Reader", &rocalCreateCaffe2LMDBLabelReader, py::return_value_policy::reference);
-    m.def("caffeReaderDetection", &rocalCreateCaffeLMDBReaderDetection, py::return_value_policy::reference);
-    m.def("caffe2ReaderDetection", &rocalCreateCaffe2LMDBReaderDetection, py::return_value_policy::reference);
-    m.def("mxnetReader", &rocalCreateMXNetReader, py::return_value_policy::reference);
-    m.def("isEmpty", &rocalIsEmpty);
-    m.def("getStatus", rocalGetStatus);
-    m.def("rocalGetErrorMessage", &rocalGetErrorMessage);
-    m.def("getTimingInfo", &rocalGetTimingInfo);
-    m.def("labelReader", &rocalCreateLabelReader, py::return_value_policy::reference);
-    m.def("cocoReader", &rocalCreateCOCOReader, py::return_value_policy::reference);
-    // rocal_api_meta_data.h
-    m.def("randomBBoxCrop", &rocalRandomBBoxCrop);
-    m.def("boxEncoder", &rocalBoxEncoder);
-    // m.def("BoxIOUMatcher", &rocalBoxIOUMatcher);  // Will be enabled when IOU matcher changes are introduced in C++
-    m.def("getImgSizes", [](RocalContext context, py::array_t<int> array) {
-        auto buf = array.request();
-        int *ptr = static_cast<int *>(buf.ptr);
-        rocalGetImageSizes(context, ptr);
->>>>>>> 0b6fc582
     });
     // rocal_api_parameter.h
     m.def("setSeed", &rocalSetSeed);
@@ -673,10 +415,7 @@
     m.def("getIntValue", &rocalGetIntValue);
     m.def("getFloatValue", &rocalGetFloatValue);
     // rocal_api_data_transfer.h
-<<<<<<< HEAD
     m.def("rocalToTensor", &wrapper_copy_to_tensor);
-=======
->>>>>>> 0b6fc582
     m.def("getOutputTensors", [](RocalContext context) {
         rocalTensorList *output_tensor_list = rocalGetOutputTensors(context);
         py::list list;
@@ -730,7 +469,6 @@
         }
         return boxes_list;
     });
-<<<<<<< HEAD
     m.def("getMaskCount", [](RocalContext context, py::array_t<int> array) {
         auto buf = array.mutable_data();
         unsigned count = rocalGetMaskCount(context, buf);  // total number of polygons in complete batch
@@ -766,8 +504,6 @@
         }
         return complete_list;
     });
-=======
->>>>>>> 0b6fc582
     // Will be enabled when IOU matcher changes are introduced in C++
     // m.def("getMatchedIndices", [](RocalContext context) {
     //     rocalTensorList *matches = rocalGetMatchedIndices(context);
