# Copyright (c) 2018 - 2023 Advanced Micro Devices, Inc. All rights reserved.
#
# Permission is hereby granted, free of charge, to any person obtaining a copy
# of this software and associated documentation files (the "Software"), to deal
# in the Software without restriction, including without limitation the rights
# to use, copy, modify, merge, publish, distribute, sublicense, and/or sell
# copies of the Software, and to permit persons to whom the Software is
# furnished to do so, subject to the following conditions:
#
# The above copyright notice and this permission notice shall be included in
# all copies or substantial portions of the Software.
#
# THE SOFTWARE IS PROVIDED "AS IS", WITHOUT WARRANTY OF ANY KIND, EXPRESS OR
# IMPLIED, INCLUDING BUT NOT LIMITED TO THE WARRANTIES OF MERCHANTABILITY,
# FITNESS FOR A PARTICULAR PURPOSE AND NONINFRINGEMENT.  IN NO EVENT SHALL THE
# AUTHORS OR COPYRIGHT HOLDERS BE LIABLE FOR ANY CLAIM, DAMAGES OR OTHER
# LIABILITY, WHETHER IN AN ACTION OF CONTRACT, TORT OR OTHERWISE, ARISING FROM,
# OUT OF OR IN CONNECTION WITH THE SOFTWARE OR THE USE OR OTHER DEALINGS IN
# THE SOFTWARE.

##
# @file fn.py
#
# @brief File containing augmentation functions used in multiple trainings

from amd.rocal import readers
from amd.rocal import decoders
from amd.rocal import random
from amd.rocal import noise
from amd.rocal import reductions

import amd.rocal.types as types
import rocal_pybind as b
from amd.rocal.pipeline import Pipeline


def blend(*inputs, ratio=None, device=None, output_layout=types.NHWC, output_dtype=types.UINT8):
    """!Blends two input images given the ratio: output = input1*ratio + input2*(1-ratio)

        @param inputs                                                                 list containing the input images
        @param ratio (float, optional, default = None)                                ratio used for blending one image with another
        @param device (string, optional, default = None)                              Parameter unused for augmentation
        @param output_layout (int, optional, default = types.NHWC)                    tensor layout for the augmentation output
        @param output_dtype (int, optional, default = types.UINT8)                    tensor dtype for the augmentation output

        @return    blended image
    """
    ratio = b.createFloatParameter(
        ratio) if isinstance(ratio, float) else ratio
    # pybind call arguments
    kwargs_pybind = {"input_image0": inputs[0], "input_image1": inputs[1], "is_output": False, "ratio": ratio,
                     "output_layout": output_layout, "output_dtype": output_dtype}
    blend_image = b.blend(
        Pipeline._current_pipeline._handle, *(kwargs_pybind.values()))
    return (blend_image)


def snow(*inputs, snow=0.5, device=None, output_layout=types.NHWC, output_dtype=types.UINT8):
    """!Applies snow effect on images.

        @param inputs                                                                 the input image passed to the augmentation
        @param snow (float, default = 0.5)                                            snow fill value used for the augmentation
        @param device (string, optional, default = None)                              Parameter unused for augmentation
        @param output_layout (int, optional, default = types.NHWC)                    tensor layout for the augmentation output
        @param output_dtype (int, optional, default = types.UINT8)                    tensor dtype for the augmentation output

        @return    Image with snow effect
    """
    snow = b.createFloatParameter(snow) if isinstance(snow, float) else snow
    # pybind call arguments
    kwargs_pybind = {"input_image": inputs[0], "is_output": False, "snow": snow,
                     "output_layout": output_layout, "output_dtype": output_dtype}
    snow_image = b.snow(Pipeline._current_pipeline._handle,
                        *(kwargs_pybind.values()))
    return (snow_image)


def exposure(*inputs, exposure=0.5, device=None, output_layout=types.NHWC, output_dtype=types.UINT8):
    """!Adjusts the exposure in images.

        @param inputs                                                                 the input image passed to the augmentation
        @param exposure (float, default = 0.5)                                        exposure fill value used for the augmentation
        @param device (string, optional, default = None)                              Parameter unused for augmentation
        @param output_layout (int, optional, default = types.NHWC)                    tensor layout for the augmentation output
        @param output_dtype (int, optional, default = types.UINT8)                    tensor dtype for the augmentation output

        @return    Image with adjusted exposure
    """
    exposure = b.createFloatParameter(
        exposure) if isinstance(exposure, float) else exposure
    # pybind call arguments
    kwargs_pybind = {"input_image": inputs[0], "is_output": False, "exposure": exposure,
                     "output_layout": output_layout, "output_dtype": output_dtype}
    exposure_image = b.exposure(
        Pipeline._current_pipeline._handle, *(kwargs_pybind.values()))
    return (exposure_image)


def fish_eye(*inputs, device=None, fill_value=0.0, output_layout=types.NHWC, output_dtype=types.UINT8):
    """!Applies fish eye effect on images.

        @param inputs                                                                 the input image passed to the augmentation
        @param fill_value (float, optional, default = 0.0)                            Parameter unused for augmentation
        @param device (string, optional, default = None)                              Parameter unused for augmentation
        @param output_layout (int, optional, default = types.NHWC)                    tensor layout for the augmentation output
        @param output_dtype (int, optional, default = types.UINT8)                    tensor dtype for the augmentation output

        @return    Image with fish eye effect
    """
    # pybind call arguments
    kwargs_pybind = {"input_image": inputs[0], "is_output": False,
                     "output_layout": output_layout, "output_dtype": output_dtype}
    fisheye_image = b.fishEye(
        Pipeline._current_pipeline._handle, *(kwargs_pybind.values()))
    return (fisheye_image)


def fog(*inputs, fog=0.5, device=None, output_layout=types.NHWC, output_dtype=types.UINT8):
    """!Applies fog effect on images.

        @param inputs                                                                 the input image passed to the augmentation
        @param fog (float, default = 0.5)                                             fog fill value used for the augmentation
        @param device (string, optional, default = None)                              Parameter unused for augmentation
        @param output_layout (int, optional, default = types.NHWC)                    tensor layout for the augmentation output
        @param output_dtype (int, optional, default = types.UINT8)                    tensor dtype for the augmentation output

        @return    Image with fog effect
    """
    fog = b.createFloatParameter(fog) if isinstance(fog, float) else fog
    # pybind call arguments
    kwargs_pybind = {"input_image": inputs[0],
                     "is_output": False, "fog_value": fog, "output_layout": output_layout, "output_dtype": output_dtype}
    fog_image = b.fog(Pipeline._current_pipeline._handle,
                      *(kwargs_pybind.values()))
    return (fog_image)


def brightness(*inputs, brightness=None, brightness_shift=None, conditional_execution=1, device=None, output_layout=types.NHWC, output_dtype=types.UINT8):
    """!Adjusts brightness of the image.

        @param inputs                                                                 the input image passed to the augmentation
        @param brightness (float, optional, default = None):                          brightness multiplier. Values >= 0 are accepted. For example: 0 - black image, 1 - no change, 2 - increase brightness twice
        @param brightness_shift (float, optional, default = None)                     brightness shift
        @param conditional_execution (int, optional, default = None)                  controls the execution of the augmentation
        @param device (string, optional, default = None)                              Parameter unused for augmentation
        @param output_layout (int, optional, default = types.NHWC)                    tensor layout for the augmentation output
        @param output_dtype (int, optional, default = types.UINT8)                    tensor dtype for the augmentation output

        @return    Image with Adjusted Brightness
    """
    brightness = b.createFloatParameter(brightness) if isinstance(
        brightness, float) else brightness
    brightness_shift = b.createFloatParameter(brightness_shift) if isinstance(
        brightness_shift, float) else brightness_shift
    conditional_execution = b.createIntParameter(conditional_execution) if isinstance(
            conditional_execution, int) else conditional_execution

    # pybind call arguments
    kwargs_pybind = {"input_image": inputs[0], "is_output": False, "brightness": brightness, "brightness_shift": brightness_shift,
                     "conditional_execution": conditional_execution, "output_layout": output_layout, "output_dtype": output_dtype}
    brightness_image = b.brightness(
        Pipeline._current_pipeline._handle, *(kwargs_pybind.values()))
    return (brightness_image)


def brightness_fixed(*inputs, brightness=1.0, brightness_shift=0.0, conditional_execution=1, device=None,
                     output_layout=types.NHWC, output_dtype=types.UINT8):
    """!Adjusts brightness of the image with fixed parameters.

        @param inputs                                                                 the input image passed to the augmentation
        @param brightness (float, optional, default = 1.0)                            brightness multiplier. Values >= 0 are accepted. For example: 0 - black image, 1 - no change, 2 - increase brightness twice
        @param brightness_shift (float, optional, default = 0.0)                      brightness shift
        @param conditional_execution (int, optional, default = None)                  controls the execution of the augmentation
        @param device (string, optional, default = None)                              Parameter unused for augmentation
        @param output_layout (int, optional, default = types.NHWC)                    tensor layout for the augmentation output
        @param output_dtype (int, optional, default = types.UINT8)                    tensor dtype for the augmentation output

        @return    Image with adjusted brightness
    """
    # pybind call arguments
    kwargs_pybind = {"input_image": inputs[0], "is_output": False, "brightness": brightness, "brightness_shift": brightness_shift,
                     "conditional_execution": conditional_execution, "output_layout": output_layout, "output_dtype": output_dtype}
    brightness_image = b.brightnessFixed(
        Pipeline._current_pipeline._handle, *(kwargs_pybind.values()))
    return (brightness_image)


def lens_correction(*inputs, strength=None, zoom=None, device=None, output_layout=types.NHWC, output_dtype=types.UINT8):
    """!Applies lens correction effect on images.

        @param inputs                                                                 the input image passed to the augmentation
        @param strength (float, optional, default = None)                             strength value used for the augmentation
        @param zoom (float, optional, default = None)                                 zoom value used for the augmentation
        @param device (string, optional, default = None)                              Parameter unused for augmentation
        @param output_layout (int, optional, default = types.NHWC)                    tensor layout for the augmentation output
        @param output_dtype (int, optional, default = types.UINT8)                    tensor dtype for the augmentation output

        @return  Image with lens correction effect
    """
    strength = b.createFloatParameter(
        strength) if isinstance(strength, float) else strength
    zoom = b.createFloatParameter(zoom) if isinstance(zoom, float) else zoom

    # pybind call arguments
    kwargs_pybind = {"input_image": inputs[0], "is_output": False, "strength": strength, "zoom": zoom,
                     "output_layout": output_layout, "output_dtype": output_dtype}
    len_corrected_image = b.lensCorrection(
        Pipeline._current_pipeline._handle, *(kwargs_pybind.values()))
    return (len_corrected_image)


def blur(*inputs, window_size=None, sigma=0.0, device=None, output_layout=types.NHWC, output_dtype=types.UINT8):
    """!Applies blur effect to images.

        @param inputs                                                                 the input image passed to the augmentation
        @param window_size (int, default = None)                                      kernel size used for the filter
        @param sigma (float, default = 0.0)                                           sigma value for blur effect
        @param device (string, optional, default = None)                              Parameter unused for augmentation
        @param output_layout (int, optional, default = types.NHWC)                    tensor layout for the augmentation output
        @param output_dtype (int, optional, default = types.UINT8)                    tensor dtype for the augmentation output

        @return    Image with Blur effect
    """
    window_size = b.createIntParameter(window_size) if isinstance(
        window_size, int) else window_size
    # pybind call arguments
    kwargs_pybind = {"input_image": inputs[0], "is_output": False, "window_size": window_size,
                     "output_layout": output_layout, "output_dtype": output_dtype}
    blur_image = b.blur(Pipeline._current_pipeline._handle,
                        *(kwargs_pybind.values()))
    return (blur_image)


def contrast(*inputs, contrast=None, contrast_center=None, device=None, output_layout=types.NHWC, output_dtype=types.UINT8):
    """!Adjusts contrast of the image

        @param inputs: the input image passed to the augmentation
        @param contrast (float, optional, default = None)                             contrast multiplier used for the augmentation. Values >= 0 are accepted. For example: 0 - gray image, 1 - no change, 2 - increase contrast twice
        @param contrast_center (float, optional, default = None)                      intensity value unaffected by the augmentation
        @param device (string, optional, default = None)                              Parameter unused for augmentation
        @param output_layout (int, optional, default = types.NHWC)                    tensor layout for the augmentation output
        @param output_dtype (int, optional, default = types.UINT8)                    tensor dtype for the augmentation output

        @return    Image with adjusted contrast
    """
    contrast = b.createFloatParameter(
        contrast) if isinstance(contrast, float) else contrast
    contrast_center = b.createFloatParameter(contrast_center) if isinstance(
        contrast_center, float) else contrast_center

    # pybind call arguments
    kwargs_pybind = {"input_image": inputs[0],
                     "is_output": False, "contrast": contrast, "contrast_center": contrast_center, "output_layout": output_layout, "output_dtype": output_dtype}
    contrast_image = b.contrast(
        Pipeline._current_pipeline._handle, *(kwargs_pybind.values()))
    return (contrast_image)


def flip(*inputs, horizontal=0, vertical=0, depth=0, device=None, output_layout=types.NHWC, output_dtype=types.UINT8):
    """!Flip images horizontally and/or vertically based on inputs.

        @param inputs                                                                 the input image passed to the augmentation
        @param horizontal (int, optional, default = 0)                                flip the horizontal dimension
        @param vertical (int, optional, default = 0)                                  flip the vertical dimension
        @param depth (int, optional, default = 0)                                     flip the depth dimension
        @param device (string, optional, default = None)                              Parameter unused for augmentation
        @param output_layout (int, optional, default = types.NHWC)                    tensor layout for the augmentation output
        @param output_dtype (int, optional, default = types.UINT8)                    tensor dtype for the augmentation output

        @return    Flipped Image
    """
    horizontal = b.createIntParameter(horizontal) if isinstance(
        horizontal, int) else horizontal
    vertical = b.createIntParameter(
        vertical) if isinstance(vertical, int) else vertical
    depth = b.createIntParameter(
        depth) if isinstance(depth, int) else depth

    # pybind call arguments
    kwargs_pybind = {"input_image": inputs[0],
                     "is_output": False, "horizontal": horizontal, "vertical": vertical, "depth": depth, "output_layout": output_layout, "output_dtype": output_dtype}
    flip_image = b.flip(Pipeline._current_pipeline._handle,
                        *(kwargs_pybind.values()))
    return (flip_image)


def gamma_correction(*inputs, gamma=0.5, device=None, output_layout=types.NHWC, output_dtype=types.UINT8):
    """!Applies gamma correction on image.

        @param inputs                                                                 the input image passed to the augmentation
        @param gamma (float, default = 0.5)                                           gamma correction value used for the augmentation
        @param device (string, optional, default = None)                              Parameter unused for augmentation
        @param output_layout (int, optional, default = types.NHWC)                    tensor layout for the augmentation output
        @param output_dtype (int, optional, default = types.UINT8)                    tensor dtype for the augmentation output

        @return Image with Gamma Correction
    """
    gamma = b.createFloatParameter(
        gamma) if isinstance(gamma, float) else gamma
    # pybind call arguments
    kwargs_pybind = {"input_image": inputs[0],
                     "is_output": False, "gamma": gamma, "output_layout": output_layout, "output_dtype": output_dtype}
    gamma_correction_image = b.gammaCorrection(
        Pipeline._current_pipeline._handle, *(kwargs_pybind.values()))
    return (gamma_correction_image)


def hue(*inputs, hue=None, device=None, seed=0, output_layout=types.NHWC, output_dtype=types.UINT8):
    """!Adjust the hue in the images

        @param inputs                                                                 the input image passed to the augmentation
        @param hue (float, default = None)                                            hue change in degrees
        @param seed (int, optional, default = 0)                                      seed used for randomization in the augmentation
        @param device (string, optional, default = None)                              Parameter unused for augmentation
        @param output_layout (int, optional, default = types.NHWC)                    tensor layout for the augmentation output
        @param output_dtype (int, optional, default = types.UINT8)                    tensor dtype for the augmentation output

        @return    Image with Hue effect
    """
    hue = b.createFloatParameter(hue) if isinstance(hue, float) else hue
    # pybind call arguments
    kwargs_pybind = {"input_image": inputs[0],
                     "is_output": False, "hue": hue, "output_layout": output_layout, "output_dtype": output_dtype}
    hue_image = b.hue(Pipeline._current_pipeline._handle,
                      *(kwargs_pybind.values()))
    return (hue_image)


def jitter(*inputs, kernel_size=None, seed=0, fill_value=0.0, device=None, output_layout=types.NHWC, output_dtype=types.UINT8):
    """!Applies Jitter effect on images

        @param inputs                                                                 the input image passed to the augmentation
        @param kernel_size (int, optional, default = None)                            kernel size used for the augmentation
        @param seed (int, optional, default = 0)                                      seed used for randomization in the augmentation
        @param fill_value (float, optional, default = 0.0)                            Value to fill areas outside image.
        @param device (string, optional, default = None)                              Parameter unused for augmentation
        @param output_layout (int, optional, default = types.NHWC)                    tensor layout for the augmentation output
        @param output_dtype (int, optional, default = types.UINT8)                    tensor dtype for the augmentation output

        @return    Image with Jitter effect
    """
    kernel_size = b.createIntParameter(kernel_size) if isinstance(
        kernel_size, int) else kernel_size
    # pybind call arguments
    kwargs_pybind = {"input_image": inputs[0],
                     "is_output": False, "kernel_size": kernel_size, "seed": seed, "output_layout": output_layout, "output_dtype": output_dtype}
    jitter_image = b.jitter(
        Pipeline._current_pipeline._handle, *(kwargs_pybind.values()))
    return (jitter_image)


def pixelate(*inputs, device=None, output_layout=types.NHWC, output_dtype=types.UINT8):
    """!Applies pixelate effect on images

        @param inputs                                                                 the input image passed to the augmentation
        @param device (string, optional, default = None)                              Parameter unused for augmentation
        @param output_layout (int, optional, default = types.NHWC)                    tensor layout for the augmentation output
        @param output_dtype (int, optional, default = types.UINT8)                    tensor dtype for the augmentation output

        @return    Images with pixelate effect
    """
    # pybind call arguments
    kwargs_pybind = {"input_image": inputs[0],
                     "is_output": False, "output_layout": output_layout, "output_dtype": output_dtype}
    pixelate_image = b.pixelate(
        Pipeline._current_pipeline._handle, *(kwargs_pybind.values()))
    return (pixelate_image)


def rain(*inputs, rain=None, rain_width=None, rain_height=None, rain_transparency=None,
         device=None, output_layout=types.NHWC, output_dtype=types.UINT8):
    """!Applies Rain effect on images

        @param inputs                                                                 the input image passed to the augmentation
        @param rain (float, optional, default = None)                                 rain fill value used for the augmentation
        @param rain_width (int, optional, default = None)                             width of the rain pixels for the augmentation
        @param rain_height (int, optional, default = None)                            height of the rain pixels for the augmentation
        @param rain_transparency (float, optional, default = None)                    transparency value used for the augmentation
        @param device (string, optional, default = None)                              Parameter unused for augmentation
        @param output_layout (int, optional, default = types.NHWC):                   tensor layout for the augmentation output
        @param output_dtype (int, optional, default = types.UINT8)                    tensor dtype for the augmentation output

        @return    Images with Rain effect
    """
    rain = b.createFloatParameter(rain) if isinstance(rain, float) else rain
    rain_width = b.createIntParameter(rain_width) if isinstance(
        rain_width, int) else rain_width
    rain_height = b.createIntParameter(rain_height) if isinstance(
        rain_height, int) else rain_height
    rain_transparency = b.createFloatParameter(rain_transparency) if isinstance(
        rain_transparency, float) else rain_transparency

    # pybind call arguments
    kwargs_pybind = {"input_image": inputs[0], "is_output": False, "rain_value": rain, "rain_width": rain_width, "rain_height": rain_height,
                     "rain_transparency": rain_transparency, "output_layout": output_layout, "output_dtype": output_dtype}
    rain_image = b.rain(Pipeline._current_pipeline._handle,
                        *(kwargs_pybind.values()))
    return (rain_image)


def resize(*inputs, max_size=[], resize_longer=0, resize_shorter=0, resize_width=0, resize_height=0, scaling_mode=types.SCALING_MODE_DEFAULT, interpolation_type=types.LINEAR_INTERPOLATION,
           antialias=True, device=None, output_layout=types.NHWC, output_dtype=types.UINT8):
    """!Resizes the images

        @param inputs                                                                      the input image passed to the augmentation
        @param max_size (int or list of int, optional, default = [])                       Maximum size of the longer dimension when resizing with resize_shorter. When set with resize_shorter, the shortest dimension will be resized to resize_shorter if the longest dimension is smaller or equal to max_size. If not, the shortest dimension is resized to satisfy the constraint longest_dim == max_size. Can be also an array of size 2, where the two elements are maximum size per dimension (H, W). Example: Original image = 400x1200. Resized with: resize_shorter = 200 (max_size not set) => 200x600 resize_shorter = 200, max_size =  400 => 132x400 resize_shorter = 200, max_size = 1000 => 200x600
        @param resize_longer (int, optional, default = 0)                                  The length of the longer dimension of the resized image. This option is mutually exclusive with resize_shorter,`resize_x` and resize_y. The op will keep the aspect ratio of the original image.
        @param resize_shorter (int, optional, default = 0)                                 The length of the shorter dimension of the resized image. This option is mutually exclusive with resize_longer, resize_x and resize_y. The op will keep the aspect ratio of the original image. The longer dimension can be bounded by setting the max_size argument. See max_size argument doc for more info.
        @param resize_width (int, optional, default = 0)                                   The length of the X dimension of the resized image. This option is mutually exclusive with resize_shorter. If the resize_y is left at 0, then the op will keep the aspect ratio of the original image.
        @param resize_height (int, optional, default = 0)                                  The length of the Y dimension of the resized image. This option is mutually exclusive with resize_shorter. If the resize_x is left at 0, then the op will keep the aspect ratio of the original image.
        @param scaling_mode (int, optional, default = types.SCALING_MODE_DEFAULT)          resize scaling mode.
        @param interpolation_type (int, optional, default = types.LINEAR_INTERPOLATION)    Type of interpolation to be used.
        @param antialias (bool, optional, default = True)                                  Parameter unused for augmentation
        @param device (string, optional, default = None)                                   Parameter unused for augmentation
        @param output_layout (int, optional, default = types.NHWC)                         tensor layout for the augmentation output
        @param output_dtype (int, optional, default = types.UINT8)                         tensor dtype for the augmentation output

        @return    Resized Image
    """
    # pybind call arguments
    kwargs_pybind = {"input_image": inputs[0], "dest_width:": resize_width, "dest_height": resize_height, "is_output": False, "scaling_mode": scaling_mode, "max_size": max_size, "resize_shorter": resize_shorter,
                     "resize_longer": resize_longer, "interpolation_type": interpolation_type, "output_layout": output_layout, "output_dtype": output_dtype}
    resized_image = b.resize(
        Pipeline._current_pipeline._handle, *(kwargs_pybind.values()))
    return (resized_image)


def resize_crop_mirror(*inputs, resize_width=0, resize_height=0, crop_w=0, crop_h=0, mirror=1,
                       device=None, max_size=[], resize_longer=0, resize_shorter=0, scaling_mode=types.SCALING_MODE_DEFAULT,
                       interpolation_type=types.LINEAR_INTERPOLATION, output_layout=types.NHWC, output_dtype=types.UINT8):
    """!Fused function which performs resize, crop and flip on images.

        @param inputs                                                                      the input image passed to the augmentation
        @param resize_width (int, optional, default = 0)                                   The length of the X dimension of the resized image
        @param resize_height (int, optional, default = 0)                                  The length of the Y dimension of the resized image
        @param crop_w (int, optional, default = 0)                                         Cropping window width (in pixels).
        @param crop_h (int, optional, default = 0)                                         Cropping window height (in pixels).
        @param mirror (int, optional, default = 1)                                         flag for the horizontal flip.
        @param device (string, optional, default = None)                                   Parameter unused for augmentation
        @param max_size (int or list of int, optional, default = [])                       Parameter unused for augmentation
        @param resize_longer (int, optional, default = 0)                                  Parameter unused for augmentation
        @param resize_shorter (int, optional, default = 0)                                 Parameter unused for augmentation
        @param scaling_mode (int, optional, default = types.SCALING_MODE_DEFAULT)          Parameter unused for augmentation
        @param interpolation_type (int, optional, default = types.LINEAR_INTERPOLATION)    Parameter unused for augmentation
        @param output_layout (int, optional, default = types.NHWC)                         tensor layout for the augmentation output
        @param output_dtype (int, optional, default = types.UINT8)                         tensor dtype for the augmentation output

        @return    Resized crop mirror Image
    """
    if isinstance(mirror, int):
        if (mirror == 0):
            mirror = b.createIntParameter(0)
        else:
            mirror = b.createIntParameter(1)

    # pybind call arguments
    kwargs_pybind = {"input_image": inputs[0], "dest_width:": resize_width, "dest_height": resize_height, "is_output": False, "crop_w": crop_w,
                     "crop_h": crop_h, "mirror": mirror, "output_layout": output_layout, "output_dtype": output_dtype}
    rcm = b.resizeCropMirrorFixed(
        Pipeline._current_pipeline._handle, *(kwargs_pybind.values()))
    return (rcm)


def resize_crop(*inputs, resize_width=0, resize_height=0, crop_area_factor=None, crop_aspect_ratio=None, x_drift=None, y_drift=None,
                device=None, max_size=[], resize_longer=0, resize_shorter=0, scaling_mode=types.SCALING_MODE_DEFAULT,
                interpolation_type=types.LINEAR_INTERPOLATION, output_layout=types.NHWC, output_dtype=types.UINT8):
    """!Fused function which performs resize, crop on images.

        @param inputs: the input image passed to the augmentation
        @param resize_width (int, optional, default = 0)                                   The length of the X dimension of the resized image
        @param resize_height (int, optional, default = 0)                                  The length of the Y dimension of the resized image
        @param crop_area_factor (float, optional, default = None)                          area factor used for crop generation
        @param crop_aspect_ratio (float, optional, default = None)                         aspect ratio used for crop generation
        @param device (string, optional, default = None)                                   Parameter unused for augmentation
        @param x_drift (float, optional, default = None)                                   x_drift used for crop generation
        @param y_drift (float, optional, default = None)                                   y_drift used for crop generation
        @param max_size (int or list of int, optional, default = [])                       Maximum size of the longer dimension when resizing with resize_shorter. When set with resize_shorter, the shortest dimension will be resized to resize_shorter if the longest dimension is smaller or equal to max_size. If not, the shortest dimension is resized to satisfy the constraint longest_dim == max_size. Can be also an array of size 2, where the two elements are maximum size per dimension (H, W). Example: Original image = 400x1200. Resized with: resize_shorter = 200 (max_size not set) => 200x600 resize_shorter = 200, max_size =  400 => 132x400 resize_shorter = 200, max_size = 1000 => 200x600
        @param resize_longer (int, optional, default = 0)                                  The length of the longer dimension of the resized image. This option is mutually exclusive with resize_shorter,`resize_x` and resize_y. The op will keep the aspect ratio of the original image.
        @param resize_shorter (int, optional, default = 0)                                 The length of the shorter dimension of the resized image. This option is mutually exclusive with resize_longer, resize_x and resize_y. The op will keep the aspect ratio of the original image. The longer dimension can be bounded by setting the max_size argument. See max_size argument doc for more info.
        @param scaling_mode (int, optional, default = types.SCALING_MODE_DEFAULT)          resize scaling mode.
        @param interpolation_type (int, optional, default = types.LINEAR_INTERPOLATION)    Type of interpolation to be used.
        @param output_layout (int, optional, default = types.NHWC)                         tensor layout for the augmentation output
        @param output_dtype (int, optional, default = types.UINT8)                         tensor dtype for the augmentation output

        @return    Resized and cropped Image
    """
    crop_area_factor = b.createFloatParameter(crop_area_factor) if isinstance(
        crop_area_factor, float) else crop_area_factor
    crop_aspect_ratio = b.createFloatParameter(crop_aspect_ratio) if isinstance(
        crop_aspect_ratio, float) else crop_aspect_ratio
    x_drift = b.createFloatParameter(
        x_drift) if isinstance(x_drift, float) else x_drift
    y_drift = b.createFloatParameter(
        y_drift) if isinstance(y_drift, float) else y_drift

    # pybind call arguments
    kwargs_pybind = {"input_image": inputs[0], "dest_width:": resize_width, "dest_height": resize_height, "is_output": False, "crop_area_factor": crop_area_factor,
                     "crop_aspect_ratio": crop_aspect_ratio, "x_drift": x_drift, "y_drift": y_drift, "output_layout": output_layout, "output_dtype": output_dtype}
    crop_resized_image = b.cropResize(
        Pipeline._current_pipeline._handle, *(kwargs_pybind.values()))
    return (crop_resized_image)


def resize_mirror_normalize(*inputs, max_size=[], resize_longer=0, resize_shorter=0, resize_width=0, resize_height=0, scaling_mode=types.SCALING_MODE_DEFAULT,
                            interpolation_type=types.LINEAR_INTERPOLATION, mean=[0.0], std=[1.0], mirror=1, device=None, output_layout=types.NHWC, output_dtype=types.UINT8):
    """!Fused function which performs resize, Normalize and flip on images.

        @param inputs                                                                     the input image passed to the augmentation
        @param  max_size (int or list of int, optional, default = [])                     Maximum size of the longer dimension when resizing with resize_shorter. When set with resize_shorter, the shortest dimension will be resized to resize_shorter if the longest dimension is smaller or equal to max_size. If not, the shortest dimension is resized to satisfy the constraint longest_dim == max_size. Can be also an array of size 2, where the two elements are maximum size per dimension (H, W).
                Example:
                Original image = 400x1200.
                Resized with:
                resize_shorter = 200 (max_size not set) => 200x600
                resize_shorter = 200, max_size =  400 => 132x400
                resize_shorter = 200, max_size = 1000 => 200x600
        @param resize_longer (int, optional, default = 0)                                  The length of the longer dimension of the resized image. This option is mutually exclusive with resize_shorter,`resize_x` and resize_y. The op will keep the aspect ratio of the original image.
        @param resize_shorter (int, optional, default = 0)                                 The length of the shorter dimension of the resized image. This option is mutually exclusive with resize_longer, resize_x and resize_y. The op will keep the aspect ratio of the original image. The longer dimension can be bounded by setting the max_size argument. See max_size argument doc for more info.
        @param resize_width (int, optional, default = 0)                                   The length of the X dimension of the resized image. This option is mutually exclusive with resize_shorter. If the resize_y is left at 0, then the op will keep the aspect ratio of the original image.
        @param resize_height (int, optional, default = 0)                                  The length of the Y dimension of the resized image. This option is mutually exclusive with resize_shorter. If the resize_x is left at 0, then the op will keep the aspect ratio of the original image.
        @param scaling_mode (int, optional, default = types.SCALING_MODE_DEFAULT)          resize scaling mode.
        @param interpolation_type (int, optional, default = types.LINEAR_INTERPOLATION)    Type of interpolation to be used.
        @param mean (list of floats, optional, default = [0.0])                            mean used for normalization
        @param std (list of floats, optional, default = [1.0])                             standard deviation used for normalization
        @param mirror (int, optional, default = 1)                                         flag for the horizontal flip.
        @param device (string, optional, default = None)                                   Parameter unused for augmentation
        @param output_layout (int, optional, default = types.NHWC)                         tensor layout for the augmentation output
        @param output_dtype (int, optional, default = types.UINT8)                         tensor dtype for the augmentation output

        @return    Transformed Image
    """
    if isinstance(mirror, int):
        if (mirror == 0):
            mirror = b.createIntParameter(0)
        else:
            mirror = b.createIntParameter(1)

    # pybind call arguments
    kwargs_pybind = {"input_image": inputs[0], "dest_width:": resize_width, "dest_height": resize_height, "mean": mean, "std_dev": std, "is_output": False,
                     "scaling_mode": scaling_mode, "max_size": max_size, "resize_shorter": resize_shorter, "resize_longer": resize_longer,
                     "interpolation_type": interpolation_type, "mirror": mirror, "output_layout": output_layout, "output_dtype": output_dtype}
    rmn = b.resizeMirrorNormalize(
        Pipeline._current_pipeline._handle, *(kwargs_pybind.values()))
    return (rmn)


def random_crop(*inputs, crop_area_factor=[0.08, 1], crop_aspect_ratio=[0.75, 1.333333],
                crop_pox_x=0, crop_pox_y=0, num_attempts=20, device=None,
                all_boxes_above_threshold=True, allow_no_crop=True, ltrb=True, output_layout=types.NHWC, output_dtype=types.UINT8):
    """!Crops images randomly.

        @param inputs: the input image passed to the augmentation
        @param crop_area_factor (list of floats, optional, default = [0.08, 1])            area factor used for crop generation
        @param crop_aspect_ratio (list of floats, optional, default = [0.75, 1.333333])    valid range of aspect ratio of the cropping windows
        @param crop_pox_x (int, optional, default = 0)                                     crop_x position used for crop generation
        @param crop_pox_y (int, optional, default = 0)                                     crop_y position used for crop generation
        @param num_attempts (int, optional, default = 20)                                  number of attempts to get a crop window that matches the area factor and aspect ratio conditions
        @param device (string, optional, default = None)                                   Parameter unused for augmentation
        @param all_boxes_above_threshold (bool, optional, default = True)                  Parameter unused for augmentation
        @param allow_no_crop (bool, optional, default = True)                              Parameter unused for augmentation
        @param ltrb (bool, optional, default = True)                                       Parameter unused for augmentation
        @param output_layout (int, optional, default = types.NHWC)                         tensor layout for the augmentation output
        @param output_dtype (int, optional, default = types.UINT8)                         tensor dtype for the augmentation output

        @return    cropped Image
    """
    # pybind call arguments
    kwargs_pybind = {"input_image": inputs[0], "is_output": False,
                     "crop_area_factor": crop_area_factor, "crop_aspect_ratio": crop_aspect_ratio, "crop_pos_x": crop_pox_x, "crop_pos_y": crop_pox_y, "num_of_attempts": num_attempts, "output_layout": output_layout, "output_dtype": output_dtype}
    random_cropped_image = b.randomCrop(
        Pipeline._current_pipeline._handle, *(kwargs_pybind.values()))
    return (random_cropped_image)


def rotate(*inputs, angle=None, dest_width=0, dest_height=0, interpolation_type=types.LINEAR_INTERPOLATION,
           device=None, fill_value=None, output_layout=types.NHWC, output_dtype=types.UINT8):
    """!Rotates images

        @param inputs                                                                      the input image passed to the augmentation
        @param angle (float, optional, default = None)                                     angle used for rotating the image
        @param dest_width (int, optional, default = 0)                                     The length of the X dimension of the rotated image
        @param dest_height (int, optional, default = 0)                                    The length of the Y dimension of the rotated image
        @param interpolation_type (int, optional, default = types.LINEAR_INTERPOLATION)    Type of interpolation to be used.
        @param device (string, optional, default = None)                                   Parameter unused for augmentation
        @param fill_value (float, optional, default = 0.0)                                 Parameter unused for augmentation
        @param output_layout (int, optional, default = types.NHWC)                         tensor layout for the augmentation output
        @param output_dtype (int, optional, default = types.UINT8)                         tensor dtype for the augmentation output

        @return    Roatated Image
    """
    angle = b.createFloatParameter(
        angle) if isinstance(angle, float) else angle
    # pybind call arguments
    kwargs_pybind = {"input_image": inputs[0], "is_output": False,
                     "angle": angle, "dest_width": dest_width, "dest_height": dest_height, "interpolation_type": interpolation_type, "output_layout": output_layout, "output_dtype": output_dtype}
    rotated_image = b.rotate(
        Pipeline._current_pipeline._handle, *(kwargs_pybind.values()))
    return (rotated_image)


def saturation(*inputs, saturation=1.0, device=None, output_layout=types.NHWC, output_dtype=types.UINT8):
    """!Adjusts the saturation in images.

        @param inputs                                                                 the input image passed to the augmentation
        @param saturation (float, default = 1.0)                                      The saturation change factor. Values must be non-negative. Example values: 0 - Completely desaturated image, 1 - No change to image's saturation.
        @param device (string, optional, default = None)                              Parameter unused for augmentation
        @param output_layout (int, optional, default = types.NHWC)                    tensor layout for the augmentation output
        @param output_dtype (int, optional, default = types.UINT8)                    tensor dtype for the augmentation output

        @return    Image with Saturation effect
    """
    saturation = b.createFloatParameter(saturation) if isinstance(
        saturation, float) else saturation
    # pybind call arguments
    kwargs_pybind = {"input_image": inputs[0],
                     "is_output": False, "sat": saturation, "output_layout": output_layout, "output_dtype": output_dtype}
    saturated_image = b.saturation(
        Pipeline._current_pipeline._handle, *(kwargs_pybind.values()))
    return (saturated_image)


def ssd_random_crop(*inputs, p_threshold=None, crop_area_factor=None, crop_aspect_ratio=None,
                    crop_pos_x=None, crop_pos_y=None, num_attempts=20, device=None,
                    all_boxes_above_threshold=True, allow_no_crop=True, ltrb=True, output_layout=types.NHWC, output_dtype=types.UINT8):
    """!Crops images randomly used for SSD training.

        @param inputs                                                                 the input image passed to the augmentation
        @param p_threshold (float, optional, default = None)                          threshold value used for selecting bboxes during crop generation
        @param crop_area_factor (float, optional, default = None)                     area factor used for crop generation
        @param crop_aspect_ratio (float, optional, default = None)                    aspect ratio of the cropping windows
        @param crop_pox_x (float, optional, default = None)                           crop_x position used for crop generation
        @param crop_pox_y (float, optional, default = None)                           crop_y position used for crop generation
        @param num_attempts (int, optional, default = 20)                              number of attempts to get a crop window that matches the area factor and aspect ratio conditions
        @param device (string, optional, default = None)                              Parameter unused for augmentation
        @param all_boxes_above_threshold (bool, optional, default = True)             Parameter unused for augmentation
        @param allow_no_crop (bool, optional, default = True)                         Parameter unused for augmentation
        @param ltrb (bool, optional, default = True)                                  Parameter unused for augmentation
        @param output_layout (int, optional, default = types.NHWC)                    tensor layout for the augmentation output
        @param output_dtype (int, optional, default = types.UINT8)                    tensor dtype for the augmentation output

        @return    Randomly Cropped images for SSD training
    """
    p_threshold = b.createFloatParameter(p_threshold) if isinstance(
        p_threshold, float) else p_threshold
    crop_area_factor = b.createFloatParameter(crop_area_factor) if isinstance(
        crop_area_factor, float) else crop_area_factor
    crop_aspect_ratio = b.createFloatParameter(crop_aspect_ratio) if isinstance(
        crop_aspect_ratio, float) else crop_aspect_ratio
    crop_pos_x = b.createFloatParameter(crop_pos_x) if isinstance(
        crop_pos_x, float) else crop_pos_x
    crop_pos_y = b.createFloatParameter(crop_pos_y) if isinstance(
        crop_pos_y, float) else crop_pos_y

    # pybind call arguments
    kwargs_pybind = {"input_image": inputs[0], "is_output": False, "p_threshold": p_threshold, "crop_area_factor": crop_area_factor,
                     "crop_aspect_ratio": crop_aspect_ratio, "crop_pos_x": crop_pos_x, "crop_pos_y": crop_pos_y, "num_of_attempts": _num_attempts, "output_layout": output_layout, "output_dtype": output_dtype}
    ssd_random_cropped_image = b.ssdRandomCrop(
        Pipeline._current_pipeline._handle, *(kwargs_pybind.values()))
    return (ssd_random_cropped_image)


def warp_affine(*inputs, dest_width=0, dest_height=0, matrix=[0, 0, 0, 0, 0, 0],
                interpolation_type=types.LINEAR_INTERPOLATION, device=None, output_layout=types.NHWC, output_dtype=types.UINT8):
    """!Applies affine transformation to images.

        @param inputs                                                                      the input image passed to the augmentation
        @param dest_width (int, optional, default = 0)                                     The length of the X dimension of the transformed image
        @param matrix (list of ints, optional, default = [0, 0, 0, 0, 0, 0])               Transformation matrix used to produce a new image
        @param dest_height (int, optional, default = 0)                                    The length of the Y dimension of the transformed image
        @param interpolation_type (int, optional, default = types.LINEAR_INTERPOLATION)    Type of interpolation to be used.
        @param device (string, optional, default = None)                                   Parameter unused for augmentation
        @param output_layout (int, optional, default = types.NHWC)                         tensor layout for the augmentation output
        @param output_dtype (int, optional, default = types.UINT8)                         tensor dtype for the augmentation output

        @return    Affine Transformed Images
    """
    x0, x1, y0, y1, o0, o1 = matrix
    # pybind call arguments
    kwargs_pybind = {"input_image": inputs[0], "x0": x0, "x1": x1, "y0": y0, "y1": y1, "o0": o0,
                     "o1": o1, "is_output": False, "dest_height": dest_height, "dest_width": dest_width, "interpolation_type": interpolation_type, "output_layout": output_layout, "output_dtype": output_dtype}
    warp_affine_output = b.warpAffineFixed(
        Pipeline._current_pipeline._handle, *(kwargs_pybind.values()))
    return (warp_affine_output)


def vignette(*inputs, vignette=0.5, device=None, output_layout=types.NHWC, output_dtype=types.UINT8):
    """!Applies Vignette effect

        @param inputs                                                                 the input image passed to the augmentation
        @param vignette (float, default = 0.5)                                        vignette value used for the augmentation output
        @param device (string, optional, default = None)                              Parameter unused for augmentation
        @param output_layout (int, optional, default = types.NHWC)                    tensor layout for the augmentation output
        @param output_dtype (int, optional, default = types.UINT8)                    tensor dtype for the augmentation output

        @return    Images with Vignette effect
    """
    vignette = b.createFloatParameter(
        vignette) if isinstance(vignette, float) else vignette
    # pybind call arguments
    kwargs_pybind = {"input_image": inputs[0], "is_output": False, "sdev": vignette,
                     "output_layout": output_layout, "output_dtype": output_dtype}
    vignette_output = b.vignette(
        Pipeline._current_pipeline._handle, *(kwargs_pybind.values()))
    return (vignette_output)


def crop_mirror_normalize(*inputs, crop=[0, 0], crop_pos_x=0.5, crop_pos_y=0.5,
                          crop_w=0, crop_h=0, mean=[0.0], std=[1.0], mirror=1, device=None, output_layout=types.NHWC, output_dtype=types.UINT8):
    """!Fused function which performs crop, normalize and flip on images.

        @param inputs                                                                 the input image passed to the augmentation
        @param crop (list of ints, optional, default = [0, 0])                        list containing the crop dimensions of the cropped image
        @param crop_pox_x (float, optional, default = 0.5)                            crop_x position used for crop generation
        @param crop_pox_y (float, optional, default = 0.5)                            crop_y position used for crop generation
        @param crop_w (int, optional, default = 0)                                    crop width
        @param crop_h (int, optional, default = 0)                                    crop height
        @param mean (list of floats, optional, default = [0.0])                       mean used for normalization
        @param std (list of floats, optional, default = [1.0])                        standard deviation used for normalization
        @param mirror (int, optional, default = 1)                                    flag for the horizontal flip.
        @param device (string, optional, default = None)                              Parameter unused for augmentation
        @param output_layout (int, optional, default = types.NHWC)                    tensor layout for the augmentation output
        @param output_dtype (int, optional, default = types.UINT8)                    tensor dtype for the augmentation output

        @return    Transformed Images after perform crop , normalize and flip operations
    """
    if (len(crop) == 2):
        crop_height = crop[0]
        crop_width = crop[1]
    elif (len(crop) == 3):
        crop_height = crop[1]
        crop_width = crop[2]
    else:
        crop_height = crop_h
        crop_width = crop_w

    if isinstance(mirror, int):
        if (mirror == 0):
            mirror = b.createIntParameter(0)
        else:
            mirror = b.createIntParameter(1)

    # pybind call arguments
    kwargs_pybind = {"input_image": inputs[0], "crop_height": crop_height, "crop_width": crop_width, "start_x": crop_pos_x, "start_y": crop_pos_y, "mean": mean, "std_dev": std,
                     "is_output": False, "mirror": mirror, "output_layout": output_layout, "output_dtype": output_dtype}
    cmn = b.cropMirrorNormalize(
        Pipeline._current_pipeline._handle, *(kwargs_pybind.values()))
    return (cmn)


def center_crop(*inputs, crop=[0, 0], crop_h=0, crop_w=0, crop_d=1,
                device=None, output_layout=types.NHWC, output_dtype=types.UINT8):
    """!Crops images at the center

        @param inputs                                                                 the input image passed to the augmentation
        @param crop (list of ints, optional, default = [0, 0])                        list containing the crop dimensions of the cropped image
        @param crop_h (int, optional, default = 0)                                    crop height
        @param crop_w (int, optional, default = 0)                                    crop width
        @param crop_d (int, optional, default = 0)                                    crop depth
        @param device (string, optional, default = None)                              Parameter unused for augmentation
        @param output_layout (int, optional, default = types.NHWC)                    tensor layout for the augmentation output
        @param output_dtype (int, optional, default = types.UINT8)                    tensor dtype for the augmentation output

        @return    Center cropped Images
    """
    if (len(crop) == 2):
        crop_depth = crop_d
        crop_height = crop[0]
        crop_width = crop[1]
    elif (len(crop) == 3):
        crop_depth = crop[0]
        crop_height = crop[1]
        crop_width = crop[2]
    else:
        crop_depth = crop_d
        crop_height = crop_h
        crop_width = crop_w

    # pybind call arguments
    kwargs_pybind = {"input_image": inputs[0], "crop_width": crop_width, "crop_height": crop_height, "crop_depth": crop_depth,
                     "is_output": False, "output_layout": output_layout, "output_dtype": output_dtype}
    centre_cropped_image = b.centerCropFixed(
        Pipeline._current_pipeline._handle, *(kwargs_pybind.values()))

    return (centre_cropped_image)


def crop(*inputs, crop=[0, 0], crop_pos_x=0.5, crop_pos_y=0.5, crop_pos_z=0.5,
         crop_w=0, crop_h=0, crop_d=1, device=None, output_layout=types.NHWC, output_dtype=types.UINT8):
    """!crops images

        @param inputs                                                                 the input image passed to the augmentation
        @param crop (list of ints, optional, default = [0, 0])                        list containing the crop dimensions of the cropped image
        @param crop_pox_x (float, optional, default = 0.5)                            crop_x position used for crop generation
        @param crop_pox_y (float, optional, default = 0.5)                            crop_y position used for crop generation
        @param crop_pox_z (float, optional, default = 0.5)                            crop_z position used for crop generation
        @param crop_w (int, optional, default = 0)                                    crop width
        @param crop_h (int, optional, default = 0)                                    crop height
        @param crop_d (int, optional, default = 1)                                    crop depth
        @param device (string, optional, default = None)                              Parameter unused for augmentation
        @param output_layout (int, optional, default = types.NHWC)                    tensor layout for the augmentation output
        @param output_dtype (int, optional, default = types.UINT8)                    tensor dtype for the augmentation output

        @return    Cropped Images
    """
    if (len(crop) == 2):
        crop_depth = crop_d
        crop_height = crop[0]
        crop_width = crop[1]
    elif (len(crop) == 3):
        crop_depth = crop[0]
        crop_height = crop[1]
        crop_width = crop[2]
    else:
        crop_depth = crop_d
        crop_height = crop_h
        crop_width = crop_w

    if ((crop_width == 0) and (crop_height == 0)):
        # pybind call arguments
        kwargs_pybind = {"input_image": inputs[0], "crop_width": None, "crop_height": None, "crop_depth": None, "is_output": False, "crop_pos_x": None,
                         "crop_pos_y": None, "crop_pos_z": None, "output_layout": output_layout, "output_dtype": output_dtype}
        cropped_image = b.crop(
            Pipeline._current_pipeline._handle, *(kwargs_pybind.values()))
    else:
        # pybind call arguments
        kwargs_pybind = {"input_image": inputs[0], "crop_width": crop_width, "crop_height": crop_height, "crop_depth": crop_depth, "is_output": False, "crop_pos_x": crop_pos_x,
                         "crop_pos_y": crop_pos_y, "crop_pos_z": crop_pos_z, "output_layout": output_layout, "output_dtype": output_dtype}
        cropped_image = b.cropFixed(
            Pipeline._current_pipeline._handle, *(kwargs_pybind.values()))
    return (cropped_image)


def slice(*inputs, anchor = [], shape = [], dtype = types.FLOAT, end = [], fill_values = [0.0],  out_of_bounds_policy = types.PAD, device=None, output_layout=types.NHWC, output_dtype=types.UINT8):
    """
    The slice can be specified by proving the start and end coordinates, or start coordinates and shape of the slice. Both coordinates and shapes can be provided in absolute or relative terms.

    The slice arguments can be specified by the following named arguments:

    start: Slice start coordinates (absolute)

    rel_start: Slice start coordinates (relative)

    end: Slice end coordinates (absolute)

    rel_end: Slice end coordinates (relative)

    shape: Slice shape (absolute)

    rel_shape: Slice shape (relative)

    """

    kwargs_pybind = {"input": inputs[0], "is_output": False, "anchor": anchor, "shape": shape, "fill_values": fill_values,
                     "out_of_bounds_policy": out_of_bounds_policy, "output_layout": output_layout, "output_dtype": output_dtype}
    slice_output = b.slice(Pipeline._current_pipeline._handle ,*(kwargs_pybind.values()))
    return slice_output


def color_twist(*inputs, brightness=1.0, contrast=1.0, hue=0.0,
                saturation=1.0, device=None, output_layout=types.NHWC, output_dtype=types.UINT8):
    """!Adjusts the brightness, hue and saturation of the images.

        @param inputs                                                                  the input image passed to the augmentation
        @param brightness (float, optional, default = 1.0)                             brightness multiplier. Values >= 0 are accepted. For example: 0 - black image, 1 - no change, 2 - increase brightness twice
        @param contrast (float, optional, default = 1.0)                               contrast multiplier used for the augmentation. Values >= 0 are accepted. For example: 0 - gray image, 1 - no change, 2 - increase contrast twice
        @param hue (float, optional, default = 0.0)                                    hue change in degrees
        @param saturation (float, optional, default = 1.0)                             The saturation change factor. Values must be non-negative. Example values: 0 - Completely desaturated image, 1 - No change to image's saturation.
        @param device (string, optional, default = None)                               Parameter unused for augmentation
        @param output_layout (int, optional, default = types.NHWC)                     tensor layout for the augmentation output
        @param output_dtype (int, optional, default = types.UINT8):                    tensor dtype for the augmentation output

        @return    Images with Adjusted Brightness, Hue and Saturation
    """
    brightness = b.createFloatParameter(brightness) if isinstance(
        brightness, float) else brightness
    contrast = b.createFloatParameter(
        contrast) if isinstance(contrast, float) else contrast
    hue = b.createFloatParameter(hue) if isinstance(hue, float) else hue
    saturation = b.createFloatParameter(saturation) if isinstance(
        saturation, float) else saturation

    # pybind call arguments
    kwargs_pybind = {"input_image": inputs[0], "is_output": False, "p_alpha": brightness, "p_beta": contrast,
                     "p_hue": hue, "p_sat": saturation, "output_layout": output_layout, "output_dtype": output_dtype}
    color_twist_image = b.colorTwist(
        Pipeline._current_pipeline._handle, *(kwargs_pybind.values()))
    return (color_twist_image)


def uniform(*inputs, range=[-1, 1], device=None):
    """!Applies uniform random number generation to the input images.

        @param inputs                                               the input image passed to the augmentation
        @param range (list of ints, optional, default = [-1, 1])    uniform distribution used for random number generation
        @param device (string, optional, default = None)            Parameter unused for augmentation

        @return    uniform random numbers
    """
    output_param = b.createFloatUniformRand(range[0], range[1])
    return output_param


def random_bbox_crop(*inputs, all_boxes_above_threshold=True, allow_no_crop=True, aspect_ratio=None, bbox_layout="",
                     threshold_type="iou", thresholds=None, crop_shape=None, num_attempts=1, scaling=None, seed=1,
                     shape_layout="", input_shape=None, total_num_attempts=0, device=None, ltrb=True, labels=None):
    """!Applies random bounding box cropping to the input images.

        @param inputs (list)                                                 The input images to which random cropping is applied.
        @param all_boxes_above_threshold (bool, optional, default = True)    If set to True, all bounding boxes in a sample should overlap with the cropping window. Default is True.
        @param allow_no_crop (bool, optional, default = True)                If set to True, one of the possible outcomes of the random process will be to not crop. Default is True.
        @param aspect_ratio (list of floats, optional, default = None)       Aspect ratio range [min, max] used for crop generation. Default is None.
        @param crop_shape (list of ints, optional, default = None)           Crop shape [width, height] used for crop generation. Default is None.
        @param num_attempts (int, optional, default = 1)                     Number of attempts to get a crop window that matches the aspect_ratio and threshold. Default is 1.
        @param scaling (list of int, optional, default = None)               Scaling range [min, max] for the crop size with respect to the original image dimensions. Default is None.
        @param seed (int, optional, default = 1)                             Random seed. Default is 1.
        @param total_num_attempts (int, optional, default = 0)               If provided, it indicates the total maximum number of attempts to get a crop window that matches the aspect_ratio and the threshold. After total_num_attempts attempts, the best candidate will be selected. If this value is not specified, the crop search will continue indefinitely until a valid crop is found. Default is 0.
        @param device (string, optional, default = None)                     Parameter unused for augmentation
        @param ltrb (bool, optional, default = True)                         Parameter unused for augmentation

        @return    cropped images
    """
    aspect_ratio = aspect_ratio if aspect_ratio else [1.0, 1.0]
    crop_shape = [] if crop_shape is None else crop_shape
    scaling = scaling if scaling else [1.0, 1.0]
    if (len(crop_shape) == 0):
        has_shape = False
        crop_width = 0
        crop_height = 0
    else:
        has_shape = True
        crop_width = crop_shape[0]
        crop_height = crop_shape[1]
    scaling = b.createFloatUniformRand(scaling[0], scaling[1])
    aspect_ratio = b.createFloatUniformRand(aspect_ratio[0], aspect_ratio[1])

    # pybind call arguments
    kwargs_pybind = {"all_boxes_above_threshold": all_boxes_above_threshold, "no_crop": allow_no_crop, "p_aspect_ratio": aspect_ratio, "has_shape": has_shape,
                     "crop_width": crop_width, "crop_height": crop_height, "num_attemps": num_attempts, "p_scaling": scaling, "total_num_attempts": total_num_attempts, "seed": seed}
    random_bbox_crop = b.randomBBoxCrop(
        Pipeline._current_pipeline._handle, *(kwargs_pybind.values()))

    return (random_bbox_crop, [], [], [])


def one_hot(*inputs, num_classes=0, device=None):
    """!Applies one-hot encoding to the input images.

        @param inputs (list)                               The input images to which one-hot encoding is applied.
        @param num_classes (int, optional, default = 0)    Number of classes used for one-hot encoding. Default is 0.
        @param device (string, optional, default = None)   Parameter unused for augmentation

        @return    an empty list
    """
    Pipeline._current_pipeline._num_classes = num_classes
    Pipeline._current_pipeline._one_hot_encoding = True
    return ([])


def box_encoder(*inputs, anchors, criteria=0.5, means=None,
                offset=False, scale=1.0, stds=None, device=None):
    """!Applies box encoding to the input bounding boxes.

        @param inputs (list)                                        The input bounding boxes to which box encoding is applied.
        @param anchors (list of floats)                             Anchors to be used for encoding, as a list of floats in the ltrb format.
        @param criteria (float, optional, default = 0.5)            Threshold IoU for matching bounding boxes with anchors. The value needs to be between 0 and 1. Default is 0.5.
        @param means (list of floats, optional, default = None)     [x y w h] mean values for normalization. Default is [0.0, 0.0, 0.0, 0.0].
        @param offset (bool, optional, default = False)             Returns normalized offsets ((encoded_bboxes * scale - anchors * scale) - mean) / stds in Encoded bboxes that use std and the mean and scale arguments. Default is False.
        @param scale (float, optional, default = 1.0)               Rescales the box and anchor values before the offset is calculated (for example, to return to the absolute values). Default is 1.0.
        @param stds (list of float, optional, default = None)       Parameter unused for augmentation
        @param device (string, optional, default = None)            Parameter unused for augmentation

        @return    encoded bounding boxes.
    """
    means = means if means else [0.0, 0.0, 0.0, 0.0]
    stds = stds if stds else [1.0, 1.0, 1.0, 1.0]

    # pybind call arguments
    kwargs_pybind = {"anchors": anchors, "criteria": criteria,
                     "means": means, "stds": stds, "offset": offset, "scale": scale}
    box_encoder = b.boxEncoder(
        Pipeline._current_pipeline._handle, *(kwargs_pybind.values()))
    Pipeline._current_pipeline._box_encoder = True
    return (box_encoder, [])


def color_temp(*inputs, adjustment_value=50, device=None, output_layout=types.NHWC, output_dtype=types.UINT8):
    """!Adjusts the color temperature in images.

        @param inputs                                                                 the input image passed to the augmentation
        @param adjustment_value (int, default = 50)                                   value for adjusting the color temperature
        @param device (string, optional, default = None)                              Parameter unused for augmentation
        @param output_layout (int, optional, default = types.NHWC)                    tensor layout for the augmentation output
        @param output_dtype (int, optional, default = types.UINT8)                    tensor dtype for the augmentation output

        @return    Images with Adjusted Color temperature
    """
    adjustment_value = b.createIntParameter(adjustment_value) if isinstance(
        adjustment_value, int) else adjustment_value
    # pybind call arguments
    kwargs_pybind = {"input_image": inputs[0], "is_output": False, "adjustment_value": adjustment_value,
                     "output_layout": output_layout, "output_dtype": output_dtype}
    color_temp_output = b.colorTemp(
        Pipeline._current_pipeline._handle, *(kwargs_pybind.values()))
    return (color_temp_output)


def nop(*inputs, device=None):
    """!Performs no operation

        @param inputs                                    the input image passed to the augmentation
        @param device (string, optional, default = None)  Parameter unused for augmentation

        @return    Nop Output
    """
    # pybind call arguments
    kwargs_pybind = {"input_image": inputs[0], "is_output": False}
    nop_output = b.nop(Pipeline._current_pipeline._handle,
                       *(kwargs_pybind.values()))
    return (nop_output)


def copy(*inputs, device=None):
    """!Copies input tensor to output tensor.

        @param inputs                                     the input image passed to the augmentation
        @param device (string, optional, default = None)  Parameter unused for augmentation

        @return    Copied Image
    """
    # pybind call arguments
    kwargs_pybind = {"input_image": inputs[0], "is_output": False}
    copied_image = b.copy(
        Pipeline._current_pipeline._handle, *(kwargs_pybind.values()))
    return (copied_image)


def snp_noise(*inputs, p_noise=0.0, p_salt=0.0, noise_val=0.0, salt_val=0.0,
              seed=0, device=None, output_layout=types.NHWC, output_dtype=types.UINT8):
    """!Applies salt-and-pepper noise to the input image.

        @param inputs (list)                                                          The input image to which salt-and-pepper noise is applied.
        @param p_noise (float, optional, default = 0.0)                               Noise probability. Default is 0.0.
        @param p_salt (float, optional, default = 0.0)                                Salt probability. Default is 0.0.
        @param noise_val (float, optional, default = 0.0)                             Noise value to be added to the image. Default is 0.0.
        @param salt_val (float, optional, default = 0.0)                              Salt value to be added to the image. Default is 0.0.
        @param seed (int, optional, default = 0)                                      Random seed. Default is 0.
        @param device (string, optional, default = None)                              Parameter unused for augmentation
        @param output_layout (int, optional, default = types.NHWC)                    Tensor layout for the augmentation output. Default is types.NHWC.
        @param output_dtype (int, optional, default = types.UINT*)                    Tensor dtype for the augmentation output. Default is types.UINT8.

        @return    images with salt-and-pepper noise added.
    """
    p_noise = b.createFloatParameter(
        p_noise) if isinstance(p_noise, float) else p_noise
    p_salt = b.createFloatParameter(
        p_salt) if isinstance(p_salt, float) else p_salt
    noise_val = b.createFloatParameter(noise_val) if isinstance(
        noise_val, float) else noise_val
    salt_val = b.createFloatParameter(
        salt_val) if isinstance(salt_val, float) else salt_val

    # pybind call arguments
    kwargs_pybind = {"input_image": inputs[0], "is_output": False, "p_noise": p_noise, "p_salt": p_salt, "noise_val": noise_val,
                     "salt_val": salt_val, "seed": seed, "output_layout": output_layout, "output_dtype": output_dtype}
    snp_noise_added_image = b.snpNoise(
        Pipeline._current_pipeline._handle, *(kwargs_pybind.values()))
    return (snp_noise_added_image)


def box_iou_matcher(*inputs, anchors, high_threshold=0.5,
                    low_threshold=0.4, allow_low_quality_matches=True, device=None):
    """!Applies box IoU matching to the input image.

        @param inputs (list)                                                 The input image to which box IoU matching is applied.
        @param anchors (list of floats)                                      Anchors to be used for encoding, in the ltrb format.
        @param high_threshold (float, optional, default = 0.5)               Upper threshold used for matching indices. Default is 0.5.
        @param low_threshold (float, optional, default = 0.4)                Lower threshold used for matching indices. Default is 0.4.
        @param allow_low_quality_matches (bool, optional, default = True)    Whether to allow low quality matches as output. Default is True.
        @param device (string, optional, default = None)                     Parameter unused for augmentation

        @return    matched boxes and the list of matched indices.

    """
    # pybind call arguments
    kwargs_pybind = {"anchors": anchors, "high_threshold": high_threshold,
                     "low_threshold": low_threshold, "allow_low_quality_matches": allow_low_quality_matches}
    box_iou_matcher = b.boxIouMatcher(
        Pipeline._current_pipeline._handle, *(kwargs_pybind.values()))
    Pipeline._current_pipeline._box_iou_matcher = True
    return (box_iou_matcher, [])

<<<<<<< HEAD
def set_layout(*inputs, output_layout=types.NHWC):
    """!Adjusts brightness of the image.

        @param inputs                                                                 the input image passed to the augmentation
        @param output_layout (int, optional, default = types.NHWC)                    tensor layout for the augmentation output

        @return    Tensor with required output layout
    """
    # pybind call arguments
    kwargs_pybind = {"input_image": inputs[0], "output_layout": output_layout}
    new_output = b.setLayout(
        Pipeline._current_pipeline._handle, *(kwargs_pybind.values()))
    return (new_output)

def gaussian_noise(*inputs, mean=0.0, std_dev=1.0, seed=0, conditional_execution=1, device=None, output_layout=types.NHWC, output_dtype=types.UINT8):
    """!Applies Gaussian noise to the input image.

        @param inputs (list)                                                          The input image to which salt-and-pepper noise is applied.
        @param mean (float, optional, default = 0.0)                                  Mean used for noise generation. Default is 0.0.
        @param std_dev (float, optional, default = 1.0)                               Standard deviation used for noise generation. Default is 1.0.
        @param seed (int, optional, default = 0)                                      Random seed. Default is 0.
        @param conditional_execution (int, optional, default = None)                  controls the execution of the augmentation
        @param device (string, optional, default = None)                              Parameter unused for augmentation
        @param output_layout (int, optional, default = types.NHWC)                    Tensor layout for the augmentation output. Default is types.NHWC.
        @param output_dtype (int, optional, default = types.UINT*)                    Tensor dtype for the augmentation output. Default is types.UINT8.

        @return    images with Gaussian noise added.
    """
    mean = b.createFloatParameter(
        mean) if isinstance(mean, float) else mean
    std_dev = b.createFloatParameter(
        std_dev) if isinstance(std_dev, float) else std_dev
    conditional_execution = b.createIntParameter(conditional_execution) if isinstance(
                conditional_execution, int) else conditional_execution

    # pybind call arguments
    kwargs_pybind = {"input_image": inputs[0], "is_output": False, "mean": mean, "std_dev": std_dev,
                     "seed": seed, "conditional_execution": conditional_execution, "output_layout": output_layout, "output_dtype": output_dtype}
    noise_added_image = b.gaussianNoise(
        Pipeline._current_pipeline._handle, *(kwargs_pybind.values()))
    return (noise_added_image)

def roi_random_crop(*inputs, roi_start, roi_end, crop_shape):
    # pybind call arguments
    kwargs_pybind = {"input_image": inputs[0], "roi_start": roi_start, "roi_end": roi_end, "crop_shape": crop_shape}
    anchor = b.roiRandomCrop(Pipeline._current_pipeline._handle, *(kwargs_pybind.values()))
    return (anchor)

def random_object_bbox(*inputs, format='anchor_shape', background=0, cache_objects=False, classes=[], foreground_prob=1.0, ignore_class=False, k_largest=-1, seed=0, threshold=[]):
    # pybind call arguments
    kwargs_pybind = {"input_image": inputs[0], "format": format, "k_largest": k_largest, "foreground_prob": foreground_prob}
    selected_roi = b.randomObjectBbox(Pipeline._current_pipeline._handle, *(kwargs_pybind.values()))
    if format == "box":
        return (selected_roi)
    elif format == "anchor_shape" or format == "start_end":
        return (selected_roi[0], selected_roi[1])
    else:
        print('Wrong format passed to random_object_bbox')
        return ()

def transpose(*inputs, perm=[], output_layout=types.NHWC, output_dtype=types.UINT8):
    # pybind call arguments
    kwargs_pybind = {"input_image": inputs[0], "perm": perm, "is_output": False, "output_layout": output_layout, "output_dtype": output_dtype}
    transposed_image = b.transpose(Pipeline._current_pipeline._handle, *(kwargs_pybind.values()))
    return (transposed_image)

def normalize(*inputs, axes=[], mean=[], stddev=[], scale=1.0, shift=0.0, output_layout=types.NHWC, output_dtype=types.UINT8):
    # pybind call arguments
    kwargs_pybind = {"input_image": inputs[0], "axes": axes, "mean": mean, "stddev": stddev, "is_output": False,
                     "scale": scale, "shift": shift, "output_layout": output_layout, "output_dtype": output_dtype}
    normalized_image = b.normalize(Pipeline._current_pipeline._handle, *(kwargs_pybind.values()))
    return (normalized_image)

def cast(*inputs, output_dtype=types.UINT8):
    # pybind call arguments
    kwargs_pybind = {"input_image": inputs[0], "is_output": False, "output_dtype": output_dtype}
    normalized_image = b.normalize(Pipeline._current_pipeline._handle, *(kwargs_pybind.values()))
    return (normalized_image)
=======

def external_source(*inputs, source, device=None, color_format=types.RGB, random_shuffle=False, mode=types.EXTSOURCE_FNAME, max_width=2000, max_height=2000):
    # pybind call arguments
    Pipeline._current_pipeline._is_external_source_operator = True
    Pipeline._current_pipeline._external_source = iter(source)
    Pipeline._current_pipeline._external_source_mode = mode
    Pipeline._current_pipeline._external_source_user_given_width = max_width
    Pipeline._current_pipeline._external_source_user_given_height = max_height
    kwargs_pybind = {"rocal_color_format": color_format, "is_output": False, "shuffle": random_shuffle, "loop": False, "decode_size_policy": types.USER_GIVEN_SIZE,
                     "max_width": max_width, "max_height": max_height, "dec_type": types.DECODER_TJPEG, "external_source_mode": mode}
    external_source_operator = b.externalFileSource(
        Pipeline._current_pipeline._handle, *(kwargs_pybind.values()))
    return (external_source_operator, [])  # Labels is Empty
>>>>>>> a5c8daef
<|MERGE_RESOLUTION|>--- conflicted
+++ resolved
@@ -1088,7 +1088,20 @@
     Pipeline._current_pipeline._box_iou_matcher = True
     return (box_iou_matcher, [])
 
-<<<<<<< HEAD
+
+def external_source(*inputs, source, device=None, color_format=types.RGB, random_shuffle=False, mode=types.EXTSOURCE_FNAME, max_width=2000, max_height=2000):
+    # pybind call arguments
+    Pipeline._current_pipeline._is_external_source_operator = True
+    Pipeline._current_pipeline._external_source = iter(source)
+    Pipeline._current_pipeline._external_source_mode = mode
+    Pipeline._current_pipeline._external_source_user_given_width = max_width
+    Pipeline._current_pipeline._external_source_user_given_height = max_height
+    kwargs_pybind = {"rocal_color_format": color_format, "is_output": False, "shuffle": random_shuffle, "loop": False, "decode_size_policy": types.USER_GIVEN_SIZE,
+                     "max_width": max_width, "max_height": max_height, "dec_type": types.DECODER_TJPEG, "external_source_mode": mode}
+    external_source_operator = b.externalFileSource(
+        Pipeline._current_pipeline._handle, *(kwargs_pybind.values()))
+    return (external_source_operator, [])  # Labels is Empty
+
 def set_layout(*inputs, output_layout=types.NHWC):
     """!Adjusts brightness of the image.
 
@@ -1166,19 +1179,4 @@
     # pybind call arguments
     kwargs_pybind = {"input_image": inputs[0], "is_output": False, "output_dtype": output_dtype}
     normalized_image = b.normalize(Pipeline._current_pipeline._handle, *(kwargs_pybind.values()))
-    return (normalized_image)
-=======
-
-def external_source(*inputs, source, device=None, color_format=types.RGB, random_shuffle=False, mode=types.EXTSOURCE_FNAME, max_width=2000, max_height=2000):
-    # pybind call arguments
-    Pipeline._current_pipeline._is_external_source_operator = True
-    Pipeline._current_pipeline._external_source = iter(source)
-    Pipeline._current_pipeline._external_source_mode = mode
-    Pipeline._current_pipeline._external_source_user_given_width = max_width
-    Pipeline._current_pipeline._external_source_user_given_height = max_height
-    kwargs_pybind = {"rocal_color_format": color_format, "is_output": False, "shuffle": random_shuffle, "loop": False, "decode_size_policy": types.USER_GIVEN_SIZE,
-                     "max_width": max_width, "max_height": max_height, "dec_type": types.DECODER_TJPEG, "external_source_mode": mode}
-    external_source_operator = b.externalFileSource(
-        Pipeline._current_pipeline._handle, *(kwargs_pybind.values()))
-    return (external_source_operator, [])  # Labels is Empty
->>>>>>> a5c8daef
+    return (normalized_image)