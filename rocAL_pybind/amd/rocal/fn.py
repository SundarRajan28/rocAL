--- conflicted
+++ resolved
@@ -1085,8 +1085,7 @@
     kwargs_pybind = {"input_audio0": inputs[0], "is_output": False,
                     "preemph_coeff": preemph_coeff_float_param, "preemph_border_type": border,
                     "output_dtype" :output_dtype}
-<<<<<<< HEAD
-    preemphasis_output = b.PreEmphasisFilter(Pipeline._current_pipeline._handle ,*(kwargs_pybind.values()))
+    preemphasis_output = b.preEmphasisFilter(Pipeline._current_pipeline._handle ,*(kwargs_pybind.values()))
     return (preemphasis_output)
 
 def nonsilent_region(*inputs, rocal_tensor_output_type = types.FLOAT, bytes_per_sample_hint = [0], cutoff_db = -60, reference_power = 0.0, reset_interval = 8192, seed = -1, window_length = 2048):
@@ -1109,8 +1108,4 @@
     kwargs_pybind = {"input_audio0": inputs[0], "is_output": False, "window_fn": window_fn, "center_windows": center_windows, "reflect_padding": reflect_padding,
                      "layout": layout, "power": power, "nfft": nfft, "window_length": window_length, "window_step": window_step, "rocal_tensor_output_type": rocal_tensor_output_type}
     spectrogram_output = b.Spectrogram(Pipeline._current_pipeline._handle, *(kwargs_pybind.values()))
-    return spectrogram_output
-=======
-    preemphasis_output = b.preEmphasisFilter(Pipeline._current_pipeline._handle ,*(kwargs_pybind.values()))
-    return (preemphasis_output)
->>>>>>> 19d26bed
+    return spectrogram_output