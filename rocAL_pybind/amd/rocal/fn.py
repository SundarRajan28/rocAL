# Copyright (c) 2018 - 2023 Advanced Micro Devices, Inc. All rights reserved.
#
# Permission is hereby granted, free of charge, to any person obtaining a copy
# of this software and associated documentation files (the "Software"), to deal
# in the Software without restriction, including without limitation the rights
# to use, copy, modify, merge, publish, distribute, sublicense, and/or sell
# copies of the Software, and to permit persons to whom the Software is
# furnished to do so, subject to the following conditions:
#
# The above copyright notice and this permission notice shall be included in
# all copies or substantial portions of the Software.
#
# THE SOFTWARE IS PROVIDED "AS IS", WITHOUT WARRANTY OF ANY KIND, EXPRESS OR
# IMPLIED, INCLUDING BUT NOT LIMITED TO THE WARRANTIES OF MERCHANTABILITY,
# FITNESS FOR A PARTICULAR PURPOSE AND NONINFRINGEMENT.  IN NO EVENT SHALL THE
# AUTHORS OR COPYRIGHT HOLDERS BE LIABLE FOR ANY CLAIM, DAMAGES OR OTHER
# LIABILITY, WHETHER IN AN ACTION OF CONTRACT, TORT OR OTHERWISE, ARISING FROM,
# OUT OF OR IN CONNECTION WITH THE SOFTWARE OR THE USE OR OTHER DEALINGS IN
# THE SOFTWARE.

##
# @file fn.py
#
# @brief File containing augmentation functions used in multiple trainings

from amd.rocal import readers
from amd.rocal import decoders
from amd.rocal import random
from amd.rocal import noise
from amd.rocal import reductions

import amd.rocal.types as types
import rocal_pybind as b
from amd.rocal.pipeline import Pipeline


def blend(*inputs, ratio=None, device=None, output_layout=types.NHWC, output_dtype=types.UINT8):
    """!Blends two input images given the ratio: output = input1*ratio + input2*(1-ratio)

        @param inputs                                                                 list containing the input images
        @param ratio (float, optional, default = None)                                ratio used for blending one image with another
        @param device (string, optional, default = None)                              Parameter unused for augmentation
        @param output_layout (int, optional, default = types.NHWC)                    tensor layout for the augmentation output
        @param output_dtype (int, optional, default = types.UINT8)                    tensor dtype for the augmentation output

        @return    blended image
    """
    ratio = b.createFloatParameter(
        ratio) if isinstance(ratio, float) else ratio
    # pybind call arguments
    kwargs_pybind = {"input_image0": inputs[0], "input_image1": inputs[1], "is_output": False, "ratio": ratio,
                     "output_layout": output_layout, "output_dtype": output_dtype}
    blend_image = b.blend(
        Pipeline._current_pipeline._handle, *(kwargs_pybind.values()))
    return (blend_image)


def snow(*inputs, snow=0.5, device=None, output_layout=types.NHWC, output_dtype=types.UINT8):
    """!Applies snow effect on images.

        @param inputs                                                                 the input image passed to the augmentation
        @param snow (float, default = 0.5)                                            snow fill value used for the augmentation
        @param device (string, optional, default = None)                              Parameter unused for augmentation
        @param output_layout (int, optional, default = types.NHWC)                    tensor layout for the augmentation output
        @param output_dtype (int, optional, default = types.UINT8)                    tensor dtype for the augmentation output

        @return    Image with snow effect
    """
    snow = b.createFloatParameter(snow) if isinstance(snow, float) else snow
    # pybind call arguments
    kwargs_pybind = {"input_image": inputs[0], "is_output": False, "snow": snow,
                     "output_layout": output_layout, "output_dtype": output_dtype}
    snow_image = b.snow(Pipeline._current_pipeline._handle,
                        *(kwargs_pybind.values()))
    return (snow_image)


def exposure(*inputs, exposure=0.5, device=None, output_layout=types.NHWC, output_dtype=types.UINT8):
    """!Adjusts the exposure in images.

        @param inputs                                                                 the input image passed to the augmentation
        @param exposure (float, default = 0.5)                                        exposure fill value used for the augmentation
        @param device (string, optional, default = None)                              Parameter unused for augmentation
        @param output_layout (int, optional, default = types.NHWC)                    tensor layout for the augmentation output
        @param output_dtype (int, optional, default = types.UINT8)                    tensor dtype for the augmentation output

        @return    Image with adjusted exposure
    """
    exposure = b.createFloatParameter(
        exposure) if isinstance(exposure, float) else exposure
    # pybind call arguments
    kwargs_pybind = {"input_image": inputs[0], "is_output": False, "exposure": exposure,
                     "output_layout": output_layout, "output_dtype": output_dtype}
    exposure_image = b.exposure(
        Pipeline._current_pipeline._handle, *(kwargs_pybind.values()))
    return (exposure_image)


def fish_eye(*inputs, device=None, fill_value=0.0, output_layout=types.NHWC, output_dtype=types.UINT8):
    """!Applies fish eye effect on images.

        @param inputs                                                                 the input image passed to the augmentation
        @param fill_value (float, optional, default = 0.0)                            Parameter unused for augmentation
        @param device (string, optional, default = None)                              Parameter unused for augmentation
        @param output_layout (int, optional, default = types.NHWC)                    tensor layout for the augmentation output
        @param output_dtype (int, optional, default = types.UINT8)                    tensor dtype for the augmentation output

        @return    Image with fish eye effect
    """
    # pybind call arguments
    kwargs_pybind = {"input_image": inputs[0], "is_output": False,
                     "output_layout": output_layout, "output_dtype": output_dtype}
    fisheye_image = b.fishEye(
        Pipeline._current_pipeline._handle, *(kwargs_pybind.values()))
    return (fisheye_image)


def fog(*inputs, fog=0.5, device=None, output_layout=types.NHWC, output_dtype=types.UINT8):
    """!Applies fog effect on images.

        @param inputs                                                                 the input image passed to the augmentation
        @param fog (float, default = 0.5)                                             fog fill value used for the augmentation
        @param device (string, optional, default = None)                              Parameter unused for augmentation
        @param output_layout (int, optional, default = types.NHWC)                    tensor layout for the augmentation output
        @param output_dtype (int, optional, default = types.UINT8)                    tensor dtype for the augmentation output

        @return    Image with fog effect
    """
    fog = b.createFloatParameter(fog) if isinstance(fog, float) else fog
    # pybind call arguments
    kwargs_pybind = {"input_image": inputs[0],
                     "is_output": False, "fog_value": fog, "output_layout": output_layout, "output_dtype": output_dtype}
    fog_image = b.fog(Pipeline._current_pipeline._handle,
                      *(kwargs_pybind.values()))
    return (fog_image)


def brightness(*inputs, brightness=None, brightness_shift=None, conditional_execution=1, device=None, output_layout=types.NHWC, output_dtype=types.UINT8):
    """!Adjusts brightness of the image.

        @param inputs                                                                 the input image passed to the augmentation
        @param brightness (float, optional, default = None):                          brightness multiplier. Values >= 0 are accepted. For example: 0 - black image, 1 - no change, 2 - increase brightness twice
        @param brightness_shift (float, optional, default = None)                     brightness shift
        @param conditional_execution (int, optional, default = None)                  controls the execution of the augmentation
        @param device (string, optional, default = None)                              Parameter unused for augmentation
        @param output_layout (int, optional, default = types.NHWC)                    tensor layout for the augmentation output
        @param output_dtype (int, optional, default = types.UINT8)                    tensor dtype for the augmentation output

        @return    Image with Adjusted Brightness
    """
    brightness = b.createFloatParameter(brightness) if isinstance(
        brightness, float) else brightness
    brightness_shift = b.createFloatParameter(brightness_shift) if isinstance(
        brightness_shift, float) else brightness_shift
    conditional_execution = b.createIntParameter(conditional_execution) if isinstance(
            conditional_execution, int) else conditional_execution

    # pybind call arguments
    kwargs_pybind = {"input_image": inputs[0], "is_output": False, "brightness": brightness, "brightness_shift": brightness_shift,
                     "conditional_execution": conditional_execution, "output_layout": output_layout, "output_dtype": output_dtype}
    brightness_image = b.brightness(
        Pipeline._current_pipeline._handle, *(kwargs_pybind.values()))
    return (brightness_image)


def brightness_fixed(*inputs, brightness=1.0, brightness_shift=0.0, conditional_execution=1, device=None,
                     output_layout=types.NHWC, output_dtype=types.UINT8):
    """!Adjusts brightness of the image with fixed parameters.

        @param inputs                                                                 the input image passed to the augmentation
        @param brightness (float, optional, default = 1.0)                            brightness multiplier. Values >= 0 are accepted. For example: 0 - black image, 1 - no change, 2 - increase brightness twice
        @param brightness_shift (float, optional, default = 0.0)                      brightness shift
        @param conditional_execution (int, optional, default = None)                  controls the execution of the augmentation
        @param device (string, optional, default = None)                              Parameter unused for augmentation
        @param output_layout (int, optional, default = types.NHWC)                    tensor layout for the augmentation output
        @param output_dtype (int, optional, default = types.UINT8)                    tensor dtype for the augmentation output

        @return    Image with adjusted brightness
    """
    # pybind call arguments
    kwargs_pybind = {"input_image": inputs[0], "is_output": False, "brightness": brightness, "brightness_shift": brightness_shift,
                     "conditional_execution": conditional_execution, "output_layout": output_layout, "output_dtype": output_dtype}
    brightness_image = b.brightnessFixed(
        Pipeline._current_pipeline._handle, *(kwargs_pybind.values()))
    return (brightness_image)


def lens_correction(*inputs, strength=None, zoom=None, device=None, output_layout=types.NHWC, output_dtype=types.UINT8):
    """!Applies lens correction effect on images.

        @param inputs                                                                 the input image passed to the augmentation
        @param strength (float, optional, default = None)                             strength value used for the augmentation
        @param zoom (float, optional, default = None)                                 zoom value used for the augmentation
        @param device (string, optional, default = None)                              Parameter unused for augmentation
        @param output_layout (int, optional, default = types.NHWC)                    tensor layout for the augmentation output
        @param output_dtype (int, optional, default = types.UINT8)                    tensor dtype for the augmentation output

        @return  Image with lens correction effect
    """
    strength = b.createFloatParameter(
        strength) if isinstance(strength, float) else strength
    zoom = b.createFloatParameter(zoom) if isinstance(zoom, float) else zoom

    # pybind call arguments
    kwargs_pybind = {"input_image": inputs[0], "is_output": False, "strength": strength, "zoom": zoom,
                     "output_layout": output_layout, "output_dtype": output_dtype}
    len_corrected_image = b.lensCorrection(
        Pipeline._current_pipeline._handle, *(kwargs_pybind.values()))
    return (len_corrected_image)


def blur(*inputs, window_size=None, sigma=0.0, device=None, output_layout=types.NHWC, output_dtype=types.UINT8):
    """!Applies blur effect to images.

        @param inputs                                                                 the input image passed to the augmentation
        @param window_size (int, default = None)                                      kernel size used for the filter
        @param sigma (float, default = 0.0)                                           sigma value for blur effect
        @param device (string, optional, default = None)                              Parameter unused for augmentation
        @param output_layout (int, optional, default = types.NHWC)                    tensor layout for the augmentation output
        @param output_dtype (int, optional, default = types.UINT8)                    tensor dtype for the augmentation output

        @return    Image with Blur effect
    """
    window_size = b.createIntParameter(window_size) if isinstance(
        window_size, int) else window_size
    # pybind call arguments
    kwargs_pybind = {"input_image": inputs[0], "is_output": False, "window_size": window_size,
                     "output_layout": output_layout, "output_dtype": output_dtype}
    blur_image = b.blur(Pipeline._current_pipeline._handle,
                        *(kwargs_pybind.values()))
    return (blur_image)


def contrast(*inputs, contrast=None, contrast_center=None, device=None, output_layout=types.NHWC, output_dtype=types.UINT8):
    """!Adjusts contrast of the image

        @param inputs: the input image passed to the augmentation
        @param contrast (float, optional, default = None)                             contrast multiplier used for the augmentation. Values >= 0 are accepted. For example: 0 - gray image, 1 - no change, 2 - increase contrast twice
        @param contrast_center (float, optional, default = None)                      intensity value unaffected by the augmentation
        @param device (string, optional, default = None)                              Parameter unused for augmentation
        @param output_layout (int, optional, default = types.NHWC)                    tensor layout for the augmentation output
        @param output_dtype (int, optional, default = types.UINT8)                    tensor dtype for the augmentation output

        @return    Image with adjusted contrast
    """
    contrast = b.createFloatParameter(
        contrast) if isinstance(contrast, float) else contrast
    contrast_center = b.createFloatParameter(contrast_center) if isinstance(
        contrast_center, float) else contrast_center

    # pybind call arguments
    kwargs_pybind = {"input_image": inputs[0],
                     "is_output": False, "contrast": contrast, "contrast_center": contrast_center, "output_layout": output_layout, "output_dtype": output_dtype}
    contrast_image = b.contrast(
        Pipeline._current_pipeline._handle, *(kwargs_pybind.values()))
    return (contrast_image)


def flip(*inputs, horizontal=0, vertical=0, depth=0, device=None, output_layout=types.NHWC, output_dtype=types.UINT8):
    """!Flip images horizontally and/or vertically based on inputs.

        @param inputs                                                                 the input image passed to the augmentation
        @param horizontal (int, optional, default = 0)                                flip the horizontal dimension
        @param vertical (int, optional, default = 0)                                  flip the vertical dimension
        @param depth (int, optional, default = 0)                                     flip the depth dimension
        @param device (string, optional, default = None)                              Parameter unused for augmentation
        @param output_layout (int, optional, default = types.NHWC)                    tensor layout for the augmentation output
        @param output_dtype (int, optional, default = types.UINT8)                    tensor dtype for the augmentation output

        @return    Flipped Image
    """
    horizontal = b.createIntParameter(horizontal) if isinstance(
        horizontal, int) else horizontal
    vertical = b.createIntParameter(
        vertical) if isinstance(vertical, int) else vertical
    depth = b.createIntParameter(
        depth) if isinstance(depth, int) else depth

    # pybind call arguments
    kwargs_pybind = {"input_image": inputs[0],
                     "is_output": False, "horizontal": horizontal, "vertical": vertical, "depth": depth, "output_layout": output_layout, "output_dtype": output_dtype}
    flip_image = b.flip(Pipeline._current_pipeline._handle,
                        *(kwargs_pybind.values()))
    return (flip_image)


def gamma_correction(*inputs, gamma=0.5, device=None, output_layout=types.NHWC, output_dtype=types.UINT8):
    """!Applies gamma correction on image.

        @param inputs                                                                 the input image passed to the augmentation
        @param gamma (float, default = 0.5)                                           gamma correction value used for the augmentation
        @param device (string, optional, default = None)                              Parameter unused for augmentation
        @param output_layout (int, optional, default = types.NHWC)                    tensor layout for the augmentation output
        @param output_dtype (int, optional, default = types.UINT8)                    tensor dtype for the augmentation output

        @return Image with Gamma Correction
    """
    gamma = b.createFloatParameter(
        gamma) if isinstance(gamma, float) else gamma
    # pybind call arguments
    kwargs_pybind = {"input_image": inputs[0],
                     "is_output": False, "gamma": gamma, "output_layout": output_layout, "output_dtype": output_dtype}
    gamma_correction_image = b.gammaCorrection(
        Pipeline._current_pipeline._handle, *(kwargs_pybind.values()))
    return (gamma_correction_image)


def hue(*inputs, hue=None, device=None, seed=0, output_layout=types.NHWC, output_dtype=types.UINT8):
    """!Adjust the hue in the images

        @param inputs                                                                 the input image passed to the augmentation
        @param hue (float, default = None)                                            hue change in degrees
        @param seed (int, optional, default = 0)                                      seed used for randomization in the augmentation
        @param device (string, optional, default = None)                              Parameter unused for augmentation
        @param output_layout (int, optional, default = types.NHWC)                    tensor layout for the augmentation output
        @param output_dtype (int, optional, default = types.UINT8)                    tensor dtype for the augmentation output

        @return    Image with Hue effect
    """
    hue = b.createFloatParameter(hue) if isinstance(hue, float) else hue
    # pybind call arguments
    kwargs_pybind = {"input_image": inputs[0],
                     "is_output": False, "hue": hue, "output_layout": output_layout, "output_dtype": output_dtype}
    hue_image = b.hue(Pipeline._current_pipeline._handle,
                      *(kwargs_pybind.values()))
    return (hue_image)


def jitter(*inputs, kernel_size=None, seed=0, fill_value=0.0, device=None, output_layout=types.NHWC, output_dtype=types.UINT8):
    """!Applies Jitter effect on images

        @param inputs                                                                 the input image passed to the augmentation
        @param kernel_size (int, optional, default = None)                            kernel size used for the augmentation
        @param seed (int, optional, default = 0)                                      seed used for randomization in the augmentation
        @param fill_value (float, optional, default = 0.0)                            Value to fill areas outside image.
        @param device (string, optional, default = None)                              Parameter unused for augmentation
        @param output_layout (int, optional, default = types.NHWC)                    tensor layout for the augmentation output
        @param output_dtype (int, optional, default = types.UINT8)                    tensor dtype for the augmentation output

        @return    Image with Jitter effect
    """
    kernel_size = b.createIntParameter(kernel_size) if isinstance(
        kernel_size, int) else kernel_size
    # pybind call arguments
    kwargs_pybind = {"input_image": inputs[0],
                     "is_output": False, "kernel_size": kernel_size, "seed": seed, "output_layout": output_layout, "output_dtype": output_dtype}
    jitter_image = b.jitter(
        Pipeline._current_pipeline._handle, *(kwargs_pybind.values()))
    return (jitter_image)


def pixelate(*inputs, device=None, output_layout=types.NHWC, output_dtype=types.UINT8):
    """!Applies pixelate effect on images

        @param inputs                                                                 the input image passed to the augmentation
        @param device (string, optional, default = None)                              Parameter unused for augmentation
        @param output_layout (int, optional, default = types.NHWC)                    tensor layout for the augmentation output
        @param output_dtype (int, optional, default = types.UINT8)                    tensor dtype for the augmentation output

        @return    Images with pixelate effect
    """
    # pybind call arguments
    kwargs_pybind = {"input_image": inputs[0],
                     "is_output": False, "output_layout": output_layout, "output_dtype": output_dtype}
    pixelate_image = b.pixelate(
        Pipeline._current_pipeline._handle, *(kwargs_pybind.values()))
    return (pixelate_image)


def rain(*inputs, rain=None, rain_width=None, rain_height=None, rain_transparency=None,
         device=None, output_layout=types.NHWC, output_dtype=types.UINT8):
    """!Applies Rain effect on images

        @param inputs                                                                 the input image passed to the augmentation
        @param rain (float, optional, default = None)                                 rain fill value used for the augmentation
        @param rain_width (int, optional, default = None)                             width of the rain pixels for the augmentation
        @param rain_height (int, optional, default = None)                            height of the rain pixels for the augmentation
        @param rain_transparency (float, optional, default = None)                    transparency value used for the augmentation
        @param device (string, optional, default = None)                              Parameter unused for augmentation
        @param output_layout (int, optional, default = types.NHWC):                   tensor layout for the augmentation output
        @param output_dtype (int, optional, default = types.UINT8)                    tensor dtype for the augmentation output

        @return    Images with Rain effect
    """
    rain = b.createFloatParameter(rain) if isinstance(rain, float) else rain
    rain_width = b.createIntParameter(rain_width) if isinstance(
        rain_width, int) else rain_width
    rain_height = b.createIntParameter(rain_height) if isinstance(
        rain_height, int) else rain_height
    rain_transparency = b.createFloatParameter(rain_transparency) if isinstance(
        rain_transparency, float) else rain_transparency

    # pybind call arguments
    kwargs_pybind = {"input_image": inputs[0], "is_output": False, "rain_value": rain, "rain_width": rain_width, "rain_height": rain_height,
                     "rain_transparency": rain_transparency, "output_layout": output_layout, "output_dtype": output_dtype}
    rain_image = b.rain(Pipeline._current_pipeline._handle,
                        *(kwargs_pybind.values()))
    return (rain_image)


def resize(*inputs, max_size=[], resize_longer=0, resize_shorter=0, resize_width=0, resize_height=0, scaling_mode=types.SCALING_MODE_DEFAULT, interpolation_type=types.LINEAR_INTERPOLATION,
           antialias=True, device=None, output_layout=types.NHWC, output_dtype=types.UINT8):
    """!Resizes the images

        @param inputs                                                                      the input image passed to the augmentation
        @param max_size (int or list of int, optional, default = [])                       Maximum size of the longer dimension when resizing with resize_shorter. When set with resize_shorter, the shortest dimension will be resized to resize_shorter if the longest dimension is smaller or equal to max_size. If not, the shortest dimension is resized to satisfy the constraint longest_dim == max_size. Can be also an array of size 2, where the two elements are maximum size per dimension (H, W). Example: Original image = 400x1200. Resized with: resize_shorter = 200 (max_size not set) => 200x600 resize_shorter = 200, max_size =  400 => 132x400 resize_shorter = 200, max_size = 1000 => 200x600
        @param resize_longer (int, optional, default = 0)                                  The length of the longer dimension of the resized image. This option is mutually exclusive with resize_shorter,`resize_x` and resize_y. The op will keep the aspect ratio of the original image.
        @param resize_shorter (int, optional, default = 0)                                 The length of the shorter dimension of the resized image. This option is mutually exclusive with resize_longer, resize_x and resize_y. The op will keep the aspect ratio of the original image. The longer dimension can be bounded by setting the max_size argument. See max_size argument doc for more info.
        @param resize_width (int, optional, default = 0)                                   The length of the X dimension of the resized image. This option is mutually exclusive with resize_shorter. If the resize_y is left at 0, then the op will keep the aspect ratio of the original image.
        @param resize_height (int, optional, default = 0)                                  The length of the Y dimension of the resized image. This option is mutually exclusive with resize_shorter. If the resize_x is left at 0, then the op will keep the aspect ratio of the original image.
        @param scaling_mode (int, optional, default = types.SCALING_MODE_DEFAULT)          resize scaling mode.
        @param interpolation_type (int, optional, default = types.LINEAR_INTERPOLATION)    Type of interpolation to be used.
        @param antialias (bool, optional, default = True)                                  Parameter unused for augmentation
        @param device (string, optional, default = None)                                   Parameter unused for augmentation
        @param output_layout (int, optional, default = types.NHWC)                         tensor layout for the augmentation output
        @param output_dtype (int, optional, default = types.UINT8)                         tensor dtype for the augmentation output

        @return    Resized Image
    """
    # pybind call arguments
    kwargs_pybind = {"input_image": inputs[0], "dest_width:": resize_width, "dest_height": resize_height, "is_output": False, "scaling_mode": scaling_mode, "max_size": max_size, "resize_shorter": resize_shorter,
                     "resize_longer": resize_longer, "interpolation_type": interpolation_type, "output_layout": output_layout, "output_dtype": output_dtype}
    resized_image = b.resize(
        Pipeline._current_pipeline._handle, *(kwargs_pybind.values()))
    return (resized_image)


def resize_crop_mirror(*inputs, resize_width=0, resize_height=0, crop_w=0, crop_h=0, mirror=1,
                       device=None, max_size=[], resize_longer=0, resize_shorter=0, scaling_mode=types.SCALING_MODE_DEFAULT,
                       interpolation_type=types.LINEAR_INTERPOLATION, output_layout=types.NHWC, output_dtype=types.UINT8):
    """!Fused function which performs resize, crop and flip on images.

        @param inputs                                                                      the input image passed to the augmentation
        @param resize_width (int, optional, default = 0)                                   The length of the X dimension of the resized image
        @param resize_height (int, optional, default = 0)                                  The length of the Y dimension of the resized image
        @param crop_w (int, optional, default = 0)                                         Cropping window width (in pixels).
        @param crop_h (int, optional, default = 0)                                         Cropping window height (in pixels).
        @param mirror (int, optional, default = 1)                                         flag for the horizontal flip.
        @param device (string, optional, default = None)                                   Parameter unused for augmentation
        @param max_size (int or list of int, optional, default = [])                       Parameter unused for augmentation
        @param resize_longer (int, optional, default = 0)                                  Parameter unused for augmentation
        @param resize_shorter (int, optional, default = 0)                                 Parameter unused for augmentation
        @param scaling_mode (int, optional, default = types.SCALING_MODE_DEFAULT)          Parameter unused for augmentation
        @param interpolation_type (int, optional, default = types.LINEAR_INTERPOLATION)    Parameter unused for augmentation
        @param output_layout (int, optional, default = types.NHWC)                         tensor layout for the augmentation output
        @param output_dtype (int, optional, default = types.UINT8)                         tensor dtype for the augmentation output

        @return    Resized crop mirror Image
    """
    if isinstance(mirror, int):
        if (mirror == 0):
            mirror = b.createIntParameter(0)
        else:
            mirror = b.createIntParameter(1)

    # pybind call arguments
    kwargs_pybind = {"input_image": inputs[0], "dest_width:": resize_width, "dest_height": resize_height, "is_output": False, "crop_w": crop_w,
                     "crop_h": crop_h, "mirror": mirror, "output_layout": output_layout, "output_dtype": output_dtype}
    rcm = b.resizeCropMirrorFixed(
        Pipeline._current_pipeline._handle, *(kwargs_pybind.values()))
    return (rcm)


def resize_crop(*inputs, resize_width=0, resize_height=0, crop_area_factor=None, crop_aspect_ratio=None, x_drift=None, y_drift=None,
                device=None, max_size=[], resize_longer=0, resize_shorter=0, scaling_mode=types.SCALING_MODE_DEFAULT,
                interpolation_type=types.LINEAR_INTERPOLATION, output_layout=types.NHWC, output_dtype=types.UINT8):
    """!Fused function which performs resize, crop on images.

        @param inputs: the input image passed to the augmentation
        @param resize_width (int, optional, default = 0)                                   The length of the X dimension of the resized image
        @param resize_height (int, optional, default = 0)                                  The length of the Y dimension of the resized image
        @param crop_area_factor (float, optional, default = None)                          area factor used for crop generation
        @param crop_aspect_ratio (float, optional, default = None)                         aspect ratio used for crop generation
        @param device (string, optional, default = None)                                   Parameter unused for augmentation
        @param x_drift (float, optional, default = None)                                   x_drift used for crop generation
        @param y_drift (float, optional, default = None)                                   y_drift used for crop generation
        @param max_size (int or list of int, optional, default = [])                       Maximum size of the longer dimension when resizing with resize_shorter. When set with resize_shorter, the shortest dimension will be resized to resize_shorter if the longest dimension is smaller or equal to max_size. If not, the shortest dimension is resized to satisfy the constraint longest_dim == max_size. Can be also an array of size 2, where the two elements are maximum size per dimension (H, W). Example: Original image = 400x1200. Resized with: resize_shorter = 200 (max_size not set) => 200x600 resize_shorter = 200, max_size =  400 => 132x400 resize_shorter = 200, max_size = 1000 => 200x600
        @param resize_longer (int, optional, default = 0)                                  The length of the longer dimension of the resized image. This option is mutually exclusive with resize_shorter,`resize_x` and resize_y. The op will keep the aspect ratio of the original image.
        @param resize_shorter (int, optional, default = 0)                                 The length of the shorter dimension of the resized image. This option is mutually exclusive with resize_longer, resize_x and resize_y. The op will keep the aspect ratio of the original image. The longer dimension can be bounded by setting the max_size argument. See max_size argument doc for more info.
        @param scaling_mode (int, optional, default = types.SCALING_MODE_DEFAULT)          resize scaling mode.
        @param interpolation_type (int, optional, default = types.LINEAR_INTERPOLATION)    Type of interpolation to be used.
        @param output_layout (int, optional, default = types.NHWC)                         tensor layout for the augmentation output
        @param output_dtype (int, optional, default = types.UINT8)                         tensor dtype for the augmentation output

        @return    Resized and cropped Image
    """
    crop_area_factor = b.createFloatParameter(crop_area_factor) if isinstance(
        crop_area_factor, float) else crop_area_factor
    crop_aspect_ratio = b.createFloatParameter(crop_aspect_ratio) if isinstance(
        crop_aspect_ratio, float) else crop_aspect_ratio
    x_drift = b.createFloatParameter(
        x_drift) if isinstance(x_drift, float) else x_drift
    y_drift = b.createFloatParameter(
        y_drift) if isinstance(y_drift, float) else y_drift

    # pybind call arguments
    kwargs_pybind = {"input_image": inputs[0], "dest_width:": resize_width, "dest_height": resize_height, "is_output": False, "crop_area_factor": crop_area_factor,
                     "crop_aspect_ratio": crop_aspect_ratio, "x_drift": x_drift, "y_drift": y_drift, "output_layout": output_layout, "output_dtype": output_dtype}
    crop_resized_image = b.cropResize(
        Pipeline._current_pipeline._handle, *(kwargs_pybind.values()))
    return (crop_resized_image)


def resize_mirror_normalize(*inputs, max_size=[], resize_longer=0, resize_shorter=0, resize_width=0, resize_height=0, scaling_mode=types.SCALING_MODE_DEFAULT,
                            interpolation_type=types.LINEAR_INTERPOLATION, mean=[0.0], std=[1.0], mirror=1, device=None, output_layout=types.NHWC, output_dtype=types.UINT8):
    """!Fused function which performs resize, Normalize and flip on images.

        @param inputs                                                                     the input image passed to the augmentation
        @param  max_size (int or list of int, optional, default = [])                     Maximum size of the longer dimension when resizing with resize_shorter. When set with resize_shorter, the shortest dimension will be resized to resize_shorter if the longest dimension is smaller or equal to max_size. If not, the shortest dimension is resized to satisfy the constraint longest_dim == max_size. Can be also an array of size 2, where the two elements are maximum size per dimension (H, W).
                Example:
                Original image = 400x1200.
                Resized with:
                resize_shorter = 200 (max_size not set) => 200x600
                resize_shorter = 200, max_size =  400 => 132x400
                resize_shorter = 200, max_size = 1000 => 200x600
        @param resize_longer (int, optional, default = 0)                                  The length of the longer dimension of the resized image. This option is mutually exclusive with resize_shorter,`resize_x` and resize_y. The op will keep the aspect ratio of the original image.
        @param resize_shorter (int, optional, default = 0)                                 The length of the shorter dimension of the resized image. This option is mutually exclusive with resize_longer, resize_x and resize_y. The op will keep the aspect ratio of the original image. The longer dimension can be bounded by setting the max_size argument. See max_size argument doc for more info.
        @param resize_width (int, optional, default = 0)                                   The length of the X dimension of the resized image. This option is mutually exclusive with resize_shorter. If the resize_y is left at 0, then the op will keep the aspect ratio of the original image.
        @param resize_height (int, optional, default = 0)                                  The length of the Y dimension of the resized image. This option is mutually exclusive with resize_shorter. If the resize_x is left at 0, then the op will keep the aspect ratio of the original image.
        @param scaling_mode (int, optional, default = types.SCALING_MODE_DEFAULT)          resize scaling mode.
        @param interpolation_type (int, optional, default = types.LINEAR_INTERPOLATION)    Type of interpolation to be used.
        @param mean (list of floats, optional, default = [0.0])                            mean used for normalization
        @param std (list of floats, optional, default = [1.0])                             standard deviation used for normalization
        @param mirror (int, optional, default = 1)                                         flag for the horizontal flip.
        @param device (string, optional, default = None)                                   Parameter unused for augmentation
        @param output_layout (int, optional, default = types.NHWC)                         tensor layout for the augmentation output
        @param output_dtype (int, optional, default = types.UINT8)                         tensor dtype for the augmentation output

        @return    Transformed Image
    """
    if isinstance(mirror, int):
        if (mirror == 0):
            mirror = b.createIntParameter(0)
        else:
            mirror = b.createIntParameter(1)

    # pybind call arguments
    kwargs_pybind = {"input_image": inputs[0], "dest_width:": resize_width, "dest_height": resize_height, "mean": mean, "std_dev": std, "is_output": False,
                     "scaling_mode": scaling_mode, "max_size": max_size, "resize_shorter": resize_shorter, "resize_longer": resize_longer,
                     "interpolation_type": interpolation_type, "mirror": mirror, "output_layout": output_layout, "output_dtype": output_dtype}
    rmn = b.resizeMirrorNormalize(
        Pipeline._current_pipeline._handle, *(kwargs_pybind.values()))
    return (rmn)


def random_crop(*inputs, crop_area_factor=[0.08, 1], crop_aspect_ratio=[0.75, 1.333333],
                crop_pox_x=0, crop_pox_y=0, num_attempts=20, device=None,
                all_boxes_above_threshold=True, allow_no_crop=True, ltrb=True, output_layout=types.NHWC, output_dtype=types.UINT8):
    """!Crops images randomly.

        @param inputs: the input image passed to the augmentation
        @param crop_area_factor (list of floats, optional, default = [0.08, 1])            area factor used for crop generation
        @param crop_aspect_ratio (list of floats, optional, default = [0.75, 1.333333])    valid range of aspect ratio of the cropping windows
        @param crop_pox_x (int, optional, default = 0)                                     crop_x position used for crop generation
        @param crop_pox_y (int, optional, default = 0)                                     crop_y position used for crop generation
        @param num_attempts (int, optional, default = 20)                                  number of attempts to get a crop window that matches the area factor and aspect ratio conditions
        @param device (string, optional, default = None)                                   Parameter unused for augmentation
        @param all_boxes_above_threshold (bool, optional, default = True)                  Parameter unused for augmentation
        @param allow_no_crop (bool, optional, default = True)                              Parameter unused for augmentation
        @param ltrb (bool, optional, default = True)                                       Parameter unused for augmentation
        @param output_layout (int, optional, default = types.NHWC)                         tensor layout for the augmentation output
        @param output_dtype (int, optional, default = types.UINT8)                         tensor dtype for the augmentation output

        @return    cropped Image
    """
    # pybind call arguments
    kwargs_pybind = {"input_image": inputs[0], "is_output": False,
                     "crop_area_factor": crop_area_factor, "crop_aspect_ratio": crop_aspect_ratio, "crop_pos_x": crop_pox_x, "crop_pos_y": crop_pox_y, "num_of_attempts": num_attempts, "output_layout": output_layout, "output_dtype": output_dtype}
    random_cropped_image = b.randomCrop(
        Pipeline._current_pipeline._handle, *(kwargs_pybind.values()))
    return (random_cropped_image)


def rotate(*inputs, angle=None, dest_width=0, dest_height=0, interpolation_type=types.LINEAR_INTERPOLATION,
           device=None, fill_value=None, output_layout=types.NHWC, output_dtype=types.UINT8):
    """!Rotates images

        @param inputs                                                                      the input image passed to the augmentation
        @param angle (float, optional, default = None)                                     angle used for rotating the image
        @param dest_width (int, optional, default = 0)                                     The length of the X dimension of the rotated image
        @param dest_height (int, optional, default = 0)                                    The length of the Y dimension of the rotated image
        @param interpolation_type (int, optional, default = types.LINEAR_INTERPOLATION)    Type of interpolation to be used.
        @param device (string, optional, default = None)                                   Parameter unused for augmentation
        @param fill_value (float, optional, default = 0.0)                                 Parameter unused for augmentation
        @param output_layout (int, optional, default = types.NHWC)                         tensor layout for the augmentation output
        @param output_dtype (int, optional, default = types.UINT8)                         tensor dtype for the augmentation output

        @return    Roatated Image
    """
    angle = b.createFloatParameter(
        angle) if isinstance(angle, float) else angle
    # pybind call arguments
    kwargs_pybind = {"input_image": inputs[0], "is_output": False,
                     "angle": angle, "dest_width": dest_width, "dest_height": dest_height, "interpolation_type": interpolation_type, "output_layout": output_layout, "output_dtype": output_dtype}
    rotated_image = b.rotate(
        Pipeline._current_pipeline._handle, *(kwargs_pybind.values()))
    return (rotated_image)


def saturation(*inputs, saturation=1.0, device=None, output_layout=types.NHWC, output_dtype=types.UINT8):
    """!Adjusts the saturation in images.

        @param inputs                                                                 the input image passed to the augmentation
        @param saturation (float, default = 1.0)                                      The saturation change factor. Values must be non-negative. Example values: 0 - Completely desaturated image, 1 - No change to image's saturation.
        @param device (string, optional, default = None)                              Parameter unused for augmentation
        @param output_layout (int, optional, default = types.NHWC)                    tensor layout for the augmentation output
        @param output_dtype (int, optional, default = types.UINT8)                    tensor dtype for the augmentation output

        @return    Image with Saturation effect
    """
    saturation = b.createFloatParameter(saturation) if isinstance(
        saturation, float) else saturation
    # pybind call arguments
    kwargs_pybind = {"input_image": inputs[0],
                     "is_output": False, "sat": saturation, "output_layout": output_layout, "output_dtype": output_dtype}
    saturated_image = b.saturation(
        Pipeline._current_pipeline._handle, *(kwargs_pybind.values()))
    return (saturated_image)


def ssd_random_crop(*inputs, p_threshold=None, crop_area_factor=None, crop_aspect_ratio=None,
                    crop_pos_x=None, crop_pos_y=None, num_attempts=20, device=None,
                    all_boxes_above_threshold=True, allow_no_crop=True, ltrb=True, output_layout=types.NHWC, output_dtype=types.UINT8):
    """!Crops images randomly used for SSD training.

        @param inputs                                                                 the input image passed to the augmentation
        @param p_threshold (float, optional, default = None)                          threshold value used for selecting bboxes during crop generation
        @param crop_area_factor (float, optional, default = None)                     area factor used for crop generation
        @param crop_aspect_ratio (float, optional, default = None)                    aspect ratio of the cropping windows
        @param crop_pox_x (float, optional, default = None)                           crop_x position used for crop generation
        @param crop_pox_y (float, optional, default = None)                           crop_y position used for crop generation
        @param num_attempts (int, optional, default = 20)                              number of attempts to get a crop window that matches the area factor and aspect ratio conditions
        @param device (string, optional, default = None)                              Parameter unused for augmentation
        @param all_boxes_above_threshold (bool, optional, default = True)             Parameter unused for augmentation
        @param allow_no_crop (bool, optional, default = True)                         Parameter unused for augmentation
        @param ltrb (bool, optional, default = True)                                  Parameter unused for augmentation
        @param output_layout (int, optional, default = types.NHWC)                    tensor layout for the augmentation output
        @param output_dtype (int, optional, default = types.UINT8)                    tensor dtype for the augmentation output

        @return    Randomly Cropped images for SSD training
    """
    p_threshold = b.createFloatParameter(p_threshold) if isinstance(
        p_threshold, float) else p_threshold
    crop_area_factor = b.createFloatParameter(crop_area_factor) if isinstance(
        crop_area_factor, float) else crop_area_factor
    crop_aspect_ratio = b.createFloatParameter(crop_aspect_ratio) if isinstance(
        crop_aspect_ratio, float) else crop_aspect_ratio
    crop_pos_x = b.createFloatParameter(crop_pos_x) if isinstance(
        crop_pos_x, float) else crop_pos_x
    crop_pos_y = b.createFloatParameter(crop_pos_y) if isinstance(
        crop_pos_y, float) else crop_pos_y

    # pybind call arguments
    kwargs_pybind = {"input_image": inputs[0], "is_output": False, "p_threshold": p_threshold, "crop_area_factor": crop_area_factor,
                     "crop_aspect_ratio": crop_aspect_ratio, "crop_pos_x": crop_pos_x, "crop_pos_y": crop_pos_y, "num_of_attempts": _num_attempts, "output_layout": output_layout, "output_dtype": output_dtype}
    ssd_random_cropped_image = b.ssdRandomCrop(
        Pipeline._current_pipeline._handle, *(kwargs_pybind.values()))
    return (ssd_random_cropped_image)


def warp_affine(*inputs, dest_width=0, dest_height=0, matrix=[0, 0, 0, 0, 0, 0],
                interpolation_type=types.LINEAR_INTERPOLATION, device=None, output_layout=types.NHWC, output_dtype=types.UINT8):
    """!Applies affine transformation to images.

        @param inputs                                                                      the input image passed to the augmentation
        @param dest_width (int, optional, default = 0)                                     The length of the X dimension of the transformed image
        @param matrix (list of ints, optional, default = [0, 0, 0, 0, 0, 0])               Transformation matrix used to produce a new image
        @param dest_height (int, optional, default = 0)                                    The length of the Y dimension of the transformed image
        @param interpolation_type (int, optional, default = types.LINEAR_INTERPOLATION)    Type of interpolation to be used.
        @param device (string, optional, default = None)                                   Parameter unused for augmentation
        @param output_layout (int, optional, default = types.NHWC)                         tensor layout for the augmentation output
        @param output_dtype (int, optional, default = types.UINT8)                         tensor dtype for the augmentation output

        @return    Affine Transformed Images
    """
    x0, x1, y0, y1, o0, o1 = matrix
    # pybind call arguments
    kwargs_pybind = {"input_image": inputs[0], "x0": x0, "x1": x1, "y0": y0, "y1": y1, "o0": o0,
                     "o1": o1, "is_output": False, "dest_height": dest_height, "dest_width": dest_width, "interpolation_type": interpolation_type, "output_layout": output_layout, "output_dtype": output_dtype}
    warp_affine_output = b.warpAffineFixed(
        Pipeline._current_pipeline._handle, *(kwargs_pybind.values()))
    return (warp_affine_output)


def vignette(*inputs, vignette=0.5, device=None, output_layout=types.NHWC, output_dtype=types.UINT8):
    """!Applies Vignette effect

        @param inputs                                                                 the input image passed to the augmentation
        @param vignette (float, default = 0.5)                                        vignette value used for the augmentation output
        @param device (string, optional, default = None)                              Parameter unused for augmentation
        @param output_layout (int, optional, default = types.NHWC)                    tensor layout for the augmentation output
        @param output_dtype (int, optional, default = types.UINT8)                    tensor dtype for the augmentation output

        @return    Images with Vignette effect
    """
    vignette = b.createFloatParameter(
        vignette) if isinstance(vignette, float) else vignette
    # pybind call arguments
    kwargs_pybind = {"input_image": inputs[0], "is_output": False, "sdev": vignette,
                     "output_layout": output_layout, "output_dtype": output_dtype}
    vignette_output = b.vignette(
        Pipeline._current_pipeline._handle, *(kwargs_pybind.values()))
    return (vignette_output)


def crop_mirror_normalize(*inputs, crop=[0, 0], crop_pos_x=0.5, crop_pos_y=0.5,
                          crop_w=0, crop_h=0, mean=[0.0], std=[1.0], mirror=1, device=None, output_layout=types.NHWC, output_dtype=types.UINT8):
    """!Fused function which performs crop, normalize and flip on images.

        @param inputs                                                                 the input image passed to the augmentation
        @param crop (list of ints, optional, default = [0, 0])                        list containing the crop dimensions of the cropped image
        @param crop_pox_x (float, optional, default = 0.5)                            crop_x position used for crop generation
        @param crop_pox_y (float, optional, default = 0.5)                            crop_y position used for crop generation
        @param crop_w (int, optional, default = 0)                                    crop width
        @param crop_h (int, optional, default = 0)                                    crop height
        @param mean (list of floats, optional, default = [0.0])                       mean used for normalization
        @param std (list of floats, optional, default = [1.0])                        standard deviation used for normalization
        @param mirror (int, optional, default = 1)                                    flag for the horizontal flip.
        @param device (string, optional, default = None)                              Parameter unused for augmentation
        @param output_layout (int, optional, default = types.NHWC)                    tensor layout for the augmentation output
        @param output_dtype (int, optional, default = types.UINT8)                    tensor dtype for the augmentation output

        @return    Transformed Images after perform crop , normalize and flip operations
    """
    if (len(crop) == 2):
        crop_height = crop[0]
        crop_width = crop[1]
    elif (len(crop) == 3):
        crop_height = crop[1]
        crop_width = crop[2]
    else:
        crop_height = crop_h
        crop_width = crop_w

    if isinstance(mirror, int):
        if (mirror == 0):
            mirror = b.createIntParameter(0)
        else:
            mirror = b.createIntParameter(1)

    # pybind call arguments
    kwargs_pybind = {"input_image": inputs[0], "crop_height": crop_height, "crop_width": crop_width, "start_x": crop_pos_x, "start_y": crop_pos_y, "mean": mean, "std_dev": std,
                     "is_output": False, "mirror": mirror, "output_layout": output_layout, "output_dtype": output_dtype}
    cmn = b.cropMirrorNormalize(
        Pipeline._current_pipeline._handle, *(kwargs_pybind.values()))
    return (cmn)


def center_crop(*inputs, crop=[0, 0], crop_h=0, crop_w=0, crop_d=1,
                device=None, output_layout=types.NHWC, output_dtype=types.UINT8):
    """!Crops images at the center

        @param inputs                                                                 the input image passed to the augmentation
        @param crop (list of ints, optional, default = [0, 0])                        list containing the crop dimensions of the cropped image
        @param crop_h (int, optional, default = 0)                                    crop height
        @param crop_w (int, optional, default = 0)                                    crop width
        @param crop_d (int, optional, default = 0)                                    crop depth
        @param device (string, optional, default = None)                              Parameter unused for augmentation
        @param output_layout (int, optional, default = types.NHWC)                    tensor layout for the augmentation output
        @param output_dtype (int, optional, default = types.UINT8)                    tensor dtype for the augmentation output

        @return    Center cropped Images
    """
    if (len(crop) == 2):
        crop_depth = crop_d
        crop_height = crop[0]
        crop_width = crop[1]
    elif (len(crop) == 3):
        crop_depth = crop[0]
        crop_height = crop[1]
        crop_width = crop[2]
    else:
        crop_depth = crop_d
        crop_height = crop_h
        crop_width = crop_w

    # pybind call arguments
    kwargs_pybind = {"input_image": inputs[0], "crop_width": crop_width, "crop_height": crop_height, "crop_depth": crop_depth,
                     "is_output": False, "output_layout": output_layout, "output_dtype": output_dtype}
    centre_cropped_image = b.centerCropFixed(
        Pipeline._current_pipeline._handle, *(kwargs_pybind.values()))

    return (centre_cropped_image)


def crop(*inputs, crop=[0, 0], crop_pos_x=0.5, crop_pos_y=0.5, crop_pos_z=0.5,
         crop_w=0, crop_h=0, crop_d=1, device=None, output_layout=types.NHWC, output_dtype=types.UINT8):
    """!crops images

        @param inputs                                                                 the input image passed to the augmentation
        @param crop (list of ints, optional, default = [0, 0])                        list containing the crop dimensions of the cropped image
        @param crop_pox_x (float, optional, default = 0.5)                            crop_x position used for crop generation
        @param crop_pox_y (float, optional, default = 0.5)                            crop_y position used for crop generation
        @param crop_pox_z (float, optional, default = 0.5)                            crop_z position used for crop generation
        @param crop_w (int, optional, default = 0)                                    crop width
        @param crop_h (int, optional, default = 0)                                    crop height
        @param crop_d (int, optional, default = 1)                                    crop depth
        @param device (string, optional, default = None)                              Parameter unused for augmentation
        @param output_layout (int, optional, default = types.NHWC)                    tensor layout for the augmentation output
        @param output_dtype (int, optional, default = types.UINT8)                    tensor dtype for the augmentation output

        @return    Cropped Images
    """
    if (len(crop) == 2):
        crop_depth = crop_d
        crop_height = crop[0]
        crop_width = crop[1]
    elif (len(crop) == 3):
        crop_depth = crop[0]
        crop_height = crop[1]
        crop_width = crop[2]
    else:
        crop_depth = crop_d
        crop_height = crop_h
        crop_width = crop_w

    if ((crop_width == 0) and (crop_height == 0)):
        # pybind call arguments
        kwargs_pybind = {"input_image": inputs[0], "crop_width": None, "crop_height": None, "crop_depth": None, "is_output": False, "crop_pos_x": None,
                         "crop_pos_y": None, "crop_pos_z": None, "output_layout": output_layout, "output_dtype": output_dtype}
        cropped_image = b.crop(
            Pipeline._current_pipeline._handle, *(kwargs_pybind.values()))
    else:
        # pybind call arguments
        kwargs_pybind = {"input_image": inputs[0], "crop_width": crop_width, "crop_height": crop_height, "crop_depth": crop_depth, "is_output": False, "crop_pos_x": crop_pos_x,
                         "crop_pos_y": crop_pos_y, "crop_pos_z": crop_pos_z, "output_layout": output_layout, "output_dtype": output_dtype}
        cropped_image = b.cropFixed(
            Pipeline._current_pipeline._handle, *(kwargs_pybind.values()))
    return (cropped_image)


def slice(*inputs, anchor = [], shape = [], dtype = types.FLOAT, end = [], fill_values = [0.0],  out_of_bounds_policy = types.PAD, device=None, output_layout=types.NHWC, output_dtype=types.UINT8):
    """
    The slice can be specified by proving the start and end coordinates, or start coordinates and shape of the slice. Both coordinates and shapes can be provided in absolute or relative terms.

    The slice arguments can be specified by the following named arguments:

    start: Slice start coordinates (absolute)

    rel_start: Slice start coordinates (relative)

    end: Slice end coordinates (absolute)

    rel_end: Slice end coordinates (relative)

    shape: Slice shape (absolute)

    rel_shape: Slice shape (relative)

    """

    kwargs_pybind = {"input": inputs[0], "is_output": False, "anchor": anchor, "shape": shape, "fill_values": fill_values,
                     "out_of_bounds_policy": out_of_bounds_policy, "output_layout": output_layout, "output_dtype": output_dtype}
    slice_output = b.slice(Pipeline._current_pipeline._handle ,*(kwargs_pybind.values()))
    return slice_output


def color_twist(*inputs, brightness=1.0, contrast=1.0, hue=0.0,
                saturation=1.0, device=None, output_layout=types.NHWC, output_dtype=types.UINT8):
    """!Adjusts the brightness, hue and saturation of the images.

        @param inputs                                                                  the input image passed to the augmentation
        @param brightness (float, optional, default = 1.0)                             brightness multiplier. Values >= 0 are accepted. For example: 0 - black image, 1 - no change, 2 - increase brightness twice
        @param contrast (float, optional, default = 1.0)                               contrast multiplier used for the augmentation. Values >= 0 are accepted. For example: 0 - gray image, 1 - no change, 2 - increase contrast twice
        @param hue (float, optional, default = 0.0)                                    hue change in degrees
        @param saturation (float, optional, default = 1.0)                             The saturation change factor. Values must be non-negative. Example values: 0 - Completely desaturated image, 1 - No change to image's saturation.
        @param device (string, optional, default = None)                               Parameter unused for augmentation
        @param output_layout (int, optional, default = types.NHWC)                     tensor layout for the augmentation output
        @param output_dtype (int, optional, default = types.UINT8):                    tensor dtype for the augmentation output

        @return    Images with Adjusted Brightness, Hue and Saturation
    """
    brightness = b.createFloatParameter(brightness) if isinstance(
        brightness, float) else brightness
    contrast = b.createFloatParameter(
        contrast) if isinstance(contrast, float) else contrast
    hue = b.createFloatParameter(hue) if isinstance(hue, float) else hue
    saturation = b.createFloatParameter(saturation) if isinstance(
        saturation, float) else saturation

    # pybind call arguments
    kwargs_pybind = {"input_image": inputs[0], "is_output": False, "p_alpha": brightness, "p_beta": contrast,
                     "p_hue": hue, "p_sat": saturation, "output_layout": output_layout, "output_dtype": output_dtype}
    color_twist_image = b.colorTwist(
        Pipeline._current_pipeline._handle, *(kwargs_pybind.values()))
    return (color_twist_image)


def uniform(*inputs, range=[-1, 1], device=None):
    """!Applies uniform random number generation to the input images.

        @param inputs                                               the input image passed to the augmentation
        @param range (list of ints, optional, default = [-1, 1])    uniform distribution used for random number generation
        @param device (string, optional, default = None)            Parameter unused for augmentation

        @return    uniform random numbers
    """
    output_param = b.createFloatUniformRand(range[0], range[1])
    return output_param


def random_bbox_crop(*inputs, all_boxes_above_threshold=True, allow_no_crop=True, aspect_ratio=None, bbox_layout="",
                     threshold_type="iou", thresholds=None, crop_shape=None, num_attempts=1, scaling=None, seed=1,
                     shape_layout="", input_shape=None, total_num_attempts=0, device=None, ltrb=True, labels=None):
    """!Applies random bounding box cropping to the input images.

        @param inputs (list)                                                 The input images to which random cropping is applied.
        @param all_boxes_above_threshold (bool, optional, default = True)    If set to True, all bounding boxes in a sample should overlap with the cropping window. Default is True.
        @param allow_no_crop (bool, optional, default = True)                If set to True, one of the possible outcomes of the random process will be to not crop. Default is True.
        @param aspect_ratio (list of floats, optional, default = None)       Aspect ratio range [min, max] used for crop generation. Default is None.
        @param crop_shape (list of ints, optional, default = None)           Crop shape [width, height] used for crop generation. Default is None.
        @param num_attempts (int, optional, default = 1)                     Number of attempts to get a crop window that matches the aspect_ratio and threshold. Default is 1.
        @param scaling (list of int, optional, default = None)               Scaling range [min, max] for the crop size with respect to the original image dimensions. Default is None.
        @param seed (int, optional, default = 1)                             Random seed. Default is 1.
        @param total_num_attempts (int, optional, default = 0)               If provided, it indicates the total maximum number of attempts to get a crop window that matches the aspect_ratio and the threshold. After total_num_attempts attempts, the best candidate will be selected. If this value is not specified, the crop search will continue indefinitely until a valid crop is found. Default is 0.
        @param device (string, optional, default = None)                     Parameter unused for augmentation
        @param ltrb (bool, optional, default = True)                         Parameter unused for augmentation

        @return    cropped images
    """
    aspect_ratio = aspect_ratio if aspect_ratio else [1.0, 1.0]
    crop_shape = [] if crop_shape is None else crop_shape
    scaling = scaling if scaling else [1.0, 1.0]
    if (len(crop_shape) == 0):
        has_shape = False
        crop_width = 0
        crop_height = 0
    else:
        has_shape = True
        crop_width = crop_shape[0]
        crop_height = crop_shape[1]
    scaling = b.createFloatUniformRand(scaling[0], scaling[1])
    aspect_ratio = b.createFloatUniformRand(aspect_ratio[0], aspect_ratio[1])

    # pybind call arguments
    kwargs_pybind = {"all_boxes_above_threshold": all_boxes_above_threshold, "no_crop": allow_no_crop, "p_aspect_ratio": aspect_ratio, "has_shape": has_shape,
                     "crop_width": crop_width, "crop_height": crop_height, "num_attemps": num_attempts, "p_scaling": scaling, "total_num_attempts": total_num_attempts, "seed": seed}
    random_bbox_crop = b.randomBBoxCrop(
        Pipeline._current_pipeline._handle, *(kwargs_pybind.values()))

    return (random_bbox_crop, [], [], [])


def one_hot(*inputs, num_classes=0, device=None):
    """!Applies one-hot encoding to the input images.

        @param inputs (list)                               The input images to which one-hot encoding is applied.
        @param num_classes (int, optional, default = 0)    Number of classes used for one-hot encoding. Default is 0.
        @param device (string, optional, default = None)   Parameter unused for augmentation

        @return    an empty list
    """
    Pipeline._current_pipeline._num_classes = num_classes
    Pipeline._current_pipeline._one_hot_encoding = True
    return ([])


def box_encoder(*inputs, anchors, criteria=0.5, means=None,
                offset=False, scale=1.0, stds=None, device=None):
    """!Applies box encoding to the input bounding boxes.

        @param inputs (list)                                        The input bounding boxes to which box encoding is applied.
        @param anchors (list of floats)                             Anchors to be used for encoding, as a list of floats in the ltrb format.
        @param criteria (float, optional, default = 0.5)            Threshold IoU for matching bounding boxes with anchors. The value needs to be between 0 and 1. Default is 0.5.
        @param means (list of floats, optional, default = None)     [x y w h] mean values for normalization. Default is [0.0, 0.0, 0.0, 0.0].
        @param offset (bool, optional, default = False)             Returns normalized offsets ((encoded_bboxes * scale - anchors * scale) - mean) / stds in Encoded bboxes that use std and the mean and scale arguments. Default is False.
        @param scale (float, optional, default = 1.0)               Rescales the box and anchor values before the offset is calculated (for example, to return to the absolute values). Default is 1.0.
        @param stds (list of float, optional, default = None)       Parameter unused for augmentation
        @param device (string, optional, default = None)            Parameter unused for augmentation

        @return    encoded bounding boxes.
    """
    means = means if means else [0.0, 0.0, 0.0, 0.0]
    stds = stds if stds else [1.0, 1.0, 1.0, 1.0]

    # pybind call arguments
    kwargs_pybind = {"anchors": anchors, "criteria": criteria,
                     "means": means, "stds": stds, "offset": offset, "scale": scale}
    box_encoder = b.boxEncoder(
        Pipeline._current_pipeline._handle, *(kwargs_pybind.values()))
    Pipeline._current_pipeline._box_encoder = True
    return (box_encoder, [])


def color_temp(*inputs, adjustment_value=50, device=None, output_layout=types.NHWC, output_dtype=types.UINT8):
    """!Adjusts the color temperature in images.

        @param inputs                                                                 the input image passed to the augmentation
        @param adjustment_value (int, default = 50)                                   value for adjusting the color temperature
        @param device (string, optional, default = None)                              Parameter unused for augmentation
        @param output_layout (int, optional, default = types.NHWC)                    tensor layout for the augmentation output
        @param output_dtype (int, optional, default = types.UINT8)                    tensor dtype for the augmentation output

        @return    Images with Adjusted Color temperature
    """
    adjustment_value = b.createIntParameter(adjustment_value) if isinstance(
        adjustment_value, int) else adjustment_value
    # pybind call arguments
    kwargs_pybind = {"input_image": inputs[0], "is_output": False, "adjustment_value": adjustment_value,
                     "output_layout": output_layout, "output_dtype": output_dtype}
    color_temp_output = b.colorTemp(
        Pipeline._current_pipeline._handle, *(kwargs_pybind.values()))
    return (color_temp_output)


def nop(*inputs, device=None):
    """!Performs no operation

        @param inputs                                    the input image passed to the augmentation
        @param device (string, optional, default = None)  Parameter unused for augmentation

        @return    Nop Output
    """
    # pybind call arguments
    kwargs_pybind = {"input_image": inputs[0], "is_output": False}
    nop_output = b.nop(Pipeline._current_pipeline._handle,
                       *(kwargs_pybind.values()))
    return (nop_output)


def copy(*inputs, device=None):
    """!Copies input tensor to output tensor.

        @param inputs                                     the input image passed to the augmentation
        @param device (string, optional, default = None)  Parameter unused for augmentation

        @return    Copied Image
    """
    # pybind call arguments
    kwargs_pybind = {"input_image": inputs[0], "is_output": False}
    copied_image = b.copy(
        Pipeline._current_pipeline._handle, *(kwargs_pybind.values()))
    return (copied_image)


def snp_noise(*inputs, p_noise=0.0, p_salt=0.0, noise_val=0.0, salt_val=0.0,
              seed=0, device=None, output_layout=types.NHWC, output_dtype=types.UINT8):
    """!Applies salt-and-pepper noise to the input image.

        @param inputs (list)                                                          The input image to which salt-and-pepper noise is applied.
        @param p_noise (float, optional, default = 0.0)                               Noise probability. Default is 0.0.
        @param p_salt (float, optional, default = 0.0)                                Salt probability. Default is 0.0.
        @param noise_val (float, optional, default = 0.0)                             Noise value to be added to the image. Default is 0.0.
        @param salt_val (float, optional, default = 0.0)                              Salt value to be added to the image. Default is 0.0.
        @param seed (int, optional, default = 0)                                      Random seed. Default is 0.
        @param device (string, optional, default = None)                              Parameter unused for augmentation
        @param output_layout (int, optional, default = types.NHWC)                    Tensor layout for the augmentation output. Default is types.NHWC.
        @param output_dtype (int, optional, default = types.UINT*)                    Tensor dtype for the augmentation output. Default is types.UINT8.

        @return    images with salt-and-pepper noise added.
    """
    p_noise = b.createFloatParameter(
        p_noise) if isinstance(p_noise, float) else p_noise
    p_salt = b.createFloatParameter(
        p_salt) if isinstance(p_salt, float) else p_salt
    noise_val = b.createFloatParameter(noise_val) if isinstance(
        noise_val, float) else noise_val
    salt_val = b.createFloatParameter(
        salt_val) if isinstance(salt_val, float) else salt_val

    # pybind call arguments
    kwargs_pybind = {"input_image": inputs[0], "is_output": False, "p_noise": p_noise, "p_salt": p_salt, "noise_val": noise_val,
                     "salt_val": salt_val, "seed": seed, "output_layout": output_layout, "output_dtype": output_dtype}
    snp_noise_added_image = b.snpNoise(
        Pipeline._current_pipeline._handle, *(kwargs_pybind.values()))
    return (snp_noise_added_image)


def box_iou_matcher(*inputs, anchors, high_threshold=0.5,
                    low_threshold=0.4, allow_low_quality_matches=True, device=None):
    """!Applies box IoU matching to the input image.

        @param inputs (list)                                                 The input image to which box IoU matching is applied.
        @param anchors (list of floats)                                      Anchors to be used for encoding, in the ltrb format.
        @param high_threshold (float, optional, default = 0.5)               Upper threshold used for matching indices. Default is 0.5.
        @param low_threshold (float, optional, default = 0.4)                Lower threshold used for matching indices. Default is 0.4.
        @param allow_low_quality_matches (bool, optional, default = True)    Whether to allow low quality matches as output. Default is True.
        @param device (string, optional, default = None)                     Parameter unused for augmentation

        @return    matched boxes and the list of matched indices.

    """
    # pybind call arguments
    kwargs_pybind = {"anchors": anchors, "high_threshold": high_threshold,
                     "low_threshold": low_threshold, "allow_low_quality_matches": allow_low_quality_matches}
    box_iou_matcher = b.boxIouMatcher(
        Pipeline._current_pipeline._handle, *(kwargs_pybind.values()))
    Pipeline._current_pipeline._box_iou_matcher = True
    return (box_iou_matcher, [])

<<<<<<< HEAD
def set_layout(*inputs, output_layout=types.NHWC):
    """!Adjusts brightness of the image.

        @param inputs                                                                 the input image passed to the augmentation
        @param output_layout (int, optional, default = types.NHWC)                    tensor layout for the augmentation output

        @return    Tensor with required output layout
    """
    # pybind call arguments
    kwargs_pybind = {"input_image": inputs[0], "output_layout": output_layout}
    new_output = b.setLayout(
        Pipeline._current_pipeline._handle, *(kwargs_pybind.values()))
    return (new_output)

def gaussian_noise(*inputs, mean=0.0, std_dev=1.0, seed=0, conditional_execution=1, device=None, output_layout=types.NHWC, output_dtype=types.UINT8):
    """!Applies Gaussian noise to the input image.

        @param inputs (list)                                                          The input image to which salt-and-pepper noise is applied.
        @param mean (float, optional, default = 0.0)                                  Mean used for noise generation. Default is 0.0.
        @param std_dev (float, optional, default = 1.0)                               Standard deviation used for noise generation. Default is 1.0.
        @param seed (int, optional, default = 0)                                      Random seed. Default is 0.
        @param conditional_execution (int, optional, default = None)                  controls the execution of the augmentation
        @param device (string, optional, default = None)                              Parameter unused for augmentation
        @param output_layout (int, optional, default = types.NHWC)                    Tensor layout for the augmentation output. Default is types.NHWC.
        @param output_dtype (int, optional, default = types.UINT*)                    Tensor dtype for the augmentation output. Default is types.UINT8.

        @return    images with Gaussian noise added.
    """
    mean = b.createFloatParameter(
        mean) if isinstance(mean, float) else mean
    std_dev = b.createFloatParameter(
        std_dev) if isinstance(std_dev, float) else std_dev
    conditional_execution = b.createIntParameter(conditional_execution) if isinstance(
                conditional_execution, int) else conditional_execution

    # pybind call arguments
    kwargs_pybind = {"input_image": inputs[0], "is_output": False, "mean": mean, "std_dev": std_dev,
                     "seed": seed, "conditional_execution": conditional_execution, "output_layout": output_layout, "output_dtype": output_dtype}
    noise_added_image = b.gaussianNoise(
        Pipeline._current_pipeline._handle, *(kwargs_pybind.values()))
    return (noise_added_image)

def roi_random_crop(*inputs, roi_start, roi_end, crop_shape):
    # pybind call arguments
    kwargs_pybind = {"input_image": inputs[0], "roi_start": roi_start, "roi_end": roi_end, "crop_shape": crop_shape}
    anchor = b.roiRandomCrop(Pipeline._current_pipeline._handle, *(kwargs_pybind.values()))
    return (anchor)

def random_object_bbox(*inputs, format='anchor_shape', background=0, cache_objects=False, classes=[], foreground_prob=1.0, ignore_class=False, k_largest=-1, seed=0, threshold=[]):
    # pybind call arguments
    kwargs_pybind = {"input_image": inputs[0], "format": format, "k_largest": k_largest, "foreground_prob": foreground_prob}
    selected_roi = b.randomObjectBbox(Pipeline._current_pipeline._handle, *(kwargs_pybind.values()))
    if format == "box":
        return (selected_roi)
    elif format == "anchor_shape" or format == "start_end":
        return (selected_roi[0], selected_roi[1])
    else:
        print('Wrong format passed to random_object_bbox')
        return ()
=======

def external_source(source, device=None, color_format=types.RGB, random_shuffle=False, mode=types.EXTSOURCE_FNAME, max_width=2000, max_height=2000):
    """
    External Source Reader - User can pass a iterator or callable source.
    @param source (iterator or callable)                                 The source iterator or callable object.
    @param device (string, optional, default = None)                     Parameter unused for augmentation
    @color_format (type, optional, default = RGB)                        Tensor color format for the reader. Default is RGB format.
    @random_shuffle (bool, optional, default= False)                     Data would be randomly shuffled if set to True.
    @mode (type, optional, default = EXTSOURCE_FNAME)                    The Default mode would be External Source File Name. The External Source Mode can be FileName, Raw Compressed, Raw Uncompressed.
    @max_width (int, optional, default = 2000)                           The Max Width to which the source images would be decoded to.
    @max_height (int, optional, default = 2000)                          The Max Height to which the source images would be decoded to.
    """
    # pybind call arguments
    Pipeline._current_pipeline._is_external_source_operator = True
    Pipeline._current_pipeline._external_source = iter(source)
    Pipeline._current_pipeline._external_source_mode = mode
    Pipeline._current_pipeline._external_source_user_given_width = max_width
    Pipeline._current_pipeline._external_source_user_given_height = max_height
    kwargs_pybind = {"rocal_color_format": color_format, "is_output": False, "shuffle": random_shuffle, "loop": False, "decode_size_policy": types.USER_GIVEN_SIZE,
                     "max_width": max_width, "max_height": max_height, "dec_type": types.DECODER_TJPEG, "external_source_mode": mode}
    external_source_operator = b.externalFileSource(
        Pipeline._current_pipeline._handle, *(kwargs_pybind.values()))
    return (external_source_operator, [])  # Labels is Empty

def preemphasis_filter(*inputs, border=types.CLAMP, preemph_coeff=0.97, output_dtype=types.FLOAT):
    """
    Applies preemphasis filter to the input data.
    This filter, in simple form, can be expressed by the formula:
    Y[t] = X[t] - coeff * X[t-1]    if t > 1
    Y[t] = X[t] - coeff * X_border  if t == 0
    with X and Y being the input and output signal, respectively.
    The value of X_border depends on the border argument:
    X_border = 0                    if border_type == 'zero'
    X_border = X[0]                 if border_type == 'clamp'
    X_border = X[1]                 if border_type == 'reflect'

    @param inputs (list)                                                 The input sample to which preEmphasisFilter is applied.
    @param border                                                        The border value policy. The possible values are "CLAMP", "ZERO", "REFLECT"
    @param preemph_coeff (float , optional, default = 0.97)              The preEmphasisFilter co-efficient.
    @output_dtype (type, optional, default = types.FLOAT)                Tensor dtype for the augmentation output. Default is types.FLOAT.
    """
    preemph_coeff_float_param = b.createFloatParameter(preemph_coeff)
    kwargs_pybind = {"input_audio0": inputs[0], "is_output": False,
                    "preemph_coeff": preemph_coeff_float_param, "preemph_border_type": border,
                    "output_dtype" :output_dtype}
    preemphasis_output = b.preEmphasisFilter(Pipeline._current_pipeline._handle ,*(kwargs_pybind.values()))
    return (preemphasis_output)

def spectrogram(*inputs, bytes_per_sample_hint = [0], center_windows = True, layout = types.NFT, nfft = None, power = 2, reflect_padding = True, seed = -1, window_fn = [], window_length = 512, window_step = 256, output_dtype = types.FLOAT) :
    """
    Produces a spectrogram from a 1D signal.
    Input data is expected to be one channel - The shape of the input can be (srcLength, 1) of the data type float32.
    """
    kwargs_pybind = {"input_audio": inputs[0], "is_output": False, "window_fn": window_fn, "center_windows": center_windows, "reflect_padding": reflect_padding,
                     "power": power, "nfft": nfft, "window_length": window_length, "window_step": window_step, "output_layout": layout, "output_dtype": output_dtype}
    spectrogram_output = b.spectrogram(Pipeline._current_pipeline._handle, *(kwargs_pybind.values()))
    return (spectrogram_output)

def to_decibels(*inputs, bytes_per_sample_hint = [0], cutoff_db = -200.0, multiplier = 10.0, reference = 0.0, seed = -1, output_dtype = types.FLOAT):
    '''
    Converts a magnitude (real, positive) to the decibel scale.

    Conversion is done according to the following formula:

    min_ratio = pow(10, cutoff_db / multiplier)
    out[i] = multiplier * log10( max(min_ratio, input[i] / reference) )
    '''
    kwargs_pybind = {"input_audio": inputs[0], "is_output": False, "cutoff_db": cutoff_db, "multiplier": multiplier, "reference_magnitude": reference, "rocal_tensor_output_type": output_dtype}
    decibel_scale = b.toDecibels(Pipeline._current_pipeline._handle, *(kwargs_pybind.values()))
    return decibel_scale

def resample(*inputs, resample_rate=None, output_datatype=types.FLOAT, resample_hint=-1, quality=50.0):
    """
    Resamples an audio signal.

    The resampling is achieved by applying a sinc filter with Hann window with an extent controlled by the quality argument.
    """
    kwargs_pybind = {"input_audio": inputs[0], "resample_rate": resample_rate, "is_output": False, "resample_hint": resample_hint, "quality": quality, "output_datatype": output_datatype}
    resample_output = b.resample(Pipeline._current_pipeline._handle ,*(kwargs_pybind.values()))
    return resample_output

def tensor_add_tensor_float(*inputs, output_datatype=types.FLOAT):
    """
    Adds a rocalTensor with another rocalTensor.
    """
    kwargs_pybind = {"input_audio": inputs[0], "input_image1": inputs[1], "is_output": False, "output_datatype": output_datatype}
    tensor_add_tensor_float = b.tensorAddTensor(Pipeline._current_pipeline._handle ,*(kwargs_pybind.values()))
    return tensor_add_tensor_float

def tensor_mul_scalar_float(*inputs, scalar=1.0, output_datatype=types.FLOAT):
    """
    Multiplies a rocalTensor with a scalar float value.
    """
    kwargs_pybind = {"input_audio": inputs[0], "is_output": False, "scalar": scalar, "output_datatype": output_datatype}
    tensor_mul_scalar_float = b.tensorMulScalar(Pipeline._current_pipeline._handle ,*(kwargs_pybind.values()))
    return tensor_mul_scalar_float

def nonsilent_region(*inputs, cutoff_db = -60, reference_power = 0.0, reset_interval = 8192, window_length = 2048):
    """
    Performs leading and trailing silence detection in an audio buffer.
    @param cutoff_db (float)                                      The threshold, in dB, below which the signal is considered silent.
    @param reference_power (float)                                The reference power that is utilized to convert the signal to dB.
    @param reset_interval (int)                                   The number of samples after which the moving mean average is recalculated aiming to avoid loss of precision.
    @param window_length (int)                                    Size of the sliding window used in calculating the short-term power of the signal.
    """
    kwargs_pybind = {"input_audio": inputs[0], "is_output": False, "cutoff_db": cutoff_db,
                     "reference_power": reference_power, "reset_interval": reset_interval, "window_length": window_length}
    non_silent_region_output = b.nonSilentRegionDetection(Pipeline._current_pipeline._handle, *(kwargs_pybind.values()))
    return non_silent_region_output

def slice(*inputs, anchor = [], shape = [], fill_values = [0.0],  out_of_bounds_policy = types.ERROR, rocal_tensor_output_type = types.FLOAT):
    """
    The slice can be specified by proving the start and end coordinates, or start coordinates and shape of the slice. Both coordinates and shapes can be provided in absolute or relative terms.
    @param anchor (int or 1D RocalTensor of ints)                                      The absolute starting co-ordinate points of the slice.
    @param shape (int or 1D RocalTensor of ints)                                       The absolute co-ordinate for the dimensions of the slice.
    @param fill_values (float or list of float)                                        Determines the padding values and is only relevant if out_of_bounds_policy is “pad” policy.
    @param out_of_bounds_policy ("error", "pad", "trim_to_shape")                      Determines the policy when slicing the out of bounds area of the input.
    @param rocal_tensor_output_type (float)                                            Output DataType of the Tensor
    """

    kwargs_pybind = {"input_audio0": inputs[0], "is_output": False, "anchor": anchor[0], "shape": shape[0], "fill_values": fill_values,
                     "out_of_bounds_policy": out_of_bounds_policy, "rocal_tensor_output_type": rocal_tensor_output_type}
    slice_output = b.slice(Pipeline._current_pipeline._handle, *(kwargs_pybind.values()))
    return slice_output

def normalize(*inputs, axes=[], mean=[], stddev=[], scale=1.0, shift=0.0, output_datatype=types.FLOAT):
    '''
    Normalizes the input by removing the mean and dividing by the standard deviation.
    The mean and standard deviation can be calculated internally for the specified subset of axes or can be externally provided as the mean and stddev arguments.
    The normalization is done following the formula:
    out = scale * (in - mean) / stddev + shift
    The formula assumes that out and in are equally shaped tensors, but mean and stddev might be either tensors of same shape, scalars, or a mix of these.
    '''
    kwargs_pybind = {"input_tensor": inputs[0], "axes": axes, "mean": mean, "stddev": stddev, "is_output": False,
                     "scale": scale, "shift": shift, "output_datatype": output_datatype}
    normalize_output = b.normalize(Pipeline._current_pipeline._handle, *(kwargs_pybind.values()))
    return normalize_output

def mel_filter_bank(*inputs, bytes_per_sample_hint = [0], freq_high = 0.0, freq_low = 0.0, mel_formula = types.MELSCALE_SLANEY, nfilter = 128, normalize = True, sample_rate = 44100.0, seed = -1, output_datatype = types.FLOAT):
    '''
    Converts a spectrogram to a mel spectrogram by applying a bank of triangular filters.
    The frequency ('f') dimension is selected from the input layout. In case of no layout, “f”, “ft”, or “*ft” is assumed, depending on the number of dimensions.
    '''
    kwargs_pybind = {"input_tensor": inputs[0], "is_output": False, "freq_high": freq_high, "freq_low": freq_low, "mel_formula": mel_formula,
                     "nfilter": nfilter, "normalize": normalize, "sample_rate": sample_rate, "output_datatype": output_datatype}
    mel_filter_bank_output = b.melFilterBank(Pipeline._current_pipeline._handle, *(kwargs_pybind.values()))
    return mel_filter_bank_output

def set_layout(*inputs, output_layout=types.NHWC):
    '''
    Sets the tensor layout for the given input tensor
    '''
    # pybind call arguments
    kwargs_pybind = {"input_image": inputs[0], "output_layout": output_layout}
    new_output = b.setLayout(
        Pipeline._current_pipeline._handle, *(kwargs_pybind.values()))
    return (new_output)
>>>>>>> cc531798
<|MERGE_RESOLUTION|>--- conflicted
+++ resolved
@@ -829,32 +829,6 @@
     return (cropped_image)
 
 
-def slice(*inputs, anchor = [], shape = [], dtype = types.FLOAT, end = [], fill_values = [0.0],  out_of_bounds_policy = types.PAD, device=None, output_layout=types.NHWC, output_dtype=types.UINT8):
-    """
-    The slice can be specified by proving the start and end coordinates, or start coordinates and shape of the slice. Both coordinates and shapes can be provided in absolute or relative terms.
-
-    The slice arguments can be specified by the following named arguments:
-
-    start: Slice start coordinates (absolute)
-
-    rel_start: Slice start coordinates (relative)
-
-    end: Slice end coordinates (absolute)
-
-    rel_end: Slice end coordinates (relative)
-
-    shape: Slice shape (absolute)
-
-    rel_shape: Slice shape (relative)
-
-    """
-
-    kwargs_pybind = {"input": inputs[0], "is_output": False, "anchor": anchor, "shape": shape, "fill_values": fill_values,
-                     "out_of_bounds_policy": out_of_bounds_policy, "output_layout": output_layout, "output_dtype": output_dtype}
-    slice_output = b.slice(Pipeline._current_pipeline._handle ,*(kwargs_pybind.values()))
-    return slice_output
-
-
 def color_twist(*inputs, brightness=1.0, contrast=1.0, hue=0.0,
                 saturation=1.0, device=None, output_layout=types.NHWC, output_dtype=types.UINT8):
     """!Adjusts the brightness, hue and saturation of the images.
@@ -1088,67 +1062,6 @@
     Pipeline._current_pipeline._box_iou_matcher = True
     return (box_iou_matcher, [])
 
-<<<<<<< HEAD
-def set_layout(*inputs, output_layout=types.NHWC):
-    """!Adjusts brightness of the image.
-
-        @param inputs                                                                 the input image passed to the augmentation
-        @param output_layout (int, optional, default = types.NHWC)                    tensor layout for the augmentation output
-
-        @return    Tensor with required output layout
-    """
-    # pybind call arguments
-    kwargs_pybind = {"input_image": inputs[0], "output_layout": output_layout}
-    new_output = b.setLayout(
-        Pipeline._current_pipeline._handle, *(kwargs_pybind.values()))
-    return (new_output)
-
-def gaussian_noise(*inputs, mean=0.0, std_dev=1.0, seed=0, conditional_execution=1, device=None, output_layout=types.NHWC, output_dtype=types.UINT8):
-    """!Applies Gaussian noise to the input image.
-
-        @param inputs (list)                                                          The input image to which salt-and-pepper noise is applied.
-        @param mean (float, optional, default = 0.0)                                  Mean used for noise generation. Default is 0.0.
-        @param std_dev (float, optional, default = 1.0)                               Standard deviation used for noise generation. Default is 1.0.
-        @param seed (int, optional, default = 0)                                      Random seed. Default is 0.
-        @param conditional_execution (int, optional, default = None)                  controls the execution of the augmentation
-        @param device (string, optional, default = None)                              Parameter unused for augmentation
-        @param output_layout (int, optional, default = types.NHWC)                    Tensor layout for the augmentation output. Default is types.NHWC.
-        @param output_dtype (int, optional, default = types.UINT*)                    Tensor dtype for the augmentation output. Default is types.UINT8.
-
-        @return    images with Gaussian noise added.
-    """
-    mean = b.createFloatParameter(
-        mean) if isinstance(mean, float) else mean
-    std_dev = b.createFloatParameter(
-        std_dev) if isinstance(std_dev, float) else std_dev
-    conditional_execution = b.createIntParameter(conditional_execution) if isinstance(
-                conditional_execution, int) else conditional_execution
-
-    # pybind call arguments
-    kwargs_pybind = {"input_image": inputs[0], "is_output": False, "mean": mean, "std_dev": std_dev,
-                     "seed": seed, "conditional_execution": conditional_execution, "output_layout": output_layout, "output_dtype": output_dtype}
-    noise_added_image = b.gaussianNoise(
-        Pipeline._current_pipeline._handle, *(kwargs_pybind.values()))
-    return (noise_added_image)
-
-def roi_random_crop(*inputs, roi_start, roi_end, crop_shape):
-    # pybind call arguments
-    kwargs_pybind = {"input_image": inputs[0], "roi_start": roi_start, "roi_end": roi_end, "crop_shape": crop_shape}
-    anchor = b.roiRandomCrop(Pipeline._current_pipeline._handle, *(kwargs_pybind.values()))
-    return (anchor)
-
-def random_object_bbox(*inputs, format='anchor_shape', background=0, cache_objects=False, classes=[], foreground_prob=1.0, ignore_class=False, k_largest=-1, seed=0, threshold=[]):
-    # pybind call arguments
-    kwargs_pybind = {"input_image": inputs[0], "format": format, "k_largest": k_largest, "foreground_prob": foreground_prob}
-    selected_roi = b.randomObjectBbox(Pipeline._current_pipeline._handle, *(kwargs_pybind.values()))
-    if format == "box":
-        return (selected_roi)
-    elif format == "anchor_shape" or format == "start_end":
-        return (selected_roi[0], selected_roi[1])
-    else:
-        print('Wrong format passed to random_object_bbox')
-        return ()
-=======
 
 def external_source(source, device=None, color_format=types.RGB, random_shuffle=False, mode=types.EXTSOURCE_FNAME, max_width=2000, max_height=2000):
     """
@@ -1269,9 +1182,14 @@
     @param rocal_tensor_output_type (float)                                            Output DataType of the Tensor
     """
 
-    kwargs_pybind = {"input_audio0": inputs[0], "is_output": False, "anchor": anchor[0], "shape": shape[0], "fill_values": fill_values,
+    if isinstance(shape[0], int):
+        kwargs_pybind = {"input_audio0": inputs[0], "is_output": False, "anchor": anchor, "shape": shape, "fill_values": fill_values,
                      "out_of_bounds_policy": out_of_bounds_policy, "rocal_tensor_output_type": rocal_tensor_output_type}
-    slice_output = b.slice(Pipeline._current_pipeline._handle, *(kwargs_pybind.values()))
+        slice_output = b.sliceFixed(Pipeline._current_pipeline._handle, *(kwargs_pybind.values()))
+    else:
+        kwargs_pybind = {"input_audio0": inputs[0], "is_output": False, "anchor": anchor[0], "shape": shape[0], "fill_values": fill_values,
+                     "out_of_bounds_policy": out_of_bounds_policy, "rocal_tensor_output_type": rocal_tensor_output_type}
+        slice_output = b.slice(Pipeline._current_pipeline._handle, *(kwargs_pybind.values()))
     return slice_output
 
 def normalize(*inputs, axes=[], mean=[], stddev=[], scale=1.0, shift=0.0, output_datatype=types.FLOAT):
@@ -1306,4 +1224,49 @@
     new_output = b.setLayout(
         Pipeline._current_pipeline._handle, *(kwargs_pybind.values()))
     return (new_output)
->>>>>>> cc531798
+
+def gaussian_noise(*inputs, mean=0.0, std_dev=1.0, seed=0, conditional_execution=1, device=None, output_layout=types.NHWC, output_dtype=types.UINT8):
+    """!Applies Gaussian noise to the input image.
+
+        @param inputs (list)                                                          The input image to which salt-and-pepper noise is applied.
+        @param mean (float, optional, default = 0.0)                                  Mean used for noise generation. Default is 0.0.
+        @param std_dev (float, optional, default = 1.0)                               Standard deviation used for noise generation. Default is 1.0.
+        @param seed (int, optional, default = 0)                                      Random seed. Default is 0.
+        @param conditional_execution (int, optional, default = None)                  controls the execution of the augmentation
+        @param device (string, optional, default = None)                              Parameter unused for augmentation
+        @param output_layout (int, optional, default = types.NHWC)                    Tensor layout for the augmentation output. Default is types.NHWC.
+        @param output_dtype (int, optional, default = types.UINT*)                    Tensor dtype for the augmentation output. Default is types.UINT8.
+
+        @return    images with Gaussian noise added.
+    """
+    mean = b.createFloatParameter(
+        mean) if isinstance(mean, float) else mean
+    std_dev = b.createFloatParameter(
+        std_dev) if isinstance(std_dev, float) else std_dev
+    conditional_execution = b.createIntParameter(conditional_execution) if isinstance(
+                conditional_execution, int) else conditional_execution
+
+    # pybind call arguments
+    kwargs_pybind = {"input_image": inputs[0], "is_output": False, "mean": mean, "std_dev": std_dev,
+                     "seed": seed, "conditional_execution": conditional_execution, "output_layout": output_layout, "output_dtype": output_dtype}
+    noise_added_image = b.gaussianNoise(
+        Pipeline._current_pipeline._handle, *(kwargs_pybind.values()))
+    return (noise_added_image)
+
+def roi_random_crop(*inputs, roi_start, roi_end, crop_shape):
+    # pybind call arguments
+    kwargs_pybind = {"input_image": inputs[0], "roi_start": roi_start, "roi_end": roi_end, "crop_shape": crop_shape}
+    anchor = b.roiRandomCrop(Pipeline._current_pipeline._handle, *(kwargs_pybind.values()))
+    return (anchor)
+
+def random_object_bbox(*inputs, format='anchor_shape', background=0, cache_objects=False, classes=[], foreground_prob=1.0, ignore_class=False, k_largest=-1, seed=0, threshold=[]):
+    # pybind call arguments
+    kwargs_pybind = {"input_image": inputs[0], "format": format, "k_largest": k_largest, "foreground_prob": foreground_prob}
+    selected_roi = b.randomObjectBbox(Pipeline._current_pipeline._handle, *(kwargs_pybind.values()))
+    if format == "box":
+        return (selected_roi)
+    elif format == "anchor_shape" or format == "start_end":
+        return (selected_roi[0], selected_roi[1])
+    else:
+        print('Wrong format passed to random_object_bbox')
+        return ()