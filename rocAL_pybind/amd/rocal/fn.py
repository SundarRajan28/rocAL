--- conflicted
+++ resolved
@@ -135,13 +135,12 @@
     return (fog_image)
 
 
-def brightness(*inputs, brightness=None, brightness_shift=None, conditional_execution=1, device=None, output_layout=types.NHWC, output_dtype=types.UINT8):
+def brightness(*inputs, brightness=None, brightness_shift=None, device=None, output_layout=types.NHWC, output_dtype=types.UINT8):
     """!Adjusts brightness of the image.
 
         @param inputs                                                                 the input image passed to the augmentation
         @param brightness (float, optional, default = None):                          brightness multiplier. Values >= 0 are accepted. For example: 0 - black image, 1 - no change, 2 - increase brightness twice
         @param brightness_shift (float, optional, default = None)                     brightness shift
-        @param conditional_execution (int, optional, default = None)                  controls the execution of the augmentation
         @param device (string, optional, default = None)                              Parameter unused for augmentation
         @param output_layout (int, optional, default = types.NHWC)                    tensor layout for the augmentation output
         @param output_dtype (int, optional, default = types.UINT8)                    tensor dtype for the augmentation output
@@ -152,25 +151,22 @@
         brightness, float) else brightness
     brightness_shift = b.createFloatParameter(brightness_shift) if isinstance(
         brightness_shift, float) else brightness_shift
-    conditional_execution = b.createIntParameter(conditional_execution) if isinstance(
-            conditional_execution, int) else conditional_execution
 
     # pybind call arguments
     kwargs_pybind = {"input_image": inputs[0], "is_output": False, "brightness": brightness, "brightness_shift": brightness_shift,
-                     "conditional_execution": conditional_execution, "output_layout": output_layout, "output_dtype": output_dtype}
+                     "output_layout": output_layout, "output_dtype": output_dtype}
     brightness_image = b.brightness(
         Pipeline._current_pipeline._handle, *(kwargs_pybind.values()))
     return (brightness_image)
 
 
-def brightness_fixed(*inputs, brightness=1.0, brightness_shift=0.0, conditional_execution=1, device=None,
+def brightness_fixed(*inputs, brightness=1.0, brightness_shift=0.0, device=None,
                      output_layout=types.NHWC, output_dtype=types.UINT8):
     """!Adjusts brightness of the image with fixed parameters.
 
         @param inputs                                                                 the input image passed to the augmentation
         @param brightness (float, optional, default = 1.0)                            brightness multiplier. Values >= 0 are accepted. For example: 0 - black image, 1 - no change, 2 - increase brightness twice
         @param brightness_shift (float, optional, default = 0.0)                      brightness shift
-        @param conditional_execution (int, optional, default = None)                  controls the execution of the augmentation
         @param device (string, optional, default = None)                              Parameter unused for augmentation
         @param output_layout (int, optional, default = types.NHWC)                    tensor layout for the augmentation output
         @param output_dtype (int, optional, default = types.UINT8)                    tensor dtype for the augmentation output
@@ -179,7 +175,7 @@
     """
     # pybind call arguments
     kwargs_pybind = {"input_image": inputs[0], "is_output": False, "brightness": brightness, "brightness_shift": brightness_shift,
-                     "conditional_execution": conditional_execution, "output_layout": output_layout, "output_dtype": output_dtype}
+                     "output_layout": output_layout, "output_dtype": output_dtype}
     brightness_image = b.brightnessFixed(
         Pipeline._current_pipeline._handle, *(kwargs_pybind.values()))
     return (brightness_image)
@@ -256,13 +252,12 @@
     return (contrast_image)
 
 
-def flip(*inputs, horizontal=0, vertical=0, depth=0, device=None, output_layout=types.NHWC, output_dtype=types.UINT8):
+def flip(*inputs, horizontal=0, vertical=0, device=None, output_layout=types.NHWC, output_dtype=types.UINT8):
     """!Flip images horizontally and/or vertically based on inputs.
 
         @param inputs                                                                 the input image passed to the augmentation
         @param horizontal (int, optional, default = 0)                                flip the horizontal dimension
         @param vertical (int, optional, default = 0)                                  flip the vertical dimension
-        @param depth (int, optional, default = 0)                                     flip the depth dimension
         @param device (string, optional, default = None)                              Parameter unused for augmentation
         @param output_layout (int, optional, default = types.NHWC)                    tensor layout for the augmentation output
         @param output_dtype (int, optional, default = types.UINT8)                    tensor dtype for the augmentation output
@@ -273,12 +268,10 @@
         horizontal, int) else horizontal
     vertical = b.createIntParameter(
         vertical) if isinstance(vertical, int) else vertical
-    depth = b.createIntParameter(
-        depth) if isinstance(depth, int) else depth
 
     # pybind call arguments
     kwargs_pybind = {"input_image": inputs[0],
-                     "is_output": False, "horizontal": horizontal, "vertical": vertical, "depth": depth, "output_layout": output_layout, "output_dtype": output_dtype}
+                     "is_output": False, "horizontal": horizontal, "vertical": vertical, "output_layout": output_layout, "output_dtype": output_dtype}
     flip_image = b.flip(Pipeline._current_pipeline._handle,
                         *(kwargs_pybind.values()))
     return (flip_image)
@@ -829,32 +822,6 @@
     return (cropped_image)
 
 
-def slice(*inputs, anchor = [], shape = [], dtype = types.FLOAT, end = [], fill_values = [0.0],  out_of_bounds_policy = types.PAD, device=None, output_layout=types.NHWC, output_dtype=types.UINT8):
-    """
-    The slice can be specified by proving the start and end coordinates, or start coordinates and shape of the slice. Both coordinates and shapes can be provided in absolute or relative terms.
-
-    The slice arguments can be specified by the following named arguments:
-
-    start: Slice start coordinates (absolute)
-
-    rel_start: Slice start coordinates (relative)
-
-    end: Slice end coordinates (absolute)
-
-    rel_end: Slice end coordinates (relative)
-
-    shape: Slice shape (absolute)
-
-    rel_shape: Slice shape (relative)
-
-    """
-
-    kwargs_pybind = {"input": inputs[0], "is_output": False, "anchor": anchor, "shape": shape, "fill_values": fill_values,
-                     "out_of_bounds_policy": out_of_bounds_policy, "output_layout": output_layout, "output_dtype": output_dtype}
-    slice_output = b.slice(Pipeline._current_pipeline._handle ,*(kwargs_pybind.values()))
-    return slice_output
-
-
 def color_twist(*inputs, brightness=1.0, contrast=1.0, hue=0.0,
                 saturation=1.0, device=None, output_layout=types.NHWC, output_dtype=types.UINT8):
     """!Adjusts the brightness, hue and saturation of the images.
@@ -1112,86 +1079,6 @@
         Pipeline._current_pipeline._handle, *(kwargs_pybind.values()))
     return (external_source_operator, [])  # Labels is Empty
 
-<<<<<<< HEAD
-def set_layout(*inputs, output_layout=types.NHWC):
-    """!Adjusts brightness of the image.
-
-        @param inputs                                                                 the input image passed to the augmentation
-        @param output_layout (int, optional, default = types.NHWC)                    tensor layout for the augmentation output
-
-        @return    Tensor with required output layout
-    """
-    # pybind call arguments
-    kwargs_pybind = {"input_image": inputs[0], "output_layout": output_layout}
-    new_output = b.setLayout(
-        Pipeline._current_pipeline._handle, *(kwargs_pybind.values()))
-    return (new_output)
-
-def gaussian_noise(*inputs, mean=0.0, std_dev=1.0, seed=0, conditional_execution=1, device=None, output_layout=types.NHWC, output_dtype=types.UINT8):
-    """!Applies Gaussian noise to the input image.
-
-        @param inputs (list)                                                          The input image to which salt-and-pepper noise is applied.
-        @param mean (float, optional, default = 0.0)                                  Mean used for noise generation. Default is 0.0.
-        @param std_dev (float, optional, default = 1.0)                               Standard deviation used for noise generation. Default is 1.0.
-        @param seed (int, optional, default = 0)                                      Random seed. Default is 0.
-        @param conditional_execution (int, optional, default = None)                  controls the execution of the augmentation
-        @param device (string, optional, default = None)                              Parameter unused for augmentation
-        @param output_layout (int, optional, default = types.NHWC)                    Tensor layout for the augmentation output. Default is types.NHWC.
-        @param output_dtype (int, optional, default = types.UINT*)                    Tensor dtype for the augmentation output. Default is types.UINT8.
-
-        @return    images with Gaussian noise added.
-    """
-    mean = b.createFloatParameter(
-        mean) if isinstance(mean, float) else mean
-    std_dev = b.createFloatParameter(
-        std_dev) if isinstance(std_dev, float) else std_dev
-    conditional_execution = b.createIntParameter(conditional_execution) if isinstance(
-                conditional_execution, int) else conditional_execution
-
-    # pybind call arguments
-    kwargs_pybind = {"input_image": inputs[0], "is_output": False, "mean": mean, "std_dev": std_dev,
-                     "seed": seed, "conditional_execution": conditional_execution, "output_layout": output_layout, "output_dtype": output_dtype}
-    noise_added_image = b.gaussianNoise(
-        Pipeline._current_pipeline._handle, *(kwargs_pybind.values()))
-    return (noise_added_image)
-
-def roi_random_crop(*inputs, roi_start, roi_end, crop_shape):
-    # pybind call arguments
-    kwargs_pybind = {"input_image": inputs[0], "roi_start": roi_start, "roi_end": roi_end, "crop_shape": crop_shape}
-    anchor = b.roiRandomCrop(Pipeline._current_pipeline._handle, *(kwargs_pybind.values()))
-    return (anchor)
-
-def random_object_bbox(*inputs, format='anchor_shape', background=0, cache_objects=False, classes=[], foreground_prob=1.0, ignore_class=False, k_largest=-1, seed=0, threshold=[]):
-    # pybind call arguments
-    kwargs_pybind = {"input_image": inputs[0], "format": format, "k_largest": k_largest, "foreground_prob": foreground_prob}
-    selected_roi = b.randomObjectBbox(Pipeline._current_pipeline._handle, *(kwargs_pybind.values()))
-    if format == "box":
-        return (selected_roi)
-    elif format == "anchor_shape" or format == "start_end":
-        return (selected_roi[0], selected_roi[1])
-    else:
-        print('Wrong format passed to random_object_bbox')
-        return ()
-
-def transpose(*inputs, perm=[], output_layout=types.NHWC, output_dtype=types.UINT8):
-    # pybind call arguments
-    kwargs_pybind = {"input_image": inputs[0], "perm": perm, "is_output": False, "output_layout": output_layout, "output_dtype": output_dtype}
-    transposed_image = b.transpose(Pipeline._current_pipeline._handle, *(kwargs_pybind.values()))
-    return (transposed_image)
-
-def normalize(*inputs, axes=[], mean=[], stddev=[], scale=1.0, shift=0.0, output_layout=types.NHWC, output_dtype=types.UINT8):
-    # pybind call arguments
-    kwargs_pybind = {"input_image": inputs[0], "axes": axes, "mean": mean, "stddev": stddev, "is_output": False,
-                     "scale": scale, "shift": shift, "output_layout": output_layout, "output_dtype": output_dtype}
-    normalized_image = b.normalize(Pipeline._current_pipeline._handle, *(kwargs_pybind.values()))
-    return (normalized_image)
-
-def cast(*inputs, output_dtype=types.UINT8):
-    # pybind call arguments
-    kwargs_pybind = {"input_image": inputs[0], "is_output": False, "output_dtype": output_dtype}
-    normalized_image = b.normalize(Pipeline._current_pipeline._handle, *(kwargs_pybind.values()))
-    return (normalized_image)
-=======
 def preemphasis_filter(*inputs, border=types.CLAMP, preemph_coeff=0.97, output_dtype=types.FLOAT):
     """
     Applies preemphasis filter to the input data.
@@ -1315,4 +1202,23 @@
                      "nfilter": nfilter, "normalize": normalize, "sample_rate": sample_rate, "output_datatype": output_datatype}
     mel_filter_bank_output = b.melFilterBank(Pipeline._current_pipeline._handle, *(kwargs_pybind.values()))
     return mel_filter_bank_output
->>>>>>> 5276ec23
+
+def set_layout(*inputs, output_layout=types.NHWC):
+    """!Adjusts brightness of the image.
+
+        @param inputs                                                                 the input image passed to the augmentation
+        @param output_layout (int, optional, default = types.NHWC)                    tensor layout for the augmentation output
+
+        @return    Tensor with required output layout
+    """
+    # pybind call arguments
+    kwargs_pybind = {"input_image": inputs[0], "output_layout": output_layout}
+    new_output = b.setLayout(
+        Pipeline._current_pipeline._handle, *(kwargs_pybind.values()))
+    return (new_output)
+
+def transpose(*inputs, perm=[], output_layout=types.NHWC, output_dtype=types.UINT8):
+    # pybind call arguments
+    kwargs_pybind = {"input_image": inputs[0], "perm": perm, "is_output": False, "output_layout": output_layout, "output_dtype": output_dtype}
+    transposed_image = b.transpose(Pipeline._current_pipeline._handle, *(kwargs_pybind.values()))
+    return (transposed_image)