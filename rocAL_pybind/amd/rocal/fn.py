# Copyright (c) 2018 - 2023 Advanced Micro Devices, Inc. All rights reserved.
#
# Permission is hereby granted, free of charge, to any person obtaining a copy
# of this software and associated documentation files (the "Software"), to deal
# in the Software without restriction, including without limitation the rights
# to use, copy, modify, merge, publish, distribute, sublicense, and/or sell
# copies of the Software, and to permit persons to whom the Software is
# furnished to do so, subject to the following conditions:
#
# The above copyright notice and this permission notice shall be included in
# all copies or substantial portions of the Software.
#
# THE SOFTWARE IS PROVIDED "AS IS", WITHOUT WARRANTY OF ANY KIND, EXPRESS OR
# IMPLIED, INCLUDING BUT NOT LIMITED TO THE WARRANTIES OF MERCHANTABILITY,
# FITNESS FOR A PARTICULAR PURPOSE AND NONINFRINGEMENT.  IN NO EVENT SHALL THE
# AUTHORS OR COPYRIGHT HOLDERS BE LIABLE FOR ANY CLAIM, DAMAGES OR OTHER
# LIABILITY, WHETHER IN AN ACTION OF CONTRACT, TORT OR OTHERWISE, ARISING FROM,
# OUT OF OR IN CONNECTION WITH THE SOFTWARE OR THE USE OR OTHER DEALINGS IN
# THE SOFTWARE.

##
# @file fn.py
#
# @brief File containing augmentation functions used in multiple trainings

from amd.rocal import readers
from amd.rocal import decoders
from amd.rocal import random
from amd.rocal import noise
from amd.rocal import reductions

import amd.rocal.types as types
import rocal_pybind as b
from amd.rocal.pipeline import Pipeline


def blend(*inputs, ratio=None, device=None, output_layout=types.NHWC, output_dtype=types.UINT8):
    """!Blends two input images given the ratio: output = input1*ratio + input2*(1-ratio)

        @param inputs                                                                 list containing the input images
        @param ratio (float, optional, default = None)                                ratio used for blending one image with another
        @param device (string, optional, default = None)                              Parameter unused for augmentation
        @param output_layout (int, optional, default = types.NHWC)                    tensor layout for the augmentation output
        @param output_dtype (int, optional, default = types.UINT8)                    tensor dtype for the augmentation output

        @return    blended image
    """
    ratio = b.createFloatParameter(
        ratio) if isinstance(ratio, float) else ratio
    # pybind call arguments
    kwargs_pybind = {"input_image0": inputs[0], "input_image1": inputs[1], "is_output": False, "ratio": ratio,
                     "output_layout": output_layout, "output_dtype": output_dtype}
    blend_image = b.blend(
        Pipeline._current_pipeline._handle, *(kwargs_pybind.values()))
    return (blend_image)


def snow(*inputs, snow=0.5, device=None, output_layout=types.NHWC, output_dtype=types.UINT8):
    """!Applies snow effect on images.

        @param inputs                                                                 the input image passed to the augmentation
        @param snow (float, default = 0.5)                                            snow fill value used for the augmentation
        @param device (string, optional, default = None)                              Parameter unused for augmentation
        @param output_layout (int, optional, default = types.NHWC)                    tensor layout for the augmentation output
        @param output_dtype (int, optional, default = types.UINT8)                    tensor dtype for the augmentation output

        @return    Image with snow effect
    """
    snow = b.createFloatParameter(snow) if isinstance(snow, float) else snow
    # pybind call arguments
    kwargs_pybind = {"input_image": inputs[0], "is_output": False, "snow": snow,
                     "output_layout": output_layout, "output_dtype": output_dtype}
    snow_image = b.snow(Pipeline._current_pipeline._handle,
                        *(kwargs_pybind.values()))
    return (snow_image)


def exposure(*inputs, exposure=0.5, device=None, output_layout=types.NHWC, output_dtype=types.UINT8):
    """!Adjusts the exposure in images.

        @param inputs                                                                 the input image passed to the augmentation
        @param exposure (float, default = 0.5)                                        exposure fill value used for the augmentation
        @param device (string, optional, default = None)                              Parameter unused for augmentation
        @param output_layout (int, optional, default = types.NHWC)                    tensor layout for the augmentation output
        @param output_dtype (int, optional, default = types.UINT8)                    tensor dtype for the augmentation output

        @return    Image with adjusted exposure
    """
    exposure = b.createFloatParameter(
        exposure) if isinstance(exposure, float) else exposure
    # pybind call arguments
    kwargs_pybind = {"input_image": inputs[0], "is_output": False, "exposure": exposure,
                     "output_layout": output_layout, "output_dtype": output_dtype}
    exposure_image = b.exposure(
        Pipeline._current_pipeline._handle, *(kwargs_pybind.values()))
    return (exposure_image)


def fish_eye(*inputs, device=None, fill_value=0.0, output_layout=types.NHWC, output_dtype=types.UINT8):
    """!Applies fish eye effect on images.

        @param inputs                                                                 the input image passed to the augmentation
        @param fill_value (float, optional, default = 0.0)                            Parameter unused for augmentation
        @param device (string, optional, default = None)                              Parameter unused for augmentation
        @param output_layout (int, optional, default = types.NHWC)                    tensor layout for the augmentation output
        @param output_dtype (int, optional, default = types.UINT8)                    tensor dtype for the augmentation output

        @return    Image with fish eye effect
    """
    # pybind call arguments
    kwargs_pybind = {"input_image": inputs[0], "is_output": False,
                     "output_layout": output_layout, "output_dtype": output_dtype}
    fisheye_image = b.fishEye(
        Pipeline._current_pipeline._handle, *(kwargs_pybind.values()))
    return (fisheye_image)


def fog(*inputs, fog=0.5, device=None, output_layout=types.NHWC, output_dtype=types.UINT8):
    """!Applies fog effect on images.

        @param inputs                                                                 the input image passed to the augmentation
        @param fog (float, default = 0.5)                                             fog fill value used for the augmentation
        @param device (string, optional, default = None)                              Parameter unused for augmentation
        @param output_layout (int, optional, default = types.NHWC)                    tensor layout for the augmentation output
        @param output_dtype (int, optional, default = types.UINT8)                    tensor dtype for the augmentation output

        @return    Image with fog effect
    """
    fog = b.createFloatParameter(fog) if isinstance(fog, float) else fog
    # pybind call arguments
    kwargs_pybind = {"input_image": inputs[0],
                     "is_output": False, "fog_value": fog, "output_layout": output_layout, "output_dtype": output_dtype}
    fog_image = b.fog(Pipeline._current_pipeline._handle,
                      *(kwargs_pybind.values()))
    return (fog_image)


def brightness(*inputs, brightness=None, brightness_shift=None, device=None, output_layout=types.NHWC, output_dtype=types.UINT8):
    """!Adjusts brightness of the image.

        @param inputs                                                                 the input image passed to the augmentation
        @param brightness (float, optional, default = None):                          brightness multiplier. Values >= 0 are accepted. For example: 0 - black image, 1 - no change, 2 - increase brightness twice
        @param brightness_shift (float, optional, default = None)                     brightness shift
        @param device (string, optional, default = None)                              Parameter unused for augmentation
        @param output_layout (int, optional, default = types.NHWC)                    tensor layout for the augmentation output
        @param output_dtype (int, optional, default = types.UINT8)                    tensor dtype for the augmentation output

        @return    Image with Adjusted Brightness
    """
    brightness = b.createFloatParameter(brightness) if isinstance(
        brightness, float) else brightness
    brightness_shift = b.createFloatParameter(brightness_shift) if isinstance(
        brightness_shift, float) else brightness_shift

    # pybind call arguments
    kwargs_pybind = {"input_image": inputs[0], "is_output": False, "brightness": brightness, "brightness_shift": brightness_shift,
                     "output_layout": output_layout, "output_dtype": output_dtype}
    brightness_image = b.brightness(
        Pipeline._current_pipeline._handle, *(kwargs_pybind.values()))
    return (brightness_image)


def brightness_fixed(*inputs, brightness=1.0, brightness_shift=0.0, device=None,
                     output_layout=types.NHWC, output_dtype=types.UINT8):
    """!Adjusts brightness of the image with fixed parameters.

        @param inputs                                                                 the input image passed to the augmentation
        @param brightness (float, optional, default = 1.0)                            brightness multiplier. Values >= 0 are accepted. For example: 0 - black image, 1 - no change, 2 - increase brightness twice
        @param brightness_shift (float, optional, default = 0.0)                      brightness shift
        @param device (string, optional, default = None)                              Parameter unused for augmentation
        @param output_layout (int, optional, default = types.NHWC)                    tensor layout for the augmentation output
        @param output_dtype (int, optional, default = types.UINT8)                    tensor dtype for the augmentation output

        @return    Image with adjusted brightness
    """
    # pybind call arguments
    kwargs_pybind = {"input_image": inputs[0], "is_output": False, "brightness": brightness, "brightness_shift": brightness_shift,
                     "output_layout": output_layout, "output_dtype": output_dtype}
    brightness_image = b.brightnessFixed(
        Pipeline._current_pipeline._handle, *(kwargs_pybind.values()))
    return (brightness_image)


def lens_correction(*inputs, strength=None, zoom=None, device=None, output_layout=types.NHWC, output_dtype=types.UINT8):
    """!Applies lens correction effect on images.

        @param inputs                                                                 the input image passed to the augmentation
        @param strength (float, optional, default = None)                             strength value used for the augmentation
        @param zoom (float, optional, default = None)                                 zoom value used for the augmentation
        @param device (string, optional, default = None)                              Parameter unused for augmentation
        @param output_layout (int, optional, default = types.NHWC)                    tensor layout for the augmentation output
        @param output_dtype (int, optional, default = types.UINT8)                    tensor dtype for the augmentation output

        @return  Image with lens correction effect
    """
    strength = b.createFloatParameter(
        strength) if isinstance(strength, float) else strength
    zoom = b.createFloatParameter(zoom) if isinstance(zoom, float) else zoom

    # pybind call arguments
    kwargs_pybind = {"input_image": inputs[0], "is_output": False, "strength": strength, "zoom": zoom,
                     "output_layout": output_layout, "output_dtype": output_dtype}
    len_corrected_image = b.lensCorrection(
        Pipeline._current_pipeline._handle, *(kwargs_pybind.values()))
    return (len_corrected_image)


def blur(*inputs, window_size=None, sigma=0.0, device=None, output_layout=types.NHWC, output_dtype=types.UINT8):
    """!Applies blur effect to images.

        @param inputs                                                                 the input image passed to the augmentation
        @param window_size (int, default = None)                                      kernel size used for the filter
        @param sigma (float, default = 0.0)                                           sigma value for blur effect
        @param device (string, optional, default = None)                              Parameter unused for augmentation
        @param output_layout (int, optional, default = types.NHWC)                    tensor layout for the augmentation output
        @param output_dtype (int, optional, default = types.UINT8)                    tensor dtype for the augmentation output

        @return    Image with Blur effect
    """
    window_size = b.createIntParameter(window_size) if isinstance(
        window_size, int) else window_size
    # pybind call arguments
    kwargs_pybind = {"input_image": inputs[0], "is_output": False, "window_size": window_size,
                     "output_layout": output_layout, "output_dtype": output_dtype}
    blur_image = b.blur(Pipeline._current_pipeline._handle,
                        *(kwargs_pybind.values()))
    return (blur_image)


def contrast(*inputs, contrast=None, contrast_center=None, device=None, output_layout=types.NHWC, output_dtype=types.UINT8):
    """!Adjusts contrast of the image

        @param inputs: the input image passed to the augmentation
        @param contrast (float, optional, default = None)                             contrast multiplier used for the augmentation. Values >= 0 are accepted. For example: 0 - gray image, 1 - no change, 2 - increase contrast twice
        @param contrast_center (float, optional, default = None)                      intensity value unaffected by the augmentation
        @param device (string, optional, default = None)                              Parameter unused for augmentation
        @param output_layout (int, optional, default = types.NHWC)                    tensor layout for the augmentation output
        @param output_dtype (int, optional, default = types.UINT8)                    tensor dtype for the augmentation output

        @return    Image with adjusted contrast
    """
    contrast = b.createFloatParameter(
        contrast) if isinstance(contrast, float) else contrast
    contrast_center = b.createFloatParameter(contrast_center) if isinstance(
        contrast_center, float) else contrast_center

    # pybind call arguments
    kwargs_pybind = {"input_image": inputs[0],
                     "is_output": False, "contrast": contrast, "contrast_center": contrast_center, "output_layout": output_layout, "output_dtype": output_dtype}
    contrast_image = b.contrast(
        Pipeline._current_pipeline._handle, *(kwargs_pybind.values()))
    return (contrast_image)


def flip(*inputs, horizontal=0, vertical=0, device=None, output_layout=types.NHWC, output_dtype=types.UINT8):
    """!Flip images horizontally and/or vertically based on inputs.

        @param inputs                                                                 the input image passed to the augmentation
        @param horizontal (int, optional, default = 0)                                flip the horizontal dimension
        @param vertical (int, optional, default = 0)                                  flip the vertical dimension
        @param device (string, optional, default = None)                              Parameter unused for augmentation
        @param output_layout (int, optional, default = types.NHWC)                    tensor layout for the augmentation output
        @param output_dtype (int, optional, default = types.UINT8)                    tensor dtype for the augmentation output

        @return    Flipped Image
    """
    horizontal = b.createIntParameter(horizontal) if isinstance(
        horizontal, int) else horizontal
    vertical = b.createIntParameter(
        vertical) if isinstance(vertical, int) else vertical

    # pybind call arguments
    kwargs_pybind = {"input_image": inputs[0],
                     "is_output": False, "horizontal": horizontal, "vertical": vertical, "output_layout": output_layout, "output_dtype": output_dtype}
    flip_image = b.flip(Pipeline._current_pipeline._handle,
                        *(kwargs_pybind.values()))
    return (flip_image)


def gamma_correction(*inputs, gamma=0.5, device=None, output_layout=types.NHWC, output_dtype=types.UINT8):
    """!Applies gamma correction on image.

        @param inputs                                                                 the input image passed to the augmentation
        @param gamma (float, default = 0.5)                                           gamma correction value used for the augmentation
        @param device (string, optional, default = None)                              Parameter unused for augmentation
        @param output_layout (int, optional, default = types.NHWC)                    tensor layout for the augmentation output
        @param output_dtype (int, optional, default = types.UINT8)                    tensor dtype for the augmentation output

        @return Image with Gamma Correction
    """
    gamma = b.createFloatParameter(
        gamma) if isinstance(gamma, float) else gamma
    # pybind call arguments
    kwargs_pybind = {"input_image": inputs[0],
                     "is_output": False, "gamma": gamma, "output_layout": output_layout, "output_dtype": output_dtype}
    gamma_correction_image = b.gammaCorrection(
        Pipeline._current_pipeline._handle, *(kwargs_pybind.values()))
    return (gamma_correction_image)


def hue(*inputs, hue=None, device=None, seed=0, output_layout=types.NHWC, output_dtype=types.UINT8):
    """!Adjust the hue in the images

        @param inputs                                                                 the input image passed to the augmentation
        @param hue (float, default = None)                                            hue change in degrees
        @param seed (int, optional, default = 0)                                      seed used for randomization in the augmentation
        @param device (string, optional, default = None)                              Parameter unused for augmentation
        @param output_layout (int, optional, default = types.NHWC)                    tensor layout for the augmentation output
        @param output_dtype (int, optional, default = types.UINT8)                    tensor dtype for the augmentation output

        @return    Image with Hue effect
    """
    hue = b.createFloatParameter(hue) if isinstance(hue, float) else hue
    # pybind call arguments
    kwargs_pybind = {"input_image": inputs[0],
                     "is_output": False, "hue": hue, "output_layout": output_layout, "output_dtype": output_dtype}
    hue_image = b.hue(Pipeline._current_pipeline._handle,
                      *(kwargs_pybind.values()))
    return (hue_image)


def jitter(*inputs, kernel_size=None, seed=0, fill_value=0.0, device=None, output_layout=types.NHWC, output_dtype=types.UINT8):
    """!Applies Jitter effect on images

        @param inputs                                                                 the input image passed to the augmentation
        @param kernel_size (int, optional, default = None)                            kernel size used for the augmentation
        @param seed (int, optional, default = 0)                                      seed used for randomization in the augmentation
        @param fill_value (float, optional, default = 0.0)                            Value to fill areas outside image.
        @param device (string, optional, default = None)                              Parameter unused for augmentation
        @param output_layout (int, optional, default = types.NHWC)                    tensor layout for the augmentation output
        @param output_dtype (int, optional, default = types.UINT8)                    tensor dtype for the augmentation output

        @return    Image with Jitter effect
    """
    kernel_size = b.createIntParameter(kernel_size) if isinstance(
        kernel_size, int) else kernel_size
    # pybind call arguments
    kwargs_pybind = {"input_image": inputs[0],
                     "is_output": False, "kernel_size": kernel_size, "seed": seed, "output_layout": output_layout, "output_dtype": output_dtype}
    jitter_image = b.jitter(
        Pipeline._current_pipeline._handle, *(kwargs_pybind.values()))
    return (jitter_image)


def pixelate(*inputs, device=None, output_layout=types.NHWC, output_dtype=types.UINT8):
    """!Applies pixelate effect on images

        @param inputs                                                                 the input image passed to the augmentation
        @param device (string, optional, default = None)                              Parameter unused for augmentation
        @param output_layout (int, optional, default = types.NHWC)                    tensor layout for the augmentation output
        @param output_dtype (int, optional, default = types.UINT8)                    tensor dtype for the augmentation output

        @return    Images with pixelate effect
    """
    # pybind call arguments
    kwargs_pybind = {"input_image": inputs[0],
                     "is_output": False, "output_layout": output_layout, "output_dtype": output_dtype}
    pixelate_image = b.pixelate(
        Pipeline._current_pipeline._handle, *(kwargs_pybind.values()))
    return (pixelate_image)


def rain(*inputs, rain=None, rain_width=None, rain_height=None, rain_transparency=None,
         device=None, output_layout=types.NHWC, output_dtype=types.UINT8):
    """!Applies Rain effect on images

        @param inputs                                                                 the input image passed to the augmentation
        @param rain (float, optional, default = None)                                 rain fill value used for the augmentation
        @param rain_width (int, optional, default = None)                             width of the rain pixels for the augmentation
        @param rain_height (int, optional, default = None)                            height of the rain pixels for the augmentation
        @param rain_transparency (float, optional, default = None)                    transparency value used for the augmentation
        @param device (string, optional, default = None)                              Parameter unused for augmentation
        @param output_layout (int, optional, default = types.NHWC):                   tensor layout for the augmentation output
        @param output_dtype (int, optional, default = types.UINT8)                    tensor dtype for the augmentation output

        @return    Images with Rain effect
    """
    rain = b.createFloatParameter(rain) if isinstance(rain, float) else rain
    rain_width = b.createIntParameter(rain_width) if isinstance(
        rain_width, int) else rain_width
    rain_height = b.createIntParameter(rain_height) if isinstance(
        rain_height, int) else rain_height
    rain_transparency = b.createFloatParameter(rain_transparency) if isinstance(
        rain_transparency, float) else rain_transparency

    # pybind call arguments
    kwargs_pybind = {"input_image": inputs[0], "is_output": False, "rain_value": rain, "rain_width": rain_width, "rain_height": rain_height,
                     "rain_transparency": rain_transparency, "output_layout": output_layout, "output_dtype": output_dtype}
    rain_image = b.rain(Pipeline._current_pipeline._handle,
                        *(kwargs_pybind.values()))
    return (rain_image)


def resize(*inputs, max_size=[], resize_longer=0, resize_shorter=0, resize_width=0, resize_height=0, scaling_mode=types.SCALING_MODE_DEFAULT, interpolation_type=types.LINEAR_INTERPOLATION,
           antialias=True, device=None, output_layout=types.NHWC, output_dtype=types.UINT8):
    """!Resizes the images

        @param inputs                                                                      the input image passed to the augmentation
        @param max_size (int or list of int, optional, default = [])                       Maximum size of the longer dimension when resizing with resize_shorter. When set with resize_shorter, the shortest dimension will be resized to resize_shorter if the longest dimension is smaller or equal to max_size. If not, the shortest dimension is resized to satisfy the constraint longest_dim == max_size. Can be also an array of size 2, where the two elements are maximum size per dimension (H, W). Example: Original image = 400x1200. Resized with: resize_shorter = 200 (max_size not set) => 200x600 resize_shorter = 200, max_size =  400 => 132x400 resize_shorter = 200, max_size = 1000 => 200x600
        @param resize_longer (int, optional, default = 0)                                  The length of the longer dimension of the resized image. This option is mutually exclusive with resize_shorter,`resize_x` and resize_y. The op will keep the aspect ratio of the original image.
        @param resize_shorter (int, optional, default = 0)                                 The length of the shorter dimension of the resized image. This option is mutually exclusive with resize_longer, resize_x and resize_y. The op will keep the aspect ratio of the original image. The longer dimension can be bounded by setting the max_size argument. See max_size argument doc for more info.
        @param resize_width (int, optional, default = 0)                                   The length of the X dimension of the resized image. This option is mutually exclusive with resize_shorter. If the resize_y is left at 0, then the op will keep the aspect ratio of the original image.
        @param resize_height (int, optional, default = 0)                                  The length of the Y dimension of the resized image. This option is mutually exclusive with resize_shorter. If the resize_x is left at 0, then the op will keep the aspect ratio of the original image.
        @param scaling_mode (int, optional, default = types.SCALING_MODE_DEFAULT)          resize scaling mode.
        @param interpolation_type (int, optional, default = types.LINEAR_INTERPOLATION)    Type of interpolation to be used.
        @param antialias (bool, optional, default = True)                                  Parameter unused for augmentation
        @param device (string, optional, default = None)                                   Parameter unused for augmentation
        @param output_layout (int, optional, default = types.NHWC)                         tensor layout for the augmentation output
        @param output_dtype (int, optional, default = types.UINT8)                         tensor dtype for the augmentation output

        @return    Resized Image
    """
    # pybind call arguments
    kwargs_pybind = {"input_image": inputs[0], "dest_width:": resize_width, "dest_height": resize_height, "is_output": False, "scaling_mode": scaling_mode, "max_size": max_size, "resize_shorter": resize_shorter,
                     "resize_longer": resize_longer, "interpolation_type": interpolation_type, "output_layout": output_layout, "output_dtype": output_dtype}
    resized_image = b.resize(
        Pipeline._current_pipeline._handle, *(kwargs_pybind.values()))
    return (resized_image)


def resize_crop_mirror(*inputs, resize_width=0, resize_height=0, crop_w=0, crop_h=0, mirror=1,
                       device=None, max_size=[], resize_longer=0, resize_shorter=0, scaling_mode=types.SCALING_MODE_DEFAULT,
                       interpolation_type=types.LINEAR_INTERPOLATION, output_layout=types.NHWC, output_dtype=types.UINT8):
    """!Fused function which performs resize, crop and flip on images.

        @param inputs                                                                      the input image passed to the augmentation
        @param resize_width (int, optional, default = 0)                                   The length of the X dimension of the resized image
        @param resize_height (int, optional, default = 0)                                  The length of the Y dimension of the resized image
        @param crop_w (int, optional, default = 0)                                         Cropping window width (in pixels).
        @param crop_h (int, optional, default = 0)                                         Cropping window height (in pixels).
        @param mirror (int, optional, default = 1)                                         flag for the horizontal flip.
        @param device (string, optional, default = None)                                   Parameter unused for augmentation
        @param max_size (int or list of int, optional, default = [])                       Parameter unused for augmentation
        @param resize_longer (int, optional, default = 0)                                  Parameter unused for augmentation
        @param resize_shorter (int, optional, default = 0)                                 Parameter unused for augmentation
        @param scaling_mode (int, optional, default = types.SCALING_MODE_DEFAULT)          Parameter unused for augmentation
        @param interpolation_type (int, optional, default = types.LINEAR_INTERPOLATION)    Parameter unused for augmentation
        @param output_layout (int, optional, default = types.NHWC)                         tensor layout for the augmentation output
        @param output_dtype (int, optional, default = types.UINT8)                         tensor dtype for the augmentation output

        @return    Resized crop mirror Image
    """
    if isinstance(mirror, int):
        if (mirror == 0):
            mirror = b.createIntParameter(0)
        else:
            mirror = b.createIntParameter(1)

    # pybind call arguments
    kwargs_pybind = {"input_image": inputs[0], "dest_width:": resize_width, "dest_height": resize_height, "is_output": False, "crop_w": crop_w,
                     "crop_h": crop_h, "mirror": mirror, "output_layout": output_layout, "output_dtype": output_dtype}
    rcm = b.resizeCropMirrorFixed(
        Pipeline._current_pipeline._handle, *(kwargs_pybind.values()))
    return (rcm)


def resize_crop(*inputs, resize_width=0, resize_height=0, crop_area_factor=None, crop_aspect_ratio=None, x_drift=None, y_drift=None,
                device=None, max_size=[], resize_longer=0, resize_shorter=0, scaling_mode=types.SCALING_MODE_DEFAULT,
                interpolation_type=types.LINEAR_INTERPOLATION, output_layout=types.NHWC, output_dtype=types.UINT8):
    """!Fused function which performs resize, crop on images.

        @param inputs: the input image passed to the augmentation
        @param resize_width (int, optional, default = 0)                                   The length of the X dimension of the resized image
        @param resize_height (int, optional, default = 0)                                  The length of the Y dimension of the resized image
        @param crop_area_factor (float, optional, default = None)                          area factor used for crop generation
        @param crop_aspect_ratio (float, optional, default = None)                         aspect ratio used for crop generation
        @param device (string, optional, default = None)                                   Parameter unused for augmentation
        @param x_drift (float, optional, default = None)                                   x_drift used for crop generation
        @param y_drift (float, optional, default = None)                                   y_drift used for crop generation
        @param max_size (int or list of int, optional, default = [])                       Maximum size of the longer dimension when resizing with resize_shorter. When set with resize_shorter, the shortest dimension will be resized to resize_shorter if the longest dimension is smaller or equal to max_size. If not, the shortest dimension is resized to satisfy the constraint longest_dim == max_size. Can be also an array of size 2, where the two elements are maximum size per dimension (H, W). Example: Original image = 400x1200. Resized with: resize_shorter = 200 (max_size not set) => 200x600 resize_shorter = 200, max_size =  400 => 132x400 resize_shorter = 200, max_size = 1000 => 200x600
        @param resize_longer (int, optional, default = 0)                                  The length of the longer dimension of the resized image. This option is mutually exclusive with resize_shorter,`resize_x` and resize_y. The op will keep the aspect ratio of the original image.
        @param resize_shorter (int, optional, default = 0)                                 The length of the shorter dimension of the resized image. This option is mutually exclusive with resize_longer, resize_x and resize_y. The op will keep the aspect ratio of the original image. The longer dimension can be bounded by setting the max_size argument. See max_size argument doc for more info.
        @param scaling_mode (int, optional, default = types.SCALING_MODE_DEFAULT)          resize scaling mode.
        @param interpolation_type (int, optional, default = types.LINEAR_INTERPOLATION)    Type of interpolation to be used.
        @param output_layout (int, optional, default = types.NHWC)                         tensor layout for the augmentation output
        @param output_dtype (int, optional, default = types.UINT8)                         tensor dtype for the augmentation output

        @return    Resized and cropped Image
    """
    crop_area_factor = b.createFloatParameter(crop_area_factor) if isinstance(
        crop_area_factor, float) else crop_area_factor
    crop_aspect_ratio = b.createFloatParameter(crop_aspect_ratio) if isinstance(
        crop_aspect_ratio, float) else crop_aspect_ratio
    x_drift = b.createFloatParameter(
        x_drift) if isinstance(x_drift, float) else x_drift
    y_drift = b.createFloatParameter(
        y_drift) if isinstance(y_drift, float) else y_drift

    # pybind call arguments
    kwargs_pybind = {"input_image": inputs[0], "dest_width:": resize_width, "dest_height": resize_height, "is_output": False, "crop_area_factor": crop_area_factor,
                     "crop_aspect_ratio": crop_aspect_ratio, "x_drift": x_drift, "y_drift": y_drift, "output_layout": output_layout, "output_dtype": output_dtype}
    crop_resized_image = b.cropResize(
        Pipeline._current_pipeline._handle, *(kwargs_pybind.values()))
    return (crop_resized_image)


def resize_mirror_normalize(*inputs, max_size=[], resize_longer=0, resize_shorter=0, resize_width=0, resize_height=0, scaling_mode=types.SCALING_MODE_DEFAULT,
                            interpolation_type=types.LINEAR_INTERPOLATION, mean=[0.0], std=[1.0], mirror=1, device=None, output_layout=types.NHWC, output_dtype=types.UINT8):
    """!Fused function which performs resize, Normalize and flip on images.

        @param inputs                                                                     the input image passed to the augmentation
        @param  max_size (int or list of int, optional, default = [])                     Maximum size of the longer dimension when resizing with resize_shorter. When set with resize_shorter, the shortest dimension will be resized to resize_shorter if the longest dimension is smaller or equal to max_size. If not, the shortest dimension is resized to satisfy the constraint longest_dim == max_size. Can be also an array of size 2, where the two elements are maximum size per dimension (H, W).
                Example:
                Original image = 400x1200.
                Resized with:
                resize_shorter = 200 (max_size not set) => 200x600
                resize_shorter = 200, max_size =  400 => 132x400
                resize_shorter = 200, max_size = 1000 => 200x600
        @param resize_longer (int, optional, default = 0)                                  The length of the longer dimension of the resized image. This option is mutually exclusive with resize_shorter,`resize_x` and resize_y. The op will keep the aspect ratio of the original image.
        @param resize_shorter (int, optional, default = 0)                                 The length of the shorter dimension of the resized image. This option is mutually exclusive with resize_longer, resize_x and resize_y. The op will keep the aspect ratio of the original image. The longer dimension can be bounded by setting the max_size argument. See max_size argument doc for more info.
        @param resize_width (int, optional, default = 0)                                   The length of the X dimension of the resized image. This option is mutually exclusive with resize_shorter. If the resize_y is left at 0, then the op will keep the aspect ratio of the original image.
        @param resize_height (int, optional, default = 0)                                  The length of the Y dimension of the resized image. This option is mutually exclusive with resize_shorter. If the resize_x is left at 0, then the op will keep the aspect ratio of the original image.
        @param scaling_mode (int, optional, default = types.SCALING_MODE_DEFAULT)          resize scaling mode.
        @param interpolation_type (int, optional, default = types.LINEAR_INTERPOLATION)    Type of interpolation to be used.
        @param mean (list of floats, optional, default = [0.0])                            mean used for normalization
        @param std (list of floats, optional, default = [1.0])                             standard deviation used for normalization
        @param mirror (int, optional, default = 1)                                         flag for the horizontal flip.
        @param device (string, optional, default = None)                                   Parameter unused for augmentation
        @param output_layout (int, optional, default = types.NHWC)                         tensor layout for the augmentation output
        @param output_dtype (int, optional, default = types.UINT8)                         tensor dtype for the augmentation output

        @return    Transformed Image
    """
    if isinstance(mirror, int):
        if (mirror == 0):
            mirror = b.createIntParameter(0)
        else:
            mirror = b.createIntParameter(1)

    # pybind call arguments
    kwargs_pybind = {"input_image": inputs[0], "dest_width:": resize_width, "dest_height": resize_height, "mean": mean, "std_dev": std, "is_output": False,
                     "scaling_mode": scaling_mode, "max_size": max_size, "resize_shorter": resize_shorter, "resize_longer": resize_longer,
                     "interpolation_type": interpolation_type, "mirror": mirror, "output_layout": output_layout, "output_dtype": output_dtype}
    rmn = b.resizeMirrorNormalize(
        Pipeline._current_pipeline._handle, *(kwargs_pybind.values()))
    return (rmn)


def random_crop(*inputs, crop_area_factor=[0.08, 1], crop_aspect_ratio=[0.75, 1.333333],
                crop_pox_x=0, crop_pox_y=0, num_attempts=20, device=None,
                all_boxes_above_threshold=True, allow_no_crop=True, ltrb=True, output_layout=types.NHWC, output_dtype=types.UINT8):
    """!Crops images randomly.

        @param inputs: the input image passed to the augmentation
        @param crop_area_factor (list of floats, optional, default = [0.08, 1])            area factor used for crop generation
        @param crop_aspect_ratio (list of floats, optional, default = [0.75, 1.333333])    valid range of aspect ratio of the cropping windows
        @param crop_pox_x (int, optional, default = 0)                                     crop_x position used for crop generation
        @param crop_pox_y (int, optional, default = 0)                                     crop_y position used for crop generation
        @param num_attempts (int, optional, default = 20)                                  number of attempts to get a crop window that matches the area factor and aspect ratio conditions
        @param device (string, optional, default = None)                                   Parameter unused for augmentation
        @param all_boxes_above_threshold (bool, optional, default = True)                  Parameter unused for augmentation
        @param allow_no_crop (bool, optional, default = True)                              Parameter unused for augmentation
        @param ltrb (bool, optional, default = True)                                       Parameter unused for augmentation
        @param output_layout (int, optional, default = types.NHWC)                         tensor layout for the augmentation output
        @param output_dtype (int, optional, default = types.UINT8)                         tensor dtype for the augmentation output

        @return    cropped Image
    """
    # pybind call arguments
    kwargs_pybind = {"input_image": inputs[0], "is_output": False,
                     "crop_area_factor": crop_area_factor, "crop_aspect_ratio": crop_aspect_ratio, "crop_pos_x": crop_pox_x, "crop_pos_y": crop_pox_y, "num_of_attempts": num_attempts, "output_layout": output_layout, "output_dtype": output_dtype}
    random_cropped_image = b.randomCrop(
        Pipeline._current_pipeline._handle, *(kwargs_pybind.values()))
    return (random_cropped_image)


def rotate(*inputs, angle=None, dest_width=0, dest_height=0, interpolation_type=types.LINEAR_INTERPOLATION,
           device=None, fill_value=None, output_layout=types.NHWC, output_dtype=types.UINT8):
    """!Rotates images

        @param inputs                                                                      the input image passed to the augmentation
        @param angle (float, optional, default = None)                                     angle used for rotating the image
        @param dest_width (int, optional, default = 0)                                     The length of the X dimension of the rotated image
        @param dest_height (int, optional, default = 0)                                    The length of the Y dimension of the rotated image
        @param interpolation_type (int, optional, default = types.LINEAR_INTERPOLATION)    Type of interpolation to be used.
        @param device (string, optional, default = None)                                   Parameter unused for augmentation
        @param fill_value (float, optional, default = 0.0)                                 Parameter unused for augmentation
        @param output_layout (int, optional, default = types.NHWC)                         tensor layout for the augmentation output
        @param output_dtype (int, optional, default = types.UINT8)                         tensor dtype for the augmentation output

        @return    Roatated Image
    """
    angle = b.createFloatParameter(
        angle) if isinstance(angle, float) else angle
    # pybind call arguments
    kwargs_pybind = {"input_image": inputs[0], "is_output": False,
                     "angle": angle, "dest_width": dest_width, "dest_height": dest_height, "interpolation_type": interpolation_type, "output_layout": output_layout, "output_dtype": output_dtype}
    rotated_image = b.rotate(
        Pipeline._current_pipeline._handle, *(kwargs_pybind.values()))
    return (rotated_image)


def saturation(*inputs, saturation=1.0, device=None, output_layout=types.NHWC, output_dtype=types.UINT8):
    """!Adjusts the saturation in images.

        @param inputs                                                                 the input image passed to the augmentation
        @param saturation (float, default = 1.0)                                      The saturation change factor. Values must be non-negative. Example values: 0 - Completely desaturated image, 1 - No change to image's saturation.
        @param device (string, optional, default = None)                              Parameter unused for augmentation
        @param output_layout (int, optional, default = types.NHWC)                    tensor layout for the augmentation output
        @param output_dtype (int, optional, default = types.UINT8)                    tensor dtype for the augmentation output

        @return    Image with Saturation effect
    """
    saturation = b.createFloatParameter(saturation) if isinstance(
        saturation, float) else saturation
    # pybind call arguments
    kwargs_pybind = {"input_image": inputs[0],
                     "is_output": False, "sat": saturation, "output_layout": output_layout, "output_dtype": output_dtype}
    saturated_image = b.saturation(
        Pipeline._current_pipeline._handle, *(kwargs_pybind.values()))
    return (saturated_image)


def ssd_random_crop(*inputs, p_threshold=None, crop_area_factor=None, crop_aspect_ratio=None,
                    crop_pos_x=None, crop_pos_y=None, num_attempts=20, device=None,
                    all_boxes_above_threshold=True, allow_no_crop=True, ltrb=True, output_layout=types.NHWC, output_dtype=types.UINT8):
    """!Crops images randomly used for SSD training.

        @param inputs                                                                 the input image passed to the augmentation
        @param p_threshold (float, optional, default = None)                          threshold value used for selecting bboxes during crop generation
        @param crop_area_factor (float, optional, default = None)                     area factor used for crop generation
        @param crop_aspect_ratio (float, optional, default = None)                    aspect ratio of the cropping windows
        @param crop_pox_x (float, optional, default = None)                           crop_x position used for crop generation
        @param crop_pox_y (float, optional, default = None)                           crop_y position used for crop generation
        @param num_attempts (int, optional, default = 20)                              number of attempts to get a crop window that matches the area factor and aspect ratio conditions
        @param device (string, optional, default = None)                              Parameter unused for augmentation
        @param all_boxes_above_threshold (bool, optional, default = True)             Parameter unused for augmentation
        @param allow_no_crop (bool, optional, default = True)                         Parameter unused for augmentation
        @param ltrb (bool, optional, default = True)                                  Parameter unused for augmentation
        @param output_layout (int, optional, default = types.NHWC)                    tensor layout for the augmentation output
        @param output_dtype (int, optional, default = types.UINT8)                    tensor dtype for the augmentation output

        @return    Randomly Cropped images for SSD training
    """
    p_threshold = b.createFloatParameter(p_threshold) if isinstance(
        p_threshold, float) else p_threshold
    crop_area_factor = b.createFloatParameter(crop_area_factor) if isinstance(
        crop_area_factor, float) else crop_area_factor
    crop_aspect_ratio = b.createFloatParameter(crop_aspect_ratio) if isinstance(
        crop_aspect_ratio, float) else crop_aspect_ratio
    crop_pos_x = b.createFloatParameter(crop_pos_x) if isinstance(
        crop_pos_x, float) else crop_pos_x
    crop_pos_y = b.createFloatParameter(crop_pos_y) if isinstance(
        crop_pos_y, float) else crop_pos_y

    # pybind call arguments
    kwargs_pybind = {"input_image": inputs[0], "is_output": False, "p_threshold": p_threshold, "crop_area_factor": crop_area_factor,
                     "crop_aspect_ratio": crop_aspect_ratio, "crop_pos_x": crop_pos_x, "crop_pos_y": crop_pos_y, "num_of_attempts": _num_attempts, "output_layout": output_layout, "output_dtype": output_dtype}
    ssd_random_cropped_image = b.ssdRandomCrop(
        Pipeline._current_pipeline._handle, *(kwargs_pybind.values()))
    return (ssd_random_cropped_image)


def warp_affine(*inputs, dest_width=0, dest_height=0, matrix=[0, 0, 0, 0, 0, 0],
                interpolation_type=types.LINEAR_INTERPOLATION, device=None, output_layout=types.NHWC, output_dtype=types.UINT8):
    """!Applies affine transformation to images.

        @param inputs                                                                      the input image passed to the augmentation
        @param dest_width (int, optional, default = 0)                                     The length of the X dimension of the transformed image
        @param matrix (list of ints, optional, default = [0, 0, 0, 0, 0, 0])               Transformation matrix used to produce a new image
        @param dest_height (int, optional, default = 0)                                    The length of the Y dimension of the transformed image
        @param interpolation_type (int, optional, default = types.LINEAR_INTERPOLATION)    Type of interpolation to be used.
        @param device (string, optional, default = None)                                   Parameter unused for augmentation
        @param output_layout (int, optional, default = types.NHWC)                         tensor layout for the augmentation output
        @param output_dtype (int, optional, default = types.UINT8)                         tensor dtype for the augmentation output

        @return    Affine Transformed Images
    """
    x0, x1, y0, y1, o0, o1 = matrix
    # pybind call arguments
    kwargs_pybind = {"input_image": inputs[0], "x0": x0, "x1": x1, "y0": y0, "y1": y1, "o0": o0,
                     "o1": o1, "is_output": False, "dest_height": dest_height, "dest_width": dest_width, "interpolation_type": interpolation_type, "output_layout": output_layout, "output_dtype": output_dtype}
    warp_affine_output = b.warpAffineFixed(
        Pipeline._current_pipeline._handle, *(kwargs_pybind.values()))
    return (warp_affine_output)


def vignette(*inputs, vignette=0.5, device=None, output_layout=types.NHWC, output_dtype=types.UINT8):
    """!Applies Vignette effect

        @param inputs                                                                 the input image passed to the augmentation
        @param vignette (float, default = 0.5)                                        vignette value used for the augmentation output
        @param device (string, optional, default = None)                              Parameter unused for augmentation
        @param output_layout (int, optional, default = types.NHWC)                    tensor layout for the augmentation output
        @param output_dtype (int, optional, default = types.UINT8)                    tensor dtype for the augmentation output

        @return    Images with Vignette effect
    """
    vignette = b.createFloatParameter(
        vignette) if isinstance(vignette, float) else vignette
    # pybind call arguments
    kwargs_pybind = {"input_image": inputs[0], "is_output": False, "sdev": vignette,
                     "output_layout": output_layout, "output_dtype": output_dtype}
    vignette_output = b.vignette(
        Pipeline._current_pipeline._handle, *(kwargs_pybind.values()))
    return (vignette_output)


def crop_mirror_normalize(*inputs, crop=[0, 0], crop_pos_x=0.5, crop_pos_y=0.5,
                          crop_w=0, crop_h=0, mean=[0.0], std=[1.0], mirror=1, device=None, output_layout=types.NHWC, output_dtype=types.UINT8):
    """!Fused function which performs crop, normalize and flip on images.

        @param inputs                                                                 the input image passed to the augmentation
        @param crop (list of ints, optional, default = [0, 0])                        list containing the crop dimensions of the cropped image
        @param crop_pox_x (float, optional, default = 0.5)                            crop_x position used for crop generation
        @param crop_pox_y (float, optional, default = 0.5)                            crop_y position used for crop generation
        @param crop_w (int, optional, default = 0)                                    crop width
        @param crop_h (int, optional, default = 0)                                    crop height
        @param mean (list of floats, optional, default = [0.0])                       mean used for normalization
        @param std (list of floats, optional, default = [1.0])                        standard deviation used for normalization
        @param mirror (int, optional, default = 1)                                    flag for the horizontal flip.
        @param device (string, optional, default = None)                              Parameter unused for augmentation
        @param output_layout (int, optional, default = types.NHWC)                    tensor layout for the augmentation output
        @param output_dtype (int, optional, default = types.UINT8)                    tensor dtype for the augmentation output

        @return    Transformed Images after perform crop , normalize and flip operations
    """
    if (len(crop) == 2):
        crop_height = crop[0]
        crop_width = crop[1]
    elif (len(crop) == 3):
        crop_height = crop[1]
        crop_width = crop[2]
    else:
        crop_height = crop_h
        crop_width = crop_w

    if isinstance(mirror, int):
        if (mirror == 0):
            mirror = b.createIntParameter(0)
        else:
            mirror = b.createIntParameter(1)

    # pybind call arguments
    kwargs_pybind = {"input_image": inputs[0], "crop_height": crop_height, "crop_width": crop_width, "start_x": crop_pos_x, "start_y": crop_pos_y, "mean": mean, "std_dev": std,
                     "is_output": False, "mirror": mirror, "output_layout": output_layout, "output_dtype": output_dtype}
    cmn = b.cropMirrorNormalize(
        Pipeline._current_pipeline._handle, *(kwargs_pybind.values()))
    return (cmn)


def center_crop(*inputs, crop=[0, 0], crop_h=0, crop_w=0, crop_d=1,
                device=None, output_layout=types.NHWC, output_dtype=types.UINT8):
    """!Crops images at the center

        @param inputs                                                                 the input image passed to the augmentation
        @param crop (list of ints, optional, default = [0, 0])                        list containing the crop dimensions of the cropped image
        @param crop_h (int, optional, default = 0)                                    crop height
        @param crop_w (int, optional, default = 0)                                    crop width
        @param crop_d (int, optional, default = 0)                                    crop depth
        @param device (string, optional, default = None)                              Parameter unused for augmentation
        @param output_layout (int, optional, default = types.NHWC)                    tensor layout for the augmentation output
        @param output_dtype (int, optional, default = types.UINT8)                    tensor dtype for the augmentation output

        @return    Center cropped Images
    """
    if (len(crop) == 2):
        crop_depth = crop_d
        crop_height = crop[0]
        crop_width = crop[1]
    elif (len(crop) == 3):
        crop_depth = crop[0]
        crop_height = crop[1]
        crop_width = crop[2]
    else:
        crop_depth = crop_d
        crop_height = crop_h
        crop_width = crop_w

    # pybind call arguments
    kwargs_pybind = {"input_image": inputs[0], "crop_width": crop_width, "crop_height": crop_height, "crop_depth": crop_depth,
                     "is_output": False, "output_layout": output_layout, "output_dtype": output_dtype}
    centre_cropped_image = b.centerCropFixed(
        Pipeline._current_pipeline._handle, *(kwargs_pybind.values()))

    return (centre_cropped_image)


def crop(*inputs, crop=[0, 0], crop_pos_x=0.5, crop_pos_y=0.5, crop_pos_z=0.5,
         crop_w=0, crop_h=0, crop_d=1, device=None, output_layout=types.NHWC, output_dtype=types.UINT8):
    """!crops images

        @param inputs                                                                 the input image passed to the augmentation
        @param crop (list of ints, optional, default = [0, 0])                        list containing the crop dimensions of the cropped image
        @param crop_pox_x (float, optional, default = 0.5)                            crop_x position used for crop generation
        @param crop_pox_y (float, optional, default = 0.5)                            crop_y position used for crop generation
        @param crop_pox_z (float, optional, default = 0.5)                            crop_z position used for crop generation
        @param crop_w (int, optional, default = 0)                                    crop width
        @param crop_h (int, optional, default = 0)                                    crop height
        @param crop_d (int, optional, default = 1)                                    crop depth
        @param device (string, optional, default = None)                              Parameter unused for augmentation
        @param output_layout (int, optional, default = types.NHWC)                    tensor layout for the augmentation output
        @param output_dtype (int, optional, default = types.UINT8)                    tensor dtype for the augmentation output

        @return    Cropped Images
    """
    if (len(crop) == 2):
        crop_depth = crop_d
        crop_height = crop[0]
        crop_width = crop[1]
    elif (len(crop) == 3):
        crop_depth = crop[0]
        crop_height = crop[1]
        crop_width = crop[2]
    else:
        crop_depth = crop_d
        crop_height = crop_h
        crop_width = crop_w

    if ((crop_width == 0) and (crop_height == 0)):
        # pybind call arguments
        kwargs_pybind = {"input_image": inputs[0], "crop_width": None, "crop_height": None, "crop_depth": None, "is_output": False, "crop_pos_x": None,
                         "crop_pos_y": None, "crop_pos_z": None, "output_layout": output_layout, "output_dtype": output_dtype}
        cropped_image = b.crop(
            Pipeline._current_pipeline._handle, *(kwargs_pybind.values()))
    else:
        # pybind call arguments
        kwargs_pybind = {"input_image": inputs[0], "crop_width": crop_width, "crop_height": crop_height, "crop_depth": crop_depth, "is_output": False, "crop_pos_x": crop_pos_x,
                         "crop_pos_y": crop_pos_y, "crop_pos_z": crop_pos_z, "output_layout": output_layout, "output_dtype": output_dtype}
        cropped_image = b.cropFixed(
            Pipeline._current_pipeline._handle, *(kwargs_pybind.values()))
    return (cropped_image)


def color_twist(*inputs, brightness=1.0, contrast=1.0, hue=0.0,
                saturation=1.0, device=None, output_layout=types.NHWC, output_dtype=types.UINT8):
    """!Adjusts the brightness, hue and saturation of the images.

        @param inputs                                                                  the input image passed to the augmentation
        @param brightness (float, optional, default = 1.0)                             brightness multiplier. Values >= 0 are accepted. For example: 0 - black image, 1 - no change, 2 - increase brightness twice
        @param contrast (float, optional, default = 1.0)                               contrast multiplier used for the augmentation. Values >= 0 are accepted. For example: 0 - gray image, 1 - no change, 2 - increase contrast twice
        @param hue (float, optional, default = 0.0)                                    hue change in degrees
        @param saturation (float, optional, default = 1.0)                             The saturation change factor. Values must be non-negative. Example values: 0 - Completely desaturated image, 1 - No change to image's saturation.
        @param device (string, optional, default = None)                               Parameter unused for augmentation
        @param output_layout (int, optional, default = types.NHWC)                     tensor layout for the augmentation output
        @param output_dtype (int, optional, default = types.UINT8):                    tensor dtype for the augmentation output

        @return    Images with Adjusted Brightness, Hue and Saturation
    """
    brightness = b.createFloatParameter(brightness) if isinstance(
        brightness, float) else brightness
    contrast = b.createFloatParameter(
        contrast) if isinstance(contrast, float) else contrast
    hue = b.createFloatParameter(hue) if isinstance(hue, float) else hue
    saturation = b.createFloatParameter(saturation) if isinstance(
        saturation, float) else saturation

    # pybind call arguments
    kwargs_pybind = {"input_image": inputs[0], "is_output": False, "p_alpha": brightness, "p_beta": contrast,
                     "p_hue": hue, "p_sat": saturation, "output_layout": output_layout, "output_dtype": output_dtype}
    color_twist_image = b.colorTwist(
        Pipeline._current_pipeline._handle, *(kwargs_pybind.values()))
    return (color_twist_image)


def uniform(*inputs, range=[-1, 1], device=None):
    """!Applies uniform random number generation to the input images.

        @param inputs                                               the input image passed to the augmentation
        @param range (list of ints, optional, default = [-1, 1])    uniform distribution used for random number generation
        @param device (string, optional, default = None)            Parameter unused for augmentation

        @return    uniform random numbers
    """
    output_param = b.createFloatUniformRand(range[0], range[1])
    return output_param


def random_bbox_crop(*inputs, all_boxes_above_threshold=True, allow_no_crop=True, aspect_ratio=None, bbox_layout="",
                     threshold_type="iou", thresholds=None, crop_shape=None, num_attempts=1, scaling=None, seed=1,
                     shape_layout="", input_shape=None, total_num_attempts=0, device=None, ltrb=True, labels=None):
    """!Applies random bounding box cropping to the input images.

        @param inputs (list)                                                 The input images to which random cropping is applied.
        @param all_boxes_above_threshold (bool, optional, default = True)    If set to True, all bounding boxes in a sample should overlap with the cropping window. Default is True.
        @param allow_no_crop (bool, optional, default = True)                If set to True, one of the possible outcomes of the random process will be to not crop. Default is True.
        @param aspect_ratio (list of floats, optional, default = None)       Aspect ratio range [min, max] used for crop generation. Default is None.
        @param crop_shape (list of ints, optional, default = None)           Crop shape [width, height] used for crop generation. Default is None.
        @param num_attempts (int, optional, default = 1)                     Number of attempts to get a crop window that matches the aspect_ratio and threshold. Default is 1.
        @param scaling (list of int, optional, default = None)               Scaling range [min, max] for the crop size with respect to the original image dimensions. Default is None.
        @param seed (int, optional, default = 1)                             Random seed. Default is 1.
        @param total_num_attempts (int, optional, default = 0)               If provided, it indicates the total maximum number of attempts to get a crop window that matches the aspect_ratio and the threshold. After total_num_attempts attempts, the best candidate will be selected. If this value is not specified, the crop search will continue indefinitely until a valid crop is found. Default is 0.
        @param device (string, optional, default = None)                     Parameter unused for augmentation
        @param ltrb (bool, optional, default = True)                         Parameter unused for augmentation

        @return    cropped images
    """
    aspect_ratio = aspect_ratio if aspect_ratio else [1.0, 1.0]
    crop_shape = [] if crop_shape is None else crop_shape
    scaling = scaling if scaling else [1.0, 1.0]
    if (len(crop_shape) == 0):
        has_shape = False
        crop_width = 0
        crop_height = 0
    else:
        has_shape = True
        crop_width = crop_shape[0]
        crop_height = crop_shape[1]
    scaling = b.createFloatUniformRand(scaling[0], scaling[1])
    aspect_ratio = b.createFloatUniformRand(aspect_ratio[0], aspect_ratio[1])

    # pybind call arguments
    kwargs_pybind = {"all_boxes_above_threshold": all_boxes_above_threshold, "no_crop": allow_no_crop, "p_aspect_ratio": aspect_ratio, "has_shape": has_shape,
                     "crop_width": crop_width, "crop_height": crop_height, "num_attemps": num_attempts, "p_scaling": scaling, "total_num_attempts": total_num_attempts, "seed": seed}
    random_bbox_crop = b.randomBBoxCrop(
        Pipeline._current_pipeline._handle, *(kwargs_pybind.values()))

    return (random_bbox_crop, [], [], [])


def one_hot(*inputs, num_classes=0, device=None):
    """!Applies one-hot encoding to the input images.

        @param inputs (list)                               The input images to which one-hot encoding is applied.
        @param num_classes (int, optional, default = 0)    Number of classes used for one-hot encoding. Default is 0.
        @param device (string, optional, default = None)   Parameter unused for augmentation

        @return    an empty list
    """
    Pipeline._current_pipeline._num_classes = num_classes
    Pipeline._current_pipeline._one_hot_encoding = True
    return ([])


def box_encoder(*inputs, anchors, criteria=0.5, means=None,
                offset=False, scale=1.0, stds=None, device=None):
    """!Applies box encoding to the input bounding boxes.

        @param inputs (list)                                        The input bounding boxes to which box encoding is applied.
        @param anchors (list of floats)                             Anchors to be used for encoding, as a list of floats in the ltrb format.
        @param criteria (float, optional, default = 0.5)            Threshold IoU for matching bounding boxes with anchors. The value needs to be between 0 and 1. Default is 0.5.
        @param means (list of floats, optional, default = None)     [x y w h] mean values for normalization. Default is [0.0, 0.0, 0.0, 0.0].
        @param offset (bool, optional, default = False)             Returns normalized offsets ((encoded_bboxes * scale - anchors * scale) - mean) / stds in Encoded bboxes that use std and the mean and scale arguments. Default is False.
        @param scale (float, optional, default = 1.0)               Rescales the box and anchor values before the offset is calculated (for example, to return to the absolute values). Default is 1.0.
        @param stds (list of float, optional, default = None)       Parameter unused for augmentation
        @param device (string, optional, default = None)            Parameter unused for augmentation

        @return    encoded bounding boxes.
    """
    means = means if means else [0.0, 0.0, 0.0, 0.0]
    stds = stds if stds else [1.0, 1.0, 1.0, 1.0]

    # pybind call arguments
    kwargs_pybind = {"anchors": anchors, "criteria": criteria,
                     "means": means, "stds": stds, "offset": offset, "scale": scale}
    box_encoder = b.boxEncoder(
        Pipeline._current_pipeline._handle, *(kwargs_pybind.values()))
    Pipeline._current_pipeline._box_encoder = True
    return (box_encoder, [])


def color_temp(*inputs, adjustment_value=50, device=None, output_layout=types.NHWC, output_dtype=types.UINT8):
    """!Adjusts the color temperature in images.

        @param inputs                                                                 the input image passed to the augmentation
        @param adjustment_value (int, default = 50)                                   value for adjusting the color temperature
        @param device (string, optional, default = None)                              Parameter unused for augmentation
        @param output_layout (int, optional, default = types.NHWC)                    tensor layout for the augmentation output
        @param output_dtype (int, optional, default = types.UINT8)                    tensor dtype for the augmentation output

        @return    Images with Adjusted Color temperature
    """
    adjustment_value = b.createIntParameter(adjustment_value) if isinstance(
        adjustment_value, int) else adjustment_value
    # pybind call arguments
    kwargs_pybind = {"input_image": inputs[0], "is_output": False, "adjustment_value": adjustment_value,
                     "output_layout": output_layout, "output_dtype": output_dtype}
    color_temp_output = b.colorTemp(
        Pipeline._current_pipeline._handle, *(kwargs_pybind.values()))
    return (color_temp_output)


def nop(*inputs, device=None):
    """!Performs no operation

        @param inputs                                    the input image passed to the augmentation
        @param device (string, optional, default = None)  Parameter unused for augmentation

        @return    Nop Output
    """
    # pybind call arguments
    kwargs_pybind = {"input_image": inputs[0], "is_output": False}
    nop_output = b.nop(Pipeline._current_pipeline._handle,
                       *(kwargs_pybind.values()))
    return (nop_output)


def copy(*inputs, device=None):
    """!Copies input tensor to output tensor.

        @param inputs                                     the input image passed to the augmentation
        @param device (string, optional, default = None)  Parameter unused for augmentation

        @return    Copied Image
    """
    # pybind call arguments
    kwargs_pybind = {"input_image": inputs[0], "is_output": False}
    copied_image = b.copy(
        Pipeline._current_pipeline._handle, *(kwargs_pybind.values()))
    return (copied_image)


def snp_noise(*inputs, p_noise=0.0, p_salt=0.0, noise_val=0.0, salt_val=0.0,
              seed=0, device=None, output_layout=types.NHWC, output_dtype=types.UINT8):
    """!Applies salt-and-pepper noise to the input image.

        @param inputs (list)                                                          The input image to which salt-and-pepper noise is applied.
        @param p_noise (float, optional, default = 0.0)                               Noise probability. Default is 0.0.
        @param p_salt (float, optional, default = 0.0)                                Salt probability. Default is 0.0.
        @param noise_val (float, optional, default = 0.0)                             Noise value to be added to the image. Default is 0.0.
        @param salt_val (float, optional, default = 0.0)                              Salt value to be added to the image. Default is 0.0.
        @param seed (int, optional, default = 0)                                      Random seed. Default is 0.
        @param device (string, optional, default = None)                              Parameter unused for augmentation
        @param output_layout (int, optional, default = types.NHWC)                    Tensor layout for the augmentation output. Default is types.NHWC.
        @param output_dtype (int, optional, default = types.UINT*)                    Tensor dtype for the augmentation output. Default is types.UINT8.

        @return    images with salt-and-pepper noise added.
    """
    p_noise = b.createFloatParameter(
        p_noise) if isinstance(p_noise, float) else p_noise
    p_salt = b.createFloatParameter(
        p_salt) if isinstance(p_salt, float) else p_salt
    noise_val = b.createFloatParameter(noise_val) if isinstance(
        noise_val, float) else noise_val
    salt_val = b.createFloatParameter(
        salt_val) if isinstance(salt_val, float) else salt_val

    # pybind call arguments
    kwargs_pybind = {"input_image": inputs[0], "is_output": False, "p_noise": p_noise, "p_salt": p_salt, "noise_val": noise_val,
                     "salt_val": salt_val, "seed": seed, "output_layout": output_layout, "output_dtype": output_dtype}
    snp_noise_added_image = b.snpNoise(
        Pipeline._current_pipeline._handle, *(kwargs_pybind.values()))
    return (snp_noise_added_image)


def box_iou_matcher(*inputs, anchors, high_threshold=0.5,
                    low_threshold=0.4, allow_low_quality_matches=True, device=None):
    """!Applies box IoU matching to the input image.

        @param inputs (list)                                                 The input image to which box IoU matching is applied.
        @param anchors (list of floats)                                      Anchors to be used for encoding, in the ltrb format.
        @param high_threshold (float, optional, default = 0.5)               Upper threshold used for matching indices. Default is 0.5.
        @param low_threshold (float, optional, default = 0.4)                Lower threshold used for matching indices. Default is 0.4.
        @param allow_low_quality_matches (bool, optional, default = True)    Whether to allow low quality matches as output. Default is True.
        @param device (string, optional, default = None)                     Parameter unused for augmentation

        @return    matched boxes and the list of matched indices.

    """
    # pybind call arguments
    kwargs_pybind = {"anchors": anchors, "high_threshold": high_threshold,
                     "low_threshold": low_threshold, "allow_low_quality_matches": allow_low_quality_matches}
    box_iou_matcher = b.boxIouMatcher(
        Pipeline._current_pipeline._handle, *(kwargs_pybind.values()))
    Pipeline._current_pipeline._box_iou_matcher = True
    return (box_iou_matcher, [])


def external_source(*inputs, source, device=None, color_format=types.RGB, random_shuffle=False, mode=types.EXTSOURCE_FNAME, max_width=2000, max_height=2000):
    # pybind call arguments
    Pipeline._current_pipeline._is_external_source_operator = True
    Pipeline._current_pipeline._external_source = iter(source)
    Pipeline._current_pipeline._external_source_mode = mode
    Pipeline._current_pipeline._external_source_user_given_width = max_width
    Pipeline._current_pipeline._external_source_user_given_height = max_height
    kwargs_pybind = {"rocal_color_format": color_format, "is_output": False, "shuffle": random_shuffle, "loop": False, "decode_size_policy": types.USER_GIVEN_SIZE,
                     "max_width": max_width, "max_height": max_height, "dec_type": types.DECODER_TJPEG, "external_source_mode": mode}
    external_source_operator = b.externalFileSource(
        Pipeline._current_pipeline._handle, *(kwargs_pybind.values()))
    return (external_source_operator, [])  # Labels is Empty

def preemphasis_filter(*inputs, border=types.CLAMP, preemph_coeff=0.97, output_dtype=types.FLOAT):
    """
    Applies preemphasis filter to the input data.
    This filter, in simple form, can be expressed by the formula:
    Y[t] = X[t] - coeff * X[t-1]    if t > 1
    Y[t] = X[t] - coeff * X_border  if t == 0
    with X and Y being the input and output signal, respectively.
    The value of X_border depends on the border argument:
    X_border = 0                    if border_type == 'zero'
    X_border = X[0]                 if border_type == 'clamp'
    X_border = X[1]                 if border_type == 'reflect'
    """
    preemph_coeff_float_param = b.createFloatParameter(preemph_coeff)
    kwargs_pybind = {"input_audio0": inputs[0], "is_output": False,
                    "preemph_coeff": preemph_coeff_float_param, "preemph_border_type": border,
                    "output_dtype" :output_dtype}
    preemphasis_output = b.preEmphasisFilter(Pipeline._current_pipeline._handle ,*(kwargs_pybind.values()))
    return (preemphasis_output)

def spectrogram(*inputs, bytes_per_sample_hint = [0], center_windows = True, layout = types.FT, nfft = None, power = 2, reflect_padding = True, seed = -1, window_fn = [], window_length = 512, window_step = 256, rocal_tensor_output_type = types.FLOAT) :
    """
    Produces a spectrogram from a 1D signal.
    Input data is expected to be one channel - The shape of the input can be (srcLength, 1) of the data type float32.
    """
    kwargs_pybind = {"input_audio": inputs[0], "is_output": False, "window_fn": window_fn, "center_windows": center_windows, "reflect_padding": reflect_padding,
                     "layout": layout, "power": power, "nfft": nfft, "window_length": window_length, "window_step": window_step, "rocal_tensor_output_type": rocal_tensor_output_type}
    spectrogram_output = b.spectrogram(Pipeline._current_pipeline._handle, *(kwargs_pybind.values()))
    return (spectrogram_output)

def to_decibels(*inputs, bytes_per_sample_hint = [0], cutoff_db = -200.0, multiplier = 10.0, reference = 0.0, seed = -1, output_dtype = types.FLOAT):
    '''
    Converts a magnitude (real, positive) to the decibel scale.

    Conversion is done according to the following formula:

    min_ratio = pow(10, cutoff_db / multiplier)
    out[i] = multiplier * log10( max(min_ratio, input[i] / reference) )
    '''
    kwargs_pybind = {"input_audio": inputs[0], "is_output": False, "cutoff_db": cutoff_db, "multiplier": multiplier, "reference_magnitude": reference, "rocal_tensor_output_type": output_dtype}
    decibel_scale = b.toDecibels(Pipeline._current_pipeline._handle, *(kwargs_pybind.values()))
    return decibel_scale

def resample(*inputs, resample_rate=None, rocal_tensor_output_type=types.FLOAT, resample_hint=-1, quality=50.0):
    """
    Resamples an audio signal.

    The resampling is achieved by applying a sinc filter with Hann window with an extent controlled by the quality argument.
    """
    kwargs_pybind = {"input_image0": inputs[0], "resample_rate": resample_rate, "rocal_tensor_output_type": rocal_tensor_output_type, "is_output": False, "resample_hint": resample_hint, "quality": quality}
    resample_output = b.resample(Pipeline._current_pipeline._handle ,*(kwargs_pybind.values()))
    return resample_output

def tensor_add_tensor_float(*inputs, rocal_tensor_output_type=types.FLOAT):
    """
    Adds a rocalTensor with another rocalTensor.
    """
    kwargs_pybind = {"input_image0": inputs[0], "input_image1": inputs[1], "is_output": False, "rocal_tensor_output_type": rocal_tensor_output_type}
    tensor_add_tensor_float = b.tensorAddTensor(Pipeline._current_pipeline._handle ,*(kwargs_pybind.values()))
    return tensor_add_tensor_float

def tensor_mul_scalar_float(*inputs, scalar=1.0, rocal_tensor_output_type=types.FLOAT):
    """
    Multiplies a rocalTensor with a scalar float value.
    """
    kwargs_pybind = {"input_image0": inputs[0], "is_output": False, "rocal_tensor_output_type": rocal_tensor_output_type, "scalar": scalar}
    tensor_mul_scalar_float = b.tensorMulScalar(Pipeline._current_pipeline._handle ,*(kwargs_pybind.values()))
    return tensor_mul_scalar_float

<<<<<<< HEAD
def normalize(*inputs, axes = [], axis_names = "", batch = False, bytes_per_sample_hint = [0], ddof = 0, epsilon = 0.0, mean = 0.0, scale = 1.0, seed = -1, shift = 0.0, stddev = 0.0, rocal_tensor_output_type=types.FLOAT):
    '''
    Normalizes the input by removing the mean and dividing by the standard deviation.

    The mean and standard deviation can be calculated internally for the specified subset of axes or can be externally provided as the mean and stddev arguments.

    The normalization is done following the formula:

    out = scale * (in - mean) / stddev + shift

    The formula assumes that out and in are equally shaped tensors, but mean and stddev might be either tensors of same shape, scalars, or a mix of these.
    '''
    kwargs_pybind = {"input_audio0": inputs[0], "is_output": False, "batch": batch, "axes": axes, "mean": mean, "stddev": stddev,
                     "scale": scale , "shift": shift, "ddof": ddof , "epsilon": epsilon, "rocal_tensor_output_type": rocal_tensor_output_type}
    normalize_output = b.audioNormalize(Pipeline._current_pipeline._handle, *(kwargs_pybind.values()))
    return normalize_output

def mel_filter_bank(*inputs, bytes_per_sample_hint = [0], freq_high = 0.0, freq_low = 0.0, mel_formula = types.SLANEY, nfilter = 128, normalize = True, sample_rate = 44100.0, seed = -1, rocal_tensor_output_type = types.FLOAT):
    '''
    Converts a spectrogram to a mel spectrogram by applying a bank of triangular filters.

    The frequency (‘f’) dimension is selected from the input layout. In case of no layout, “f”, “ft”, or “*ft” is assumed, depending on the number of dimensions.
    '''
    kwargs_pybind = {"input_audio0": inputs[0], "is_output": False, "freq_high": freq_high, "freq_low": freq_low, "mel_formula": mel_formula,
                     "nfilter": nfilter, "normalize": normalize, "sample_rate": sample_rate, "rocal_tensor_output_type": rocal_tensor_output_type}
    mel_filter_bank_output = b.melFilterBank(Pipeline._current_pipeline._handle, *(kwargs_pybind.values()))
    return mel_filter_bank_output
=======
# //TODO: To modify the comments wrt earlier augmentations
def nonsilent_region(*inputs, rocal_tensor_output_type = types.FLOAT, bytes_per_sample_hint = [0], cutoff_db = -60, reference_power = 0.0, reset_interval = 8192, seed = -1, window_length = 2048):
    """
    Performs leading and trailing silence detection in an audio buffer.
    The operator returns the beginning and length of the non-silent region by comparing the short term power calculated for window_length of the signal with a silence cut-off threshold. The signal is considered to be silent when the short_term_power_db is less than the cutoff_db. where:
    short_term_power_db = 10 * log10( short_term_power / reference_power )
    Unless specified otherwise, reference_power is the maximum power of the signal.
    """
    kwargs_pybind = {"input_audio0": inputs[0], "is_output": False, "cutoff_db": cutoff_db,
                     "reference_power": reference_power, "reset_interval": reset_interval, "window_length": window_length}
    non_silent_region_output = b.nonSilentRegion(Pipeline._current_pipeline._handle, *(kwargs_pybind.values()))
    return non_silent_region_output

# //TODO: To modify the comments wrt earlier augmentations
def slice(*inputs, anchor = [], shape = [], axes = [1, 0], axis_names = "WH", bytes_per_sample_hint = [0], dtype = types.FLOAT, end = [], fill_values = [0.0], normalized_anchor = True, normalized_shape = True,  out_of_bounds_policy = types.ERROR, rel_end = [], rel_shape = [], rel_start = [], seed = -1, start = [] , rocal_tensor_output_type = types.FLOAT):
    """
    The slice can be specified by proving the start and end coordinates, or start coordinates and shape of the slice. Both coordinates and shapes can be provided in absolute or relative terms.
    The slice arguments can be specified by the following named arguments:
    start: Slice start coordinates (absolute)
    rel_start: Slice start coordinates (relative)
    end: Slice end coordinates (absolute)
    rel_end: Slice end coordinates (relative)
    shape: Slice shape (absolute)
    rel_shape: Slice shape (relative)
    """

    kwargs_pybind = {"input_audio0": inputs[0], "is_output": False, "anchor": anchor[0], "shape": shape[0], "fill_values": fill_values, "axes": axes,
                     "normalized_anchor": normalized_anchor , "normalized_shape": normalized_shape, "out_of_bounds_policy": out_of_bounds_policy, "rocal_tensor_output_type": rocal_tensor_output_type}
    slice_output = b.slice(Pipeline._current_pipeline._handle, *(kwargs_pybind.values()))
    return slice_output
>>>>>>> df40c07d
<|MERGE_RESOLUTION|>--- conflicted
+++ resolved
@@ -1137,35 +1137,6 @@
     tensor_mul_scalar_float = b.tensorMulScalar(Pipeline._current_pipeline._handle ,*(kwargs_pybind.values()))
     return tensor_mul_scalar_float
 
-<<<<<<< HEAD
-def normalize(*inputs, axes = [], axis_names = "", batch = False, bytes_per_sample_hint = [0], ddof = 0, epsilon = 0.0, mean = 0.0, scale = 1.0, seed = -1, shift = 0.0, stddev = 0.0, rocal_tensor_output_type=types.FLOAT):
-    '''
-    Normalizes the input by removing the mean and dividing by the standard deviation.
-
-    The mean and standard deviation can be calculated internally for the specified subset of axes or can be externally provided as the mean and stddev arguments.
-
-    The normalization is done following the formula:
-
-    out = scale * (in - mean) / stddev + shift
-
-    The formula assumes that out and in are equally shaped tensors, but mean and stddev might be either tensors of same shape, scalars, or a mix of these.
-    '''
-    kwargs_pybind = {"input_audio0": inputs[0], "is_output": False, "batch": batch, "axes": axes, "mean": mean, "stddev": stddev,
-                     "scale": scale , "shift": shift, "ddof": ddof , "epsilon": epsilon, "rocal_tensor_output_type": rocal_tensor_output_type}
-    normalize_output = b.audioNormalize(Pipeline._current_pipeline._handle, *(kwargs_pybind.values()))
-    return normalize_output
-
-def mel_filter_bank(*inputs, bytes_per_sample_hint = [0], freq_high = 0.0, freq_low = 0.0, mel_formula = types.SLANEY, nfilter = 128, normalize = True, sample_rate = 44100.0, seed = -1, rocal_tensor_output_type = types.FLOAT):
-    '''
-    Converts a spectrogram to a mel spectrogram by applying a bank of triangular filters.
-
-    The frequency (‘f’) dimension is selected from the input layout. In case of no layout, “f”, “ft”, or “*ft” is assumed, depending on the number of dimensions.
-    '''
-    kwargs_pybind = {"input_audio0": inputs[0], "is_output": False, "freq_high": freq_high, "freq_low": freq_low, "mel_formula": mel_formula,
-                     "nfilter": nfilter, "normalize": normalize, "sample_rate": sample_rate, "rocal_tensor_output_type": rocal_tensor_output_type}
-    mel_filter_bank_output = b.melFilterBank(Pipeline._current_pipeline._handle, *(kwargs_pybind.values()))
-    return mel_filter_bank_output
-=======
 # //TODO: To modify the comments wrt earlier augmentations
 def nonsilent_region(*inputs, rocal_tensor_output_type = types.FLOAT, bytes_per_sample_hint = [0], cutoff_db = -60, reference_power = 0.0, reset_interval = 8192, seed = -1, window_length = 2048):
     """
@@ -1196,4 +1167,31 @@
                      "normalized_anchor": normalized_anchor , "normalized_shape": normalized_shape, "out_of_bounds_policy": out_of_bounds_policy, "rocal_tensor_output_type": rocal_tensor_output_type}
     slice_output = b.slice(Pipeline._current_pipeline._handle, *(kwargs_pybind.values()))
     return slice_output
->>>>>>> df40c07d
+
+def normalize(*inputs, axes = [], axis_names = "", batch = False, bytes_per_sample_hint = [0], ddof = 0, epsilon = 0.0, mean = 0.0, scale = 1.0, seed = -1, shift = 0.0, stddev = 0.0, rocal_tensor_output_type=types.FLOAT):
+    '''
+    Normalizes the input by removing the mean and dividing by the standard deviation.
+
+    The mean and standard deviation can be calculated internally for the specified subset of axes or can be externally provided as the mean and stddev arguments.
+
+    The normalization is done following the formula:
+
+    out = scale * (in - mean) / stddev + shift
+
+    The formula assumes that out and in are equally shaped tensors, but mean and stddev might be either tensors of same shape, scalars, or a mix of these.
+    '''
+    kwargs_pybind = {"input_audio0": inputs[0], "is_output": False, "batch": batch, "axes": axes, "mean": mean, "stddev": stddev,
+                     "scale": scale , "shift": shift, "ddof": ddof , "epsilon": epsilon, "rocal_tensor_output_type": rocal_tensor_output_type}
+    normalize_output = b.audioNormalize(Pipeline._current_pipeline._handle, *(kwargs_pybind.values()))
+    return normalize_output
+
+def mel_filter_bank(*inputs, bytes_per_sample_hint = [0], freq_high = 0.0, freq_low = 0.0, mel_formula = types.SLANEY, nfilter = 128, normalize = True, sample_rate = 44100.0, seed = -1, rocal_tensor_output_type = types.FLOAT):
+    '''
+    Converts a spectrogram to a mel spectrogram by applying a bank of triangular filters.
+
+    The frequency (‘f’) dimension is selected from the input layout. In case of no layout, “f”, “ft”, or “*ft” is assumed, depending on the number of dimensions.
+    '''
+    kwargs_pybind = {"input_audio0": inputs[0], "is_output": False, "freq_high": freq_high, "freq_low": freq_low, "mel_formula": mel_formula,
+                     "nfilter": nfilter, "normalize": normalize, "sample_rate": sample_rate, "rocal_tensor_output_type": rocal_tensor_output_type}
+    mel_filter_bank_output = b.melFilterBank(Pipeline._current_pipeline._handle, *(kwargs_pybind.values()))
+    return mel_filter_bank_output