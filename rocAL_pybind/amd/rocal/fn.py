--- conflicted
+++ resolved
@@ -1212,33 +1212,6 @@
     mel_filter_bank_output = b.melFilterBank(Pipeline._current_pipeline._handle, *(kwargs_pybind.values()))
     return mel_filter_bank_output
 
-def set_layout(*inputs, output_layout=types.NHWC):
-<<<<<<< HEAD
-    """!Adjusts brightness of the image.
-
-        @param inputs                                                                 the input image passed to the augmentation
-        @param output_layout (int, optional, default = types.NHWC)                    tensor layout for the augmentation output
-
-        @return    Tensor with required output layout
-    """
-=======
-    '''
-    Sets the tensor layout for the given input tensor
-    '''
->>>>>>> d71ac5fb
-    # pybind call arguments
-    kwargs_pybind = {"input_image": inputs[0], "output_layout": output_layout}
-    new_output = b.setLayout(
-        Pipeline._current_pipeline._handle, *(kwargs_pybind.values()))
-    return (new_output)
-
-<<<<<<< HEAD
-def transpose(*inputs, perm=[], output_layout=types.NHWC, output_dtype=types.UINT8):
-    # pybind call arguments
-    kwargs_pybind = {"input_image": inputs[0], "perm": perm, "is_output": False, "output_layout": output_layout, "output_dtype": output_dtype}
-    transposed_image = b.transpose(Pipeline._current_pipeline._handle, *(kwargs_pybind.values()))
-    return (transposed_image)
-=======
 def log(*inputs, output_datatype = types.FLOAT):
     """
     Computes natural logarithm (base-e) of input.
@@ -1254,4 +1227,23 @@
     kwargs_pybind = {"input_tensor": inputs[0], "is_output": False, "output_dtype": output_datatype}
     log_output = b.cast(Pipeline._current_pipeline._handle ,*(kwargs_pybind.values()))
     return log_output
->>>>>>> d71ac5fb
+
+def set_layout(*inputs, output_layout=types.NHWC):
+    """!Adjusts brightness of the image.
+
+        @param inputs                                                                 the input image passed to the augmentation
+        @param output_layout (int, optional, default = types.NHWC)                    tensor layout for the augmentation output
+
+        @return    Tensor with required output layout
+    """
+    # pybind call arguments
+    kwargs_pybind = {"input_image": inputs[0], "output_layout": output_layout}
+    new_output = b.setLayout(
+        Pipeline._current_pipeline._handle, *(kwargs_pybind.values()))
+    return (new_output)
+
+def transpose(*inputs, perm=[], output_layout=types.NHWC, output_dtype=types.UINT8):
+    # pybind call arguments
+    kwargs_pybind = {"input_image": inputs[0], "perm": perm, "is_output": False, "output_layout": output_layout, "output_dtype": output_dtype}
+    transposed_image = b.transpose(Pipeline._current_pipeline._handle, *(kwargs_pybind.values()))
+    return (transposed_image)