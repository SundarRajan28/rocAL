--- conflicted
+++ resolved
@@ -1090,19 +1090,10 @@
 
 def spectrogram(*inputs, bytes_per_sample_hint = [0], center_windows = True, layout = types.FT, nfft = None, power = 2, reflect_padding = True, seed = -1, window_fn = [], window_length = 512, window_step = 256, rocal_tensor_output_type = types.FLOAT) :
     """
-<<<<<<< HEAD
-    Produces a spectrogram from a 1D signal (for example, audio).
-    Input data is expected to be one channel (shape being (nsamples,), (nsamples, 1), or (1, nsamples)) of type float32.
-    """
-    kwargs_pybind = {"input_audio0": inputs[0], "is_output": False, "window_fn": window_fn, "center_windows": center_windows, "reflect_padding": reflect_padding,
-                     "layout": layout, "power": power, "nfft": nfft, "window_length": window_length, "window_step": window_step, "rocal_tensor_output_type": rocal_tensor_output_type}
-    spectrogram_output = b.Spectrogram(Pipeline._current_pipeline._handle, *(kwargs_pybind.values()))
-=======
     Produces a spectrogram from a 1D signal.
     Input data is expected to be one channel - The shape of the input can be (srcLength, 1) of the data type float32.
     """
     kwargs_pybind = {"input_audio": inputs[0], "is_output": False, "window_fn": window_fn, "center_windows": center_windows, "reflect_padding": reflect_padding,
                      "layout": layout, "power": power, "nfft": nfft, "window_length": window_length, "window_step": window_step, "rocal_tensor_output_type": rocal_tensor_output_type}
     spectrogram_output = b.spectrogram(Pipeline._current_pipeline._handle, *(kwargs_pybind.values()))
->>>>>>> 5f23def1
     return (spectrogram_output)