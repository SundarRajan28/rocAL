--- conflicted
+++ resolved
@@ -1193,11 +1193,7 @@
     normalize_output = b.normalize(Pipeline._current_pipeline._handle, *(kwargs_pybind.values()))
     return normalize_output
 
-<<<<<<< HEAD
-def mel_filter_bank(*inputs, bytes_per_sample_hint = [0], freq_high = 0.0, freq_low = 0.0, mel_formula = types.SLANEY, nfilter = 128, normalize = True, sample_rate = 44100.0, seed = -1, output_datatype = types.FLOAT):
-=======
 def mel_filter_bank(*inputs, bytes_per_sample_hint = [0], freq_high = 0.0, freq_low = 0.0, mel_formula = types.MELSCALE_SLANEY, nfilter = 128, normalize = True, sample_rate = 44100.0, seed = -1, output_datatype = types.FLOAT):
->>>>>>> 4dcc1fc5
     '''
     Converts a spectrogram to a mel spectrogram by applying a bank of triangular filters.
     The frequency ('f') dimension is selected from the input layout. In case of no layout, “f”, “ft”, or “*ft” is assumed, depending on the number of dimensions.
@@ -1205,7 +1201,6 @@
     kwargs_pybind = {"input_tensor": inputs[0], "is_output": False, "freq_high": freq_high, "freq_low": freq_low, "mel_formula": mel_formula,
                      "nfilter": nfilter, "normalize": normalize, "sample_rate": sample_rate, "output_datatype": output_datatype}
     mel_filter_bank_output = b.melFilterBank(Pipeline._current_pipeline._handle, *(kwargs_pybind.values()))
-<<<<<<< HEAD
     return mel_filter_bank_output
 
 def set_layout(*inputs, output_layout=types.NHWC):
@@ -1216,7 +1211,4 @@
     kwargs_pybind = {"input_image": inputs[0], "output_layout": output_layout}
     new_output = b.setLayout(
         Pipeline._current_pipeline._handle, *(kwargs_pybind.values()))
-    return (new_output)
-=======
-    return mel_filter_bank_output
->>>>>>> 4dcc1fc5
+    return (new_output)