# Copyright (c) 2018 - 2023 Advanced Micro Devices, Inc. All rights reserved.
#
# Permission is hereby granted, free of charge, to any person obtaining a copy
# of this software and associated documentation files (the "Software"), to deal
# in the Software without restriction, including without limitation the rights
# to use, copy, modify, merge, publish, distribute, sublicense, and/or sell
# copies of the Software, and to permit persons to whom the Software is
# furnished to do so, subject to the following conditions:
#
# The above copyright notice and this permission notice shall be included in
# all copies or substantial portions of the Software.
#
# THE SOFTWARE IS PROVIDED "AS IS", WITHOUT WARRANTY OF ANY KIND, EXPRESS OR
# IMPLIED, INCLUDING BUT NOT LIMITED TO THE WARRANTIES OF MERCHANTABILITY,
# FITNESS FOR A PARTICULAR PURPOSE AND NONINFRINGEMENT.  IN NO EVENT SHALL THE
# AUTHORS OR COPYRIGHT HOLDERS BE LIABLE FOR ANY CLAIM, DAMAGES OR OTHER
# LIABILITY, WHETHER IN AN ACTION OF CONTRACT, TORT OR OTHERWISE, ARISING FROM,
# OUT OF OR IN CONNECTION WITH THE SOFTWARE OR THE USE OR OTHER DEALINGS IN
# THE SOFTWARE.

##
# @file fn.py
#
# @brief File containing augmentation functions used in multiple trainings

from amd.rocal import readers
from amd.rocal import decoders
from amd.rocal import random
from amd.rocal import noise
from amd.rocal import reductions

import amd.rocal.types as types
import rocal_pybind as b
from amd.rocal.pipeline import Pipeline


def blend(*inputs, ratio=None, device=None, output_layout=types.NHWC, output_dtype=types.UINT8):
    """!Blends two input images given the ratio: output = input1*ratio + input2*(1-ratio)

        @param inputs                                                                 list containing the input images
        @param ratio (float, optional, default = None)                                ratio used for blending one image with another
        @param device (string, optional, default = None)                              Parameter unused for augmentation
        @param output_layout (int, optional, default = types.NHWC)                    tensor layout for the augmentation output
        @param output_dtype (int, optional, default = types.UINT8)                    tensor dtype for the augmentation output

        @return    blended image
    """
    ratio = b.createFloatParameter(
        ratio) if isinstance(ratio, float) else ratio
    # pybind call arguments
    kwargs_pybind = {"input_image0": inputs[0], "input_image1": inputs[1], "is_output": False, "ratio": ratio,
                     "output_layout": output_layout, "output_dtype": output_dtype}
    blend_image = b.blend(
        Pipeline._current_pipeline._handle, *(kwargs_pybind.values()))
    return (blend_image)


def snow(*inputs, snow=0.5, device=None, output_layout=types.NHWC, output_dtype=types.UINT8):
    """!Applies snow effect on images.

        @param inputs                                                                 the input image passed to the augmentation
        @param snow (float, default = 0.5)                                            snow fill value used for the augmentation
        @param device (string, optional, default = None)                              Parameter unused for augmentation
        @param output_layout (int, optional, default = types.NHWC)                    tensor layout for the augmentation output
        @param output_dtype (int, optional, default = types.UINT8)                    tensor dtype for the augmentation output

        @return    Image with snow effect
    """
    snow = b.createFloatParameter(snow) if isinstance(snow, float) else snow
    # pybind call arguments
    kwargs_pybind = {"input_image": inputs[0], "is_output": False, "snow": snow,
                     "output_layout": output_layout, "output_dtype": output_dtype}
    snow_image = b.snow(Pipeline._current_pipeline._handle,
                        *(kwargs_pybind.values()))
    return (snow_image)


def exposure(*inputs, exposure=0.5, device=None, output_layout=types.NHWC, output_dtype=types.UINT8):
    """!Adjusts the exposure in images.

        @param inputs                                                                 the input image passed to the augmentation
        @param exposure (float, default = 0.5)                                        exposure fill value used for the augmentation
        @param device (string, optional, default = None)                              Parameter unused for augmentation
        @param output_layout (int, optional, default = types.NHWC)                    tensor layout for the augmentation output
        @param output_dtype (int, optional, default = types.UINT8)                    tensor dtype for the augmentation output

        @return    Image with adjusted exposure
    """
    exposure = b.createFloatParameter(
        exposure) if isinstance(exposure, float) else exposure
    # pybind call arguments
    kwargs_pybind = {"input_image": inputs[0], "is_output": False, "exposure": exposure,
                     "output_layout": output_layout, "output_dtype": output_dtype}
    exposure_image = b.exposure(
        Pipeline._current_pipeline._handle, *(kwargs_pybind.values()))
    return (exposure_image)


def fish_eye(*inputs, device=None, fill_value=0.0, output_layout=types.NHWC, output_dtype=types.UINT8):
    """!Applies fish eye effect on images.

        @param inputs                                                                 the input image passed to the augmentation
        @param fill_value (float, optional, default = 0.0)                            Parameter unused for augmentation
        @param device (string, optional, default = None)                              Parameter unused for augmentation
        @param output_layout (int, optional, default = types.NHWC)                    tensor layout for the augmentation output
        @param output_dtype (int, optional, default = types.UINT8)                    tensor dtype for the augmentation output

        @return    Image with fish eye effect
    """
    # pybind call arguments
    kwargs_pybind = {"input_image": inputs[0], "is_output": False,
                     "output_layout": output_layout, "output_dtype": output_dtype}
    fisheye_image = b.fishEye(
        Pipeline._current_pipeline._handle, *(kwargs_pybind.values()))
    return (fisheye_image)


def fog(*inputs, fog=0.5, device=None, output_layout=types.NHWC, output_dtype=types.UINT8):
    """!Applies fog effect on images.

        @param inputs                                                                 the input image passed to the augmentation
        @param fog (float, default = 0.5)                                             fog fill value used for the augmentation
        @param device (string, optional, default = None)                              Parameter unused for augmentation
        @param output_layout (int, optional, default = types.NHWC)                    tensor layout for the augmentation output
        @param output_dtype (int, optional, default = types.UINT8)                    tensor dtype for the augmentation output

        @return    Image with fog effect
    """
    fog = b.createFloatParameter(fog) if isinstance(fog, float) else fog
    # pybind call arguments
    kwargs_pybind = {"input_image": inputs[0],
                     "is_output": False, "fog_value": fog, "output_layout": output_layout, "output_dtype": output_dtype}
    fog_image = b.fog(Pipeline._current_pipeline._handle,
                      *(kwargs_pybind.values()))
    return (fog_image)


def brightness(*inputs, brightness=None, brightness_shift=None, device=None, output_layout=types.NHWC, output_dtype=types.UINT8):
    """!Adjusts brightness of the image.

        @param inputs                                                                 the input image passed to the augmentation
        @param brightness (float, optional, default = None):                          brightness multiplier. Values >= 0 are accepted. For example: 0 - black image, 1 - no change, 2 - increase brightness twice
        @param brightness_shift (float, optional, default = None)                     brightness shift
        @param device (string, optional, default = None)                              Parameter unused for augmentation
        @param output_layout (int, optional, default = types.NHWC)                    tensor layout for the augmentation output
        @param output_dtype (int, optional, default = types.UINT8)                    tensor dtype for the augmentation output

        @return    Image with Adjusted Brightness
    """
    brightness = b.createFloatParameter(brightness) if isinstance(
        brightness, float) else brightness
    brightness_shift = b.createFloatParameter(brightness_shift) if isinstance(
        brightness_shift, float) else brightness_shift

    # pybind call arguments
    kwargs_pybind = {"input_image": inputs[0], "is_output": False, "brightness": brightness, "brightness_shift": brightness_shift,
                     "output_layout": output_layout, "output_dtype": output_dtype}
    brightness_image = b.brightness(
        Pipeline._current_pipeline._handle, *(kwargs_pybind.values()))
    return (brightness_image)


def brightness_fixed(*inputs, brightness=1.0, brightness_shift=0.0, device=None,
                     output_layout=types.NHWC, output_dtype=types.UINT8):
    """!Adjusts brightness of the image with fixed parameters.

        @param inputs                                                                 the input image passed to the augmentation
        @param brightness (float, optional, default = 1.0)                            brightness multiplier. Values >= 0 are accepted. For example: 0 - black image, 1 - no change, 2 - increase brightness twice
        @param brightness_shift (float, optional, default = 0.0)                      brightness shift
        @param device (string, optional, default = None)                              Parameter unused for augmentation
        @param output_layout (int, optional, default = types.NHWC)                    tensor layout for the augmentation output
        @param output_dtype (int, optional, default = types.UINT8)                    tensor dtype for the augmentation output

        @return    Image with adjusted brightness
    """
    # pybind call arguments
    kwargs_pybind = {"input_image": inputs[0], "is_output": False, "brightness": brightness, "brightness_shift": brightness_shift,
                     "output_layout": output_layout, "output_dtype": output_dtype}
    brightness_image = b.brightnessFixed(
        Pipeline._current_pipeline._handle, *(kwargs_pybind.values()))
    return (brightness_image)


def lens_correction(*inputs, strength=None, zoom=None, device=None, output_layout=types.NHWC, output_dtype=types.UINT8):
    """!Applies lens correction effect on images.

        @param inputs                                                                 the input image passed to the augmentation
        @param strength (float, optional, default = None)                             strength value used for the augmentation
        @param zoom (float, optional, default = None)                                 zoom value used for the augmentation
        @param device (string, optional, default = None)                              Parameter unused for augmentation
        @param output_layout (int, optional, default = types.NHWC)                    tensor layout for the augmentation output
        @param output_dtype (int, optional, default = types.UINT8)                    tensor dtype for the augmentation output

        @return  Image with lens correction effect
    """
    strength = b.createFloatParameter(
        strength) if isinstance(strength, float) else strength
    zoom = b.createFloatParameter(zoom) if isinstance(zoom, float) else zoom

    # pybind call arguments
    kwargs_pybind = {"input_image": inputs[0], "is_output": False, "strength": strength, "zoom": zoom,
                     "output_layout": output_layout, "output_dtype": output_dtype}
    len_corrected_image = b.lensCorrection(
        Pipeline._current_pipeline._handle, *(kwargs_pybind.values()))
    return (len_corrected_image)


def blur(*inputs, window_size=None, sigma=0.0, device=None, output_layout=types.NHWC, output_dtype=types.UINT8):
    """!Applies blur effect to images.

        @param inputs                                                                 the input image passed to the augmentation
        @param window_size (int, default = None)                                      kernel size used for the filter
        @param sigma (float, default = 0.0)                                           sigma value for blur effect
        @param device (string, optional, default = None)                              Parameter unused for augmentation
        @param output_layout (int, optional, default = types.NHWC)                    tensor layout for the augmentation output
        @param output_dtype (int, optional, default = types.UINT8)                    tensor dtype for the augmentation output

        @return    Image with Blur effect
    """
    window_size = b.createIntParameter(window_size) if isinstance(
        window_size, int) else window_size
    # pybind call arguments
    kwargs_pybind = {"input_image": inputs[0], "is_output": False, "window_size": window_size,
                     "output_layout": output_layout, "output_dtype": output_dtype}
    blur_image = b.blur(Pipeline._current_pipeline._handle,
                        *(kwargs_pybind.values()))
    return (blur_image)


def contrast(*inputs, contrast=None, contrast_center=None, device=None, output_layout=types.NHWC, output_dtype=types.UINT8):
    """!Adjusts contrast of the image

        @param inputs: the input image passed to the augmentation
        @param contrast (float, optional, default = None)                             contrast multiplier used for the augmentation. Values >= 0 are accepted. For example: 0 - gray image, 1 - no change, 2 - increase contrast twice
        @param contrast_center (float, optional, default = None)                      intensity value unaffected by the augmentation
        @param device (string, optional, default = None)                              Parameter unused for augmentation
        @param output_layout (int, optional, default = types.NHWC)                    tensor layout for the augmentation output
        @param output_dtype (int, optional, default = types.UINT8)                    tensor dtype for the augmentation output

        @return    Image with adjusted contrast
    """
    contrast = b.createFloatParameter(
        contrast) if isinstance(contrast, float) else contrast
    contrast_center = b.createFloatParameter(contrast_center) if isinstance(
        contrast_center, float) else contrast_center

    # pybind call arguments
    kwargs_pybind = {"input_image": inputs[0],
                     "is_output": False, "contrast": contrast, "contrast_center": contrast_center, "output_layout": output_layout, "output_dtype": output_dtype}
    contrast_image = b.contrast(
        Pipeline._current_pipeline._handle, *(kwargs_pybind.values()))
    return (contrast_image)


def flip(*inputs, horizontal=0, vertical=0, device=None, output_layout=types.NHWC, output_dtype=types.UINT8):
    """!Flip images horizontally and/or vertically based on inputs.

        @param inputs                                                                 the input image passed to the augmentation
        @param horizontal (int, optional, default = 0)                                flip the horizontal dimension
        @param vertical (int, optional, default = 0)                                  flip the vertical dimension
        @param device (string, optional, default = None)                              Parameter unused for augmentation
        @param output_layout (int, optional, default = types.NHWC)                    tensor layout for the augmentation output
        @param output_dtype (int, optional, default = types.UINT8)                    tensor dtype for the augmentation output

        @return    Flipped Image
    """
    horizontal = b.createIntParameter(horizontal) if isinstance(
        horizontal, int) else horizontal
    vertical = b.createIntParameter(
        vertical) if isinstance(vertical, int) else vertical

    # pybind call arguments
    kwargs_pybind = {"input_image": inputs[0],
                     "is_output": False, "horizontal": horizontal, "vertical": vertical, "output_layout": output_layout, "output_dtype": output_dtype}
    flip_image = b.flip(Pipeline._current_pipeline._handle,
                        *(kwargs_pybind.values()))
    return (flip_image)


def gamma_correction(*inputs, gamma=0.5, device=None, output_layout=types.NHWC, output_dtype=types.UINT8):
    """!Applies gamma correction on image.

        @param inputs                                                                 the input image passed to the augmentation
        @param gamma (float, default = 0.5)                                           gamma correction value used for the augmentation
        @param device (string, optional, default = None)                              Parameter unused for augmentation
        @param output_layout (int, optional, default = types.NHWC)                    tensor layout for the augmentation output
        @param output_dtype (int, optional, default = types.UINT8)                    tensor dtype for the augmentation output

        @return Image with Gamma Correction
    """
    gamma = b.createFloatParameter(
        gamma) if isinstance(gamma, float) else gamma
    # pybind call arguments
    kwargs_pybind = {"input_image": inputs[0],
                     "is_output": False, "gamma": gamma, "output_layout": output_layout, "output_dtype": output_dtype}
    gamma_correction_image = b.gammaCorrection(
        Pipeline._current_pipeline._handle, *(kwargs_pybind.values()))
    return (gamma_correction_image)


def hue(*inputs, hue=None, device=None, seed=0, output_layout=types.NHWC, output_dtype=types.UINT8):
    """!Adjust the hue in the images

        @param inputs                                                                 the input image passed to the augmentation
        @param hue (float, default = None)                                            hue change in degrees
        @param seed (int, optional, default = 0)                                      seed used for randomization in the augmentation
        @param device (string, optional, default = None)                              Parameter unused for augmentation
        @param output_layout (int, optional, default = types.NHWC)                    tensor layout for the augmentation output
        @param output_dtype (int, optional, default = types.UINT8)                    tensor dtype for the augmentation output

        @return    Image with Hue effect
    """
    hue = b.createFloatParameter(hue) if isinstance(hue, float) else hue
    # pybind call arguments
    kwargs_pybind = {"input_image": inputs[0],
                     "is_output": False, "hue": hue, "output_layout": output_layout, "output_dtype": output_dtype}
    hue_image = b.hue(Pipeline._current_pipeline._handle,
                      *(kwargs_pybind.values()))
    return (hue_image)


def jitter(*inputs, kernel_size=None, seed=0, fill_value=0.0, device=None, output_layout=types.NHWC, output_dtype=types.UINT8):
    """!Applies Jitter effect on images

        @param inputs                                                                 the input image passed to the augmentation
        @param kernel_size (int, optional, default = None)                            kernel size used for the augmentation
        @param seed (int, optional, default = 0)                                      seed used for randomization in the augmentation
        @param fill_value (float, optional, default = 0.0)                            Value to fill areas outside image.
        @param device (string, optional, default = None)                              Parameter unused for augmentation
        @param output_layout (int, optional, default = types.NHWC)                    tensor layout for the augmentation output
        @param output_dtype (int, optional, default = types.UINT8)                    tensor dtype for the augmentation output

        @return    Image with Jitter effect
    """
    kernel_size = b.createIntParameter(kernel_size) if isinstance(
        kernel_size, int) else kernel_size
    # pybind call arguments
    kwargs_pybind = {"input_image": inputs[0],
                     "is_output": False, "kernel_size": kernel_size, "seed": seed, "output_layout": output_layout, "output_dtype": output_dtype}
    jitter_image = b.jitter(
        Pipeline._current_pipeline._handle, *(kwargs_pybind.values()))
    return (jitter_image)


def pixelate(*inputs, device=None, output_layout=types.NHWC, output_dtype=types.UINT8):
    """!Applies pixelate effect on images

        @param inputs                                                                 the input image passed to the augmentation
        @param device (string, optional, default = None)                              Parameter unused for augmentation
        @param output_layout (int, optional, default = types.NHWC)                    tensor layout for the augmentation output
        @param output_dtype (int, optional, default = types.UINT8)                    tensor dtype for the augmentation output

        @return    Images with pixelate effect
    """
    # pybind call arguments
    kwargs_pybind = {"input_image": inputs[0],
                     "is_output": False, "output_layout": output_layout, "output_dtype": output_dtype}
    pixelate_image = b.pixelate(
        Pipeline._current_pipeline._handle, *(kwargs_pybind.values()))
    return (pixelate_image)


def rain(*inputs, rain=None, rain_width=None, rain_height=None, rain_transparency=None,
         device=None, output_layout=types.NHWC, output_dtype=types.UINT8):
    """!Applies Rain effect on images

        @param inputs                                                                 the input image passed to the augmentation
        @param rain (float, optional, default = None)                                 rain fill value used for the augmentation
        @param rain_width (int, optional, default = None)                             width of the rain pixels for the augmentation
        @param rain_height (int, optional, default = None)                            height of the rain pixels for the augmentation
        @param rain_transparency (float, optional, default = None)                    transparency value used for the augmentation
        @param device (string, optional, default = None)                              Parameter unused for augmentation
        @param output_layout (int, optional, default = types.NHWC):                   tensor layout for the augmentation output
        @param output_dtype (int, optional, default = types.UINT8)                    tensor dtype for the augmentation output

        @return    Images with Rain effect
    """
    rain = b.createFloatParameter(rain) if isinstance(rain, float) else rain
    rain_width = b.createIntParameter(rain_width) if isinstance(
        rain_width, int) else rain_width
    rain_height = b.createIntParameter(rain_height) if isinstance(
        rain_height, int) else rain_height
    rain_transparency = b.createFloatParameter(rain_transparency) if isinstance(
        rain_transparency, float) else rain_transparency

    # pybind call arguments
    kwargs_pybind = {"input_image": inputs[0], "is_output": False, "rain_value": rain, "rain_width": rain_width, "rain_height": rain_height,
                     "rain_transparency": rain_transparency, "output_layout": output_layout, "output_dtype": output_dtype}
    rain_image = b.rain(Pipeline._current_pipeline._handle,
                        *(kwargs_pybind.values()))
    return (rain_image)


def resize(*inputs, max_size=[], resize_longer=0, resize_shorter=0, resize_width=0, resize_height=0, scaling_mode=types.SCALING_MODE_DEFAULT, interpolation_type=types.LINEAR_INTERPOLATION,
           antialias=True, device=None, output_layout=types.NHWC, output_dtype=types.UINT8):
    """!Resizes the images

        @param inputs                                                                      the input image passed to the augmentation
        @param max_size (int or list of int, optional, default = [])                       Maximum size of the longer dimension when resizing with resize_shorter. When set with resize_shorter, the shortest dimension will be resized to resize_shorter if the longest dimension is smaller or equal to max_size. If not, the shortest dimension is resized to satisfy the constraint longest_dim == max_size. Can be also an array of size 2, where the two elements are maximum size per dimension (H, W). Example: Original image = 400x1200. Resized with: resize_shorter = 200 (max_size not set) => 200x600 resize_shorter = 200, max_size =  400 => 132x400 resize_shorter = 200, max_size = 1000 => 200x600
        @param resize_longer (int, optional, default = 0)                                  The length of the longer dimension of the resized image. This option is mutually exclusive with resize_shorter,`resize_x` and resize_y. The op will keep the aspect ratio of the original image.
        @param resize_shorter (int, optional, default = 0)                                 The length of the shorter dimension of the resized image. This option is mutually exclusive with resize_longer, resize_x and resize_y. The op will keep the aspect ratio of the original image. The longer dimension can be bounded by setting the max_size argument. See max_size argument doc for more info.
        @param resize_width (int, optional, default = 0)                                   The length of the X dimension of the resized image. This option is mutually exclusive with resize_shorter. If the resize_y is left at 0, then the op will keep the aspect ratio of the original image.
        @param resize_height (int, optional, default = 0)                                  The length of the Y dimension of the resized image. This option is mutually exclusive with resize_shorter. If the resize_x is left at 0, then the op will keep the aspect ratio of the original image.
        @param scaling_mode (int, optional, default = types.SCALING_MODE_DEFAULT)          resize scaling mode.
        @param interpolation_type (int, optional, default = types.LINEAR_INTERPOLATION)    Type of interpolation to be used.
        @param antialias (bool, optional, default = True)                                  Parameter unused for augmentation
        @param device (string, optional, default = None)                                   Parameter unused for augmentation
        @param output_layout (int, optional, default = types.NHWC)                         tensor layout for the augmentation output
        @param output_dtype (int, optional, default = types.UINT8)                         tensor dtype for the augmentation output

        @return    Resized Image
    """
    # pybind call arguments
    kwargs_pybind = {"input_image": inputs[0], "dest_width:": resize_width, "dest_height": resize_height, "is_output": False, "scaling_mode": scaling_mode, "max_size": max_size, "resize_shorter": resize_shorter,
                     "resize_longer": resize_longer, "interpolation_type": interpolation_type, "output_layout": output_layout, "output_dtype": output_dtype}
    resized_image = b.resize(
        Pipeline._current_pipeline._handle, *(kwargs_pybind.values()))
    return (resized_image)


def resize_crop_mirror(*inputs, resize_width=0, resize_height=0, crop_w=0, crop_h=0, mirror=1,
                       device=None, max_size=[], resize_longer=0, resize_shorter=0, scaling_mode=types.SCALING_MODE_DEFAULT,
                       interpolation_type=types.LINEAR_INTERPOLATION, output_layout=types.NHWC, output_dtype=types.UINT8):
    """!Fused function which performs resize, crop and flip on images.

        @param inputs                                                                      the input image passed to the augmentation
        @param resize_width (int, optional, default = 0)                                   The length of the X dimension of the resized image
        @param resize_height (int, optional, default = 0)                                  The length of the Y dimension of the resized image
        @param crop_w (int, optional, default = 0)                                         Cropping window width (in pixels).
        @param crop_h (int, optional, default = 0)                                         Cropping window height (in pixels).
        @param mirror (int, optional, default = 1)                                         flag for the horizontal flip.
        @param device (string, optional, default = None)                                   Parameter unused for augmentation
        @param max_size (int or list of int, optional, default = [])                       Parameter unused for augmentation
        @param resize_longer (int, optional, default = 0)                                  Parameter unused for augmentation
        @param resize_shorter (int, optional, default = 0)                                 Parameter unused for augmentation
        @param scaling_mode (int, optional, default = types.SCALING_MODE_DEFAULT)          Parameter unused for augmentation
        @param interpolation_type (int, optional, default = types.LINEAR_INTERPOLATION)    Parameter unused for augmentation
        @param output_layout (int, optional, default = types.NHWC)                         tensor layout for the augmentation output
        @param output_dtype (int, optional, default = types.UINT8)                         tensor dtype for the augmentation output

        @return    Resized crop mirror Image
    """
    if isinstance(mirror, int):
        if (mirror == 0):
            mirror = b.createIntParameter(0)
        else:
            mirror = b.createIntParameter(1)

    # pybind call arguments
    kwargs_pybind = {"input_image": inputs[0], "dest_width:": resize_width, "dest_height": resize_height, "is_output": False, "crop_w": crop_w,
                     "crop_h": crop_h, "mirror": mirror, "output_layout": output_layout, "output_dtype": output_dtype}
    rcm = b.resizeCropMirrorFixed(
        Pipeline._current_pipeline._handle, *(kwargs_pybind.values()))
    return (rcm)


def resize_crop(*inputs, resize_width=0, resize_height=0, crop_area_factor=None, crop_aspect_ratio=None, x_drift=None, y_drift=None,
                device=None, max_size=[], resize_longer=0, resize_shorter=0, scaling_mode=types.SCALING_MODE_DEFAULT,
                interpolation_type=types.LINEAR_INTERPOLATION, output_layout=types.NHWC, output_dtype=types.UINT8):
    """!Fused function which performs resize, crop on images.

        @param inputs: the input image passed to the augmentation
        @param resize_width (int, optional, default = 0)                                   The length of the X dimension of the resized image
        @param resize_height (int, optional, default = 0)                                  The length of the Y dimension of the resized image
        @param crop_area_factor (float, optional, default = None)                          area factor used for crop generation
        @param crop_aspect_ratio (float, optional, default = None)                         aspect ratio used for crop generation
        @param device (string, optional, default = None)                                   Parameter unused for augmentation
        @param x_drift (float, optional, default = None)                                   x_drift used for crop generation
        @param y_drift (float, optional, default = None)                                   y_drift used for crop generation
        @param max_size (int or list of int, optional, default = [])                       Maximum size of the longer dimension when resizing with resize_shorter. When set with resize_shorter, the shortest dimension will be resized to resize_shorter if the longest dimension is smaller or equal to max_size. If not, the shortest dimension is resized to satisfy the constraint longest_dim == max_size. Can be also an array of size 2, where the two elements are maximum size per dimension (H, W). Example: Original image = 400x1200. Resized with: resize_shorter = 200 (max_size not set) => 200x600 resize_shorter = 200, max_size =  400 => 132x400 resize_shorter = 200, max_size = 1000 => 200x600
        @param resize_longer (int, optional, default = 0)                                  The length of the longer dimension of the resized image. This option is mutually exclusive with resize_shorter,`resize_x` and resize_y. The op will keep the aspect ratio of the original image.
        @param resize_shorter (int, optional, default = 0)                                 The length of the shorter dimension of the resized image. This option is mutually exclusive with resize_longer, resize_x and resize_y. The op will keep the aspect ratio of the original image. The longer dimension can be bounded by setting the max_size argument. See max_size argument doc for more info.
        @param scaling_mode (int, optional, default = types.SCALING_MODE_DEFAULT)          resize scaling mode.
        @param interpolation_type (int, optional, default = types.LINEAR_INTERPOLATION)    Type of interpolation to be used.
        @param output_layout (int, optional, default = types.NHWC)                         tensor layout for the augmentation output
        @param output_dtype (int, optional, default = types.UINT8)                         tensor dtype for the augmentation output

        @return    Resized and cropped Image
    """
    crop_area_factor = b.createFloatParameter(crop_area_factor) if isinstance(
        crop_area_factor, float) else crop_area_factor
    crop_aspect_ratio = b.createFloatParameter(crop_aspect_ratio) if isinstance(
        crop_aspect_ratio, float) else crop_aspect_ratio
    x_drift = b.createFloatParameter(
        x_drift) if isinstance(x_drift, float) else x_drift
    y_drift = b.createFloatParameter(
        y_drift) if isinstance(y_drift, float) else y_drift

    # pybind call arguments
    kwargs_pybind = {"input_image": inputs[0], "dest_width:": resize_width, "dest_height": resize_height, "is_output": False, "crop_area_factor": crop_area_factor,
                     "crop_aspect_ratio": crop_aspect_ratio, "x_drift": x_drift, "y_drift": y_drift, "output_layout": output_layout, "output_dtype": output_dtype}
    crop_resized_image = b.cropResize(
        Pipeline._current_pipeline._handle, *(kwargs_pybind.values()))
    return (crop_resized_image)


def resize_mirror_normalize(*inputs, max_size=[], resize_longer=0, resize_shorter=0, resize_width=0, resize_height=0, scaling_mode=types.SCALING_MODE_DEFAULT,
                            interpolation_type=types.LINEAR_INTERPOLATION, mean=[0.0], std=[1.0], mirror=1, device=None, output_layout=types.NHWC, output_dtype=types.UINT8):
    """!Fused function which performs resize, Normalize and flip on images.

        @param inputs                                                                     the input image passed to the augmentation
        @param  max_size (int or list of int, optional, default = [])                     Maximum size of the longer dimension when resizing with resize_shorter. When set with resize_shorter, the shortest dimension will be resized to resize_shorter if the longest dimension is smaller or equal to max_size. If not, the shortest dimension is resized to satisfy the constraint longest_dim == max_size. Can be also an array of size 2, where the two elements are maximum size per dimension (H, W).
                Example:
                Original image = 400x1200.
                Resized with:
                resize_shorter = 200 (max_size not set) => 200x600
                resize_shorter = 200, max_size =  400 => 132x400
                resize_shorter = 200, max_size = 1000 => 200x600
        @param resize_longer (int, optional, default = 0)                                  The length of the longer dimension of the resized image. This option is mutually exclusive with resize_shorter,`resize_x` and resize_y. The op will keep the aspect ratio of the original image.
        @param resize_shorter (int, optional, default = 0)                                 The length of the shorter dimension of the resized image. This option is mutually exclusive with resize_longer, resize_x and resize_y. The op will keep the aspect ratio of the original image. The longer dimension can be bounded by setting the max_size argument. See max_size argument doc for more info.
        @param resize_width (int, optional, default = 0)                                   The length of the X dimension of the resized image. This option is mutually exclusive with resize_shorter. If the resize_y is left at 0, then the op will keep the aspect ratio of the original image.
        @param resize_height (int, optional, default = 0)                                  The length of the Y dimension of the resized image. This option is mutually exclusive with resize_shorter. If the resize_x is left at 0, then the op will keep the aspect ratio of the original image.
        @param scaling_mode (int, optional, default = types.SCALING_MODE_DEFAULT)          resize scaling mode.
        @param interpolation_type (int, optional, default = types.LINEAR_INTERPOLATION)    Type of interpolation to be used.
        @param mean (list of floats, optional, default = [0.0])                            mean used for normalization
        @param std (list of floats, optional, default = [1.0])                             standard deviation used for normalization
        @param mirror (int, optional, default = 1)                                         flag for the horizontal flip.
        @param device (string, optional, default = None)                                   Parameter unused for augmentation
        @param output_layout (int, optional, default = types.NHWC)                         tensor layout for the augmentation output
        @param output_dtype (int, optional, default = types.UINT8)                         tensor dtype for the augmentation output

        @return    Transformed Image
    """
    if isinstance(mirror, int):
        if (mirror == 0):
            mirror = b.createIntParameter(0)
        else:
            mirror = b.createIntParameter(1)

    # pybind call arguments
    kwargs_pybind = {"input_image": inputs[0], "dest_width:": resize_width, "dest_height": resize_height, "mean": mean, "std_dev": std, "is_output": False,
                     "scaling_mode": scaling_mode, "max_size": max_size, "resize_shorter": resize_shorter, "resize_longer": resize_longer,
                     "interpolation_type": interpolation_type, "mirror": mirror, "output_layout": output_layout, "output_dtype": output_dtype}
    rmn = b.resizeMirrorNormalize(
        Pipeline._current_pipeline._handle, *(kwargs_pybind.values()))
    return (rmn)


def random_crop(*inputs, crop_area_factor=[0.08, 1], crop_aspect_ratio=[0.75, 1.333333],
                crop_pox_x=0, crop_pox_y=0, num_attempts=20, device=None,
                all_boxes_above_threshold=True, allow_no_crop=True, ltrb=True, output_layout=types.NHWC, output_dtype=types.UINT8):
    """!Crops images randomly.

        @param inputs: the input image passed to the augmentation
        @param crop_area_factor (list of floats, optional, default = [0.08, 1])            area factor used for crop generation
        @param crop_aspect_ratio (list of floats, optional, default = [0.75, 1.333333])    valid range of aspect ratio of the cropping windows
        @param crop_pox_x (int, optional, default = 0)                                     crop_x position used for crop generation
        @param crop_pox_y (int, optional, default = 0)                                     crop_y position used for crop generation
        @param num_attempts (int, optional, default = 20)                                  number of attempts to get a crop window that matches the area factor and aspect ratio conditions
        @param device (string, optional, default = None)                                   Parameter unused for augmentation
        @param all_boxes_above_threshold (bool, optional, default = True)                  Parameter unused for augmentation
        @param allow_no_crop (bool, optional, default = True)                              Parameter unused for augmentation
        @param ltrb (bool, optional, default = True)                                       Parameter unused for augmentation
        @param output_layout (int, optional, default = types.NHWC)                         tensor layout for the augmentation output
        @param output_dtype (int, optional, default = types.UINT8)                         tensor dtype for the augmentation output

        @return    cropped Image
    """
    # pybind call arguments
    kwargs_pybind = {"input_image": inputs[0], "is_output": False,
                     "crop_area_factor": crop_area_factor, "crop_aspect_ratio": crop_aspect_ratio, "crop_pos_x": crop_pox_x, "crop_pos_y": crop_pox_y, "num_of_attempts": num_attempts, "output_layout": output_layout, "output_dtype": output_dtype}
    random_cropped_image = b.randomCrop(
        Pipeline._current_pipeline._handle, *(kwargs_pybind.values()))
    return (random_cropped_image)


def rotate(*inputs, angle=None, dest_width=0, dest_height=0, interpolation_type=types.LINEAR_INTERPOLATION,
           device=None, fill_value=None, output_layout=types.NHWC, output_dtype=types.UINT8):
    """!Rotates images

        @param inputs                                                                      the input image passed to the augmentation
        @param angle (float, optional, default = None)                                     angle used for rotating the image
        @param dest_width (int, optional, default = 0)                                     The length of the X dimension of the rotated image
        @param dest_height (int, optional, default = 0)                                    The length of the Y dimension of the rotated image
        @param interpolation_type (int, optional, default = types.LINEAR_INTERPOLATION)    Type of interpolation to be used.
        @param device (string, optional, default = None)                                   Parameter unused for augmentation
        @param fill_value (float, optional, default = 0.0)                                 Parameter unused for augmentation
        @param output_layout (int, optional, default = types.NHWC)                         tensor layout for the augmentation output
        @param output_dtype (int, optional, default = types.UINT8)                         tensor dtype for the augmentation output

        @return    Roatated Image
    """
    angle = b.createFloatParameter(
        angle) if isinstance(angle, float) else angle
    # pybind call arguments
    kwargs_pybind = {"input_image": inputs[0], "is_output": False,
                     "angle": angle, "dest_width": dest_width, "dest_height": dest_height, "interpolation_type": interpolation_type, "output_layout": output_layout, "output_dtype": output_dtype}
    rotated_image = b.rotate(
        Pipeline._current_pipeline._handle, *(kwargs_pybind.values()))
    return (rotated_image)


def saturation(*inputs, saturation=1.0, device=None, output_layout=types.NHWC, output_dtype=types.UINT8):
    """!Adjusts the saturation in images.

        @param inputs                                                                 the input image passed to the augmentation
        @param saturation (float, default = 1.0)                                      The saturation change factor. Values must be non-negative. Example values: 0 - Completely desaturated image, 1 - No change to image's saturation.
        @param device (string, optional, default = None)                              Parameter unused for augmentation
        @param output_layout (int, optional, default = types.NHWC)                    tensor layout for the augmentation output
        @param output_dtype (int, optional, default = types.UINT8)                    tensor dtype for the augmentation output

        @return    Image with Saturation effect
    """
    saturation = b.createFloatParameter(saturation) if isinstance(
        saturation, float) else saturation
    # pybind call arguments
    kwargs_pybind = {"input_image": inputs[0],
                     "is_output": False, "sat": saturation, "output_layout": output_layout, "output_dtype": output_dtype}
    saturated_image = b.saturation(
        Pipeline._current_pipeline._handle, *(kwargs_pybind.values()))
    return (saturated_image)


def ssd_random_crop(*inputs, p_threshold=None, crop_area_factor=None, crop_aspect_ratio=None,
                    crop_pos_x=None, crop_pos_y=None, num_attempts=20, device=None,
                    all_boxes_above_threshold=True, allow_no_crop=True, ltrb=True, output_layout=types.NHWC, output_dtype=types.UINT8):
    """!Crops images randomly used for SSD training.

        @param inputs                                                                 the input image passed to the augmentation
        @param p_threshold (float, optional, default = None)                          threshold value used for selecting bboxes during crop generation
        @param crop_area_factor (float, optional, default = None)                     area factor used for crop generation
        @param crop_aspect_ratio (float, optional, default = None)                    aspect ratio of the cropping windows
        @param crop_pox_x (float, optional, default = None)                           crop_x position used for crop generation
        @param crop_pox_y (float, optional, default = None)                           crop_y position used for crop generation
        @param num_attempts (int, optional, default = 20)                              number of attempts to get a crop window that matches the area factor and aspect ratio conditions
        @param device (string, optional, default = None)                              Parameter unused for augmentation
        @param all_boxes_above_threshold (bool, optional, default = True)             Parameter unused for augmentation
        @param allow_no_crop (bool, optional, default = True)                         Parameter unused for augmentation
        @param ltrb (bool, optional, default = True)                                  Parameter unused for augmentation
        @param output_layout (int, optional, default = types.NHWC)                    tensor layout for the augmentation output
        @param output_dtype (int, optional, default = types.UINT8)                    tensor dtype for the augmentation output

        @return    Randomly Cropped images for SSD training
    """
    p_threshold = b.createFloatParameter(p_threshold) if isinstance(
        p_threshold, float) else p_threshold
    crop_area_factor = b.createFloatParameter(crop_area_factor) if isinstance(
        crop_area_factor, float) else crop_area_factor
    crop_aspect_ratio = b.createFloatParameter(crop_aspect_ratio) if isinstance(
        crop_aspect_ratio, float) else crop_aspect_ratio
    crop_pos_x = b.createFloatParameter(crop_pos_x) if isinstance(
        crop_pos_x, float) else crop_pos_x
    crop_pos_y = b.createFloatParameter(crop_pos_y) if isinstance(
        crop_pos_y, float) else crop_pos_y

    # pybind call arguments
    kwargs_pybind = {"input_image": inputs[0], "is_output": False, "p_threshold": p_threshold, "crop_area_factor": crop_area_factor,
                     "crop_aspect_ratio": crop_aspect_ratio, "crop_pos_x": crop_pos_x, "crop_pos_y": crop_pos_y, "num_of_attempts": _num_attempts, "output_layout": output_layout, "output_dtype": output_dtype}
    ssd_random_cropped_image = b.ssdRandomCrop(
        Pipeline._current_pipeline._handle, *(kwargs_pybind.values()))
    return (ssd_random_cropped_image)


def warp_affine(*inputs, dest_width=0, dest_height=0, matrix=[0, 0, 0, 0, 0, 0],
                interpolation_type=types.LINEAR_INTERPOLATION, device=None, output_layout=types.NHWC, output_dtype=types.UINT8):
    """!Applies affine transformation to images.

        @param inputs                                                                      the input image passed to the augmentation
        @param dest_width (int, optional, default = 0)                                     The length of the X dimension of the transformed image
        @param matrix (list of ints, optional, default = [0, 0, 0, 0, 0, 0])               Transformation matrix used to produce a new image
        @param dest_height (int, optional, default = 0)                                    The length of the Y dimension of the transformed image
        @param interpolation_type (int, optional, default = types.LINEAR_INTERPOLATION)    Type of interpolation to be used.
        @param device (string, optional, default = None)                                   Parameter unused for augmentation
        @param output_layout (int, optional, default = types.NHWC)                         tensor layout for the augmentation output
        @param output_dtype (int, optional, default = types.UINT8)                         tensor dtype for the augmentation output

        @return    Affine Transformed Images
    """
    x0, x1, y0, y1, o0, o1 = matrix
    # pybind call arguments
    kwargs_pybind = {"input_image": inputs[0], "x0": x0, "x1": x1, "y0": y0, "y1": y1, "o0": o0,
                     "o1": o1, "is_output": False, "dest_height": dest_height, "dest_width": dest_width, "interpolation_type": interpolation_type, "output_layout": output_layout, "output_dtype": output_dtype}
    warp_affine_output = b.warpAffineFixed(
        Pipeline._current_pipeline._handle, *(kwargs_pybind.values()))
    return (warp_affine_output)


def vignette(*inputs, vignette=0.5, device=None, output_layout=types.NHWC, output_dtype=types.UINT8):
    """!Applies Vignette effect

        @param inputs                                                                 the input image passed to the augmentation
        @param vignette (float, default = 0.5)                                        vignette value used for the augmentation output
        @param device (string, optional, default = None)                              Parameter unused for augmentation
        @param output_layout (int, optional, default = types.NHWC)                    tensor layout for the augmentation output
        @param output_dtype (int, optional, default = types.UINT8)                    tensor dtype for the augmentation output

        @return    Images with Vignette effect
    """
    vignette = b.createFloatParameter(
        vignette) if isinstance(vignette, float) else vignette
    # pybind call arguments
    kwargs_pybind = {"input_image": inputs[0], "is_output": False, "sdev": vignette,
                     "output_layout": output_layout, "output_dtype": output_dtype}
    vignette_output = b.vignette(
        Pipeline._current_pipeline._handle, *(kwargs_pybind.values()))
    return (vignette_output)


def crop_mirror_normalize(*inputs, crop=[0, 0], crop_pos_x=0.5, crop_pos_y=0.5,
                          crop_w=0, crop_h=0, mean=[0.0], std=[1.0], mirror=1, device=None, output_layout=types.NHWC, output_dtype=types.UINT8):
    """!Fused function which performs crop, normalize and flip on images.

        @param inputs                                                                 the input image passed to the augmentation
        @param crop (list of ints, optional, default = [0, 0])                        list containing the crop dimensions of the cropped image
        @param crop_pox_x (float, optional, default = 0.5)                            crop_x position used for crop generation
        @param crop_pox_y (float, optional, default = 0.5)                            crop_y position used for crop generation
        @param crop_w (int, optional, default = 0)                                    crop width
        @param crop_h (int, optional, default = 0)                                    crop height
        @param mean (list of floats, optional, default = [0.0])                       mean used for normalization
        @param std (list of floats, optional, default = [1.0])                        standard deviation used for normalization
        @param mirror (int, optional, default = 1)                                    flag for the horizontal flip.
        @param device (string, optional, default = None)                              Parameter unused for augmentation
        @param output_layout (int, optional, default = types.NHWC)                    tensor layout for the augmentation output
        @param output_dtype (int, optional, default = types.UINT8)                    tensor dtype for the augmentation output

        @return    Transformed Images after perform crop , normalize and flip operations
    """
    if (len(crop) == 2):
        crop_height = crop[0]
        crop_width = crop[1]
    elif (len(crop) == 3):
        crop_height = crop[1]
        crop_width = crop[2]
    else:
        crop_height = crop_h
        crop_width = crop_w

    if isinstance(mirror, int):
        if (mirror == 0):
            mirror = b.createIntParameter(0)
        else:
            mirror = b.createIntParameter(1)

    # pybind call arguments
    kwargs_pybind = {"input_image": inputs[0], "crop_height": crop_height, "crop_width": crop_width, "start_x": crop_pos_x, "start_y": crop_pos_y, "mean": mean, "std_dev": std,
                     "is_output": False, "mirror": mirror, "output_layout": output_layout, "output_dtype": output_dtype}
    cmn = b.cropMirrorNormalize(
        Pipeline._current_pipeline._handle, *(kwargs_pybind.values()))
    return (cmn)


def center_crop(*inputs, crop=[0, 0], crop_h=0, crop_w=0, crop_d=1,
                device=None, output_layout=types.NHWC, output_dtype=types.UINT8):
    """!Crops images at the center

        @param inputs                                                                 the input image passed to the augmentation
        @param crop (list of ints, optional, default = [0, 0])                        list containing the crop dimensions of the cropped image
        @param crop_h (int, optional, default = 0)                                    crop height
        @param crop_w (int, optional, default = 0)                                    crop width
        @param crop_d (int, optional, default = 0)                                    crop depth
        @param device (string, optional, default = None)                              Parameter unused for augmentation
        @param output_layout (int, optional, default = types.NHWC)                    tensor layout for the augmentation output
        @param output_dtype (int, optional, default = types.UINT8)                    tensor dtype for the augmentation output

        @return    Center cropped Images
    """
    if (len(crop) == 2):
        crop_depth = crop_d
        crop_height = crop[0]
        crop_width = crop[1]
    elif (len(crop) == 3):
        crop_depth = crop[0]
        crop_height = crop[1]
        crop_width = crop[2]
    else:
        crop_depth = crop_d
        crop_height = crop_h
        crop_width = crop_w

    # pybind call arguments
    kwargs_pybind = {"input_image": inputs[0], "crop_width": crop_width, "crop_height": crop_height, "crop_depth": crop_depth,
                     "is_output": False, "output_layout": output_layout, "output_dtype": output_dtype}
    centre_cropped_image = b.centerCropFixed(
        Pipeline._current_pipeline._handle, *(kwargs_pybind.values()))

    return (centre_cropped_image)


def crop(*inputs, crop=[0, 0], crop_pos_x=0.5, crop_pos_y=0.5, crop_pos_z=0.5,
         crop_w=0, crop_h=0, crop_d=1, device=None, output_layout=types.NHWC, output_dtype=types.UINT8):
    """!crops images

        @param inputs                                                                 the input image passed to the augmentation
        @param crop (list of ints, optional, default = [0, 0])                        list containing the crop dimensions of the cropped image
        @param crop_pox_x (float, optional, default = 0.5)                            crop_x position used for crop generation
        @param crop_pox_y (float, optional, default = 0.5)                            crop_y position used for crop generation
        @param crop_pox_z (float, optional, default = 0.5)                            crop_z position used for crop generation
        @param crop_w (int, optional, default = 0)                                    crop width
        @param crop_h (int, optional, default = 0)                                    crop height
        @param crop_d (int, optional, default = 1)                                    crop depth
        @param device (string, optional, default = None)                              Parameter unused for augmentation
        @param output_layout (int, optional, default = types.NHWC)                    tensor layout for the augmentation output
        @param output_dtype (int, optional, default = types.UINT8)                    tensor dtype for the augmentation output

        @return    Cropped Images
    """
    if (len(crop) == 2):
        crop_depth = crop_d
        crop_height = crop[0]
        crop_width = crop[1]
    elif (len(crop) == 3):
        crop_depth = crop[0]
        crop_height = crop[1]
        crop_width = crop[2]
    else:
        crop_depth = crop_d
        crop_height = crop_h
        crop_width = crop_w

    if ((crop_width == 0) and (crop_height == 0)):
        # pybind call arguments
        kwargs_pybind = {"input_image": inputs[0], "crop_width": None, "crop_height": None, "crop_depth": None, "is_output": False, "crop_pos_x": None,
                         "crop_pos_y": None, "crop_pos_z": None, "output_layout": output_layout, "output_dtype": output_dtype}
        cropped_image = b.crop(
            Pipeline._current_pipeline._handle, *(kwargs_pybind.values()))
    else:
        # pybind call arguments
        kwargs_pybind = {"input_image": inputs[0], "crop_width": crop_width, "crop_height": crop_height, "crop_depth": crop_depth, "is_output": False, "crop_pos_x": crop_pos_x,
                         "crop_pos_y": crop_pos_y, "crop_pos_z": crop_pos_z, "output_layout": output_layout, "output_dtype": output_dtype}
        cropped_image = b.cropFixed(
            Pipeline._current_pipeline._handle, *(kwargs_pybind.values()))
    return (cropped_image)


def color_twist(*inputs, brightness=1.0, contrast=1.0, hue=0.0,
                saturation=1.0, device=None, output_layout=types.NHWC, output_dtype=types.UINT8):
    """!Adjusts the brightness, hue and saturation of the images.

        @param inputs                                                                  the input image passed to the augmentation
        @param brightness (float, optional, default = 1.0)                             brightness multiplier. Values >= 0 are accepted. For example: 0 - black image, 1 - no change, 2 - increase brightness twice
        @param contrast (float, optional, default = 1.0)                               contrast multiplier used for the augmentation. Values >= 0 are accepted. For example: 0 - gray image, 1 - no change, 2 - increase contrast twice
        @param hue (float, optional, default = 0.0)                                    hue change in degrees
        @param saturation (float, optional, default = 1.0)                             The saturation change factor. Values must be non-negative. Example values: 0 - Completely desaturated image, 1 - No change to image's saturation.
        @param device (string, optional, default = None)                               Parameter unused for augmentation
        @param output_layout (int, optional, default = types.NHWC)                     tensor layout for the augmentation output
        @param output_dtype (int, optional, default = types.UINT8):                    tensor dtype for the augmentation output

        @return    Images with Adjusted Brightness, Hue and Saturation
    """
    brightness = b.createFloatParameter(brightness) if isinstance(
        brightness, float) else brightness
    contrast = b.createFloatParameter(
        contrast) if isinstance(contrast, float) else contrast
    hue = b.createFloatParameter(hue) if isinstance(hue, float) else hue
    saturation = b.createFloatParameter(saturation) if isinstance(
        saturation, float) else saturation

    # pybind call arguments
    kwargs_pybind = {"input_image": inputs[0], "is_output": False, "p_alpha": brightness, "p_beta": contrast,
                     "p_hue": hue, "p_sat": saturation, "output_layout": output_layout, "output_dtype": output_dtype}
    color_twist_image = b.colorTwist(
        Pipeline._current_pipeline._handle, *(kwargs_pybind.values()))
    return (color_twist_image)


def uniform(*inputs, range=[-1, 1], device=None):
    """!Applies uniform random number generation to the input images.

        @param inputs                                               the input image passed to the augmentation
        @param range (list of ints, optional, default = [-1, 1])    uniform distribution used for random number generation
        @param device (string, optional, default = None)            Parameter unused for augmentation

        @return    uniform random numbers
    """
    output_param = b.createFloatUniformRand(range[0], range[1])
    return output_param


def random_bbox_crop(*inputs, all_boxes_above_threshold=True, allow_no_crop=True, aspect_ratio=None, bbox_layout="",
                     threshold_type="iou", thresholds=None, crop_shape=None, num_attempts=1, scaling=None, seed=1,
                     shape_layout="", input_shape=None, total_num_attempts=0, device=None, ltrb=True, labels=None):
    """!Applies random bounding box cropping to the input images.

        @param inputs (list)                                                 The input images to which random cropping is applied.
        @param all_boxes_above_threshold (bool, optional, default = True)    If set to True, all bounding boxes in a sample should overlap with the cropping window. Default is True.
        @param allow_no_crop (bool, optional, default = True)                If set to True, one of the possible outcomes of the random process will be to not crop. Default is True.
        @param aspect_ratio (list of floats, optional, default = None)       Aspect ratio range [min, max] used for crop generation. Default is None.
        @param crop_shape (list of ints, optional, default = None)           Crop shape [width, height] used for crop generation. Default is None.
        @param num_attempts (int, optional, default = 1)                     Number of attempts to get a crop window that matches the aspect_ratio and threshold. Default is 1.
        @param scaling (list of int, optional, default = None)               Scaling range [min, max] for the crop size with respect to the original image dimensions. Default is None.
        @param seed (int, optional, default = 1)                             Random seed. Default is 1.
        @param total_num_attempts (int, optional, default = 0)               If provided, it indicates the total maximum number of attempts to get a crop window that matches the aspect_ratio and the threshold. After total_num_attempts attempts, the best candidate will be selected. If this value is not specified, the crop search will continue indefinitely until a valid crop is found. Default is 0.
        @param device (string, optional, default = None)                     Parameter unused for augmentation
        @param ltrb (bool, optional, default = True)                         Parameter unused for augmentation

        @return    cropped images
    """
    aspect_ratio = aspect_ratio if aspect_ratio else [1.0, 1.0]
    crop_shape = [] if crop_shape is None else crop_shape
    scaling = scaling if scaling else [1.0, 1.0]
    if (len(crop_shape) == 0):
        has_shape = False
        crop_width = 0
        crop_height = 0
    else:
        has_shape = True
        crop_width = crop_shape[0]
        crop_height = crop_shape[1]
    scaling = b.createFloatUniformRand(scaling[0], scaling[1])
    aspect_ratio = b.createFloatUniformRand(aspect_ratio[0], aspect_ratio[1])

    # pybind call arguments
    kwargs_pybind = {"all_boxes_above_threshold": all_boxes_above_threshold, "no_crop": allow_no_crop, "p_aspect_ratio": aspect_ratio, "has_shape": has_shape,
                     "crop_width": crop_width, "crop_height": crop_height, "num_attemps": num_attempts, "p_scaling": scaling, "total_num_attempts": total_num_attempts, "seed": seed}
    random_bbox_crop = b.randomBBoxCrop(
        Pipeline._current_pipeline._handle, *(kwargs_pybind.values()))

    return (random_bbox_crop, [], [], [])


def one_hot(*inputs, num_classes=0, device=None):
    """!Applies one-hot encoding to the input images.

        @param inputs (list)                               The input images to which one-hot encoding is applied.
        @param num_classes (int, optional, default = 0)    Number of classes used for one-hot encoding. Default is 0.
        @param device (string, optional, default = None)   Parameter unused for augmentation

        @return    an empty list
    """
    Pipeline._current_pipeline._num_classes = num_classes
    Pipeline._current_pipeline._one_hot_encoding = True
    return ([])


def box_encoder(*inputs, anchors, criteria=0.5, means=None,
                offset=False, scale=1.0, stds=None, device=None):
    """!Applies box encoding to the input bounding boxes.

        @param inputs (list)                                        The input bounding boxes to which box encoding is applied.
        @param anchors (list of floats)                             Anchors to be used for encoding, as a list of floats in the ltrb format.
        @param criteria (float, optional, default = 0.5)            Threshold IoU for matching bounding boxes with anchors. The value needs to be between 0 and 1. Default is 0.5.
        @param means (list of floats, optional, default = None)     [x y w h] mean values for normalization. Default is [0.0, 0.0, 0.0, 0.0].
        @param offset (bool, optional, default = False)             Returns normalized offsets ((encoded_bboxes * scale - anchors * scale) - mean) / stds in Encoded bboxes that use std and the mean and scale arguments. Default is False.
        @param scale (float, optional, default = 1.0)               Rescales the box and anchor values before the offset is calculated (for example, to return to the absolute values). Default is 1.0.
        @param stds (list of float, optional, default = None)       Parameter unused for augmentation
        @param device (string, optional, default = None)            Parameter unused for augmentation

        @return    encoded bounding boxes.
    """
    means = means if means else [0.0, 0.0, 0.0, 0.0]
    stds = stds if stds else [1.0, 1.0, 1.0, 1.0]

    # pybind call arguments
    kwargs_pybind = {"anchors": anchors, "criteria": criteria,
                     "means": means, "stds": stds, "offset": offset, "scale": scale}
    box_encoder = b.boxEncoder(
        Pipeline._current_pipeline._handle, *(kwargs_pybind.values()))
    Pipeline._current_pipeline._box_encoder = True
    return (box_encoder, [])


def color_temp(*inputs, adjustment_value=50, device=None, output_layout=types.NHWC, output_dtype=types.UINT8):
    """!Adjusts the color temperature in images.

        @param inputs                                                                 the input image passed to the augmentation
        @param adjustment_value (int, default = 50)                                   value for adjusting the color temperature
        @param device (string, optional, default = None)                              Parameter unused for augmentation
        @param output_layout (int, optional, default = types.NHWC)                    tensor layout for the augmentation output
        @param output_dtype (int, optional, default = types.UINT8)                    tensor dtype for the augmentation output

        @return    Images with Adjusted Color temperature
    """
    adjustment_value = b.createIntParameter(adjustment_value) if isinstance(
        adjustment_value, int) else adjustment_value
    # pybind call arguments
    kwargs_pybind = {"input_image": inputs[0], "is_output": False, "adjustment_value": adjustment_value,
                     "output_layout": output_layout, "output_dtype": output_dtype}
    color_temp_output = b.colorTemp(
        Pipeline._current_pipeline._handle, *(kwargs_pybind.values()))
    return (color_temp_output)


def nop(*inputs, device=None):
    """!Performs no operation

        @param inputs                                    the input image passed to the augmentation
        @param device (string, optional, default = None)  Parameter unused for augmentation

        @return    Nop Output
    """
    # pybind call arguments
    kwargs_pybind = {"input_image": inputs[0], "is_output": False}
    nop_output = b.nop(Pipeline._current_pipeline._handle,
                       *(kwargs_pybind.values()))
    return (nop_output)


def copy(*inputs, device=None):
    """!Copies input tensor to output tensor.

        @param inputs                                     the input image passed to the augmentation
        @param device (string, optional, default = None)  Parameter unused for augmentation

        @return    Copied Image
    """
    # pybind call arguments
    kwargs_pybind = {"input_image": inputs[0], "is_output": False}
    copied_image = b.copy(
        Pipeline._current_pipeline._handle, *(kwargs_pybind.values()))
    return (copied_image)


def snp_noise(*inputs, p_noise=0.0, p_salt=0.0, noise_val=0.0, salt_val=0.0,
              seed=0, device=None, output_layout=types.NHWC, output_dtype=types.UINT8):
    """!Applies salt-and-pepper noise to the input image.

        @param inputs (list)                                                          The input image to which salt-and-pepper noise is applied.
        @param p_noise (float, optional, default = 0.0)                               Noise probability. Default is 0.0.
        @param p_salt (float, optional, default = 0.0)                                Salt probability. Default is 0.0.
        @param noise_val (float, optional, default = 0.0)                             Noise value to be added to the image. Default is 0.0.
        @param salt_val (float, optional, default = 0.0)                              Salt value to be added to the image. Default is 0.0.
        @param seed (int, optional, default = 0)                                      Random seed. Default is 0.
        @param device (string, optional, default = None)                              Parameter unused for augmentation
        @param output_layout (int, optional, default = types.NHWC)                    Tensor layout for the augmentation output. Default is types.NHWC.
        @param output_dtype (int, optional, default = types.UINT*)                    Tensor dtype for the augmentation output. Default is types.UINT8.

        @return    images with salt-and-pepper noise added.
    """
    p_noise = b.createFloatParameter(
        p_noise) if isinstance(p_noise, float) else p_noise
    p_salt = b.createFloatParameter(
        p_salt) if isinstance(p_salt, float) else p_salt
    noise_val = b.createFloatParameter(noise_val) if isinstance(
        noise_val, float) else noise_val
    salt_val = b.createFloatParameter(
        salt_val) if isinstance(salt_val, float) else salt_val

    # pybind call arguments
    kwargs_pybind = {"input_image": inputs[0], "is_output": False, "p_noise": p_noise, "p_salt": p_salt, "noise_val": noise_val,
                     "salt_val": salt_val, "seed": seed, "output_layout": output_layout, "output_dtype": output_dtype}
    snp_noise_added_image = b.snpNoise(
        Pipeline._current_pipeline._handle, *(kwargs_pybind.values()))
    return (snp_noise_added_image)


def box_iou_matcher(*inputs, anchors, high_threshold=0.5,
                    low_threshold=0.4, allow_low_quality_matches=True, device=None):
    """!Applies box IoU matching to the input image.

        @param inputs (list)                                                 The input image to which box IoU matching is applied.
        @param anchors (list of floats)                                      Anchors to be used for encoding, in the ltrb format.
        @param high_threshold (float, optional, default = 0.5)               Upper threshold used for matching indices. Default is 0.5.
        @param low_threshold (float, optional, default = 0.4)                Lower threshold used for matching indices. Default is 0.4.
        @param allow_low_quality_matches (bool, optional, default = True)    Whether to allow low quality matches as output. Default is True.
        @param device (string, optional, default = None)                     Parameter unused for augmentation

        @return    matched boxes and the list of matched indices.

    """
    # pybind call arguments
    kwargs_pybind = {"anchors": anchors, "high_threshold": high_threshold,
                     "low_threshold": low_threshold, "allow_low_quality_matches": allow_low_quality_matches}
    box_iou_matcher = b.boxIouMatcher(
        Pipeline._current_pipeline._handle, *(kwargs_pybind.values()))
    Pipeline._current_pipeline._box_iou_matcher = True
    return (box_iou_matcher, [])


def external_source(source, device=None, color_format=types.RGB, random_shuffle=False, mode=types.EXTSOURCE_FNAME, max_width=2000, max_height=2000, last_batch_policy=types.LAST_BATCH_FILL, pad_last_batch_repeated=False, stick_to_shard=True, shard_size=-1):
    """
    External Source Reader - User can pass a iterator or callable source.
    @param source (iterator or callable)                                 The source iterator or callable object.
    @param device (string, optional, default = None)                     Parameter unused for augmentation
    @color_format (type, optional, default = RGB)                        Tensor color format for the reader. Default is RGB format.
    @random_shuffle (bool, optional, default= False)                     Data would be randomly shuffled if set to True.
    @mode (type, optional, default = EXTSOURCE_FNAME)                    The Default mode would be External Source File Name. The External Source Mode can be FileName, Raw Compressed, Raw Uncompressed.
    @max_width (int, optional, default = 2000)                           The Max Width to which the source images would be decoded to.
    @max_height (int, optional, default = 2000)                          The Max Height to which the source images would be decoded to.
    """
    # pybind call arguments
    Pipeline._current_pipeline._is_external_source_operator = True
    Pipeline._current_pipeline._external_source = iter(source)
    Pipeline._current_pipeline._external_source_mode = mode
    Pipeline._current_pipeline._external_source_user_given_width = max_width
    Pipeline._current_pipeline._external_source_user_given_height = max_height
<<<<<<< HEAD
    RocalShardingInfo = b.RocalShardingInfo()
    RocalShardingInfo.last_batch_policy = last_batch_policy
    RocalShardingInfo.pad_last_batch_repeated =  pad_last_batch_repeated
    RocalShardingInfo.stick_to_shard = stick_to_shard
    RocalShardingInfo.shard_size = shard_size
    kwargs_pybind = {"rocal_color_format": color_format, "is_output": False, "shuffle": random_shuffle, "loop": False, "decode_size_policy": types.USER_GIVEN_SIZE,
                     "max_width": max_width, "max_height": max_height, "dec_type": types.DECODER_TJPEG, "external_source_mode": mode, "sharding_info": RocalShardingInfo}
=======
    sharding_info = b.RocalShardingInfo(last_batch_policy, pad_last_batch_repeated, stick_to_shard, shard_size)
    kwargs_pybind = {"rocal_color_format": color_format, "is_output": False, "shuffle": random_shuffle, "loop": False, "decode_size_policy": types.USER_GIVEN_SIZE,
                     "max_width": max_width, "max_height": max_height, "dec_type": types.DECODER_TJPEG, "external_source_mode": mode, "sharding_info": sharding_info}
>>>>>>> fc5c1cfd
    external_source_operator = b.externalFileSource(
        Pipeline._current_pipeline._handle, *(kwargs_pybind.values()))
    return (external_source_operator, [])  # Labels is Empty

def preemphasis_filter(*inputs, border=types.CLAMP, preemph_coeff=0.97, output_dtype=types.FLOAT):
    """
    Applies preemphasis filter to the input data.
    This filter, in simple form, can be expressed by the formula:
    Y[t] = X[t] - coeff * X[t-1]    if t > 1
    Y[t] = X[t] - coeff * X_border  if t == 0
    with X and Y being the input and output signal, respectively.
    The value of X_border depends on the border argument:
    X_border = 0                    if border_type == 'zero'
    X_border = X[0]                 if border_type == 'clamp'
    X_border = X[1]                 if border_type == 'reflect'

    @param inputs (list)                                                 The input sample to which preEmphasisFilter is applied.
    @param border                                                        The border value policy. The possible values are "CLAMP", "ZERO", "REFLECT"
    @param preemph_coeff (float , optional, default = 0.97)              The preEmphasisFilter co-efficient.
    @output_dtype (type, optional, default = types.FLOAT)                Tensor dtype for the augmentation output. Default is types.FLOAT.
    """
    preemph_coeff_float_param = b.createFloatParameter(preemph_coeff)
    kwargs_pybind = {"input_audio0": inputs[0], "is_output": False,
                    "preemph_coeff": preemph_coeff_float_param, "preemph_border_type": border,
                    "output_dtype" :output_dtype}
    preemphasis_output = b.preEmphasisFilter(Pipeline._current_pipeline._handle ,*(kwargs_pybind.values()))
    return (preemphasis_output)

def spectrogram(*inputs, bytes_per_sample_hint = [0], center_windows = True, layout = types.NFT, nfft = None, power = 2, reflect_padding = True, seed = -1, window_fn = [], window_length = 512, window_step = 256, output_dtype = types.FLOAT) :
    """
    Produces a spectrogram from a 1D signal.
    Input data is expected to be one channel - The shape of the input can be (srcLength, 1) of the data type float32.
    """
    kwargs_pybind = {"input_audio": inputs[0], "is_output": False, "window_fn": window_fn, "center_windows": center_windows, "reflect_padding": reflect_padding,
                     "power": power, "nfft": nfft, "window_length": window_length, "window_step": window_step, "output_layout": layout, "output_dtype": output_dtype}
    spectrogram_output = b.spectrogram(Pipeline._current_pipeline._handle, *(kwargs_pybind.values()))
    return (spectrogram_output)

def to_decibels(*inputs, bytes_per_sample_hint = [0], cutoff_db = -200.0, multiplier = 10.0, reference = 0.0, seed = -1, output_dtype = types.FLOAT):
    '''
    Converts a magnitude (real, positive) to the decibel scale.

    Conversion is done according to the following formula:

    min_ratio = pow(10, cutoff_db / multiplier)
    out[i] = multiplier * log10( max(min_ratio, input[i] / reference) )
    '''
    kwargs_pybind = {"input_audio": inputs[0], "is_output": False, "cutoff_db": cutoff_db, "multiplier": multiplier, "reference_magnitude": reference, "rocal_tensor_output_type": output_dtype}
    decibel_scale = b.toDecibels(Pipeline._current_pipeline._handle, *(kwargs_pybind.values()))
    return decibel_scale

def resample(*inputs, resample_rate=None, output_datatype=types.FLOAT, resample_hint=-1, quality=50.0):
    """
    Resamples an audio signal.

    The resampling is achieved by applying a sinc filter with Hann window with an extent controlled by the quality argument.
    """
    kwargs_pybind = {"input_audio": inputs[0], "resample_rate": resample_rate, "is_output": False, "resample_hint": resample_hint, "quality": quality, "output_datatype": output_datatype}
    resample_output = b.resample(Pipeline._current_pipeline._handle ,*(kwargs_pybind.values()))
    return resample_output

def tensor_add_tensor_float(*inputs, output_datatype=types.FLOAT):
    """
    Adds a rocalTensor with another rocalTensor.
    """
    kwargs_pybind = {"input_audio": inputs[0], "input_image1": inputs[1], "is_output": False, "output_datatype": output_datatype}
    tensor_add_tensor_float = b.tensorAddTensor(Pipeline._current_pipeline._handle ,*(kwargs_pybind.values()))
    return tensor_add_tensor_float

def tensor_mul_scalar_float(*inputs, scalar=1.0, output_datatype=types.FLOAT):
    """
    Multiplies a rocalTensor with a scalar float value.
    """
    kwargs_pybind = {"input_audio": inputs[0], "is_output": False, "scalar": scalar, "output_datatype": output_datatype}
    tensor_mul_scalar_float = b.tensorMulScalar(Pipeline._current_pipeline._handle ,*(kwargs_pybind.values()))
    return tensor_mul_scalar_float

def nonsilent_region(*inputs, cutoff_db = -60, reference_power = 0.0, reset_interval = 8192, window_length = 2048):
    """
    Performs leading and trailing silence detection in an audio buffer.
    @param cutoff_db (float)                                      The threshold, in dB, below which the signal is considered silent.
    @param reference_power (float)                                The reference power that is utilized to convert the signal to dB.
    @param reset_interval (int)                                   The number of samples after which the moving mean average is recalculated aiming to avoid loss of precision.
    @param window_length (int)                                    Size of the sliding window used in calculating the short-term power of the signal.
    """
    kwargs_pybind = {"input_audio": inputs[0], "is_output": False, "cutoff_db": cutoff_db,
                     "reference_power": reference_power, "reset_interval": reset_interval, "window_length": window_length}
    non_silent_region_output = b.nonSilentRegionDetection(Pipeline._current_pipeline._handle, *(kwargs_pybind.values()))
    return non_silent_region_output

def slice(*inputs, anchor = [], shape = [], fill_values = [0.0],  out_of_bounds_policy = types.ERROR, rocal_tensor_output_type = types.FLOAT):
    """
    The slice can be specified by proving the start and end coordinates, or start coordinates and shape of the slice. Both coordinates and shapes can be provided in absolute or relative terms.
    @param anchor (int or 1D RocalTensor of ints)                                      The absolute starting co-ordinate points of the slice.
    @param shape (int or 1D RocalTensor of ints)                                       The absolute co-ordinate for the dimensions of the slice.
    @param fill_values (float or list of float)                                        Determines the padding values and is only relevant if out_of_bounds_policy is “pad” policy.
    @param out_of_bounds_policy ("error", "pad", "trim_to_shape")                      Determines the policy when slicing the out of bounds area of the input.
    @param rocal_tensor_output_type (float)                                            Output DataType of the Tensor
    """

    kwargs_pybind = {"input_audio0": inputs[0], "is_output": False, "anchor": anchor[0], "shape": shape[0], "fill_values": fill_values,
                     "out_of_bounds_policy": out_of_bounds_policy, "rocal_tensor_output_type": rocal_tensor_output_type}
    slice_output = b.slice(Pipeline._current_pipeline._handle, *(kwargs_pybind.values()))
    return slice_output

def normalize(*inputs, axes=[], mean=[], stddev=[], scale=1.0, shift=0.0, output_datatype=types.FLOAT):
    '''
    Normalizes the input by removing the mean and dividing by the standard deviation.
    The mean and standard deviation can be calculated internally for the specified subset of axes or can be externally provided as the mean and stddev arguments.
    The normalization is done following the formula:
    out = scale * (in - mean) / stddev + shift
    The formula assumes that out and in are equally shaped tensors, but mean and stddev might be either tensors of same shape, scalars, or a mix of these.
    '''
    kwargs_pybind = {"input_tensor": inputs[0], "axes": axes, "mean": mean, "stddev": stddev, "is_output": False,
                     "scale": scale, "shift": shift, "output_datatype": output_datatype}
    normalize_output = b.normalize(Pipeline._current_pipeline._handle, *(kwargs_pybind.values()))
    return normalize_output

def mel_filter_bank(*inputs, bytes_per_sample_hint = [0], freq_high = 0.0, freq_low = 0.0, mel_formula = types.MELSCALE_SLANEY, nfilter = 128, normalize = True, sample_rate = 44100.0, seed = -1, output_datatype = types.FLOAT):
    '''
    Converts a spectrogram to a mel spectrogram by applying a bank of triangular filters.
    The frequency ('f') dimension is selected from the input layout. In case of no layout, “f”, “ft”, or “*ft” is assumed, depending on the number of dimensions.
    '''
    kwargs_pybind = {"input_tensor": inputs[0], "is_output": False, "freq_high": freq_high, "freq_low": freq_low, "mel_formula": mel_formula,
                     "nfilter": nfilter, "normalize": normalize, "sample_rate": sample_rate, "output_datatype": output_datatype}
    mel_filter_bank_output = b.melFilterBank(Pipeline._current_pipeline._handle, *(kwargs_pybind.values()))
    return mel_filter_bank_output<|MERGE_RESOLUTION|>--- conflicted
+++ resolved
@@ -1073,19 +1073,9 @@
     Pipeline._current_pipeline._external_source_mode = mode
     Pipeline._current_pipeline._external_source_user_given_width = max_width
     Pipeline._current_pipeline._external_source_user_given_height = max_height
-<<<<<<< HEAD
-    RocalShardingInfo = b.RocalShardingInfo()
-    RocalShardingInfo.last_batch_policy = last_batch_policy
-    RocalShardingInfo.pad_last_batch_repeated =  pad_last_batch_repeated
-    RocalShardingInfo.stick_to_shard = stick_to_shard
-    RocalShardingInfo.shard_size = shard_size
-    kwargs_pybind = {"rocal_color_format": color_format, "is_output": False, "shuffle": random_shuffle, "loop": False, "decode_size_policy": types.USER_GIVEN_SIZE,
-                     "max_width": max_width, "max_height": max_height, "dec_type": types.DECODER_TJPEG, "external_source_mode": mode, "sharding_info": RocalShardingInfo}
-=======
     sharding_info = b.RocalShardingInfo(last_batch_policy, pad_last_batch_repeated, stick_to_shard, shard_size)
     kwargs_pybind = {"rocal_color_format": color_format, "is_output": False, "shuffle": random_shuffle, "loop": False, "decode_size_policy": types.USER_GIVEN_SIZE,
                      "max_width": max_width, "max_height": max_height, "dec_type": types.DECODER_TJPEG, "external_source_mode": mode, "sharding_info": sharding_info}
->>>>>>> fc5c1cfd
     external_source_operator = b.externalFileSource(
         Pipeline._current_pipeline._handle, *(kwargs_pybind.values()))
     return (external_source_operator, [])  # Labels is Empty
