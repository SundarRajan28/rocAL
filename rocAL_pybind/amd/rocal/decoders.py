# Copyright (c) 2018 - 2023 Advanced Micro Devices, Inc. All rights reserved.
#
# Permission is hereby granted, free of charge, to any person obtaining a copy
# of this software and associated documentation files (the "Software"), to deal
# in the Software without restriction, including without limitation the rights
# to use, copy, modify, merge, publish, distribute, sublicense, and/or sell
# copies of the Software, and to permit persons to whom the Software is
# furnished to do so, subject to the following conditions:
#
# The above copyright notice and this permission notice shall be included in
# all copies or substantial portions of the Software.
#
# THE SOFTWARE IS PROVIDED "AS IS", WITHOUT WARRANTY OF ANY KIND, EXPRESS OR
# IMPLIED, INCLUDING BUT NOT LIMITED TO THE WARRANTIES OF MERCHANTABILITY,
# FITNESS FOR A PARTICULAR PURPOSE AND NONINFRINGEMENT.  IN NO EVENT SHALL THE
# AUTHORS OR COPYRIGHT HOLDERS BE LIABLE FOR ANY CLAIM, DAMAGES OR OTHER
# LIABILITY, WHETHER IN AN ACTION OF CONTRACT, TORT OR OTHERWISE, ARISING FROM,
# OUT OF OR IN CONNECTION WITH THE SOFTWARE OR THE USE OR OTHER DEALINGS IN
# THE SOFTWARE.

##
# @file decoders.py
#
# @brief  File containing various decoder implementations for various readers

import amd.rocal.types as types
import rocal_pybind as b
from amd.rocal.pipeline import Pipeline


def image(*inputs, user_feature_key_map=None, path='', file_root='', annotations_file='', shard_id=0, num_shards=1, random_shuffle=False,
          output_type=types.RGB, decoder_type=types.DECODER_TJPEG, device=None,
          decode_size_policy=types.USER_GIVEN_SIZE_ORIG, max_decoded_width=1000, max_decoded_height=1000):
    """!Decodes images using different readers and decoders.

        @param inputs                   list of input images.
        @param user_feature_key_map     User-provided feature key mapping.
        @param path                     Path to image source.
        @param file_root                Root path for image files.
        @param annotations_file         Path to annotations file.
        @param shard_id                 Shard ID for parallel processing.
        @param num_shards               Total number of shards for parallel processing.
        @param random_shuffle           Whether to shuffle images randomly.
        @param output_type              Color format of the output image.
        @param decoder_type             Type of image decoder to use.
        @param device                   Device to use for decoding ("gpu" or "cpu").
        @param decode_size_policy       Size policy for decoding images.
        @param max_decoded_width        Maximum width for decoded images.
        @param max_decoded_height       Maximum height for decoded images.

        @return    Decoded and preprocessed image.
    """
    reader = Pipeline._current_pipeline._reader
    if (device == "gpu"):
        decoder_type = types.DECODER_HW_JEPG
    else:
        decoder_type = types.DECODER_TJPEG
    if (reader == 'COCOReader'):
        kwargs_pybind = {
            "source_path": file_root,
            "json_path": annotations_file,
            "color_format": output_type,
            "shard_id": shard_id,
            "num_shards": num_shards,
            'is_output': False,
            "shuffle": random_shuffle,
            "loop": False,
            "decode_size_policy": decode_size_policy,
            "max_width": max_decoded_width,
            "max_height": max_decoded_height,
            "dec_type": decoder_type}
        decoded_image = b.cocoImageDecoderShard(
            Pipeline._current_pipeline._handle, *(kwargs_pybind.values()))

    elif (reader == "TFRecordReaderClassification" or reader == "TFRecordReaderDetection"):
        kwargs_pybind = {
            "source_path": path,
            "color_format": output_type,
            "num_shards": num_shards,
            'is_output': False,
            "user_key_for_encoded": user_feature_key_map["image/encoded"],
            "user_key_for_filename": user_feature_key_map["image/filename"],
            "shuffle": random_shuffle,
            "loop": False,
            "decode_size_policy": decode_size_policy,
            "max_width": max_decoded_width,
            "max_height": max_decoded_height,
            "dec_type": decoder_type}
        decoded_image = b.tfImageDecoder(
            Pipeline._current_pipeline._handle, *(kwargs_pybind.values()))

    elif (reader == "Caffe2Reader" or reader == "Caffe2ReaderDetection"):
        kwargs_pybind = {
            "source_path": path,
            "color_format": output_type,
            "shard_id": shard_id,
            "num_shards": num_shards,
            'is_output': False,
            "shuffle": random_shuffle,
            "loop": False,
            "decode_size_policy": decode_size_policy,
            "max_width": max_decoded_width,
            "max_height": max_decoded_height,
            "dec_type": decoder_type}
        decoded_image = b.caffe2ImageDecoderShard(
            Pipeline._current_pipeline._handle, *(kwargs_pybind.values()))

    elif reader == "CaffeReader" or reader == "CaffeReaderDetection":
        kwargs_pybind = {
            "source_path": path,
            "color_format": output_type,
            "shard_id": shard_id,
            "num_shards": num_shards,
            'is_output': False,
            "shuffle": random_shuffle,
            "loop": False,
            "decode_size_policy": decode_size_policy,
            "max_width": max_decoded_width,
            "max_height": max_decoded_height,
            "dec_type": decoder_type}
        decoded_image = b.caffeImageDecoderShard(
            Pipeline._current_pipeline._handle, *(kwargs_pybind.values()))

    elif reader == "MXNETReader":
        kwargs_pybind = {
            "source_path": path,
            "color_format": output_type,
            "shard_id": shard_id,
            "num_shards": num_shards,
            'is_output': False,
            "shuffle": random_shuffle,
            "loop": False,
            "decode_size_policy": decode_size_policy,
            "max_width": max_decoded_width,
            "max_height": max_decoded_height,
            "dec_type": decoder_type}
        decoded_image = b.mxnetDecoder(
            Pipeline._current_pipeline._handle, *(kwargs_pybind.values()))

    else:
        kwargs_pybind = {
            "source_path": file_root,
            "color_format": output_type,
            "shard_id": shard_id,
            "num_shards": num_shards,
            'is_output': False,
            "shuffle": random_shuffle,
            "loop": False,
            "decode_size_policy": decode_size_policy,
            "max_width": max_decoded_width,
            "max_height": max_decoded_height,
            "dec_type": decoder_type}
        decoded_image = b.imageDecoderShard(
            Pipeline._current_pipeline._handle, *(kwargs_pybind.values()))

    return (decoded_image)


def image_raw(*inputs, user_feature_key_map=None, path='', random_shuffle=False, output_type=types.RGB, max_decoded_width=1000, max_decoded_height=1000):
    """!Decodes raw images for TF reader and decoder.

        @param inputs                  list of input images.
        @param user_feature_key_map    User-provided feature key mapping.
        @param path                    Path to image source.
        @param random_shuffle          Whether to shuffle images randomly.
        @param output_type             Color format of the output image.
        @param max_decoded_width       Maximum width for decoded images.
        @param max_decoded_height      Maximum height for decoded images.

        @return    Decoded raw image.
    """
    reader = Pipeline._current_pipeline._reader

    if (reader == "TFRecordReaderClassification" or reader == "TFRecordReaderDetection"):
        kwargs_pybind = {
            "source_path": path,
            "user_key_for_encoded": user_feature_key_map["image/encoded"],
            "user_key_for_filename": user_feature_key_map["image/filename"],
            "color_format": output_type,
            'is_output': False,
            "shuffle": random_shuffle,
            "loop": False,
            "max_width": max_decoded_width,
            "max_height": max_decoded_height}
        decoded_image = b.tfImageDecoderRaw(
            Pipeline._current_pipeline._handle, *(kwargs_pybind.values()))
        return (decoded_image)


def image_random_crop(*inputs, user_feature_key_map=None, path='', file_root='', annotations_file='', num_shards=1, shard_id=0,
                      random_shuffle=False, num_attempts=10, output_type=types.RGB, random_area=[0.08, 1.0],
                      random_aspect_ratio=[0.8, 1.25], decode_size_policy=types.USER_GIVEN_SIZE_ORIG,
                      max_decoded_width=1000, max_decoded_height=1000, decoder_type=types.DECODER_TJPEG):
    """!Applies random cropping to images using different readers and decoders.

        @param inputs                  list of input images.
        @param user_feature_key_map    User-provided feature key mapping.
        @param path                    Path to image source.
        @param file_root               Root path for image files.
        @param annotations_file        Path to annotations file.
        @param num_shards              Total number of shards for parallel processing.
        @param shard_id                Shard ID for parallel processing.
        @param random_shuffle          Whether to shuffle images randomly.
        @param num_attempts            Maximum number of attempts to find a valid crop.
        @param output_type             Color format of the output image.
        @param random_area             Random areas for cropping.
        @param random_aspect_ratio     Random aspect ratios for cropping.
        @param decode_size_policy      Size policy for decoding images.
        @param max_decoded_width       Maximum width for decoded images.
        @param max_decoded_height      Maximum height for decoded images.
        @param decoder_type            Type of image decoder to use.

        @return    Randomly cropped and preprocessed image.
    """
    reader = Pipeline._current_pipeline._reader
    # Internally calls the C++ Partial decoder's
    if (reader == 'COCOReader'):
        kwargs_pybind = {
            "source_path": file_root,
            "json_path": annotations_file,
            "color_format": output_type,
            "shard_id": shard_id,
            "num_shards": num_shards,
            'is_output': False,
            "area_factor": random_area,
            "aspect_ratio": random_aspect_ratio,
            "num_attempts": num_attempts,
            "shuffle": random_shuffle,
            "loop": False,
            "decode_size_policy": decode_size_policy,
            "max_width": max_decoded_width,
            "max_height": max_decoded_height}
        crop_output_image = b.cocoImageDecoderSliceShard(
            Pipeline._current_pipeline._handle, *(kwargs_pybind.values()))
    elif (reader == "TFRecordReaderClassification" or reader == "TFRecordReaderDetection"):
        kwargs_pybind = {
            "source_path": path,
            "color_format": output_type,
            "num_shards": num_shards,
            'is_output': False,
            "user_key_for_encoded": user_feature_key_map["image/encoded"],
            "user_key_for_filename": user_feature_key_map["image/filename"],
            "shuffle": random_shuffle,
            "loop": False,
            "decode_size_policy": decode_size_policy,
            "max_width": max_decoded_width,
            "max_height": max_decoded_height,
            "dec_type": decoder_type}
        crop_output_image = b.tfImageDecoder(
            Pipeline._current_pipeline._handle, *(kwargs_pybind.values()))
    elif (reader == "CaffeReader" or reader == "CaffeReaderDetection"):
        kwargs_pybind = {
            "source_path": path,
            "color_format": output_type,
            "shard_id": shard_id,
            "num_shards": num_shards,
            'is_output': False,
            "area_factor": random_area,
            "aspect_ratio": random_aspect_ratio,
            "num_attempts": num_attempts,
            "shuffle": random_shuffle,
            "loop": False,
            "decode_size_policy": decode_size_policy,
            "max_width": max_decoded_width,
            "max_height": max_decoded_height}
        crop_output_image = b.caffeImageDecoderPartialShard(
            Pipeline._current_pipeline._handle, *(kwargs_pybind.values()))
    elif (reader == "Caffe2Reader" or reader == "Caffe2ReaderDetection"):
        kwargs_pybind = {
            "source_path": path,
            "color_format": output_type,
            "shard_id": shard_id,
            "num_shards": num_shards,
            'is_output': False,
            "area_factor": random_area,
            "aspect_ratio": random_aspect_ratio,
            "num_attempts": num_attempts,
            "shuffle": random_shuffle,
            "loop": False,
            "decode_size_policy": decode_size_policy,
            "max_width": max_decoded_width,
            "max_height": max_decoded_height}
        crop_output_image = b.caffe2ImageDecoderPartialShard(
            Pipeline._current_pipeline._handle, *(kwargs_pybind.values()))
    else:
        kwargs_pybind = {
            "source_path": file_root,
            "color_format": output_type,
            "shard_id": shard_id,
            "num_shards": num_shards,
            'is_output': False,
            "area_factor": random_area,
            "aspect_ratio": random_aspect_ratio,
            "num_attempts": num_attempts,
            "shuffle": random_shuffle,
            "loop": False,
            "decode_size_policy": decode_size_policy,
            "max_width": max_decoded_width,
            "max_height": max_decoded_height}
        crop_output_image = b.fusedDecoderCropShard(
            Pipeline._current_pipeline._handle, *(kwargs_pybind.values()))

    return (crop_output_image)


def image_slice(*inputs, file_root='', path='', annotations_file='', shard_id=0, num_shards=1, random_shuffle=False,
                random_aspect_ratio=[0.75, 1.33333], random_area=[0.08, 1.0], num_attempts=100, output_type=types.RGB,
                decode_size_policy=types.USER_GIVEN_SIZE_ORIG, max_decoded_width=1000, max_decoded_height=1000):
    """!Slices images randomly using different readers and decoders.

        @param inputs                 list of input images.
        @param file_root              Root path for image files.
        @param path                   Path to image source.
        @param annotations_file       Path to annotations file.
        @param shard_id               Shard ID for parallel processing.
        @param num_shards             Total number of shards for parallel processing.
        @param random_shuffle         Whether to shuffle images randomly.
        @param random_aspect_ratio    Random aspect ratios for cropping.
        @param random_area            Random areas for cropping.
        @param num_attempts           Maximum number of attempts to find a valid crop.
        @param output_type            Color format of the output image.
        @param decode_size_policy     Size policy for decoding images.
        @param max_decoded_width      Maximum width for decoded images.
        @param max_decoded_height     Maximum height for decoded images.

        @return    Sliced image.
    """
    reader = Pipeline._current_pipeline._reader
    # Reader -> Randon BBox Crop -> ImageDecoderSlice
    # Random crop parameters taken from pytorch's RandomResizedCrop default function arguments
    # TODO:To pass the crop co-ordinates from random_bbox_crop to image_slice
    # in tensor branch integration,
    # for now calling partial decoder to match SSD training outer API's .
    if (reader == 'COCOReader'):

        kwargs_pybind = {
            "source_path": file_root,
            "json_path": annotations_file,
            "color_format": output_type,
            "shard_id": shard_id,
            "shard_count": num_shards,
            'is_output': False,
            "area_factor": random_area,
            "aspect_ratio": random_aspect_ratio,
            "num_attempts": num_attempts,
            "shuffle": random_shuffle,
            "loop": False,
            "decode_size_policy": decode_size_policy,
            "max_width": max_decoded_width,
            "max_height": max_decoded_height}
        image_decoder_slice = b.cocoImageDecoderSliceShard(
            Pipeline._current_pipeline._handle, *(kwargs_pybind.values()))
    elif (reader == "CaffeReader" or reader == "CaffeReaderDetection"):
        kwargs_pybind = {
            "source_path": path,
            "color_format": output_type,
            "shard_id": shard_id,
            "num_shards": num_shards,
            'is_output': False,
            "area_factor": random_area,
            "aspect_ratio": random_aspect_ratio,
            "num_attempts": num_attempts,
            "shuffle": random_shuffle,
            "loop": False,
            "decode_size_policy": decode_size_policy,
            "max_width": max_decoded_width,
            "max_height": max_decoded_height}
        image_decoder_slice = b.caffeImageDecoderPartialShard(
            Pipeline._current_pipeline._handle, *(kwargs_pybind.values()))
    elif (reader == "Caffe2Reader" or reader == "Caffe2ReaderDetection"):
        kwargs_pybind = {
            "source_path": path,
            "color_format": output_type,
            "shard_id": shard_id,
            "num_shards": num_shards,
            'is_output': False,
            "area_factor": random_area,
            "aspect_ratio": random_aspect_ratio,
            "num_attempts": num_attempts,
            "shuffle": random_shuffle,
            "loop": False,
            "decode_size_policy": decode_size_policy,
            "max_width": max_decoded_width,
            "max_height": max_decoded_height}
        image_decoder_slice = b.caffe2ImageDecoderPartialShard(
            Pipeline._current_pipeline._handle, *(kwargs_pybind.values()))
    else:
        kwargs_pybind = {
            "source_path": file_root,
            "color_format": output_type,
            "shard_id": shard_id,
            "num_shards": num_shards,
            'is_output': False,
            "area_factor": random_area,
            "aspect_ratio": random_aspect_ratio,
            "num_attempts": num_attempts,
            "shuffle": random_shuffle,
            "loop": False,
            "decode_size_policy": decode_size_policy,
            "max_width": max_decoded_width,
            "max_height": max_decoded_height}
        image_decoder_slice = b.fusedDecoderCropShard(
            Pipeline._current_pipeline._handle, *(kwargs_pybind.values()))
    return (image_decoder_slice)

def audio(*inputs, file_root='', file_list_path='', bytes_per_sample_hint=[0], shard_id=0, num_shards=1, random_shuffle=False, downmix=False, dtype=types.FLOAT, quality=50.0, max_frames=1 , max_channels=1 ,sample_rate=0.0, seed=1, stick_to_shard=False, shard_size=-1):
    kwargs_pybind = {
            "source_path": file_root,
            "shard_id": shard_id,
            "num_shards": num_shards,
            "is_output": False,
            "shuffle": random_shuffle,
            "loop": False,
            "downmix": downmix,
            "max_frames": max_frames,
<<<<<<< HEAD
            "max_channels": max_channels}
=======
            "max_channels": max_channels,
            }
>>>>>>> 89225382
    decoded_audio = b.audioDecoderSingleShard(Pipeline._current_pipeline._handle, *(kwargs_pybind.values()))
    return decoded_audio<|MERGE_RESOLUTION|>--- conflicted
+++ resolved
@@ -413,11 +413,6 @@
             "loop": False,
             "downmix": downmix,
             "max_frames": max_frames,
-<<<<<<< HEAD
             "max_channels": max_channels}
-=======
-            "max_channels": max_channels,
-            }
->>>>>>> 89225382
     decoded_audio = b.audioDecoderSingleShard(Pipeline._current_pipeline._handle, *(kwargs_pybind.values()))
     return decoded_audio