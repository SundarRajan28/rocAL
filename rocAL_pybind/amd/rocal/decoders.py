--- conflicted
+++ resolved
@@ -31,11 +31,7 @@
 def image(*inputs, user_feature_key_map=None, path='', file_root='', annotations_file='', shard_id=0, num_shards=1, random_shuffle=False,
           output_type=types.RGB, decoder_type=types.DECODER_TJPEG, device=None,
           decode_size_policy=types.USER_GIVEN_SIZE_ORIG, max_decoded_width=1000, max_decoded_height=1000,
-<<<<<<< HEAD
-          last_batch_policy=types.LAST_BATCH_FILL, pad_last_batch_repeated=True, stick_to_shard=True, shard_size=-1):
-=======
           last_batch_policy=types.LAST_BATCH_FILL, pad_last_batch=True, stick_to_shard=True, shard_size=-1):
->>>>>>> 30a3e0a8
     """!Decodes images using different readers and decoders.
 
         @param inputs                   list of input images.
@@ -57,15 +53,11 @@
     """
     reader = Pipeline._current_pipeline._reader
     Pipeline._current_pipeline._last_batch_policy = last_batch_policy
-<<<<<<< HEAD
-
-=======
     RocalShardingInfo = b.RocalShardingInfo()
     RocalShardingInfo.last_batch_policy = last_batch_policy
     RocalShardingInfo.pad_last_batch_repeated =  pad_last_batch
     RocalShardingInfo.stick_to_shard = stick_to_shard
     RocalShardingInfo.shard_size = shard_size
->>>>>>> 30a3e0a8
     if (device == "gpu"):
         decoder_type = types.DECODER_HW_JEPG
     else:
@@ -84,13 +76,7 @@
             "max_width": max_decoded_width,
             "max_height": max_decoded_height,
             "dec_type": decoder_type,
-<<<<<<< HEAD
-            "stick_to_shard": stick_to_shard,
-            "shard_size": shard_size,
-            "last_batch_info": (last_batch_policy, pad_last_batch_repeated)}
-=======
-            "sharding_info": RocalShardingInfo}
->>>>>>> 30a3e0a8
+            "sharding_info": RocalShardingInfo}
         decoded_image = b.cocoImageDecoderShard(
             Pipeline._current_pipeline._handle, *(kwargs_pybind.values()))
 
@@ -108,13 +94,7 @@
             "max_width": max_decoded_width,
             "max_height": max_decoded_height,
             "dec_type": decoder_type,
-<<<<<<< HEAD
-            "stick_to_shard": stick_to_shard,
-            "shard_size": shard_size,
-            "last_batch_info": (last_batch_policy, pad_last_batch_repeated)}
-=======
-            "sharding_info": RocalShardingInfo}
->>>>>>> 30a3e0a8
+            "sharding_info": RocalShardingInfo}
         decoded_image = b.tfImageDecoder(
             Pipeline._current_pipeline._handle, *(kwargs_pybind.values()))
 
@@ -131,13 +111,7 @@
             "max_width": max_decoded_width,
             "max_height": max_decoded_height,
             "dec_type": decoder_type,
-<<<<<<< HEAD
-            "stick_to_shard": stick_to_shard,
-            "shard_size": shard_size,
-            "last_batch_info": (last_batch_policy, pad_last_batch_repeated)}
-=======
-            "sharding_info": RocalShardingInfo}
->>>>>>> 30a3e0a8
+            "sharding_info": RocalShardingInfo}
         decoded_image = b.caffe2ImageDecoderShard(
             Pipeline._current_pipeline._handle, *(kwargs_pybind.values()))
 
@@ -154,13 +128,7 @@
             "max_width": max_decoded_width,
             "max_height": max_decoded_height,
             "dec_type": decoder_type,
-<<<<<<< HEAD
-            "stick_to_shard": stick_to_shard,
-            "shard_size": shard_size,
-            "last_batch_info": (last_batch_policy, pad_last_batch_repeated)}
-=======
-            "sharding_info": RocalShardingInfo}
->>>>>>> 30a3e0a8
+            "sharding_info": RocalShardingInfo}
         decoded_image = b.caffeImageDecoderShard(
             Pipeline._current_pipeline._handle, *(kwargs_pybind.values()))
 
@@ -177,13 +145,7 @@
             "max_width": max_decoded_width,
             "max_height": max_decoded_height,
             "dec_type": decoder_type,
-<<<<<<< HEAD
-            "stick_to_shard": stick_to_shard,
-            "shard_size": shard_size,
-            "last_batch_info": (last_batch_policy, pad_last_batch_repeated)}
-=======
-            "sharding_info": RocalShardingInfo}
->>>>>>> 30a3e0a8
+            "sharding_info": RocalShardingInfo}
         decoded_image = b.mxnetDecoder(
             Pipeline._current_pipeline._handle, *(kwargs_pybind.values()))
 
@@ -200,13 +162,7 @@
             "max_width": max_decoded_width,
             "max_height": max_decoded_height,
             "dec_type": decoder_type,
-<<<<<<< HEAD
-            "stick_to_shard": stick_to_shard,
-            "shard_size": shard_size,
-            "last_batch_info": (last_batch_policy, pad_last_batch_repeated)}
-=======
-            "sharding_info": RocalShardingInfo}
->>>>>>> 30a3e0a8
+            "sharding_info": RocalShardingInfo}
         decoded_image = b.imageDecoderShard(
             Pipeline._current_pipeline._handle, *(kwargs_pybind.values()))
 
@@ -214,11 +170,7 @@
 
 
 def image_raw(*inputs, user_feature_key_map=None, path='', random_shuffle=False, output_type=types.RGB, max_decoded_width=1000, max_decoded_height=1000,
-<<<<<<< HEAD
-              last_batch_policy=types.LAST_BATCH_FILL, pad_last_batch_repeated=True, stick_to_shard=True, shard_size=-1):
-=======
               last_batch_policy=types.LAST_BATCH_FILL, pad_last_batch=True, stick_to_shard=True, shard_size=-1):
->>>>>>> 30a3e0a8
     """!Decodes raw images for TF reader and decoder.
 
         @param inputs                  list of input images.
@@ -233,15 +185,11 @@
     """
     reader = Pipeline._current_pipeline._reader
     Pipeline._current_pipeline._last_batch_policy = last_batch_policy
-<<<<<<< HEAD
-
-=======
     RocalShardingInfo = b.RocalShardingInfo()
     RocalShardingInfo.last_batch_policy = last_batch_policy
     RocalShardingInfo.pad_last_batch_repeated =  pad_last_batch
     RocalShardingInfo.stick_to_shard = stick_to_shard
     RocalShardingInfo.shard_size = shard_size
->>>>>>> 30a3e0a8
     if (reader == "TFRecordReaderClassification" or reader == "TFRecordReaderDetection"):
         kwargs_pybind = {
             "source_path": path,
@@ -253,13 +201,7 @@
             "loop": False,
             "max_width": max_decoded_width,
             "max_height": max_decoded_height,
-<<<<<<< HEAD
-            "stick_to_shard": stick_to_shard,
-            "shard_size": shard_size,
-            "last_batch_info": (last_batch_policy, pad_last_batch_repeated)}
-=======
-            "sharding_info": RocalShardingInfo}
->>>>>>> 30a3e0a8
+            "sharding_info": RocalShardingInfo}
         decoded_image = b.tfImageDecoderRaw(
             Pipeline._current_pipeline._handle, *(kwargs_pybind.values()))
         return (decoded_image)
@@ -269,11 +211,7 @@
                       random_shuffle=False, num_attempts=10, output_type=types.RGB, random_area=[0.08, 1.0],
                       random_aspect_ratio=[0.8, 1.25], decode_size_policy=types.USER_GIVEN_SIZE_ORIG,
                       max_decoded_width=1000, max_decoded_height=1000, decoder_type=types.DECODER_TJPEG,
-<<<<<<< HEAD
-                      last_batch_policy=types.LAST_BATCH_FILL, pad_last_batch_repeated=True, stick_to_shard=True, shard_size=-1):
-=======
                       last_batch_policy=types.LAST_BATCH_FILL, pad_last_batch=True, stick_to_shard=True, shard_size=-1):
->>>>>>> 30a3e0a8
     """!Applies random cropping to images using different readers and decoders.
 
         @param inputs                  list of input images.
@@ -297,14 +235,11 @@
     """
     reader = Pipeline._current_pipeline._reader
     Pipeline._current_pipeline._last_batch_policy = last_batch_policy
-<<<<<<< HEAD
-=======
     RocalShardingInfo = b.RocalShardingInfo()
     RocalShardingInfo.last_batch_policy = last_batch_policy
     RocalShardingInfo.pad_last_batch_repeated =  pad_last_batch
     RocalShardingInfo.stick_to_shard = stick_to_shard
     RocalShardingInfo.shard_size = shard_size
->>>>>>> 30a3e0a8
     # Internally calls the C++ Partial decoder's
     if (reader == 'COCOReader'):
         kwargs_pybind = {
@@ -322,13 +257,7 @@
             "decode_size_policy": decode_size_policy,
             "max_width": max_decoded_width,
             "max_height": max_decoded_height,
-<<<<<<< HEAD
-            "stick_to_shard": stick_to_shard,
-            "shard_size": shard_size,
-            "last_batch_info": (last_batch_policy, pad_last_batch_repeated)}
-=======
-            "sharding_info": RocalShardingInfo}
->>>>>>> 30a3e0a8
+            "sharding_info": RocalShardingInfo}
         crop_output_image = b.cocoImageDecoderSliceShard(
             Pipeline._current_pipeline._handle, *(kwargs_pybind.values()))
     elif (reader == "TFRecordReaderClassification" or reader == "TFRecordReaderDetection"):
@@ -345,13 +274,7 @@
             "max_width": max_decoded_width,
             "max_height": max_decoded_height,
             "dec_type": decoder_type,
-<<<<<<< HEAD
-            "stick_to_shard": stick_to_shard,
-            "shard_size": shard_size,
-            "last_batch_info": (last_batch_policy, pad_last_batch_repeated)}
-=======
-            "sharding_info": RocalShardingInfo}
->>>>>>> 30a3e0a8
+            "sharding_info": RocalShardingInfo}
         crop_output_image = b.tfImageDecoder(
             Pipeline._current_pipeline._handle, *(kwargs_pybind.values()))
     elif (reader == "CaffeReader" or reader == "CaffeReaderDetection"):
@@ -369,13 +292,7 @@
             "decode_size_policy": decode_size_policy,
             "max_width": max_decoded_width,
             "max_height": max_decoded_height,
-<<<<<<< HEAD
-            "stick_to_shard": stick_to_shard,
-            "shard_size": shard_size,
-            "last_batch_info": (last_batch_policy, pad_last_batch_repeated)}
-=======
-            "sharding_info": RocalShardingInfo}
->>>>>>> 30a3e0a8
+            "sharding_info": RocalShardingInfo}
         crop_output_image = b.caffeImageDecoderPartialShard(
             Pipeline._current_pipeline._handle, *(kwargs_pybind.values()))
     elif (reader == "Caffe2Reader" or reader == "Caffe2ReaderDetection"):
@@ -393,13 +310,7 @@
             "decode_size_policy": decode_size_policy,
             "max_width": max_decoded_width,
             "max_height": max_decoded_height,
-<<<<<<< HEAD
-            "stick_to_shard": stick_to_shard,
-            "shard_size": shard_size,
-            "last_batch_info": (last_batch_policy, pad_last_batch_repeated)}
-=======
-            "sharding_info": RocalShardingInfo}
->>>>>>> 30a3e0a8
+            "sharding_info": RocalShardingInfo}
         crop_output_image = b.caffe2ImageDecoderPartialShard(
             Pipeline._current_pipeline._handle, *(kwargs_pybind.values()))
     else:
@@ -417,13 +328,7 @@
             "decode_size_policy": decode_size_policy,
             "max_width": max_decoded_width,
             "max_height": max_decoded_height,
-<<<<<<< HEAD
-            "stick_to_shard": stick_to_shard,
-            "shard_size": shard_size,
-            "last_batch_info": (last_batch_policy, pad_last_batch_repeated)}
-=======
-            "sharding_info": RocalShardingInfo}
->>>>>>> 30a3e0a8
+            "sharding_info": RocalShardingInfo}
         crop_output_image = b.fusedDecoderCropShard(
             Pipeline._current_pipeline._handle, *(kwargs_pybind.values()))
 
@@ -432,11 +337,7 @@
 
 def image_slice(*inputs, file_root='', path='', annotations_file='', shard_id=0, num_shards=1, random_shuffle=False,
                 random_aspect_ratio=[0.75, 1.33333], random_area=[0.08, 1.0], num_attempts=100, output_type=types.RGB,
-<<<<<<< HEAD
-                decode_size_policy=types.USER_GIVEN_SIZE_ORIG, max_decoded_width=1000, max_decoded_height=1000, last_batch_policy=types.LAST_BATCH_FILL, pad_last_batch_repeated=True, stick_to_shard=True, shard_size=-1):
-=======
                 decode_size_policy=types.USER_GIVEN_SIZE_ORIG, max_decoded_width=1000, max_decoded_height=1000, last_batch_policy=types.LAST_BATCH_FILL, pad_last_batch=True, stick_to_shard=True, shard_size=-1):
->>>>>>> 30a3e0a8
     """!Slices images randomly using different readers and decoders.
 
         @param inputs                 list of input images.
@@ -458,14 +359,11 @@
     """
     reader = Pipeline._current_pipeline._reader
     Pipeline._current_pipeline._last_batch_policy = last_batch_policy
-<<<<<<< HEAD
-=======
     RocalShardingInfo = b.RocalShardingInfo()
     RocalShardingInfo.last_batch_policy = last_batch_policy
     RocalShardingInfo.pad_last_batch_repeated =  pad_last_batch
     RocalShardingInfo.stick_to_shard = stick_to_shard
     RocalShardingInfo.shard_size = shard_size
->>>>>>> 30a3e0a8
     # Reader -> Randon BBox Crop -> ImageDecoderSlice
     # Random crop parameters taken from pytorch's RandomResizedCrop default function arguments
     # TODO:To pass the crop co-ordinates from random_bbox_crop to image_slice
@@ -488,13 +386,7 @@
             "decode_size_policy": decode_size_policy,
             "max_width": max_decoded_width,
             "max_height": max_decoded_height,
-<<<<<<< HEAD
-            "stick_to_shard": stick_to_shard,
-            "shard_size": shard_size,
-            "last_batch_info": (last_batch_policy, pad_last_batch_repeated)}
-=======
-            "sharding_info": RocalShardingInfo}
->>>>>>> 30a3e0a8
+            "sharding_info": RocalShardingInfo}
         image_decoder_slice = b.cocoImageDecoderSliceShard(
             Pipeline._current_pipeline._handle, *(kwargs_pybind.values()))
     elif (reader == "CaffeReader" or reader == "CaffeReaderDetection"):
@@ -512,13 +404,7 @@
             "decode_size_policy": decode_size_policy,
             "max_width": max_decoded_width,
             "max_height": max_decoded_height,
-<<<<<<< HEAD
-            "stick_to_shard": stick_to_shard,
-            "shard_size": shard_size,
-            "last_batch_info": (last_batch_policy, pad_last_batch_repeated)}
-=======
-            "sharding_info": RocalShardingInfo}
->>>>>>> 30a3e0a8
+            "sharding_info": RocalShardingInfo}
         image_decoder_slice = b.caffeImageDecoderPartialShard(
             Pipeline._current_pipeline._handle, *(kwargs_pybind.values()))
     elif (reader == "Caffe2Reader" or reader == "Caffe2ReaderDetection"):
@@ -536,13 +422,7 @@
             "decode_size_policy": decode_size_policy,
             "max_width": max_decoded_width,
             "max_height": max_decoded_height,
-<<<<<<< HEAD
-            "stick_to_shard": stick_to_shard,
-            "shard_size": shard_size,
-            "last_batch_info": (last_batch_policy, pad_last_batch_repeated)}
-=======
-            "sharding_info": RocalShardingInfo}
->>>>>>> 30a3e0a8
+            "sharding_info": RocalShardingInfo}
         image_decoder_slice = b.caffe2ImageDecoderPartialShard(
             Pipeline._current_pipeline._handle, *(kwargs_pybind.values()))
     else:
@@ -560,23 +440,13 @@
             "decode_size_policy": decode_size_policy,
             "max_width": max_decoded_width,
             "max_height": max_decoded_height,
-<<<<<<< HEAD
-            "stick_to_shard": stick_to_shard,
-            "shard_size": shard_size,
-            "last_batch_info": (last_batch_policy, pad_last_batch_repeated)}
-=======
-            "sharding_info": RocalShardingInfo}
->>>>>>> 30a3e0a8
+            "sharding_info": RocalShardingInfo}
         image_decoder_slice = b.fusedDecoderCropShard(
             Pipeline._current_pipeline._handle, *(kwargs_pybind.values()))
     return (image_decoder_slice)
 
-<<<<<<< HEAD
-def audio(*inputs, file_root='', file_list_path='', bytes_per_sample_hint=[0], shard_id=0, num_shards=1, random_shuffle=False, downmix=False, dtype=types.FLOAT, quality=50.0, sample_rate=0.0, seed=1, stick_to_shard=True, shard_size=-1, last_batch_policy=types.LAST_BATCH_FILL, pad_last_batch_repeated=False):
-=======
 def audio(*inputs, file_root='', file_list_path='', bytes_per_sample_hint=[0], shard_id=0, num_shards=1, random_shuffle=False, downmix=False, dtype=types.FLOAT, quality=50.0, sample_rate=0.0, seed=1, stick_to_shard=True, shard_size=-1, last_batch_policy=types.LAST_BATCH_FILL, pad_last_batch_repeated=False,
           decode_size_policy=types.MAX_SIZE, max_decoded_samples=522320, max_decoded_channels=1):
->>>>>>> 30a3e0a8
     """!Decodes wav audio files.
 
         @param inputs                   list of input audio.
@@ -594,16 +464,6 @@
         @param shard_size               Number of files in an epoch
         @param last_batch_policy        Determines the handling of the last batch when the shard size is not divisible by the batch size. Check types.py enum for possible values.
         @param pad_last_batch_repeated  If set to True, pads the shards last batch by repeating the last sample's data (dummy data).
-<<<<<<< HEAD
-        @return                         Decoded audio.
-    """
-    print("pad_last_batch_repeated in decoders.py :: ", pad_last_batch_repeated)
-    ShardingInfo = b.ShardingInfo()
-    ShardingInfo.last_batch_policy = last_batch_policy
-    ShardingInfo.pad_last_batch_repeated =  pad_last_batch_repeated
-    ShardingInfo.stick_to_shard = stick_to_shard
-    ShardingInfo.shard_size = shard_size
-=======
         @param decode_size_policy       Size policy for decoding images.
         @param max_decoded_samples      Maximum samples for decoded images.
         @param max_decoded_channels     Maximum channels for decoded images.
@@ -614,7 +474,6 @@
     RocalShardingInfo.pad_last_batch_repeated =  pad_last_batch_repeated
     RocalShardingInfo.stick_to_shard = stick_to_shard
     RocalShardingInfo.shard_size = shard_size
->>>>>>> 30a3e0a8
     kwargs_pybind = {
             "source_path": file_root,
             "source_file_list_path": file_list_path,
@@ -624,14 +483,10 @@
             "shuffle": random_shuffle,
             "loop": False,
             "downmix": downmix,
-<<<<<<< HEAD
-            "sharding_info": ShardingInfo}
-=======
             "decode_size_policy": decode_size_policy,
             "max_width": max_decoded_samples,
             "max_height": max_decoded_channels,
             "sharding_info": RocalShardingInfo}
->>>>>>> 30a3e0a8
     Pipeline._current_pipeline._last_batch_policy = last_batch_policy
     decoded_audio = b.audioDecoderSingleShard(Pipeline._current_pipeline._handle, *(kwargs_pybind.values()))
     return decoded_audio