# Copyright (c) 2018 - 2023 Advanced Micro Devices, Inc. All rights reserved.
#
# Permission is hereby granted, free of charge, to any person obtaining a copy
# of this software and associated documentation files (the "Software"), to deal
# in the Software without restriction, including without limitation the rights
# to use, copy, modify, merge, publish, distribute, sublicense, and/or sell
# copies of the Software, and to permit persons to whom the Software is
# furnished to do so, subject to the following conditions:
#
# The above copyright notice and this permission notice shall be included in
# all copies or substantial portions of the Software.
#
# THE SOFTWARE IS PROVIDED "AS IS", WITHOUT WARRANTY OF ANY KIND, EXPRESS OR
# IMPLIED, INCLUDING BUT NOT LIMITED TO THE WARRANTIES OF MERCHANTABILITY,
# FITNESS FOR A PARTICULAR PURPOSE AND NONINFRINGEMENT.  IN NO EVENT SHALL THE
# AUTHORS OR COPYRIGHT HOLDERS BE LIABLE FOR ANY CLAIM, DAMAGES OR OTHER
# LIABILITY, WHETHER IN AN ACTION OF CONTRACT, TORT OR OTHERWISE, ARISING FROM,
# OUT OF OR IN CONNECTION WITH THE SOFTWARE OR THE USE OR OTHER DEALINGS IN
# THE SOFTWARE.

##
# @file decoders.py
#
# @brief  File containing various decoder implementations for various readers

import amd.rocal.types as types
import rocal_pybind as b
from amd.rocal.pipeline import Pipeline


def image(*inputs, user_feature_key_map=None, path='', file_root='', annotations_file='', shard_id=0, num_shards=1, random_shuffle=False,
          output_type=types.RGB, decoder_type=types.DECODER_TJPEG, device=None,
          decode_size_policy=types.USER_GIVEN_SIZE_ORIG, max_decoded_width=1000, max_decoded_height=1000,
          last_batch_policy=types.LAST_BATCH_FILL, last_batch_padded=True):
    """!Decodes images using different readers and decoders.

        @param inputs                   list of input images.
        @param user_feature_key_map     User-provided feature key mapping.
        @param path                     Path to image source.
        @param file_root                Root path for image files.
        @param annotations_file         Path to annotations file.
        @param shard_id                 Shard ID for parallel processing.
        @param num_shards               Total number of shards for parallel processing.
        @param random_shuffle           Whether to shuffle images randomly.
        @param output_type              Color format of the output image.
        @param decoder_type             Type of image decoder to use.
        @param device                   Device to use for decoding ("gpu" or "cpu").
        @param decode_size_policy       Size policy for decoding images.
        @param max_decoded_width        Maximum width for decoded images.
        @param max_decoded_height       Maximum height for decoded images.

        @return    Decoded and preprocessed image.
    """
    reader = Pipeline._current_pipeline._reader
    Pipeline._current_pipeline._last_batch_policy = last_batch_policy
    if last_batch_padded is False:
        print("last_batch_padded = False is not implemented in rocAL. Setting last_batch_padded to True")
        last_batch_padded = True
    if (device == "gpu"):
        decoder_type = types.DECODER_HW_JEPG
    else:
        decoder_type = types.DECODER_TJPEG
    if (reader == 'COCOReader'):
        kwargs_pybind = {
            "source_path": file_root,
            "json_path": annotations_file,
            "color_format": output_type,
            "shard_id": shard_id,
            "num_shards": num_shards,
            'is_output': False,
            "shuffle": random_shuffle,
            "loop": False,
            "decode_size_policy": decode_size_policy,
            "max_width": max_decoded_width,
            "max_height": max_decoded_height,
            "dec_type": decoder_type,
            "last_batch_info": (last_batch_policy, last_batch_padded)}
        decoded_image = b.cocoImageDecoderShard(
            Pipeline._current_pipeline._handle, *(kwargs_pybind.values()))

    elif (reader == "TFRecordReaderClassification" or reader == "TFRecordReaderDetection"):
        kwargs_pybind = {
            "source_path": path,
            "color_format": output_type,
            "num_shards": num_shards,
            'is_output': False,
            "user_key_for_encoded": user_feature_key_map["image/encoded"],
            "user_key_for_filename": user_feature_key_map["image/filename"],
            "shuffle": random_shuffle,
            "loop": False,
            "decode_size_policy": decode_size_policy,
            "max_width": max_decoded_width,
            "max_height": max_decoded_height,
            "dec_type": decoder_type,
            "last_batch_info": (last_batch_policy, last_batch_padded)}
        decoded_image = b.tfImageDecoder(
            Pipeline._current_pipeline._handle, *(kwargs_pybind.values()))

    elif (reader == "Caffe2Reader" or reader == "Caffe2ReaderDetection"):
        kwargs_pybind = {
            "source_path": path,
            "color_format": output_type,
            "shard_id": shard_id,
            "num_shards": num_shards,
            'is_output': False,
            "shuffle": random_shuffle,
            "loop": False,
            "decode_size_policy": decode_size_policy,
            "max_width": max_decoded_width,
            "max_height": max_decoded_height,
            "dec_type": decoder_type,
            "last_batch_info": (last_batch_policy, last_batch_padded)}
        decoded_image = b.caffe2ImageDecoderShard(
            Pipeline._current_pipeline._handle, *(kwargs_pybind.values()))

    elif reader == "CaffeReader" or reader == "CaffeReaderDetection":
        kwargs_pybind = {
            "source_path": path,
            "color_format": output_type,
            "shard_id": shard_id,
            "num_shards": num_shards,
            'is_output': False,
            "shuffle": random_shuffle,
            "loop": False,
            "decode_size_policy": decode_size_policy,
            "max_width": max_decoded_width,
            "max_height": max_decoded_height,
            "dec_type": decoder_type,
            "last_batch_info": (last_batch_policy, last_batch_padded)}
        decoded_image = b.caffeImageDecoderShard(
            Pipeline._current_pipeline._handle, *(kwargs_pybind.values()))

    elif reader == "MXNETReader":
        kwargs_pybind = {
            "source_path": path,
            "color_format": output_type,
            "shard_id": shard_id,
            "num_shards": num_shards,
            'is_output': False,
            "shuffle": random_shuffle,
            "loop": False,
            "decode_size_policy": decode_size_policy,
            "max_width": max_decoded_width,
            "max_height": max_decoded_height,
            "dec_type": decoder_type,
            "last_batch_info": (last_batch_policy, last_batch_padded)}
        decoded_image = b.mxnetDecoder(
            Pipeline._current_pipeline._handle, *(kwargs_pybind.values()))

    else:
        kwargs_pybind = {
            "source_path": file_root,
            "color_format": output_type,
            "shard_id": shard_id,
            "num_shards": num_shards,
            'is_output': False,
            "shuffle": random_shuffle,
            "loop": False,
            "decode_size_policy": decode_size_policy,
            "max_width": max_decoded_width,
            "max_height": max_decoded_height,
            "dec_type": decoder_type,
            "last_batch_info": (last_batch_policy, last_batch_padded)}
        decoded_image = b.imageDecoderShard(
            Pipeline._current_pipeline._handle, *(kwargs_pybind.values()))

    return (decoded_image)


def image_raw(*inputs, user_feature_key_map=None, path='', random_shuffle=False, output_type=types.RGB, max_decoded_width=1000, max_decoded_height=1000,
              last_batch_policy=types.LAST_BATCH_FILL, last_batch_padded=True):
    """!Decodes raw images for TF reader and decoder.

        @param inputs                  list of input images.
        @param user_feature_key_map    User-provided feature key mapping.
        @param path                    Path to image source.
        @param random_shuffle          Whether to shuffle images randomly.
        @param output_type             Color format of the output image.
        @param max_decoded_width       Maximum width for decoded images.
        @param max_decoded_height      Maximum height for decoded images.

        @return    Decoded raw image.
    """
    reader = Pipeline._current_pipeline._reader
    Pipeline._current_pipeline._last_batch_policy = last_batch_policy
    if last_batch_padded is False:
        print("last_batch_padded = False is not implemented in rocAL. Setting last_batch_padded to True")
        last_batch_padded = True

    if (reader == "TFRecordReaderClassification" or reader == "TFRecordReaderDetection"):
        kwargs_pybind = {
            "source_path": path,
            "user_key_for_encoded": user_feature_key_map["image/encoded"],
            "user_key_for_filename": user_feature_key_map["image/filename"],
            "color_format": output_type,
            'is_output': False,
            "shuffle": random_shuffle,
            "loop": False,
            "max_width": max_decoded_width,
            "max_height": max_decoded_height,
            "last_batch_info": (last_batch_policy, last_batch_padded)}
        decoded_image = b.tfImageDecoderRaw(
            Pipeline._current_pipeline._handle, *(kwargs_pybind.values()))
        return (decoded_image)


def image_random_crop(*inputs, user_feature_key_map=None, path='', file_root='', annotations_file='', num_shards=1, shard_id=0,
                      random_shuffle=False, num_attempts=10, output_type=types.RGB, random_area=[0.08, 1.0],
                      random_aspect_ratio=[0.8, 1.25], decode_size_policy=types.USER_GIVEN_SIZE_ORIG,
                      max_decoded_width=1000, max_decoded_height=1000, decoder_type=types.DECODER_TJPEG,
                      last_batch_policy=types.LAST_BATCH_FILL, last_batch_padded=True):
    """!Applies random cropping to images using different readers and decoders.

        @param inputs                  list of input images.
        @param user_feature_key_map    User-provided feature key mapping.
        @param path                    Path to image source.
        @param file_root               Root path for image files.
        @param annotations_file        Path to annotations file.
        @param num_shards              Total number of shards for parallel processing.
        @param shard_id                Shard ID for parallel processing.
        @param random_shuffle          Whether to shuffle images randomly.
        @param num_attempts            Maximum number of attempts to find a valid crop.
        @param output_type             Color format of the output image.
        @param random_area             Random areas for cropping.
        @param random_aspect_ratio     Random aspect ratios for cropping.
        @param decode_size_policy      Size policy for decoding images.
        @param max_decoded_width       Maximum width for decoded images.
        @param max_decoded_height      Maximum height for decoded images.
        @param decoder_type            Type of image decoder to use.

        @return    Randomly cropped and preprocessed image.
    """
    reader = Pipeline._current_pipeline._reader
    Pipeline._current_pipeline._last_batch_policy = last_batch_policy
    if last_batch_padded is False:
        print("last_batch_padded = False is not implemented in rocAL. Setting last_batch_padded to True")
        last_batch_padded = True
    # Internally calls the C++ Partial decoder's
    if (reader == 'COCOReader'):
        kwargs_pybind = {
            "source_path": file_root,
            "json_path": annotations_file,
            "color_format": output_type,
            "shard_id": shard_id,
            "num_shards": num_shards,
            'is_output': False,
            "area_factor": random_area,
            "aspect_ratio": random_aspect_ratio,
            "num_attempts": num_attempts,
            "shuffle": random_shuffle,
            "loop": False,
            "decode_size_policy": decode_size_policy,
            "max_width": max_decoded_width,
            "max_height": max_decoded_height,
            "last_batch_info": (last_batch_policy, last_batch_padded)}
        crop_output_image = b.cocoImageDecoderSliceShard(
            Pipeline._current_pipeline._handle, *(kwargs_pybind.values()))
    elif (reader == "TFRecordReaderClassification" or reader == "TFRecordReaderDetection"):
        kwargs_pybind = {
            "source_path": path,
            "color_format": output_type,
            "num_shards": num_shards,
            'is_output': False,
            "user_key_for_encoded": user_feature_key_map["image/encoded"],
            "user_key_for_filename": user_feature_key_map["image/filename"],
            "shuffle": random_shuffle,
            "loop": False,
            "decode_size_policy": decode_size_policy,
            "max_width": max_decoded_width,
            "max_height": max_decoded_height,
            "dec_type": decoder_type,
            "last_batch_info": (last_batch_policy, last_batch_padded)}
        crop_output_image = b.tfImageDecoder(
            Pipeline._current_pipeline._handle, *(kwargs_pybind.values()))
    elif (reader == "CaffeReader" or reader == "CaffeReaderDetection"):
        kwargs_pybind = {
            "source_path": path,
            "color_format": output_type,
            "shard_id": shard_id,
            "num_shards": num_shards,
            'is_output': False,
            "area_factor": random_area,
            "aspect_ratio": random_aspect_ratio,
            "num_attempts": num_attempts,
            "shuffle": random_shuffle,
            "loop": False,
            "decode_size_policy": decode_size_policy,
            "max_width": max_decoded_width,
            "max_height": max_decoded_height,
            "last_batch_info": (last_batch_policy, last_batch_padded)}
        crop_output_image = b.caffeImageDecoderPartialShard(
            Pipeline._current_pipeline._handle, *(kwargs_pybind.values()))
    elif (reader == "Caffe2Reader" or reader == "Caffe2ReaderDetection"):
        kwargs_pybind = {
            "source_path": path,
            "color_format": output_type,
            "shard_id": shard_id,
            "num_shards": num_shards,
            'is_output': False,
            "area_factor": random_area,
            "aspect_ratio": random_aspect_ratio,
            "num_attempts": num_attempts,
            "shuffle": random_shuffle,
            "loop": False,
            "decode_size_policy": decode_size_policy,
            "max_width": max_decoded_width,
            "max_height": max_decoded_height,
            "last_batch_info": (last_batch_policy, last_batch_padded)}
        crop_output_image = b.caffe2ImageDecoderPartialShard(
            Pipeline._current_pipeline._handle, *(kwargs_pybind.values()))
    else:
        kwargs_pybind = {
            "source_path": file_root,
            "color_format": output_type,
            "shard_id": shard_id,
            "num_shards": num_shards,
            'is_output': False,
            "area_factor": random_area,
            "aspect_ratio": random_aspect_ratio,
            "num_attempts": num_attempts,
            "shuffle": random_shuffle,
            "loop": False,
            "decode_size_policy": decode_size_policy,
            "max_width": max_decoded_width,
            "max_height": max_decoded_height,
            "last_batch_info": (last_batch_policy, last_batch_padded)}
        crop_output_image = b.fusedDecoderCropShard(
            Pipeline._current_pipeline._handle, *(kwargs_pybind.values()))

    return (crop_output_image)


def image_slice(*inputs, file_root='', path='', annotations_file='', shard_id=0, num_shards=1, random_shuffle=False,
                random_aspect_ratio=[0.75, 1.33333], random_area=[0.08, 1.0], num_attempts=100, output_type=types.RGB,
                decode_size_policy=types.USER_GIVEN_SIZE_ORIG, max_decoded_width=1000, max_decoded_height=1000, last_batch_policy=types.LAST_BATCH_FILL, last_batch_padded=True):
    """!Slices images randomly using different readers and decoders.

        @param inputs                 list of input images.
        @param file_root              Root path for image files.
        @param path                   Path to image source.
        @param annotations_file       Path to annotations file.
        @param shard_id               Shard ID for parallel processing.
        @param num_shards             Total number of shards for parallel processing.
        @param random_shuffle         Whether to shuffle images randomly.
        @param random_aspect_ratio    Random aspect ratios for cropping.
        @param random_area            Random areas for cropping.
        @param num_attempts           Maximum number of attempts to find a valid crop.
        @param output_type            Color format of the output image.
        @param decode_size_policy     Size policy for decoding images.
        @param max_decoded_width      Maximum width for decoded images.
        @param max_decoded_height     Maximum height for decoded images.

        @return    Sliced image.
    """
    reader = Pipeline._current_pipeline._reader
    Pipeline._current_pipeline._last_batch_policy = last_batch_policy
    if last_batch_padded is False:
        print("last_batch_padded = False is not implemented in rocAL. Setting last_batch_padded to True")
        last_batch_padded = True
    # Reader -> Randon BBox Crop -> ImageDecoderSlice
    # Random crop parameters taken from pytorch's RandomResizedCrop default function arguments
    # TODO:To pass the crop co-ordinates from random_bbox_crop to image_slice
    # in tensor branch integration,
    # for now calling partial decoder to match SSD training outer API's .
    if (reader == 'COCOReader'):

        kwargs_pybind = {
            "source_path": file_root,
            "json_path": annotations_file,
            "color_format": output_type,
            "shard_id": shard_id,
            "shard_count": num_shards,
            'is_output': False,
            "area_factor": random_area,
            "aspect_ratio": random_aspect_ratio,
            "num_attempts": num_attempts,
            "shuffle": random_shuffle,
            "loop": False,
            "decode_size_policy": decode_size_policy,
            "max_width": max_decoded_width,
            "max_height": max_decoded_height,
            "last_batch_info": (last_batch_policy, last_batch_padded)}
        image_decoder_slice = b.cocoImageDecoderSliceShard(
            Pipeline._current_pipeline._handle, *(kwargs_pybind.values()))
    elif (reader == "CaffeReader" or reader == "CaffeReaderDetection"):
        kwargs_pybind = {
            "source_path": path,
            "color_format": output_type,
            "shard_id": shard_id,
            "num_shards": num_shards,
            'is_output': False,
            "area_factor": random_area,
            "aspect_ratio": random_aspect_ratio,
            "num_attempts": num_attempts,
            "shuffle": random_shuffle,
            "loop": False,
            "decode_size_policy": decode_size_policy,
            "max_width": max_decoded_width,
            "max_height": max_decoded_height,
            "last_batch_info": (last_batch_policy, last_batch_padded)}
        image_decoder_slice = b.caffeImageDecoderPartialShard(
            Pipeline._current_pipeline._handle, *(kwargs_pybind.values()))
    elif (reader == "Caffe2Reader" or reader == "Caffe2ReaderDetection"):
        kwargs_pybind = {
            "source_path": path,
            "color_format": output_type,
            "shard_id": shard_id,
            "num_shards": num_shards,
            'is_output': False,
            "area_factor": random_area,
            "aspect_ratio": random_aspect_ratio,
            "num_attempts": num_attempts,
            "shuffle": random_shuffle,
            "loop": False,
            "decode_size_policy": decode_size_policy,
            "max_width": max_decoded_width,
            "max_height": max_decoded_height,
            "last_batch_info": (last_batch_policy, last_batch_padded)}
        image_decoder_slice = b.caffe2ImageDecoderPartialShard(
            Pipeline._current_pipeline._handle, *(kwargs_pybind.values()))
    else:
        kwargs_pybind = {
            "source_path": file_root,
            "color_format": output_type,
            "shard_id": shard_id,
            "num_shards": num_shards,
            'is_output': False,
            "area_factor": random_area,
            "aspect_ratio": random_aspect_ratio,
            "num_attempts": num_attempts,
            "shuffle": random_shuffle,
            "loop": False,
            "decode_size_policy": decode_size_policy,
            "max_width": max_decoded_width,
            "max_height": max_decoded_height,
            "last_batch_info": (last_batch_policy, last_batch_padded)}
        image_decoder_slice = b.fusedDecoderCropShard(
            Pipeline._current_pipeline._handle, *(kwargs_pybind.values()))
    return (image_decoder_slice)

<<<<<<< HEAD
def audio(*inputs, file_root='', file_list_path='', bytes_per_sample_hint=[0], shard_id=0, num_shards=1, random_shuffle=False, downmix=False, dtype=types.FLOAT, quality=50.0, sample_rate=0.0, seed=1, stick_to_shard=False, shard_size=-1, last_batch_policy=types.LAST_BATCH_FILL, pad_last_batch_repeated=False):
    """!Decodes wav audio files.

        @param inputs                   list of input audio.
        @param file_root                Folder Path to the audio data.
        @param file_list_path           Text file containing list of files and the labels
        @param shard_id                 Shard ID for parallel processing.
        @param num_shards               Total number of shards for parallel processing.
        @param random_shuffle           Whether to shuffle images randomly.
        @param downmix                  Converts the audio data to single channel when enabled 
        @param dtype                    Data type of the decoded audio
        @param quality                  Resampling quality
        @param sample_rate              Sample rate for the decoded audio.
        @param seed                     Random seed.
        @param stick_to_shard           The reader sticks to the data for it's corresponding shard when enabled
        @param shard_size               Number of files in an epoch
        @param last_batch_policy        Determines the handling of the last batch when the shard size is not divisible by the batch size. Check RocalLastBatchPolicy() enum for possible values.
        @param pad_last_batch_repeated  If set to True, pads the shards last batch by repeating the last sample's data (dummy data).
        @return                         Decoded audio.
=======
def audio(*inputs, file_root='', file_list_path='', shard_id=0, num_shards=1, random_shuffle=False, downmix=False, stick_to_shard=False, shard_size=-1):
    """!Decodes wav audio files.

        @param inputs                           List of input audio.
        @param file_root                        Folder Path to the audio data.
        @param file_list_path (for future use)  Path to the text file containing list of files and the labels
        @param shard_id                         Shard ID for parallel processing.
        @param num_shards                       Total number of shards for parallel processing.
        @param random_shuffle                   Whether to shuffle audio samples randomly.
        @param downmix                          Converts the audio data to single channel when enabled 
        @param stick_to_shard                   The reader sticks to the data for it's corresponding shard when enabled
        @param shard_size                       Provides the number of files in an epoch of a particular shard.
        @return                                 Decoded audio.
>>>>>>> 5276ec23
    """
    kwargs_pybind = {
            "source_path": file_root,
            "source_file_list_path": file_list_path,
            "shard_id": shard_id,
            "num_shards": num_shards,
            "is_output": False,
            "shuffle": random_shuffle,
            "loop": False,
            "downmix": downmix,
            "stick_to_shard": stick_to_shard,
            "shard_size": shard_size,
            "last_batch_policy": last_batch_policy,
            "pad_last_batch_repeated": pad_last_batch_repeated}
    Pipeline._current_pipeline._last_batch_policy = last_batch_policy
    decoded_audio = b.audioDecoderSingleShard(Pipeline._current_pipeline._handle, *(kwargs_pybind.values()))
    return decoded_audio<|MERGE_RESOLUTION|>--- conflicted
+++ resolved
@@ -438,7 +438,6 @@
             Pipeline._current_pipeline._handle, *(kwargs_pybind.values()))
     return (image_decoder_slice)
 
-<<<<<<< HEAD
 def audio(*inputs, file_root='', file_list_path='', bytes_per_sample_hint=[0], shard_id=0, num_shards=1, random_shuffle=False, downmix=False, dtype=types.FLOAT, quality=50.0, sample_rate=0.0, seed=1, stick_to_shard=False, shard_size=-1, last_batch_policy=types.LAST_BATCH_FILL, pad_last_batch_repeated=False):
     """!Decodes wav audio files.
 
@@ -458,21 +457,6 @@
         @param last_batch_policy        Determines the handling of the last batch when the shard size is not divisible by the batch size. Check RocalLastBatchPolicy() enum for possible values.
         @param pad_last_batch_repeated  If set to True, pads the shards last batch by repeating the last sample's data (dummy data).
         @return                         Decoded audio.
-=======
-def audio(*inputs, file_root='', file_list_path='', shard_id=0, num_shards=1, random_shuffle=False, downmix=False, stick_to_shard=False, shard_size=-1):
-    """!Decodes wav audio files.
-
-        @param inputs                           List of input audio.
-        @param file_root                        Folder Path to the audio data.
-        @param file_list_path (for future use)  Path to the text file containing list of files and the labels
-        @param shard_id                         Shard ID for parallel processing.
-        @param num_shards                       Total number of shards for parallel processing.
-        @param random_shuffle                   Whether to shuffle audio samples randomly.
-        @param downmix                          Converts the audio data to single channel when enabled 
-        @param stick_to_shard                   The reader sticks to the data for it's corresponding shard when enabled
-        @param shard_size                       Provides the number of files in an epoch of a particular shard.
-        @return                                 Decoded audio.
->>>>>>> 5276ec23
     """
     kwargs_pybind = {
             "source_path": file_root,
@@ -485,8 +469,7 @@
             "downmix": downmix,
             "stick_to_shard": stick_to_shard,
             "shard_size": shard_size,
-            "last_batch_policy": last_batch_policy,
-            "pad_last_batch_repeated": pad_last_batch_repeated}
+            "last_batch_info": (last_batch_policy, pad_last_batch_repeated)}
     Pipeline._current_pipeline._last_batch_policy = last_batch_policy
     decoded_audio = b.audioDecoderSingleShard(Pipeline._current_pipeline._handle, *(kwargs_pybind.values()))
     return decoded_audio