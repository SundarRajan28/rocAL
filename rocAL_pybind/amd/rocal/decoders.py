--- conflicted
+++ resolved
@@ -412,12 +412,6 @@
             "is_output": False,
             "shuffle": random_shuffle,
             "loop": False,
-<<<<<<< HEAD
-            "downmix": downmix,
-            "max_frames": max_frames,
-            "max_channels": max_channels}
-=======
             "downmix": downmix}
->>>>>>> 4a4cb3c2
     decoded_audio = b.audioDecoderSingleShard(Pipeline._current_pipeline._handle, *(kwargs_pybind.values()))
     return decoded_audio