# Copyright (c) 2018 - 2023 Advanced Micro Devices, Inc. All rights reserved.
#
# Permission is hereby granted, free of charge, to any person obtaining a copy
# of this software and associated documentation files (the "Software"), to deal
# in the Software without restriction, including without limitation the rights
# to use, copy, modify, merge, publish, distribute, sublicense, and/or sell
# copies of the Software, and to permit persons to whom the Software is
# furnished to do so, subject to the following conditions:
#
# The above copyright notice and this permission notice shall be included in
# all copies or substantial portions of the Software.
#
# THE SOFTWARE IS PROVIDED "AS IS", WITHOUT WARRANTY OF ANY KIND, EXPRESS OR
# IMPLIED, INCLUDING BUT NOT LIMITED TO THE WARRANTIES OF MERCHANTABILITY,
# FITNESS FOR A PARTICULAR PURPOSE AND NONINFRINGEMENT.  IN NO EVENT SHALL THE
# AUTHORS OR COPYRIGHT HOLDERS BE LIABLE FOR ANY CLAIM, DAMAGES OR OTHER
# LIABILITY, WHETHER IN AN ACTION OF CONTRACT, TORT OR OTHERWISE, ARISING FROM,
# OUT OF OR IN CONNECTION WITH THE SOFTWARE OR THE USE OR OTHER DEALINGS IN
# THE SOFTWARE.

##
# @file decoders.py
#
# @brief  File containing various decoder implementations for various readers

import amd.rocal.types as types
import rocal_pybind as b
from amd.rocal.pipeline import Pipeline


def image(*inputs, user_feature_key_map=None, path='', file_root='', annotations_file='', shard_id=0, num_shards=1, random_shuffle=False,
          output_type=types.RGB, decoder_type=types.DECODER_TJPEG, device=None,
          decode_size_policy=types.USER_GIVEN_SIZE_ORIG, max_decoded_width=1000, max_decoded_height=1000):
    """!Decodes images using different readers and decoders.

        @param inputs                   list of input images.
        @param user_feature_key_map     User-provided feature key mapping.
        @param path                     Path to image source.
        @param file_root                Root path for image files.
        @param annotations_file         Path to annotations file.
        @param shard_id                 Shard ID for parallel processing.
        @param num_shards               Total number of shards for parallel processing.
        @param random_shuffle           Whether to shuffle images randomly.
        @param output_type              Color format of the output image.
        @param decoder_type             Type of image decoder to use.
        @param device                   Device to use for decoding ("gpu" or "cpu").
        @param decode_size_policy       Size policy for decoding images.
        @param max_decoded_width        Maximum width for decoded images.
        @param max_decoded_height       Maximum height for decoded images.

        @return    Decoded and preprocessed image.
    """
    reader = Pipeline._current_pipeline._reader
    if (device == "gpu"):
        decoder_type = types.DECODER_HW_JEPG
    else:
        decoder_type = types.DECODER_TJPEG
    if (reader == 'COCOReader'):
        kwargs_pybind = {
            "source_path": file_root,
            "json_path": annotations_file,
            "color_format": output_type,
            "shard_id": shard_id,
            "num_shards": num_shards,
            'is_output': False,
            "shuffle": random_shuffle,
            "loop": False,
            "decode_size_policy": decode_size_policy,
            "max_width": max_decoded_width,
            "max_height": max_decoded_height,
            "dec_type": decoder_type}
        decoded_image = b.cocoImageDecoderShard(
            Pipeline._current_pipeline._handle, *(kwargs_pybind.values()))

    elif (reader == "TFRecordReaderClassification" or reader == "TFRecordReaderDetection"):
        kwargs_pybind = {
            "source_path": path,
            "color_format": output_type,
            "num_shards": num_shards,
            'is_output': False,
            "user_key_for_encoded": user_feature_key_map["image/encoded"],
            "user_key_for_filename": user_feature_key_map["image/filename"],
            "shuffle": random_shuffle,
            "loop": False,
            "decode_size_policy": decode_size_policy,
            "max_width": max_decoded_width,
            "max_height": max_decoded_height,
            "dec_type": decoder_type}
        decoded_image = b.tfImageDecoder(
            Pipeline._current_pipeline._handle, *(kwargs_pybind.values()))

    elif (reader == "Caffe2Reader" or reader == "Caffe2ReaderDetection"):
        kwargs_pybind = {
            "source_path": path,
            "color_format": output_type,
            "shard_id": shard_id,
            "num_shards": num_shards,
            'is_output': False,
            "shuffle": random_shuffle,
            "loop": False,
            "decode_size_policy": decode_size_policy,
            "max_width": max_decoded_width,
            "max_height": max_decoded_height,
            "dec_type": decoder_type}
        decoded_image = b.caffe2ImageDecoderShard(
            Pipeline._current_pipeline._handle, *(kwargs_pybind.values()))

    elif reader == "CaffeReader" or reader == "CaffeReaderDetection":
        kwargs_pybind = {
            "source_path": path,
            "color_format": output_type,
            "shard_id": shard_id,
            "num_shards": num_shards,
            'is_output': False,
            "shuffle": random_shuffle,
            "loop": False,
            "decode_size_policy": decode_size_policy,
            "max_width": max_decoded_width,
            "max_height": max_decoded_height,
            "dec_type": decoder_type}
        decoded_image = b.caffeImageDecoderShard(
            Pipeline._current_pipeline._handle, *(kwargs_pybind.values()))

    elif reader == "MXNETReader":
        kwargs_pybind = {
            "source_path": path,
            "color_format": output_type,
            "shard_id": shard_id,
            "num_shards": num_shards,
            'is_output': False,
            "shuffle": random_shuffle,
            "loop": False,
            "decode_size_policy": decode_size_policy,
            "max_width": max_decoded_width,
            "max_height": max_decoded_height,
            "dec_type": decoder_type}
        decoded_image = b.mxnetDecoder(
            Pipeline._current_pipeline._handle, *(kwargs_pybind.values()))

    else:
        kwargs_pybind = {
            "source_path": file_root,
            "color_format": output_type,
            "shard_id": shard_id,
            "num_shards": num_shards,
            'is_output': False,
            "shuffle": random_shuffle,
            "loop": False,
            "decode_size_policy": decode_size_policy,
            "max_width": max_decoded_width,
            "max_height": max_decoded_height,
            "dec_type": decoder_type}
        decoded_image = b.imageDecoderShard(
            Pipeline._current_pipeline._handle, *(kwargs_pybind.values()))

    return (decoded_image)


def image_raw(*inputs, user_feature_key_map=None, path='', random_shuffle=False, output_type=types.RGB, max_decoded_width=1000, max_decoded_height=1000):
    """!Decodes raw images for TF reader and decoder.

        @param inputs                  list of input images.
        @param user_feature_key_map    User-provided feature key mapping.
        @param path                    Path to image source.
        @param random_shuffle          Whether to shuffle images randomly.
        @param output_type             Color format of the output image.
        @param max_decoded_width       Maximum width for decoded images.
        @param max_decoded_height      Maximum height for decoded images.

        @return    Decoded raw image.
    """
    reader = Pipeline._current_pipeline._reader

    if (reader == "TFRecordReaderClassification" or reader == "TFRecordReaderDetection"):
        kwargs_pybind = {
            "source_path": path,
            "user_key_for_encoded": user_feature_key_map["image/encoded"],
            "user_key_for_filename": user_feature_key_map["image/filename"],
            "color_format": output_type,
            'is_output': False,
            "shuffle": random_shuffle,
            "loop": False,
            "max_width": max_decoded_width,
            "max_height": max_decoded_height}
        decoded_image = b.tfImageDecoderRaw(
            Pipeline._current_pipeline._handle, *(kwargs_pybind.values()))
        return (decoded_image)


def image_random_crop(*inputs, user_feature_key_map=None, path='', file_root='', annotations_file='', num_shards=1, shard_id=0,
                      random_shuffle=False, num_attempts=10, output_type=types.RGB, random_area=[0.08, 1.0],
                      random_aspect_ratio=[0.8, 1.25], decode_size_policy=types.USER_GIVEN_SIZE_ORIG,
                      max_decoded_width=1000, max_decoded_height=1000, decoder_type=types.DECODER_TJPEG):
    """!Applies random cropping to images using different readers and decoders.

        @param inputs                  list of input images.
        @param user_feature_key_map    User-provided feature key mapping.
        @param path                    Path to image source.
        @param file_root               Root path for image files.
        @param annotations_file        Path to annotations file.
        @param num_shards              Total number of shards for parallel processing.
        @param shard_id                Shard ID for parallel processing.
        @param random_shuffle          Whether to shuffle images randomly.
        @param num_attempts            Maximum number of attempts to find a valid crop.
        @param output_type             Color format of the output image.
        @param random_area             Random areas for cropping.
        @param random_aspect_ratio     Random aspect ratios for cropping.
        @param decode_size_policy      Size policy for decoding images.
        @param max_decoded_width       Maximum width for decoded images.
        @param max_decoded_height      Maximum height for decoded images.
        @param decoder_type            Type of image decoder to use.

        @return    Randomly cropped and preprocessed image.
    """
    reader = Pipeline._current_pipeline._reader
    # Internally calls the C++ Partial decoder's
    if (reader == 'COCOReader'):
        kwargs_pybind = {
            "source_path": file_root,
            "json_path": annotations_file,
            "color_format": output_type,
            "shard_id": shard_id,
            "num_shards": num_shards,
            'is_output': False,
            "area_factor": random_area,
            "aspect_ratio": random_aspect_ratio,
            "num_attempts": num_attempts,
            "shuffle": random_shuffle,
            "loop": False,
            "decode_size_policy": decode_size_policy,
            "max_width": max_decoded_width,
            "max_height": max_decoded_height}
        crop_output_image = b.cocoImageDecoderSliceShard(
            Pipeline._current_pipeline._handle, *(kwargs_pybind.values()))
    elif (reader == "TFRecordReaderClassification" or reader == "TFRecordReaderDetection"):
        kwargs_pybind = {
            "source_path": path,
            "color_format": output_type,
            "num_shards": num_shards,
            'is_output': False,
            "user_key_for_encoded": user_feature_key_map["image/encoded"],
            "user_key_for_filename": user_feature_key_map["image/filename"],
            "shuffle": random_shuffle,
            "loop": False,
            "decode_size_policy": decode_size_policy,
            "max_width": max_decoded_width,
            "max_height": max_decoded_height,
            "dec_type": decoder_type}
        crop_output_image = b.tfImageDecoder(
            Pipeline._current_pipeline._handle, *(kwargs_pybind.values()))
    elif (reader == "CaffeReader" or reader == "CaffeReaderDetection"):
        kwargs_pybind = {
            "source_path": path,
            "color_format": output_type,
            "shard_id": shard_id,
            "num_shards": num_shards,
            'is_output': False,
            "area_factor": random_area,
            "aspect_ratio": random_aspect_ratio,
            "num_attempts": num_attempts,
            "shuffle": random_shuffle,
            "loop": False,
            "decode_size_policy": decode_size_policy,
            "max_width": max_decoded_width,
            "max_height": max_decoded_height}
        crop_output_image = b.caffeImageDecoderPartialShard(
            Pipeline._current_pipeline._handle, *(kwargs_pybind.values()))
    elif (reader == "Caffe2Reader" or reader == "Caffe2ReaderDetection"):
        kwargs_pybind = {
            "source_path": path,
            "color_format": output_type,
            "shard_id": shard_id,
            "num_shards": num_shards,
            'is_output': False,
            "area_factor": random_area,
            "aspect_ratio": random_aspect_ratio,
            "num_attempts": num_attempts,
            "shuffle": random_shuffle,
            "loop": False,
            "decode_size_policy": decode_size_policy,
            "max_width": max_decoded_width,
            "max_height": max_decoded_height}
        crop_output_image = b.caffe2ImageDecoderPartialShard(
            Pipeline._current_pipeline._handle, *(kwargs_pybind.values()))
    else:
        kwargs_pybind = {
            "source_path": file_root,
            "color_format": output_type,
            "shard_id": shard_id,
            "num_shards": num_shards,
            'is_output': False,
            "area_factor": random_area,
            "aspect_ratio": random_aspect_ratio,
            "num_attempts": num_attempts,
            "shuffle": random_shuffle,
            "loop": False,
            "decode_size_policy": decode_size_policy,
            "max_width": max_decoded_width,
            "max_height": max_decoded_height}
        crop_output_image = b.fusedDecoderCropShard(
            Pipeline._current_pipeline._handle, *(kwargs_pybind.values()))

    return (crop_output_image)


def image_slice(*inputs, file_root='', path='', annotations_file='', shard_id=0, num_shards=1, random_shuffle=False,
                random_aspect_ratio=[0.75, 1.33333], random_area=[0.08, 1.0], num_attempts=100, output_type=types.RGB,
                decode_size_policy=types.USER_GIVEN_SIZE_ORIG, max_decoded_width=1000, max_decoded_height=1000):
    """!Slices images randomly using different readers and decoders.

        @param inputs                 list of input images.
        @param file_root              Root path for image files.
        @param path                   Path to image source.
        @param annotations_file       Path to annotations file.
        @param shard_id               Shard ID for parallel processing.
        @param num_shards             Total number of shards for parallel processing.
        @param random_shuffle         Whether to shuffle images randomly.
        @param random_aspect_ratio    Random aspect ratios for cropping.
        @param random_area            Random areas for cropping.
        @param num_attempts           Maximum number of attempts to find a valid crop.
        @param output_type            Color format of the output image.
        @param decode_size_policy     Size policy for decoding images.
        @param max_decoded_width      Maximum width for decoded images.
        @param max_decoded_height     Maximum height for decoded images.

        @return    Sliced image.
    """
    reader = Pipeline._current_pipeline._reader
    # Reader -> Randon BBox Crop -> ImageDecoderSlice
    # Random crop parameters taken from pytorch's RandomResizedCrop default function arguments
    # TODO:To pass the crop co-ordinates from random_bbox_crop to image_slice
    # in tensor branch integration,
    # for now calling partial decoder to match SSD training outer API's .
    if (reader == 'COCOReader'):

        kwargs_pybind = {
            "source_path": file_root,
            "json_path": annotations_file,
            "color_format": output_type,
            "shard_id": shard_id,
            "shard_count": num_shards,
            'is_output': False,
            "area_factor": random_area,
            "aspect_ratio": random_aspect_ratio,
            "num_attempts": num_attempts,
            "shuffle": random_shuffle,
            "loop": False,
            "decode_size_policy": decode_size_policy,
            "max_width": max_decoded_width,
            "max_height": max_decoded_height}
        image_decoder_slice = b.cocoImageDecoderSliceShard(
            Pipeline._current_pipeline._handle, *(kwargs_pybind.values()))
    elif (reader == "CaffeReader" or reader == "CaffeReaderDetection"):
        kwargs_pybind = {
            "source_path": path,
            "color_format": output_type,
            "shard_id": shard_id,
            "num_shards": num_shards,
            'is_output': False,
            "area_factor": random_area,
            "aspect_ratio": random_aspect_ratio,
            "num_attempts": num_attempts,
            "shuffle": random_shuffle,
            "loop": False,
            "decode_size_policy": decode_size_policy,
            "max_width": max_decoded_width,
            "max_height": max_decoded_height}
        image_decoder_slice = b.caffeImageDecoderPartialShard(
            Pipeline._current_pipeline._handle, *(kwargs_pybind.values()))
    elif (reader == "Caffe2Reader" or reader == "Caffe2ReaderDetection"):
        kwargs_pybind = {
            "source_path": path,
            "color_format": output_type,
            "shard_id": shard_id,
            "num_shards": num_shards,
            'is_output': False,
            "area_factor": random_area,
            "aspect_ratio": random_aspect_ratio,
            "num_attempts": num_attempts,
            "shuffle": random_shuffle,
            "loop": False,
            "decode_size_policy": decode_size_policy,
            "max_width": max_decoded_width,
            "max_height": max_decoded_height}
        image_decoder_slice = b.caffe2ImageDecoderPartialShard(
            Pipeline._current_pipeline._handle, *(kwargs_pybind.values()))
    else:
        kwargs_pybind = {
            "source_path": file_root,
            "color_format": output_type,
            "shard_id": shard_id,
            "num_shards": num_shards,
            'is_output': False,
            "area_factor": random_area,
            "aspect_ratio": random_aspect_ratio,
            "num_attempts": num_attempts,
            "shuffle": random_shuffle,
            "loop": False,
            "decode_size_policy": decode_size_policy,
            "max_width": max_decoded_width,
            "max_height": max_decoded_height}
        image_decoder_slice = b.fusedDecoderCropShard(
            Pipeline._current_pipeline._handle, *(kwargs_pybind.values()))
    return (image_decoder_slice)

def audio(*inputs, file_root='', file_list_path='', bytes_per_sample_hint=[0], shard_id=0, num_shards=1, random_shuffle=False, downmix=False, dtype=types.FLOAT, quality=50.0, max_frames=1 , max_channels=1 ,sample_rate=0.0, seed=1, stick_to_shard=False, shard_size=-1):
    kwargs_pybind = {
            "source_path": file_root,
            "source_file_list_path" : file_list_path,
            "shard_id": shard_id,
            "num_shards": num_shards,
            "is_output": False,
            "shuffle": random_shuffle,
            "loop": False,
            "downmix": downmix,
            "max_frames": max_frames,
<<<<<<< HEAD
            "max_channels": max_channels
            }
=======
            "max_channels": max_channels}
>>>>>>> bcc222b5
    decoded_audio = b.audioDecoderSingleShard(Pipeline._current_pipeline._handle, *(kwargs_pybind.values()))
    return decoded_audio<|MERGE_RESOLUTION|>--- conflicted
+++ resolved
@@ -414,11 +414,6 @@
             "loop": False,
             "downmix": downmix,
             "max_frames": max_frames,
-<<<<<<< HEAD
-            "max_channels": max_channels
-            }
-=======
             "max_channels": max_channels}
->>>>>>> bcc222b5
     decoded_audio = b.audioDecoderSingleShard(Pipeline._current_pipeline._handle, *(kwargs_pybind.values()))
     return decoded_audio