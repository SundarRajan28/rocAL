# Copyright (c) 2018 - 2023 Advanced Micro Devices, Inc. All rights reserved.
#
# Permission is hereby granted, free of charge, to any person obtaining a copy
# of this software and associated documentation files (the "Software"), to deal
# in the Software without restriction, including without limitation the rights
# to use, copy, modify, merge, publish, distribute, sublicense, and/or sell
# copies of the Software, and to permit persons to whom the Software is
# furnished to do so, subject to the following conditions:
#
# The above copyright notice and this permission notice shall be included in
# all copies or substantial portions of the Software.
#
# THE SOFTWARE IS PROVIDED "AS IS", WITHOUT WARRANTY OF ANY KIND, EXPRESS OR
# IMPLIED, INCLUDING BUT NOT LIMITED TO THE WARRANTIES OF MERCHANTABILITY,
# FITNESS FOR A PARTICULAR PURPOSE AND NONINFRINGEMENT.  IN NO EVENT SHALL THE
# AUTHORS OR COPYRIGHT HOLDERS BE LIABLE FOR ANY CLAIM, DAMAGES OR OTHER
# LIABILITY, WHETHER IN AN ACTION OF CONTRACT, TORT OR OTHERWISE, ARISING FROM,
# OUT OF OR IN CONNECTION WITH THE SOFTWARE OR THE USE OR OTHER DEALINGS IN
# THE SOFTWARE.

##
# @file types.py
# @brief File containing various user defined types used in rocAL

# RocalStatus
from rocal_pybind.types import OK
from rocal_pybind.types import CONTEXT_INVALID
from rocal_pybind.types import RUNTIME_ERROR
from rocal_pybind.types import UPDATE_PARAMETER_FAILED
from rocal_pybind.types import INVALID_PARAMETER_TYPE

#  RocalProcessMode
from rocal_pybind.types import GPU
from rocal_pybind.types import CPU

#  RocalTensorOutputType
from rocal_pybind.types import UINT8
from rocal_pybind.types import FLOAT
from rocal_pybind.types import FLOAT16
from rocal_pybind.types import UINT8

#  RocalOutputMemType
from rocal_pybind.types import HOST_MEMORY
from rocal_pybind.types import DEVICE_MEMORY
from rocal_pybind.types import PINNED_MEMORY

# RocalImageSizeEvaluationPolicy
from rocal_pybind.types import MAX_SIZE
from rocal_pybind.types import USER_GIVEN_SIZE
from rocal_pybind.types import MOST_FREQUENT_SIZE
from rocal_pybind.types import MAX_SIZE_ORIG
from rocal_pybind.types import USER_GIVEN_SIZE_ORIG

#      RocalImageColor
from rocal_pybind.types import RGB
from rocal_pybind.types import BGR
from rocal_pybind.types import GRAY
from rocal_pybind.types import RGB_PLANAR

#     RocalTensorLayout
from rocal_pybind.types import NHWC
from rocal_pybind.types import NCHW
from rocal_pybind.types import NFHWC
from rocal_pybind.types import NFCHW
from rocal_pybind.types import NHW
#     RocalSpectrogramLayout
from rocal_pybind.types import NFT
from rocal_pybind.types import NTF

#     RocalDecodeDevice
from rocal_pybind.types import HARDWARE_DECODE
from rocal_pybind.types import SOFTWARE_DECODE

#     RocalDecodeDevice
from rocal_pybind.types import DECODER_TJPEG
from rocal_pybind.types import DECODER_OPENCV
from rocal_pybind.types import DECODER_HW_JEPG
from rocal_pybind.types import DECODER_VIDEO_FFMPEG_SW
from rocal_pybind.types import DECODER_VIDEO_FFMPEG_HW

#     RocalResizeScalingMode
from rocal_pybind.types import SCALING_MODE_DEFAULT
from rocal_pybind.types import SCALING_MODE_STRETCH
from rocal_pybind.types import SCALING_MODE_NOT_SMALLER
from rocal_pybind.types import SCALING_MODE_NOT_LARGER
from rocal_pybind.types import SCALING_MODE_MIN_MAX

#     RocalResizeInterpolationType
from rocal_pybind.types import NEAREST_NEIGHBOR_INTERPOLATION
from rocal_pybind.types import LINEAR_INTERPOLATION
from rocal_pybind.types import CUBIC_INTERPOLATION
from rocal_pybind.types import LANCZOS_INTERPOLATION
from rocal_pybind.types import GAUSSIAN_INTERPOLATION
from rocal_pybind.types import TRIANGULAR_INTERPOLATION

#     Rocal External Source Mode
from rocal_pybind.types import EXTSOURCE_FNAME
from rocal_pybind.types import EXTSOURCE_RAW_COMPRESSED
from rocal_pybind.types import EXTSOURCE_RAW_UNCOMPRESSED

#     RocalAudioBorderType
from rocal_pybind.types import ZERO
from rocal_pybind.types import CLAMP
from rocal_pybind.types import REFLECT

<<<<<<< HEAD

=======
>>>>>>> ce916445
_known_types = {

    OK: ("OK", OK),
    CONTEXT_INVALID: ("CONTEXT_INVALID", CONTEXT_INVALID),
    RUNTIME_ERROR: ("RUNTIME_ERROR", RUNTIME_ERROR),
    UPDATE_PARAMETER_FAILED: ("UPDATE_PARAMETER_FAILED", UPDATE_PARAMETER_FAILED),
    INVALID_PARAMETER_TYPE: ("INVALID_PARAMETER_TYPE", INVALID_PARAMETER_TYPE),

    GPU: ("GPU", GPU),
    CPU: ("CPU", CPU),
    UINT8: ("UINT8", UINT8),
    FLOAT: ("FLOAT", FLOAT),
    FLOAT16: ("FLOAT16", FLOAT16),
    UINT8: ("UINT8", UINT8),
    HOST_MEMORY: ("HOST_MEMORY", HOST_MEMORY),
    DEVICE_MEMORY: ("DEVICE_MEMORY", DEVICE_MEMORY),
    PINNED_MEMORY: ("PINNED_MEMORY", PINNED_MEMORY),

    MAX_SIZE: ("MAX_SIZE", MAX_SIZE),
    USER_GIVEN_SIZE: ("USER_GIVEN_SIZE", USER_GIVEN_SIZE),
    MOST_FREQUENT_SIZE: ("MOST_FREQUENT_SIZE", MOST_FREQUENT_SIZE),
    MAX_SIZE_ORIG: ("MAX_SIZE_ORIG", MAX_SIZE_ORIG),
    USER_GIVEN_SIZE_ORIG: ("USER_GIVEN_SIZE_ORIG", USER_GIVEN_SIZE_ORIG),

    NHWC: ("NHWC", NHWC),
    NCHW: ("NCHW", NCHW),
    NFHWC: ("NFHWC", NFHWC),
    NFCHW: ("NFCHW", NFCHW),
    NHW: ("NHW", NHW),
    BGR: ("BGR", BGR),
    RGB: ("RGB", RGB),
    GRAY: ("GRAY", GRAY),
    RGB_PLANAR: ("RGB_PLANAR", RGB_PLANAR),

    HARDWARE_DECODE: ("HARDWARE_DECODE", HARDWARE_DECODE),
    SOFTWARE_DECODE: ("SOFTWARE_DECODE", SOFTWARE_DECODE),

    DECODER_TJPEG: ("DECODER_TJPEG", DECODER_TJPEG),
    DECODER_OPENCV: ("DECODER_OPENCV", DECODER_OPENCV),
    DECODER_HW_JEPG: ("DECODER_HW_JEPG", DECODER_HW_JEPG),
    DECODER_VIDEO_FFMPEG_SW: ("DECODER_VIDEO_FFMPEG_SW", DECODER_VIDEO_FFMPEG_SW),
    DECODER_VIDEO_FFMPEG_HW: ("DECODER_VIDEO_FFMPEG_HW", DECODER_VIDEO_FFMPEG_HW),

    NEAREST_NEIGHBOR_INTERPOLATION: ("NEAREST_NEIGHBOR_INTERPOLATION", NEAREST_NEIGHBOR_INTERPOLATION),
    LINEAR_INTERPOLATION: ("LINEAR_INTERPOLATION", LINEAR_INTERPOLATION),
    CUBIC_INTERPOLATION: ("CUBIC_INTERPOLATION", CUBIC_INTERPOLATION),
    LANCZOS_INTERPOLATION: ("LANCZOS_INTERPOLATION", LANCZOS_INTERPOLATION),
    GAUSSIAN_INTERPOLATION: ("GAUSSIAN_INTERPOLATION", GAUSSIAN_INTERPOLATION),
    TRIANGULAR_INTERPOLATION: ("TRIANGULAR_INTERPOLATION", TRIANGULAR_INTERPOLATION),

    SCALING_MODE_DEFAULT: ("SCALING_MODE_DEFAULT", SCALING_MODE_DEFAULT),
    SCALING_MODE_STRETCH: ("SCALING_MODE_STRETCH", SCALING_MODE_STRETCH),
    SCALING_MODE_NOT_SMALLER: ("SCALING_MODE_NOT_SMALLER", SCALING_MODE_NOT_SMALLER),
    SCALING_MODE_NOT_LARGER: ("SCALING_MODE_NOT_LARGER", SCALING_MODE_NOT_LARGER),
    SCALING_MODE_MIN_MAX: ("SCALING_MODE_MIN_MAX", SCALING_MODE_MIN_MAX),

    EXTSOURCE_FNAME: ("EXTSOURCE_FNAME", EXTSOURCE_FNAME),
    EXTSOURCE_RAW_COMPRESSED: ("EXTSOURCE_RAW_COMPRESSED", EXTSOURCE_RAW_COMPRESSED),
    EXTSOURCE_RAW_UNCOMPRESSED: ("EXTSOURCE_RAW_UNCOMPRESSED", EXTSOURCE_RAW_UNCOMPRESSED),

    ZERO: ("ZERO", ZERO),
    CLAMP: ("CLAMP", CLAMP),
    REFLECT: ("REFLECT", REFLECT),

    NTF: ("NTF", NTF),
    NFT: ("NFT", NFT),
}

def data_type_function(dtype):
    """!Converts a given data type identifier to its corresponding known type.

        @param dtype    The data type identifier.

        @return    Known type corresponding to the given data type identifier.

        @raise     RuntimeError: If the given data type identifier does not correspond to a known type.
    """
    if dtype in _known_types:
        ret = _known_types[dtype][0]
        return ret
    else:
        raise RuntimeError(
            str(dtype) + " does not correspond to a known type.")<|MERGE_RESOLUTION|>--- conflicted
+++ resolved
@@ -66,6 +66,10 @@
 #     RocalSpectrogramLayout
 from rocal_pybind.types import NFT
 from rocal_pybind.types import NTF
+from rocal_pybind.types import NHW
+#     RocalSpectrogramLayout
+from rocal_pybind.types import NFT
+from rocal_pybind.types import NTF
 
 #     RocalDecodeDevice
 from rocal_pybind.types import HARDWARE_DECODE
@@ -103,10 +107,6 @@
 from rocal_pybind.types import CLAMP
 from rocal_pybind.types import REFLECT
 
-<<<<<<< HEAD
-
-=======
->>>>>>> ce916445
 _known_types = {
 
     OK: ("OK", OK),
