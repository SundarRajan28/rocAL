# Copyright (c) 2018 - 2023 Advanced Micro Devices, Inc. All rights reserved.
#
# Permission is hereby granted, free of charge, to any person obtaining a copy
# of this software and associated documentation files (the "Software"), to deal
# in the Software without restriction, including without limitation the rights
# to use, copy, modify, merge, publish, distribute, sublicense, and/or sell
# copies of the Software, and to permit persons to whom the Software is
# furnished to do so, subject to the following conditions:
#
# The above copyright notice and this permission notice shall be included in
# all copies or substantial portions of the Software.
#
# THE SOFTWARE IS PROVIDED "AS IS", WITHOUT WARRANTY OF ANY KIND, EXPRESS OR
# IMPLIED, INCLUDING BUT NOT LIMITED TO THE WARRANTIES OF MERCHANTABILITY,
# FITNESS FOR A PARTICULAR PURPOSE AND NONINFRINGEMENT.  IN NO EVENT SHALL THE
# AUTHORS OR COPYRIGHT HOLDERS BE LIABLE FOR ANY CLAIM, DAMAGES OR OTHER
# LIABILITY, WHETHER IN AN ACTION OF CONTRACT, TORT OR OTHERWISE, ARISING FROM,
# OUT OF OR IN CONNECTION WITH THE SOFTWARE OR THE USE OR OTHER DEALINGS IN
# THE SOFTWARE.

##
# @file types.py
# @brief File containing various user defined types used in rocAL

# RocalStatus
from rocal_pybind.types import OK
from rocal_pybind.types import CONTEXT_INVALID
from rocal_pybind.types import RUNTIME_ERROR
from rocal_pybind.types import UPDATE_PARAMETER_FAILED
from rocal_pybind.types import INVALID_PARAMETER_TYPE

#  RocalProcessMode
from rocal_pybind.types import GPU
from rocal_pybind.types import CPU

#  RocalTensorOutputType
from rocal_pybind.types import UINT8
from rocal_pybind.types import FLOAT
from rocal_pybind.types import FLOAT16
from rocal_pybind.types import UINT8

#  RocalOutputMemType
from rocal_pybind.types import HOST_MEMORY
from rocal_pybind.types import DEVICE_MEMORY
from rocal_pybind.types import PINNED_MEMORY

# RocalImageSizeEvaluationPolicy
from rocal_pybind.types import MAX_SIZE
from rocal_pybind.types import USER_GIVEN_SIZE
from rocal_pybind.types import MOST_FREQUENT_SIZE
from rocal_pybind.types import MAX_SIZE_ORIG
from rocal_pybind.types import USER_GIVEN_SIZE_ORIG

#      RocalImageColor
from rocal_pybind.types import RGB
from rocal_pybind.types import BGR
from rocal_pybind.types import GRAY
from rocal_pybind.types import RGB_PLANAR

#     RocalTensorLayout
from rocal_pybind.types import NHWC
from rocal_pybind.types import NCHW
from rocal_pybind.types import NFHWC
from rocal_pybind.types import NFCHW

#     RocalDecodeDevice
from rocal_pybind.types import HARDWARE_DECODE
from rocal_pybind.types import SOFTWARE_DECODE

#     RocalDecodeDevice
from rocal_pybind.types import DECODER_TJPEG
from rocal_pybind.types import DECODER_OPENCV
from rocal_pybind.types import DECODER_HW_JEPG
from rocal_pybind.types import DECODER_VIDEO_FFMPEG_SW
from rocal_pybind.types import DECODER_VIDEO_FFMPEG_HW

#     RocalResizeScalingMode
from rocal_pybind.types import SCALING_MODE_DEFAULT
from rocal_pybind.types import SCALING_MODE_STRETCH
from rocal_pybind.types import SCALING_MODE_NOT_SMALLER
from rocal_pybind.types import SCALING_MODE_NOT_LARGER
from rocal_pybind.types import SCALING_MODE_MIN_MAX

#     RocalResizeInterpolationType
from rocal_pybind.types import NEAREST_NEIGHBOR_INTERPOLATION
from rocal_pybind.types import LINEAR_INTERPOLATION
from rocal_pybind.types import CUBIC_INTERPOLATION
from rocal_pybind.types import LANCZOS_INTERPOLATION
from rocal_pybind.types import GAUSSIAN_INTERPOLATION
from rocal_pybind.types import TRIANGULAR_INTERPOLATION

#     Rocal External Source Mode
from rocal_pybind.types import EXTSOURCE_FNAME
from rocal_pybind.types import EXTSOURCE_RAW_COMPRESSED
from rocal_pybind.types import EXTSOURCE_RAW_UNCOMPRESSED

<<<<<<< HEAD
#     RocalAudioBorderType
from rocal_pybind.types import ZERO
from rocal_pybind.types import CLAMP
from rocal_pybind.types import REFLECT
=======
#     RocalLastBatchPolicy
from rocal_pybind.types import LAST_BATCH_FILL
from rocal_pybind.types import LAST_BATCH_DROP
from rocal_pybind.types import LAST_BATCH_PARTIAL
>>>>>>> 037e3083

_known_types = {

    OK: ("OK", OK),
    CONTEXT_INVALID: ("CONTEXT_INVALID", CONTEXT_INVALID),
    RUNTIME_ERROR: ("RUNTIME_ERROR", RUNTIME_ERROR),
    UPDATE_PARAMETER_FAILED: ("UPDATE_PARAMETER_FAILED", UPDATE_PARAMETER_FAILED),
    INVALID_PARAMETER_TYPE: ("INVALID_PARAMETER_TYPE", INVALID_PARAMETER_TYPE),

    GPU: ("GPU", GPU),
    CPU: ("CPU", CPU),
    UINT8: ("UINT8", UINT8),
    FLOAT: ("FLOAT", FLOAT),
    FLOAT16: ("FLOAT16", FLOAT16),
    UINT8: ("UINT8", UINT8),
    HOST_MEMORY: ("HOST_MEMORY", HOST_MEMORY),
    DEVICE_MEMORY: ("DEVICE_MEMORY", DEVICE_MEMORY),
    PINNED_MEMORY: ("PINNED_MEMORY", PINNED_MEMORY),

    MAX_SIZE: ("MAX_SIZE", MAX_SIZE),
    USER_GIVEN_SIZE: ("USER_GIVEN_SIZE", USER_GIVEN_SIZE),
    MOST_FREQUENT_SIZE: ("MOST_FREQUENT_SIZE", MOST_FREQUENT_SIZE),
    MAX_SIZE_ORIG: ("MAX_SIZE_ORIG", MAX_SIZE_ORIG),
    USER_GIVEN_SIZE_ORIG: ("USER_GIVEN_SIZE_ORIG", USER_GIVEN_SIZE_ORIG),

    NHWC: ("NHWC", NHWC),
    NCHW: ("NCHW", NCHW),
    NFHWC: ("NFHWC", NFHWC),
    NFCHW: ("NFCHW", NFCHW),
    BGR: ("BGR", BGR),
    RGB: ("RGB", RGB),
    GRAY: ("GRAY", GRAY),
    RGB_PLANAR: ("RGB_PLANAR", RGB_PLANAR),

    HARDWARE_DECODE: ("HARDWARE_DECODE", HARDWARE_DECODE),
    SOFTWARE_DECODE: ("SOFTWARE_DECODE", SOFTWARE_DECODE),

    DECODER_TJPEG: ("DECODER_TJPEG", DECODER_TJPEG),
    DECODER_OPENCV: ("DECODER_OPENCV", DECODER_OPENCV),
    DECODER_HW_JEPG: ("DECODER_HW_JEPG", DECODER_HW_JEPG),
    DECODER_VIDEO_FFMPEG_SW: ("DECODER_VIDEO_FFMPEG_SW", DECODER_VIDEO_FFMPEG_SW),
    DECODER_VIDEO_FFMPEG_HW: ("DECODER_VIDEO_FFMPEG_HW", DECODER_VIDEO_FFMPEG_HW),

    NEAREST_NEIGHBOR_INTERPOLATION: ("NEAREST_NEIGHBOR_INTERPOLATION", NEAREST_NEIGHBOR_INTERPOLATION),
    LINEAR_INTERPOLATION: ("LINEAR_INTERPOLATION", LINEAR_INTERPOLATION),
    CUBIC_INTERPOLATION: ("CUBIC_INTERPOLATION", CUBIC_INTERPOLATION),
    LANCZOS_INTERPOLATION: ("LANCZOS_INTERPOLATION", LANCZOS_INTERPOLATION),
    GAUSSIAN_INTERPOLATION: ("GAUSSIAN_INTERPOLATION", GAUSSIAN_INTERPOLATION),
    TRIANGULAR_INTERPOLATION: ("TRIANGULAR_INTERPOLATION", TRIANGULAR_INTERPOLATION),

    SCALING_MODE_DEFAULT: ("SCALING_MODE_DEFAULT", SCALING_MODE_DEFAULT),
    SCALING_MODE_STRETCH: ("SCALING_MODE_STRETCH", SCALING_MODE_STRETCH),
    SCALING_MODE_NOT_SMALLER: ("SCALING_MODE_NOT_SMALLER", SCALING_MODE_NOT_SMALLER),
    SCALING_MODE_NOT_LARGER: ("SCALING_MODE_NOT_LARGER", SCALING_MODE_NOT_LARGER),
    SCALING_MODE_MIN_MAX: ("SCALING_MODE_MIN_MAX", SCALING_MODE_MIN_MAX),

    EXTSOURCE_FNAME: ("EXTSOURCE_FNAME", EXTSOURCE_FNAME),
    EXTSOURCE_RAW_COMPRESSED: ("EXTSOURCE_RAW_COMPRESSED", EXTSOURCE_RAW_COMPRESSED),
    EXTSOURCE_RAW_UNCOMPRESSED: ("EXTSOURCE_RAW_UNCOMPRESSED", EXTSOURCE_RAW_UNCOMPRESSED),

<<<<<<< HEAD
    ZERO: ("ZERO", ZERO),
    CLAMP: ("CLAMP", CLAMP),
    REFLECT: ("REFLECT", REFLECT),
=======
    LAST_BATCH_FILL : ("LAST_BATCH_FILL", LAST_BATCH_FILL),
    LAST_BATCH_DROP : ("LAST_BATCH_DROP", LAST_BATCH_DROP),
    LAST_BATCH_PARTIAL : ("LAST_BATCH_PARTIAL", LAST_BATCH_PARTIAL),
>>>>>>> 037e3083
}

def data_type_function(dtype):
    """!Converts a given data type identifier to its corresponding known type.

        @param dtype    The data type identifier.

        @return    Known type corresponding to the given data type identifier.

        @raise     RuntimeError: If the given data type identifier does not correspond to a known type.
    """
    if dtype in _known_types:
        ret = _known_types[dtype][0]
        return ret
    else:
        raise RuntimeError(
            str(dtype) + " does not correspond to a known type.")<|MERGE_RESOLUTION|>--- conflicted
+++ resolved
@@ -94,17 +94,15 @@
 from rocal_pybind.types import EXTSOURCE_RAW_COMPRESSED
 from rocal_pybind.types import EXTSOURCE_RAW_UNCOMPRESSED
 
-<<<<<<< HEAD
 #     RocalAudioBorderType
 from rocal_pybind.types import ZERO
 from rocal_pybind.types import CLAMP
 from rocal_pybind.types import REFLECT
-=======
+
 #     RocalLastBatchPolicy
 from rocal_pybind.types import LAST_BATCH_FILL
 from rocal_pybind.types import LAST_BATCH_DROP
 from rocal_pybind.types import LAST_BATCH_PARTIAL
->>>>>>> 037e3083
 
 _known_types = {
 
@@ -165,15 +163,13 @@
     EXTSOURCE_RAW_COMPRESSED: ("EXTSOURCE_RAW_COMPRESSED", EXTSOURCE_RAW_COMPRESSED),
     EXTSOURCE_RAW_UNCOMPRESSED: ("EXTSOURCE_RAW_UNCOMPRESSED", EXTSOURCE_RAW_UNCOMPRESSED),
 
-<<<<<<< HEAD
     ZERO: ("ZERO", ZERO),
     CLAMP: ("CLAMP", CLAMP),
     REFLECT: ("REFLECT", REFLECT),
-=======
+
     LAST_BATCH_FILL : ("LAST_BATCH_FILL", LAST_BATCH_FILL),
     LAST_BATCH_DROP : ("LAST_BATCH_DROP", LAST_BATCH_DROP),
     LAST_BATCH_PARTIAL : ("LAST_BATCH_PARTIAL", LAST_BATCH_PARTIAL),
->>>>>>> 037e3083
 }
 
 def data_type_function(dtype):
