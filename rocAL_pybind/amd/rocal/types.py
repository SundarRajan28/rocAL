--- conflicted
+++ resolved
@@ -109,13 +109,8 @@
 from rocal_pybind.types import ERROR
 
 #     RocalMelScaleFormula
-<<<<<<< HEAD
-from rocal_pybind.types import SLANEY
-from rocal_pybind.types import HTK
-=======
 from rocal_pybind.types import MELSCALE_SLANEY
 from rocal_pybind.types import MELSCALE_HTK
->>>>>>> 4dcc1fc5
 
 #     RocalLastBatchPolicy
 from rocal_pybind.types import LAST_BATCH_FILL
@@ -124,6 +119,8 @@
 
 _known_types = {
 
+    OK: ("OK", OK),
+    CONTEXT_INVALID: ("CONTEXT_INVALID", CONTEXT_INVALID),
     RUNTIME_ERROR: ("RUNTIME_ERROR", RUNTIME_ERROR),
     UPDATE_PARAMETER_FAILED: ("UPDATE_PARAMETER_FAILED", UPDATE_PARAMETER_FAILED),
     INVALID_PARAMETER_TYPE: ("INVALID_PARAMETER_TYPE", INVALID_PARAMETER_TYPE),
@@ -184,26 +181,15 @@
     CLAMP: ("CLAMP", CLAMP),
     REFLECT: ("REFLECT", REFLECT),
 
-<<<<<<< HEAD
-    NTF: ("NTF", NTF),
-    NFT: ("NFT", NFT),
-
-=======
->>>>>>> 4dcc1fc5
     PAD: ("PAD", PAD),
     TRIMTOSHAPE: ("TRIMTOSHAPE", TRIMTOSHAPE),
     ERROR: ("ERROR", ERROR),
 
-<<<<<<< HEAD
-    SLANEY: ("SLANEY", SLANEY),
-    HTK: ("HTK", HTK),
-=======
     NTF: ("NTF", NTF),
     NFT: ("NFT", NFT),
 
     MELSCALE_SLANEY: ("MELSCALE_SLANEY", MELSCALE_SLANEY),
     MELSCALE_HTK: ("MELSCALE_HTK", MELSCALE_HTK),
->>>>>>> 4dcc1fc5
 
     LAST_BATCH_FILL : ("LAST_BATCH_FILL", LAST_BATCH_FILL),
     LAST_BATCH_DROP : ("LAST_BATCH_DROP", LAST_BATCH_DROP),
