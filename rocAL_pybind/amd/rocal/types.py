# Copyright (c) 2018 - 2023 Advanced Micro Devices, Inc. All rights reserved.
#
# Permission is hereby granted, free of charge, to any person obtaining a copy
# of this software and associated documentation files (the "Software"), to deal
# in the Software without restriction, including without limitation the rights
# to use, copy, modify, merge, publish, distribute, sublicense, and/or sell
# copies of the Software, and to permit persons to whom the Software is
# furnished to do so, subject to the following conditions:
#
# The above copyright notice and this permission notice shall be included in
# all copies or substantial portions of the Software.
#
# THE SOFTWARE IS PROVIDED "AS IS", WITHOUT WARRANTY OF ANY KIND, EXPRESS OR
# IMPLIED, INCLUDING BUT NOT LIMITED TO THE WARRANTIES OF MERCHANTABILITY,
# FITNESS FOR A PARTICULAR PURPOSE AND NONINFRINGEMENT.  IN NO EVENT SHALL THE
# AUTHORS OR COPYRIGHT HOLDERS BE LIABLE FOR ANY CLAIM, DAMAGES OR OTHER
# LIABILITY, WHETHER IN AN ACTION OF CONTRACT, TORT OR OTHERWISE, ARISING FROM,
# OUT OF OR IN CONNECTION WITH THE SOFTWARE OR THE USE OR OTHER DEALINGS IN
# THE SOFTWARE.

##
# @file types.py
# @brief File containing various user defined types used in rocAL

# RocalStatus
from rocal_pybind.types import OK
from rocal_pybind.types import CONTEXT_INVALID
from rocal_pybind.types import RUNTIME_ERROR
from rocal_pybind.types import UPDATE_PARAMETER_FAILED
from rocal_pybind.types import INVALID_PARAMETER_TYPE

#  RocalProcessMode
from rocal_pybind.types import GPU
from rocal_pybind.types import CPU

#  RocalTensorOutputType
from rocal_pybind.types import UINT8
from rocal_pybind.types import FLOAT
from rocal_pybind.types import FLOAT16
from rocal_pybind.types import UINT8

#  RocalOutputMemType
from rocal_pybind.types import HOST_MEMORY
from rocal_pybind.types import DEVICE_MEMORY
from rocal_pybind.types import PINNED_MEMORY

# RocalImageSizeEvaluationPolicy
from rocal_pybind.types import MAX_SIZE
from rocal_pybind.types import USER_GIVEN_SIZE
from rocal_pybind.types import MOST_FREQUENT_SIZE
from rocal_pybind.types import MAX_SIZE_ORIG
from rocal_pybind.types import USER_GIVEN_SIZE_ORIG

#      RocalImageColor
from rocal_pybind.types import RGB
from rocal_pybind.types import BGR
from rocal_pybind.types import GRAY
from rocal_pybind.types import RGB_PLANAR

#     RocalTensorLayout
from rocal_pybind.types import NHWC
from rocal_pybind.types import NCHW
from rocal_pybind.types import NFHWC
from rocal_pybind.types import NFCHW
from rocal_pybind.types import NHW
#     RocalSpectrogramLayout
from rocal_pybind.types import NFT
from rocal_pybind.types import NTF

#     RocalDecodeDevice
from rocal_pybind.types import HARDWARE_DECODE
from rocal_pybind.types import SOFTWARE_DECODE

#     RocalDecodeDevice
from rocal_pybind.types import DECODER_TJPEG
from rocal_pybind.types import DECODER_OPENCV
from rocal_pybind.types import DECODER_HW_JEPG
from rocal_pybind.types import DECODER_VIDEO_FFMPEG_SW
from rocal_pybind.types import DECODER_VIDEO_FFMPEG_HW

#     RocalResizeScalingMode
from rocal_pybind.types import SCALING_MODE_DEFAULT
from rocal_pybind.types import SCALING_MODE_STRETCH
from rocal_pybind.types import SCALING_MODE_NOT_SMALLER
from rocal_pybind.types import SCALING_MODE_NOT_LARGER
from rocal_pybind.types import SCALING_MODE_MIN_MAX

#     RocalResizeInterpolationType
from rocal_pybind.types import NEAREST_NEIGHBOR_INTERPOLATION
from rocal_pybind.types import LINEAR_INTERPOLATION
from rocal_pybind.types import CUBIC_INTERPOLATION
from rocal_pybind.types import LANCZOS_INTERPOLATION
from rocal_pybind.types import GAUSSIAN_INTERPOLATION
from rocal_pybind.types import TRIANGULAR_INTERPOLATION

#     Rocal External Source Mode
from rocal_pybind.types import EXTSOURCE_FNAME
from rocal_pybind.types import EXTSOURCE_RAW_COMPRESSED
from rocal_pybind.types import EXTSOURCE_RAW_UNCOMPRESSED

#     RocalAudioBorderType
from rocal_pybind.types import ZERO
from rocal_pybind.types import CLAMP
from rocal_pybind.types import REFLECT


#     RocalOutOfBoundsPolicy
from rocal_pybind.types import PAD
from rocal_pybind.types import TRIMTOSHAPE
from rocal_pybind.types import ERROR

#     RocalMelScaleFormula
from rocal_pybind.types import SLANEY
from rocal_pybind.types import HTK

_known_types = {

    OK: ("OK", OK),
    CONTEXT_INVALID: ("CONTEXT_INVALID", CONTEXT_INVALID),
    RUNTIME_ERROR: ("RUNTIME_ERROR", RUNTIME_ERROR),
    UPDATE_PARAMETER_FAILED: ("UPDATE_PARAMETER_FAILED", UPDATE_PARAMETER_FAILED),
    INVALID_PARAMETER_TYPE: ("INVALID_PARAMETER_TYPE", INVALID_PARAMETER_TYPE),

    GPU: ("GPU", GPU),
    CPU: ("CPU", CPU),
    UINT8: ("UINT8", UINT8),
    FLOAT: ("FLOAT", FLOAT),
    FLOAT16: ("FLOAT16", FLOAT16),
    UINT8: ("UINT8", UINT8),
    HOST_MEMORY: ("HOST_MEMORY", HOST_MEMORY),
    DEVICE_MEMORY: ("DEVICE_MEMORY", DEVICE_MEMORY),
    PINNED_MEMORY: ("PINNED_MEMORY", PINNED_MEMORY),

    MAX_SIZE: ("MAX_SIZE", MAX_SIZE),
    USER_GIVEN_SIZE: ("USER_GIVEN_SIZE", USER_GIVEN_SIZE),
    MOST_FREQUENT_SIZE: ("MOST_FREQUENT_SIZE", MOST_FREQUENT_SIZE),
    MAX_SIZE_ORIG: ("MAX_SIZE_ORIG", MAX_SIZE_ORIG),
    USER_GIVEN_SIZE_ORIG: ("USER_GIVEN_SIZE_ORIG", USER_GIVEN_SIZE_ORIG),

    NHWC: ("NHWC", NHWC),
    NCHW: ("NCHW", NCHW),
    NFHWC: ("NFHWC", NFHWC),
    NFCHW: ("NFCHW", NFCHW),
    NHW: ("NHW", NHW),
    BGR: ("BGR", BGR),
    RGB: ("RGB", RGB),
    GRAY: ("GRAY", GRAY),
    RGB_PLANAR: ("RGB_PLANAR", RGB_PLANAR),

    HARDWARE_DECODE: ("HARDWARE_DECODE", HARDWARE_DECODE),
    SOFTWARE_DECODE: ("SOFTWARE_DECODE", SOFTWARE_DECODE),

    DECODER_TJPEG: ("DECODER_TJPEG", DECODER_TJPEG),
    DECODER_OPENCV: ("DECODER_OPENCV", DECODER_OPENCV),
    DECODER_HW_JEPG: ("DECODER_HW_JEPG", DECODER_HW_JEPG),
    DECODER_VIDEO_FFMPEG_SW: ("DECODER_VIDEO_FFMPEG_SW", DECODER_VIDEO_FFMPEG_SW),
    DECODER_VIDEO_FFMPEG_HW: ("DECODER_VIDEO_FFMPEG_HW", DECODER_VIDEO_FFMPEG_HW),

    NEAREST_NEIGHBOR_INTERPOLATION: ("NEAREST_NEIGHBOR_INTERPOLATION", NEAREST_NEIGHBOR_INTERPOLATION),
    LINEAR_INTERPOLATION: ("LINEAR_INTERPOLATION", LINEAR_INTERPOLATION),
    CUBIC_INTERPOLATION: ("CUBIC_INTERPOLATION", CUBIC_INTERPOLATION),
    LANCZOS_INTERPOLATION: ("LANCZOS_INTERPOLATION", LANCZOS_INTERPOLATION),
    GAUSSIAN_INTERPOLATION: ("GAUSSIAN_INTERPOLATION", GAUSSIAN_INTERPOLATION),
    TRIANGULAR_INTERPOLATION: ("TRIANGULAR_INTERPOLATION", TRIANGULAR_INTERPOLATION),

    SCALING_MODE_DEFAULT: ("SCALING_MODE_DEFAULT", SCALING_MODE_DEFAULT),
    SCALING_MODE_STRETCH: ("SCALING_MODE_STRETCH", SCALING_MODE_STRETCH),
    SCALING_MODE_NOT_SMALLER: ("SCALING_MODE_NOT_SMALLER", SCALING_MODE_NOT_SMALLER),
    SCALING_MODE_NOT_LARGER: ("SCALING_MODE_NOT_LARGER", SCALING_MODE_NOT_LARGER),
    SCALING_MODE_MIN_MAX: ("SCALING_MODE_MIN_MAX", SCALING_MODE_MIN_MAX),

    EXTSOURCE_FNAME: ("EXTSOURCE_FNAME", EXTSOURCE_FNAME),
    EXTSOURCE_RAW_COMPRESSED: ("EXTSOURCE_RAW_COMPRESSED", EXTSOURCE_RAW_COMPRESSED),
    EXTSOURCE_RAW_UNCOMPRESSED: ("EXTSOURCE_RAW_UNCOMPRESSED", EXTSOURCE_RAW_UNCOMPRESSED),

    ZERO: ("ZERO", ZERO),
    CLAMP: ("CLAMP", CLAMP),
    REFLECT: ("REFLECT", REFLECT),

<<<<<<< HEAD
    TF: ("TF", TF),
    FT: ("FT", FT),
    
    PAD: ("PAD", PAD),
    TRIMTOSHAPE: ("TRIMTOSHAPE", TRIMTOSHAPE),
    ERROR: ("ERROR", ERROR),

    SLANEY: ("SLANEY", SLANEY),
    HTK: ("HTK", HTK),
=======
    NTF: ("NTF", NTF),
    NFT: ("NFT", NFT),
>>>>>>> 6b2a06ce
}

def data_type_function(dtype):
    """!Converts a given data type identifier to its corresponding known type.

        @param dtype    The data type identifier.

        @return    Known type corresponding to the given data type identifier.

        @raise     RuntimeError: If the given data type identifier does not correspond to a known type.
    """
    if dtype in _known_types:
        ret = _known_types[dtype][0]
        return ret
    else:
        raise RuntimeError(
            str(dtype) + " does not correspond to a known type.")<|MERGE_RESOLUTION|>--- conflicted
+++ resolved
@@ -103,7 +103,6 @@
 from rocal_pybind.types import CLAMP
 from rocal_pybind.types import REFLECT
 
-
 #     RocalOutOfBoundsPolicy
 from rocal_pybind.types import PAD
 from rocal_pybind.types import TRIMTOSHAPE
@@ -177,9 +176,8 @@
     CLAMP: ("CLAMP", CLAMP),
     REFLECT: ("REFLECT", REFLECT),
 
-<<<<<<< HEAD
-    TF: ("TF", TF),
-    FT: ("FT", FT),
+    NTF: ("NTF", NTF),
+    NFT: ("NFT", NFT),
     
     PAD: ("PAD", PAD),
     TRIMTOSHAPE: ("TRIMTOSHAPE", TRIMTOSHAPE),
@@ -187,10 +185,6 @@
 
     SLANEY: ("SLANEY", SLANEY),
     HTK: ("HTK", HTK),
-=======
-    NTF: ("NTF", NTF),
-    NFT: ("NFT", NFT),
->>>>>>> 6b2a06ce
 }
 
 def data_type_function(dtype):
