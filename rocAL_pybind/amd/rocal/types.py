--- conflicted
+++ resolved
@@ -103,7 +103,6 @@
 from rocal_pybind.types import CLAMP
 from rocal_pybind.types import REFLECT
 
-<<<<<<< HEAD
 #     RocalOutOfBoundsPolicy
 from rocal_pybind.types import PAD
 from rocal_pybind.types import TRIMTOSHAPE
@@ -113,9 +112,6 @@
 from rocal_pybind.types import SLANEY
 from rocal_pybind.types import HTK
 
-
-=======
->>>>>>> 528a87ad
 _known_types = {
 
     RUNTIME_ERROR: ("RUNTIME_ERROR", RUNTIME_ERROR),
@@ -178,15 +174,13 @@
     CLAMP: ("CLAMP", CLAMP),
     REFLECT: ("REFLECT", REFLECT),
 
-<<<<<<< HEAD
     PAD: ("PAD", PAD),
     TRIMTOSHAPE: ("TRIMTOSHAPE", TRIMTOSHAPE),
     ERROR: ("ERROR", ERROR),
 
     SLANEY: ("SLANEY", SLANEY),
     HTK: ("HTK", HTK),
-=======
->>>>>>> 528a87ad
+
     NTF: ("NTF", NTF),
     NFT: ("NFT", NFT),
 }
