--- conflicted
+++ resolved
@@ -112,11 +112,7 @@
 from rocal_pybind.types import SLANEY
 from rocal_pybind.types import HTK
 
-<<<<<<< HEAD
-#    RocalLastBatchPolicy
-=======
 #     RocalLastBatchPolicy
->>>>>>> 5276ec23
 from rocal_pybind.types import LAST_BATCH_FILL
 from rocal_pybind.types import LAST_BATCH_DROP
 from rocal_pybind.types import LAST_BATCH_PARTIAL
@@ -183,17 +179,6 @@
     CLAMP: ("CLAMP", CLAMP),
     REFLECT: ("REFLECT", REFLECT),
 
-    PAD: ("PAD", PAD),
-    TRIMTOSHAPE: ("TRIMTOSHAPE", TRIMTOSHAPE),
-    ERROR: ("ERROR", ERROR),
-
-    SLANEY: ("SLANEY", SLANEY),
-    HTK: ("HTK", HTK),
-
-    LAST_BATCH_FILL : ("LAST_BATCH_FILL", LAST_BATCH_FILL),
-    LAST_BATCH_DROP : ("LAST_BATCH_DROP", LAST_BATCH_DROP),
-    LAST_BATCH_PARTIAL : ("LAST_BATCH_PARTIAL", LAST_BATCH_PARTIAL),
-
     NTF: ("NTF", NTF),
     NFT: ("NFT", NFT),
 
