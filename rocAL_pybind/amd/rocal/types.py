# Copyright (c) 2018 - 2023 Advanced Micro Devices, Inc. All rights reserved.
#
# Permission is hereby granted, free of charge, to any person obtaining a copy
# of this software and associated documentation files (the "Software"), to deal
# in the Software without restriction, including without limitation the rights
# to use, copy, modify, merge, publish, distribute, sublicense, and/or sell
# copies of the Software, and to permit persons to whom the Software is
# furnished to do so, subject to the following conditions:
#
# The above copyright notice and this permission notice shall be included in
# all copies or substantial portions of the Software.
#
# THE SOFTWARE IS PROVIDED "AS IS", WITHOUT WARRANTY OF ANY KIND, EXPRESS OR
# IMPLIED, INCLUDING BUT NOT LIMITED TO THE WARRANTIES OF MERCHANTABILITY,
# FITNESS FOR A PARTICULAR PURPOSE AND NONINFRINGEMENT.  IN NO EVENT SHALL THE
# AUTHORS OR COPYRIGHT HOLDERS BE LIABLE FOR ANY CLAIM, DAMAGES OR OTHER
# LIABILITY, WHETHER IN AN ACTION OF CONTRACT, TORT OR OTHERWISE, ARISING FROM,
# OUT OF OR IN CONNECTION WITH THE SOFTWARE OR THE USE OR OTHER DEALINGS IN
# THE SOFTWARE.

##
# @file types.py
# @brief File containing various user defined types used in rocAL

# RocalStatus
from rocal_pybind.types import OK
from rocal_pybind.types import CONTEXT_INVALID
from rocal_pybind.types import RUNTIME_ERROR
from rocal_pybind.types import UPDATE_PARAMETER_FAILED
from rocal_pybind.types import INVALID_PARAMETER_TYPE

#  RocalProcessMode
from rocal_pybind.types import GPU
from rocal_pybind.types import CPU

#  RocalTensorOutputType
from rocal_pybind.types import UINT8
from rocal_pybind.types import FLOAT
from rocal_pybind.types import FLOAT16
from rocal_pybind.types import UINT8

#  RocalOutputMemType
from rocal_pybind.types import HOST_MEMORY
from rocal_pybind.types import DEVICE_MEMORY
from rocal_pybind.types import PINNED_MEMORY

# RocalImageSizeEvaluationPolicy
from rocal_pybind.types import MAX_SIZE
from rocal_pybind.types import USER_GIVEN_SIZE
from rocal_pybind.types import MOST_FREQUENT_SIZE
from rocal_pybind.types import MAX_SIZE_ORIG
from rocal_pybind.types import USER_GIVEN_SIZE_ORIG

#      RocalImageColor
from rocal_pybind.types import RGB
from rocal_pybind.types import BGR
from rocal_pybind.types import GRAY
from rocal_pybind.types import RGB_PLANAR

#     RocalTensorLayout
from rocal_pybind.types import NHWC
from rocal_pybind.types import NCHW
from rocal_pybind.types import NFHWC
from rocal_pybind.types import NFCHW
<<<<<<< HEAD
from rocal_pybind.types import NDHWC
from rocal_pybind.types import NCDHW
=======
from rocal_pybind.types import NHW
#     RocalSpectrogramLayout
from rocal_pybind.types import NFT
from rocal_pybind.types import NTF
>>>>>>> 5276ec23

#     RocalDecodeDevice
from rocal_pybind.types import HARDWARE_DECODE
from rocal_pybind.types import SOFTWARE_DECODE

#     RocalDecodeDevice
from rocal_pybind.types import DECODER_TJPEG
from rocal_pybind.types import DECODER_OPENCV
from rocal_pybind.types import DECODER_HW_JEPG
from rocal_pybind.types import DECODER_VIDEO_FFMPEG_SW
from rocal_pybind.types import DECODER_VIDEO_FFMPEG_HW

#     RocalResizeScalingMode
from rocal_pybind.types import SCALING_MODE_DEFAULT
from rocal_pybind.types import SCALING_MODE_STRETCH
from rocal_pybind.types import SCALING_MODE_NOT_SMALLER
from rocal_pybind.types import SCALING_MODE_NOT_LARGER
from rocal_pybind.types import SCALING_MODE_MIN_MAX

#     RocalResizeInterpolationType
from rocal_pybind.types import NEAREST_NEIGHBOR_INTERPOLATION
from rocal_pybind.types import LINEAR_INTERPOLATION
from rocal_pybind.types import CUBIC_INTERPOLATION
from rocal_pybind.types import LANCZOS_INTERPOLATION
from rocal_pybind.types import GAUSSIAN_INTERPOLATION
from rocal_pybind.types import TRIANGULAR_INTERPOLATION

#     Rocal External Source Mode
from rocal_pybind.types import EXTSOURCE_FNAME
from rocal_pybind.types import EXTSOURCE_RAW_COMPRESSED
from rocal_pybind.types import EXTSOURCE_RAW_UNCOMPRESSED

#     RocalAudioBorderType
from rocal_pybind.types import ZERO
from rocal_pybind.types import CLAMP
from rocal_pybind.types import REFLECT

#     RocalOutOfBoundsPolicy
from rocal_pybind.types import PAD
from rocal_pybind.types import TRIMTOSHAPE
from rocal_pybind.types import ERROR

#     RocalMelScaleFormula
from rocal_pybind.types import SLANEY
from rocal_pybind.types import HTK

#     RocalLastBatchPolicy
from rocal_pybind.types import LAST_BATCH_FILL
from rocal_pybind.types import LAST_BATCH_DROP
from rocal_pybind.types import LAST_BATCH_PARTIAL

from rocal_pybind.types import TRIMTOSHAPE
from rocal_pybind.types import PAD

_known_types = {

    OK: ("OK", OK),
    CONTEXT_INVALID: ("CONTEXT_INVALID", CONTEXT_INVALID),
    RUNTIME_ERROR: ("RUNTIME_ERROR", RUNTIME_ERROR),
    UPDATE_PARAMETER_FAILED: ("UPDATE_PARAMETER_FAILED", UPDATE_PARAMETER_FAILED),
    INVALID_PARAMETER_TYPE: ("INVALID_PARAMETER_TYPE", INVALID_PARAMETER_TYPE),

    GPU: ("GPU", GPU),
    CPU: ("CPU", CPU),
    UINT8: ("UINT8", UINT8),
    FLOAT: ("FLOAT", FLOAT),
    FLOAT16: ("FLOAT16", FLOAT16),
    UINT8: ("UINT8", UINT8),
    HOST_MEMORY: ("HOST_MEMORY", HOST_MEMORY),
    DEVICE_MEMORY: ("DEVICE_MEMORY", DEVICE_MEMORY),
    PINNED_MEMORY: ("PINNED_MEMORY", PINNED_MEMORY),

    MAX_SIZE: ("MAX_SIZE", MAX_SIZE),
    USER_GIVEN_SIZE: ("USER_GIVEN_SIZE", USER_GIVEN_SIZE),
    MOST_FREQUENT_SIZE: ("MOST_FREQUENT_SIZE", MOST_FREQUENT_SIZE),
    MAX_SIZE_ORIG: ("MAX_SIZE_ORIG", MAX_SIZE_ORIG),
    USER_GIVEN_SIZE_ORIG: ("USER_GIVEN_SIZE_ORIG", USER_GIVEN_SIZE_ORIG),

    NHWC: ("NHWC", NHWC),
    NCHW: ("NCHW", NCHW),
    NFHWC: ("NFHWC", NFHWC),
    NFCHW: ("NFCHW", NFCHW),
<<<<<<< HEAD
    NDHWC: ("NDHWC", NDHWC),
    NCDHW: ("NCDHW", NCDHW),
=======
    NHW: ("NHW", NHW),
>>>>>>> 5276ec23
    BGR: ("BGR", BGR),
    RGB: ("RGB", RGB),
    GRAY: ("GRAY", GRAY),
    RGB_PLANAR: ("RGB_PLANAR", RGB_PLANAR),

    HARDWARE_DECODE: ("HARDWARE_DECODE", HARDWARE_DECODE),
    SOFTWARE_DECODE: ("SOFTWARE_DECODE", SOFTWARE_DECODE),

    DECODER_TJPEG: ("DECODER_TJPEG", DECODER_TJPEG),
    DECODER_OPENCV: ("DECODER_OPENCV", DECODER_OPENCV),
    DECODER_HW_JEPG: ("DECODER_HW_JEPG", DECODER_HW_JEPG),
    DECODER_VIDEO_FFMPEG_SW: ("DECODER_VIDEO_FFMPEG_SW", DECODER_VIDEO_FFMPEG_SW),
    DECODER_VIDEO_FFMPEG_HW: ("DECODER_VIDEO_FFMPEG_HW", DECODER_VIDEO_FFMPEG_HW),

    NEAREST_NEIGHBOR_INTERPOLATION: ("NEAREST_NEIGHBOR_INTERPOLATION", NEAREST_NEIGHBOR_INTERPOLATION),
    LINEAR_INTERPOLATION: ("LINEAR_INTERPOLATION", LINEAR_INTERPOLATION),
    CUBIC_INTERPOLATION: ("CUBIC_INTERPOLATION", CUBIC_INTERPOLATION),
    LANCZOS_INTERPOLATION: ("LANCZOS_INTERPOLATION", LANCZOS_INTERPOLATION),
    GAUSSIAN_INTERPOLATION: ("GAUSSIAN_INTERPOLATION", GAUSSIAN_INTERPOLATION),
    TRIANGULAR_INTERPOLATION: ("TRIANGULAR_INTERPOLATION", TRIANGULAR_INTERPOLATION),

    SCALING_MODE_DEFAULT: ("SCALING_MODE_DEFAULT", SCALING_MODE_DEFAULT),
    SCALING_MODE_STRETCH: ("SCALING_MODE_STRETCH", SCALING_MODE_STRETCH),
    SCALING_MODE_NOT_SMALLER: ("SCALING_MODE_NOT_SMALLER", SCALING_MODE_NOT_SMALLER),
    SCALING_MODE_NOT_LARGER: ("SCALING_MODE_NOT_LARGER", SCALING_MODE_NOT_LARGER),
    SCALING_MODE_MIN_MAX: ("SCALING_MODE_MIN_MAX", SCALING_MODE_MIN_MAX),

    TRIMTOSHAPE: ("TRIMTOSHAPE", TRIMTOSHAPE),
    PAD: ("PAD", PAD),

    EXTSOURCE_FNAME: ("EXTSOURCE_FNAME", EXTSOURCE_FNAME),
    EXTSOURCE_RAW_COMPRESSED: ("EXTSOURCE_RAW_COMPRESSED", EXTSOURCE_RAW_COMPRESSED),
    EXTSOURCE_RAW_UNCOMPRESSED: ("EXTSOURCE_RAW_UNCOMPRESSED", EXTSOURCE_RAW_UNCOMPRESSED),

    ZERO: ("ZERO", ZERO),
    CLAMP: ("CLAMP", CLAMP),
    REFLECT: ("REFLECT", REFLECT),

    NTF: ("NTF", NTF),
    NFT: ("NFT", NFT),

    PAD: ("PAD", PAD),
    TRIMTOSHAPE: ("TRIMTOSHAPE", TRIMTOSHAPE),
    ERROR: ("ERROR", ERROR),

    SLANEY: ("SLANEY", SLANEY),
    HTK: ("HTK", HTK),

    LAST_BATCH_FILL : ("LAST_BATCH_FILL", LAST_BATCH_FILL),
    LAST_BATCH_DROP : ("LAST_BATCH_DROP", LAST_BATCH_DROP),
    LAST_BATCH_PARTIAL : ("LAST_BATCH_PARTIAL", LAST_BATCH_PARTIAL),
}

def data_type_function(dtype):
    """!Converts a given data type identifier to its corresponding known type.

        @param dtype    The data type identifier.

        @return    Known type corresponding to the given data type identifier.

        @raise     RuntimeError: If the given data type identifier does not correspond to a known type.
    """
    if dtype in _known_types:
        ret = _known_types[dtype][0]
        return ret
    else:
        raise RuntimeError(
            str(dtype) + " does not correspond to a known type.")<|MERGE_RESOLUTION|>--- conflicted
+++ resolved
@@ -62,15 +62,10 @@
 from rocal_pybind.types import NCHW
 from rocal_pybind.types import NFHWC
 from rocal_pybind.types import NFCHW
-<<<<<<< HEAD
-from rocal_pybind.types import NDHWC
-from rocal_pybind.types import NCDHW
-=======
 from rocal_pybind.types import NHW
 #     RocalSpectrogramLayout
 from rocal_pybind.types import NFT
 from rocal_pybind.types import NTF
->>>>>>> 5276ec23
 
 #     RocalDecodeDevice
 from rocal_pybind.types import HARDWARE_DECODE
@@ -121,9 +116,6 @@
 from rocal_pybind.types import LAST_BATCH_FILL
 from rocal_pybind.types import LAST_BATCH_DROP
 from rocal_pybind.types import LAST_BATCH_PARTIAL
-
-from rocal_pybind.types import TRIMTOSHAPE
-from rocal_pybind.types import PAD
 
 _known_types = {
 
@@ -153,12 +145,7 @@
     NCHW: ("NCHW", NCHW),
     NFHWC: ("NFHWC", NFHWC),
     NFCHW: ("NFCHW", NFCHW),
-<<<<<<< HEAD
-    NDHWC: ("NDHWC", NDHWC),
-    NCDHW: ("NCDHW", NCDHW),
-=======
     NHW: ("NHW", NHW),
->>>>>>> 5276ec23
     BGR: ("BGR", BGR),
     RGB: ("RGB", RGB),
     GRAY: ("GRAY", GRAY),
@@ -185,9 +172,6 @@
     SCALING_MODE_NOT_SMALLER: ("SCALING_MODE_NOT_SMALLER", SCALING_MODE_NOT_SMALLER),
     SCALING_MODE_NOT_LARGER: ("SCALING_MODE_NOT_LARGER", SCALING_MODE_NOT_LARGER),
     SCALING_MODE_MIN_MAX: ("SCALING_MODE_MIN_MAX", SCALING_MODE_MIN_MAX),
-
-    TRIMTOSHAPE: ("TRIMTOSHAPE", TRIMTOSHAPE),
-    PAD: ("PAD", PAD),
 
     EXTSOURCE_FNAME: ("EXTSOURCE_FNAME", EXTSOURCE_FNAME),
     EXTSOURCE_RAW_COMPRESSED: ("EXTSOURCE_RAW_COMPRESSED", EXTSOURCE_RAW_COMPRESSED),
