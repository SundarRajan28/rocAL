--- conflicted
+++ resolved
@@ -280,51 +280,7 @@
         @param device              The device to use for processing
         @param device_id           The ID of the device to use
     """
-<<<<<<< HEAD
-    ROCAL iterator for audio tasks for PyTorch
-    The Tensors that are returned by the iterator will be owned by ROCAL 
-    and would be valid until next iteration.
-    Parameters
-    ----------
-    pipelines : list of amd.rocalLI.pipeline.Pipeline
-                List of pipelines to use
-    size : int
-           Number of samples in the epoch (Usually the size of the dataset).
-    auto_reset : bool, optional, default = False
-                 Whether the iterator resets itself for the next epoch
-                 or it requires reset() to be called separately.
-    fill_last_batch : bool, optional, default = True
-                 Whether to fill the last batch with data up to 'self.batch_size'.
-                 The iterator would return the first integer multiple
-                 of self._num_gpus * self.batch_size entries which exceeds 'size'.
-                 Setting this flag to False will cause the iterator to return
-                 exactly 'size' entries.
-    dynamic_shape: bool, optional, default = False
-                 Whether the shape of the output of the RALI pipeline can
-                 change during execution. If True, the pytorch tensor will be resized accordingly
-                 if the shape of RALI returned tensors changes during execution.
-                 If False, the iterator will fail in case of change.
-    last_batch_padded : bool, optional, default = False
-                 Whether the last batch provided by RALI is padded with the last sample
-                 or it just wraps up. In the conjunction with `fill_last_batch` it tells
-                 if the iterator returning last batch with data only partially filled with
-                 data from the current epoch is dropping padding samples or samples from
-                 the next epoch. If set to False next epoch will end sooner as data from
-                 it was consumed but dropped. If set to True next epoch would be the
-                 same length as the first one.
-    Example
-    -------
-    With the data set [1,2,3,4,5,6,7] and the batch size 2:
-    fill_last_batch = False, last_batch_padded = True  -> last batch = [7], next iteration will return [1, 2]
-    fill_last_batch = False, last_batch_padded = False -> last batch = [7], next iteration will return [2, 3]
-    fill_last_batch = True, last_batch_padded = True   -> last batch = [7, 7], next iteration will return [1, 2]
-    fill_last_batch = True, last_batch_padded = False  -> last batch = [7, 1], next iteration will return [2, 3]
-
-    """
-    def __init__(self, pipeline, tensor_layout = types.NONE, tensor_dtype = types.FLOAT, size = -1, auto_reset = False, device = "cpu", device_id = 0, size = -1, auto_reset=False):
-=======
     def __init__(self, pipeline, tensor_dtype = types.FLOAT, size = -1, auto_reset = False, device = "cpu", device_id = 0):
->>>>>>> d9503788
         self.loader = pipeline
         self.device = device
         self.device_id = device_id
@@ -362,6 +318,8 @@
             dimensions = self.output_tensor_list[i].dimensions()
             self.num_roi_dims = self.output_tensor_list[i].roi_dims_size()
             self.roi_array = np.zeros(self.batch_size * self.num_roi_dims * 2, dtype=np.int32)
+            max_x1 = np.max(roi[...,2:3])
+            max_y1 = np.max(roi[...,3:4])
             self.output_tensor_list[i].copy_roi(self.roi_array)
             if self.device == "cpu":
                 torch_dtype = self.output_tensor_list[i].dtype()
@@ -373,19 +331,18 @@
                 output = torch.empty(dimensions, dtype=getattr(torch, torch_dtype), device=torch_gpu_device)
                 self.labels_tensor = torch.empty(self.labels_size, dtype=getattr(torch, torch_dtype), device=torch_gpu_device)
 
-            self.output_tensor_list[i].copy_data(ctypes.c_void_p(output.data_ptr()), self.output_memory_type)
+            self.output_tensor_list[0].copy_data(ctypes.c_void_p(output.data_ptr()), max_y1, max_x1)
             self.output_list.append(output)
-<<<<<<< HEAD
-        if (self.last_batch_policy is (types.LAST_BATCH_PARTIAL)) and b.getRemainingImages(self.loader._handle) <= 0 : #Check this condition
-            return [inner_list[0:self.last_batch_size,:] for inner_list in self.output_list], self.labels_tensor[0:self.last_batch_size]
-        else:
-            return self.output_list, self.labels_tensor
-=======
 
         self.labels = self.loader.get_image_labels()
         self.labels_tensor = self.labels_tensor.copy_(torch.from_numpy(self.labels)).long()
-        return self.output_list, self.labels_tensor, torch.tensor(self.roi_array.reshape(self.batch_size,4)[...,2:4])
->>>>>>> d9503788
+        roi = self.roi_array.reshape(self.batch_size,4)
+
+        if (self.last_batch_policy is (types.LAST_BATCH_PARTIAL)) and b.getRemainingImages(self.loader._handle) <= 0 :
+            return [inner_list[0:self.last_batch_size,:] for inner_list in self.output_list], self.labels_tensor[0:self.last_batch_size], torch.tensor(self.roi_array.reshape(self.batch_size,4)[...,2:4][0:self.last_batch_size,:])
+        else:
+            return self.output_list, self.labels_tensor, torch.tensor(self.roi_array.reshape(self.batch_size,4)[...,2:4])
+
 
     def reset(self):
         self.batch_count = 0
