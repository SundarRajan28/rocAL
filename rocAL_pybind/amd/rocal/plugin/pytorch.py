# Copyright (c) 2018 - 2023 Advanced Micro Devices, Inc. All rights reserved.
#
# Permission is hereby granted, free of charge, to any person obtaining a copy
# of this software and associated documentation files (the "Software"), to deal
# in the Software without restriction, including without limitation the rights
# to use, copy, modify, merge, publish, distribute, sublicense, and/or sell
# copies of the Software, and to permit persons to whom the Software is
# furnished to do so, subject to the following conditions:
#
# The above copyright notice and this permission notice shall be included in
# all copies or substantial portions of the Software.
#
# THE SOFTWARE IS PROVIDED "AS IS", WITHOUT WARRANTY OF ANY KIND, EXPRESS OR
# IMPLIED, INCLUDING BUT NOT LIMITED TO THE WARRANTIES OF MERCHANTABILITY,
# FITNESS FOR A PARTICULAR PURPOSE AND NONINFRINGEMENT.  IN NO EVENT SHALL THE
# AUTHORS OR COPYRIGHT HOLDERS BE LIABLE FOR ANY CLAIM, DAMAGES OR OTHER
# LIABILITY, WHETHER IN AN ACTION OF CONTRACT, TORT OR OTHERWISE, ARISING FROM,
# OUT OF OR IN CONNECTION WITH THE SOFTWARE OR THE USE OR OTHER DEALINGS IN
# THE SOFTWARE.

##
# @file pytorch.py
# @brief File containing iterators to be used with pytorch trainings

import torch
import numpy as np
import rocal_pybind as b
import amd.rocal.types as types
import ctypes


class ROCALNumpyIterator(object):
<<<<<<< HEAD
    def __init__(self, pipeline, tensor_dtype=types.FLOAT, device="cpu", device_id=0, return_roi=False):
        self.loader = pipeline
        self.tensor_dtype = tensor_dtype
=======
    def __init__(self, pipeline, device="cpu", device_id=0, return_max_roi=False):
        self.loader = pipeline
>>>>>>> cc531798
        self.device = device
        self.device_id = device_id
        self.output_memory_type = self.loader._output_memory_type
        self.output_list = None
        self.batch_size = self.loader._batch_size
<<<<<<< HEAD
        self.return_roi = return_roi
        print("self.device", self.device)
        self.len = b.getRemainingImages(self.loader._handle)
=======
        self.return_max_roi = return_max_roi
        self.len = b.getRemainingImages(self.loader._handle)
        self.last_batch_policy = self.loader._last_batch_policy
        self.last_batch_size = None
        print("self.device", self.device)
>>>>>>> cc531798

    def next(self):
        return self.__next__()

    def __next__(self):
        if self.loader.rocal_run() != 0:
            raise StopIteration
        self.output_tensor_list = self.loader.get_output_tensors()

        if self.output_list is None:
            # Output list used to store pipeline outputs - can support multiple augmentation outputs
            self.output_list = []
            for i in range(len(self.output_tensor_list)):
                dimensions = self.output_tensor_list[i].dimensions()
<<<<<<< HEAD
                if self.return_roi:
=======
                if self.return_max_roi:
>>>>>>> cc531798
                    self.num_dims = len(dimensions) - 1
                    self.roi_array = np.zeros(self.batch_size * self.num_dims * 2, dtype=np.uint32)
                    self.output_tensor_list[i].copy_roi(self.roi_array)
                    self.max_roi_size = np.zeros(self.num_dims, dtype=np.uint32)
<<<<<<< HEAD
                    for j in range(self.batch_size):
                        index = j * self.num_dims * 2
                        roi_size = self.roi_array[index + self.num_dims : index + self.num_dims * 2] - self.roi_array[index : index + self.num_dims]
                        self.max_roi_size = np.maximum(roi_size, self.max_roi_size)
                if self.device == "cpu":
                    torch_dtype = self.output_tensor_list[i].dtype()
=======
                    for j in range(self.batch_size):  # Calculating the max ROI for a batch
                        index = j * self.num_dims * 2
                        roi_size = self.roi_array[index + self.num_dims: index +
                                                  self.num_dims * 2] - self.roi_array[index: index + self.num_dims]
                        self.max_roi_size = np.maximum(roi_size, self.max_roi_size)
                torch_dtype = self.output_tensor_list[i].dtype()
                if self.device == "cpu":
>>>>>>> cc531798
                    output = torch.empty(
                        dimensions, dtype=getattr(torch, torch_dtype))
                else:
                    torch_gpu_device = torch.device('cuda', self.device_id)
<<<<<<< HEAD
                    torch_dtype = self.output_tensor_list[i].dtype()
=======
>>>>>>> cc531798
                    output = torch.empty(dimensions, dtype=getattr(
                        torch, torch_dtype), device=torch_gpu_device)

                self.output_tensor_list[i].copy_data(ctypes.c_void_p(
                    output.data_ptr()), self.output_memory_type)
                self.output_list.append(output)
        else:
            for i in range(len(self.output_tensor_list)):
<<<<<<< HEAD
                if self.return_roi:
=======
                if self.return_max_roi:
>>>>>>> cc531798
                    self.output_tensor_list[i].copy_roi(self.roi_array)
                    self.max_roi_size = np.zeros(self.num_dims, dtype=np.uint32)
                    for j in range(self.batch_size):
                        index = j * self.num_dims * 2
<<<<<<< HEAD
                        roi_size = self.roi_array[index + self.num_dims : index + self.num_dims * 2] - self.roi_array[index : index + self.num_dims]
                        self.max_roi_size = np.maximum(roi_size, self.max_roi_size)
                self.output_tensor_list[i].copy_data(ctypes.c_void_p(
                    self.output_list[i].data_ptr()), self.output_memory_type)
        if self.return_roi:
            roi_output_list = []
            for i in range(len(self.output_list)):
                roi_output_list.append(self.output_list[i][:, :self.max_roi_size[0], :self.max_roi_size[1], :self.max_roi_size[2], :self.max_roi_size[3]])
            return roi_output_list
=======
                        roi_size = self.roi_array[index + self.num_dims: index +
                                                  self.num_dims * 2] - self.roi_array[index: index + self.num_dims]
                        self.max_roi_size = np.maximum(roi_size, self.max_roi_size)
                self.output_tensor_list[i].copy_data(ctypes.c_void_p(
                    self.output_list[i].data_ptr()), self.output_memory_type)
        if self.return_max_roi:
            roi_output_list = []
            for i in range(len(self.output_list)):
                roi_output_list.append(
                    self.output_list[i][:, :self.max_roi_size[0], :self.max_roi_size[1], :self.max_roi_size[2], :self.max_roi_size[3]])
            # Check if last batch policy is partial and only return the valid images in last batch
            if (self.last_batch_policy is (types.LAST_BATCH_PARTIAL)) and b.getRemainingImages(self.loader._handle) <= 0:
                if (self.last_batch_size is None):
                    self.last_batch_size = self.batch_size - \
                        b.getLastBatchPaddedSize(self.loader._handle)
                return [inner_list[0:self.last_batch_size, :] for inner_list in roi_output_list]
            return roi_output_list
        # Check if last batch policy is partial and only return the valid images in last batch
        if (self.last_batch_policy is (types.LAST_BATCH_PARTIAL)) and b.getRemainingImages(self.loader._handle) <= 0:
            if (self.last_batch_size is None):
                self.last_batch_size = self.batch_size - \
                    b.getLastBatchPaddedSize(self.loader._handle)
            return [inner_list[0:self.last_batch_size, :] for inner_list in self.output_list]
>>>>>>> cc531798
        return self.output_list

    def reset(self):
        b.rocalResetLoaders(self.loader._handle)

    def __iter__(self):
        return self

    def __len__(self):
        return self.len

    def __del__(self):
        b.rocalRelease(self.loader._handle)

class ROCALGenericIterator(object):
    """!Iterator for processing data

        @param pipeline            The rocAL pipeline to use for processing data.
        @param tensor_layout       The layout of the output tensors
        @param reverse_channels    Whether to reverse the order of color channels.
        @param multiplier          Multiplier values for color normalization.
        @param offset              Offset values for color normalization.
        @param tensor_dtype        Data type of the output tensors.
        @param display             Whether to display images during processing
        @param device              The device to use for processing
        @param device_id           The ID of the device to use
    """

    def __init__(self, pipeline, tensor_layout=types.NCHW, reverse_channels=False, multiplier=[1.0, 1.0, 1.0], offset=[0.0, 0.0, 0.0], tensor_dtype=types.FLOAT, device="cpu", device_id=0, display=False):
        self.loader = pipeline
        self.tensor_format = tensor_layout
        self.multiplier = multiplier
        self.offset = offset
        self.reverse_channels = reverse_channels
        self.tensor_dtype = tensor_dtype
        self.device = device
        self.device_id = device_id
        self.batch_size = self.loader._batch_size
        self.labels_size = ((self.batch_size * self.loader._num_classes)
                            if self.loader._one_hot_encoding else self.batch_size)
        self.output_list = None
        self.output_memory_type = self.loader._output_memory_type
        self.iterator_length = b.getRemainingImages(self.loader._handle)
        self.display = display
        self.batch_size = pipeline._batch_size
        if self.loader._is_external_source_operator:
            self.eos = False
            self.index = 0
            self.num_batches = self.loader._external_source.n // self.batch_size if self.loader._external_source.n % self.batch_size == 0 else (
                self.loader._external_source.n // self.batch_size + 1)
        else:
            self.num_batches = None
        if self.loader._name is None:
            self.loader._name = self.loader._reader
        self.last_batch_policy = self.loader._last_batch_policy
        self.last_batch_size = None

    def next(self):
        return self.__next__()

    def __next__(self):
        if (self.loader._is_external_source_operator):
            if (self.index + 1) == self.num_batches:
                self.eos = True
            if (self.index + 1) <= self.num_batches:
                data_loader_source = next(self.loader._external_source)
                # Extract all data from the source
                images_list = data_loader_source[0] if (self.loader._external_source_mode == types.EXTSOURCE_FNAME) else []
                input_buffer = data_loader_source[0] if (self.loader._external_source_mode != types.EXTSOURCE_FNAME) else []
                labels_data = data_loader_source[1] if (len(data_loader_source) > 1) else None
                roi_height = data_loader_source[2] if (len(data_loader_source) > 2) else []
                roi_width = data_loader_source[3] if (len(data_loader_source) > 3) else []
                if (len(data_loader_source) == 6 and self.loader._external_source_mode == types.EXTSOURCE_RAW_UNCOMPRESSED):
                    decoded_height = data_loader_source[4]
                    decoded_width = data_loader_source[5]
                else:
                    decoded_height = self.loader._external_source_user_given_height
                    decoded_width = self.loader._external_source_user_given_width

                kwargs_pybind = {
                    "handle": self.loader._handle,
                    "source_input_images": images_list,
                    "labels": labels_data,
                    "input_batch_buffer": input_buffer,
                    "roi_width": roi_width,
                    "roi_height": roi_height,
                    "decoded_width": decoded_width,
                    "decoded_height": decoded_height,
                    "channels": 3,
                    "external_source_mode": self.loader._external_source_mode,
                    "rocal_tensor_layout": types.NCHW,
                    "eos": self.eos}
                b.externalSourceFeedInput(*(kwargs_pybind.values()))
            self.index = self.index + 1
        if self.loader.rocal_run() != 0:
            raise StopIteration
        else:
            self.output_tensor_list = self.loader.get_output_tensors()

        if self.output_list is None:
            # Output list used to store pipeline outputs - can support multiple augmentation outputs
            self.output_list = []
            for i in range(len(self.output_tensor_list)):
                dimensions = self.output_tensor_list[i].dimensions()
                if self.device == "cpu":
                    torch_dtype = self.output_tensor_list[i].dtype()
                    output = torch.empty(
                        dimensions, dtype=getattr(torch, torch_dtype))
                    self.labels_tensor = torch.empty(
                        self.labels_size, dtype=getattr(torch, "int32"))
                else:
                    torch_gpu_device = torch.device('cuda', self.device_id)
                    torch_dtype = self.output_tensor_list[i].dtype()
                    output = torch.empty(dimensions, dtype=getattr(
                        torch, torch_dtype), device=torch_gpu_device)
                    self.labels_tensor = torch.empty(self.labels_size, dtype=getattr(
                        torch, "int32"), device=torch_gpu_device)

                self.output_tensor_list[i].copy_data(ctypes.c_void_p(
                    output.data_ptr()), self.output_memory_type)
                self.output_list.append(output)
        else:
            for i in range(len(self.output_tensor_list)):
                self.output_tensor_list[i].copy_data(ctypes.c_void_p(
                    self.output_list[i].data_ptr()), self.output_memory_type)

        if ((self.loader._name == "Caffe2ReaderDetection") or (self.loader._name == "CaffeReaderDetection")):
            self.bbox_list = []  # Empty list for bboxes
            self.labels_list = []  # Empty list of labels

            # 1D labels array in a batch
            self.labels = self.loader.get_bounding_box_labels()
            # 1D bboxes array in a batch
            self.bboxes = self.loader.get_bounding_box_cords()
            # Image sizes of a batch
            self.img_size = np.zeros((self.batch_size * 2), dtype="int32")
            self.loader.get_img_sizes(self.img_size)

            for i in range(self.batch_size):
                self.label_2d_numpy = np.reshape(
                    self.labels[i], (-1, 1)).tolist()
                self.bb_2d_numpy = np.reshape(self.bboxes[i], (-1, 4)).tolist()

                self.labels_list.append(self.label_2d_numpy)
                self.bbox_list.append(self.bb_2d_numpy)

                if self.display:
                    for output in self.output_list:
                        img = output
                        draw_patches(img[i], i, self.bb_2d_numpy)

            max_cols = max([len(row)
                           for batch in self.bbox_list for row in batch])
            max_rows = max([len(batch) for batch in self.bbox_list])
            self.bb_padded = [
                batch + [[0] * (max_cols)] * (max_rows - len(batch)) for batch in self.bbox_list]
            self.bb_padded = torch.FloatTensor(
                [row + [0] * (max_cols - len(row)) for batch in self.bb_padded for row in batch])
            self.bb_padded = self.bb_padded.view(-1, max_rows, max_cols)

            max_cols1 = max([len(row)
                            for batch in self.labels_list for row in batch])
            max_rows1 = max([len(batch) for batch in self.labels_list])
            self.labels_padded = [
                batch + [[0] * (max_cols1)] * (max_rows1 - len(batch)) for batch in self.labels_list]
            self.labels_padded = torch.LongTensor(
                [row + [0] * (max_cols1 - len(row)) for batch in self.labels_padded for row in batch])
            self.labels_padded = self.labels_padded.view(
                -1, max_rows1, max_cols1)

            # Check if last batch policy is partial and only return the valid images in last batch
            if (self.last_batch_policy is (types.LAST_BATCH_PARTIAL)) and b.getRemainingImages(self.loader._handle) <= 0:
                if (self.last_batch_size is None):
                    self.last_batch_size = self.batch_size - \
                        b.getLastBatchPaddedSize(self.loader._handle)
                return [inner_list[0:self.last_batch_size, :] for inner_list in self.output_list], self.bb_padded[0:self.last_batch_size], self.labels_padded[0:self.last_batch_size]
            else:
                return self.output_list, self.bb_padded, self.labels_padded

        elif self.loader._is_external_source_operator:
            self.labels = self.loader.get_image_labels()
            self.labels_tensor = self.labels_tensor.copy_(
                torch.from_numpy(self.labels)).long()
            return self.output_list, self.labels_tensor
        else:
            if self.loader._one_hot_encoding:
                self.loader.get_one_hot_encoded_labels(
                    self.labels_tensor.data_ptr(), self.loader._output_memory_type)
                self.labels_tensor = self.labels_tensor.reshape(
                    -1, self.batch_size, self.loader._num_classes)
            else:
                if self.display:
                    for i in range(self.batch_size):
                        img = (self.output_list[0])
                        draw_patches(img[i], i, [])
                self.labels = self.loader.get_image_labels()
                self.labels_tensor = self.labels_tensor.copy_(
                    torch.from_numpy(self.labels)).long()

            # Check if last batch policy is partial and only return the valid images in last batch
            if (self.last_batch_policy is (types.LAST_BATCH_PARTIAL)) and b.getRemainingImages(self.loader._handle) < self.batch_size:
                self.last_batch_size = self.batch_size - \
                    b.getLastBatchPaddedSize(self.loader._handle)
                return [inner_list[0:self.last_batch_size, :] for inner_list in self.output_list], self.labels_tensor[0:self.last_batch_size]
            else:
                return self.output_list, self.labels_tensor

    def reset(self):
        b.rocalResetLoaders(self.loader._handle)

    def __iter__(self):
        return self

    def __len__(self):
        return self.iterator_length

    def __del__(self):
        b.rocalRelease(self.loader._handle)


class ROCALClassificationIterator(ROCALGenericIterator):
    """!rocAL iterator for classification tasks for PyTorch. It returns 2 outputs
    (data and label) in the form of PyTorch's Tensors.

    Calling

    .. code-block:: python

       ROCALClassificationIterator(pipelines, size)

    is equivalent to calling

    .. code-block:: python

       ROCALGenericIterator(pipelines, ["data", "label"], size)

    Please keep in mind that Tensors returned by the iterator are
    still owned by rocAL. They are valid till the next iterator call.
    If the content needs to be preserved please copy it to another tensor.

    pipelines (list of amd.rocal.pipeline.Pipeline)       List of pipelines to use
    size (int)                                            Number of samples in the epoch (Usually the size of the dataset).
    auto_reset (bool, optional, default = False)          Whether the iterator resets itself for the next epoch or it requires reset() to be called separately.
    fill_last_batch (bool, optional, default = True)      Whether to fill the last batch with data up to 'self.batch_size'. The iterator would return the first integer multiple of self._num_gpus * self.batch_size entries which exceeds 'size'. Setting this flag to False will cause the iterator to return exactly 'size' entries.
    dynamic_shape (bool, optional, default = False)       Whether the shape of the output of the rocAL pipeline can change during execution. If True, the pytorch tensor will be resized accordingly if the shape of rocAL returned tensors changes during execution. If False, the iterator will fail in case of change.
    last_batch_padded (bool, optional, default = False)   Whether the last batch provided by rocAL is padded with the last sample or it just wraps up. In the conjunction with fill_last_batch it tells if the iterator returning last batch with data only partially filled with data from the current epoch is dropping padding samples or samples from the next epoch. If set to False next epoch will end sooner as data from it was consumed but dropped. If set to True next epoch would be the same length as the first one.

    Example
    -------
    With the data set [1,2,3,4,5,6,7] and the batch size 2:
    fill_last_batch = False, last_batch_padded = True  -> last batch = [7], next iteration will return [1, 2]
    fill_last_batch = False, last_batch_padded = False -> last batch = [7], next iteration will return [2, 3]
    fill_last_batch = True, last_batch_padded = True   -> last batch = [7, 7], next iteration will return [1, 2]
    fill_last_batch = True, last_batch_padded = False  -> last batch = [7, 1], next iteration will return [2, 3]
    """

    def __init__(self,
                 pipelines,
                 size=0,
                 auto_reset=False,
                 fill_last_batch=True,
                 dynamic_shape=False,
                 last_batch_padded=False,
                 display=False,
                 device="cpu",
                 device_id=0):
        pipe = pipelines
        super(ROCALClassificationIterator, self).__init__(pipe, tensor_layout=pipe._tensor_layout, tensor_dtype=pipe._tensor_dtype,
                                                          multiplier=pipe._multiplier, offset=pipe._offset, display=display, device=device, device_id=device_id)


class ROCALAudioIterator(object):
    """! rocAL iterator for audio tasks for PyTorch
    The Tensors that are returned by the iterator will be owned by rocAL and would be valid until next iteration.
        @param pipeline            The rocAL pipeline to use for processing data.
        @param tensor_dtype        Data type of the output tensors.
        @param size                Number of samples in the epoch (Usually the size of the dataset).
        @param auto_reset          Whether the iterator resets itself for the next epoch or it requires reset() to be called separately.
        @param device              The device to use for processing - CPU / GPU
        @param device_id           The ID of the device to use
    """

    def __init__(self, pipeline, tensor_dtype=types.FLOAT, size=-1, auto_reset=False, device="cpu", device_id=0):
        self.loader = pipeline
        self.device = device
        self.device_id = device_id
        self.output = None
        # To change the name of getRemainingImages to getRemainingSamples in upcoming PRs
        self.iterator_length = b.getRemainingImages(self.loader._handle)
        self.max_shape = None
        self.batch_size = self.loader._batch_size
        self.output_list = None
        self.labels_size = self.batch_size
        self.output_memory_type = self.loader._output_memory_type
        self.last_batch_padded_size = b.getLastBatchPaddedSize(
            self.loader._handle)
        self.last_batch_policy = self.loader._last_batch_policy
        self.shard_size = size
        self.auto_reset = auto_reset
        self.batch_count = 0

    def next(self):
        return self.__next__()

    def __next__(self):
        rocal_run = self.loader.rocal_run()
        if (rocal_run != 0 or self.shard_size > 0 and self.batch_count >= self.shard_size):
            if self.auto_reset:
                self.reset()
            raise StopIteration
        else:
            self.output_tensor_list = self.loader.get_output_tensors()
        self.batch_count += self.batch_size
        self.last_batch_size = self.batch_size - \
            b.getLastBatchPaddedSize(self.loader._handle)
        self.output_list = []
        for i in range(len(self.output_tensor_list)):
            dimensions = self.output_tensor_list[i].dimensions()
            self.num_roi_dims = self.output_tensor_list[i].roi_dims_size()
            self.num_of_rois = self.num_roi_dims * 2
            self.roi_array = np.zeros(
                self.batch_size * self.num_of_rois, dtype=np.int32)
            self.output_tensor_list[i].copy_roi(self.roi_array)
            roi = self.roi_array.reshape(self.batch_size, self.num_of_rois)
            max_x1 = np.max(roi[..., self.num_of_rois-2:self.num_of_rois-1])
            max_y1 = np.max(roi[..., self.num_of_rois-1:self.num_of_rois])
            if self.device == "cpu":
                torch_dtype = self.output_tensor_list[i].dtype()
                if (max_x1 == 0 or max_y1 == 0):
                    output = torch.empty(
                        dimensions, dtype=getattr(torch, torch_dtype))
                else:
                    output = torch.empty(
                        dimensions[0], max_x1, max_y1, dtype=getattr(torch, torch_dtype))
                self.labels_tensor = torch.empty(
                    self.labels_size, dtype=getattr(torch, torch_dtype))
            else:
                torch_gpu_device = torch.device('cuda', self.device_id)
                torch_dtype = self.output_tensor_list[i].dtype()
                if (max_x1 == 0 or max_y1 == 0):
                    output = torch.empty(dimensions, dtype=getattr(
                        torch, torch_dtype), device=torch_gpu_device)
                else:
                    output = torch.empty(
                        dimensions[0], max_x1, max_y1, dtype=getattr(torch, torch_dtype))
                self.labels_tensor = torch.empty(self.labels_size, dtype=getattr(
                    torch, torch_dtype), device=torch_gpu_device)

            if (max_x1 == 0 or max_y1 == 0):
                self.output_tensor_list[i].copy_data(ctypes.c_void_p(
                    output.data_ptr()), self.output_memory_type)
            else:
                self.output_tensor_list[i].copy_data(
                    ctypes.c_void_p(output.data_ptr()), max_x1, max_y1)
            self.output_list.append(output)

        self.labels = self.loader.get_image_labels()
        self.labels_tensor = self.labels_tensor.copy_(
            torch.from_numpy(self.labels)).long()

        if (self.last_batch_policy is (types.LAST_BATCH_PARTIAL)) and b.getRemainingImages(self.loader._handle) < self.batch_size:
            return [inner_list[0:self.last_batch_size, :] for inner_list in self.output_list], self.labels_tensor[0:self.last_batch_size], torch.tensor(self.roi_array.reshape(self.batch_size, self.num_of_rois)[..., self.num_of_rois-2:self.num_of_rois][0:self.last_batch_size, :])
        else:
            return self.output_list, self.labels_tensor, torch.tensor(self.roi_array.reshape(self.batch_size, self.num_of_rois)[..., self.num_of_rois-2:self.num_of_rois])

    def reset(self):
        self.batch_count = 0
        b.rocalResetLoaders(self.loader._handle)

    def __iter__(self):
        return self

    def __len__(self):
        return self.iterator_length

    def __del__(self):
        b.rocalRelease(self.loader._handle)

def draw_patches(img, idx, bboxes):
    """!Writes images to disk as a PNG file.

        @param img       The input image as a tensor.
        @param idx       Index used for naming the output file.
        @param bboxes    List of bounding boxes.
    """
    # image is expected as a tensor
    import cv2
    img = img.cpu()
    image = img.detach().numpy()
    image = image.transpose([1, 2, 0])
    image = cv2.cvtColor(image, cv2.COLOR_RGB2BGR)
    image = cv2.UMat(image).get()
    cv2.imwrite(str(idx)+"_"+"train"+".png", image)
    try:
        path = "OUTPUT_IMAGES_PYTHON/PYTORCH/"
        isExist = os.path.exists(path)
        if not isExist:
            os.makedirs(path)
    except OSError as error:
        print(error)
    if bboxes:
        for (l, t, r, b) in bboxes:
            loc_ = [l, t, r, b]
            color = (255, 0, 0)
            thickness = 2
            image = cv2.cvtColor(image, cv2.COLOR_RGB2BGR)
            image = cv2.UMat(image).get()
            image = cv2.rectangle(image, (int(loc_[0]), int(loc_[1])), (int(
                (loc_[2])), int((loc_[3]))), color, thickness)
            cv2.imwrite("OUTPUT_IMAGES_PYTHON/PYTORCH/" +
                        str(idx) + "_" + "train" + ".png", image * 255)
    else:
        cv2.imwrite("OUTPUT_IMAGES_PYTHON/PYTORCH/" + str(idx) +
                    "_" + "train" + ".png", image * 255)<|MERGE_RESOLUTION|>--- conflicted
+++ resolved
@@ -30,30 +30,18 @@
 
 
 class ROCALNumpyIterator(object):
-<<<<<<< HEAD
-    def __init__(self, pipeline, tensor_dtype=types.FLOAT, device="cpu", device_id=0, return_roi=False):
-        self.loader = pipeline
-        self.tensor_dtype = tensor_dtype
-=======
     def __init__(self, pipeline, device="cpu", device_id=0, return_max_roi=False):
         self.loader = pipeline
->>>>>>> cc531798
         self.device = device
         self.device_id = device_id
         self.output_memory_type = self.loader._output_memory_type
         self.output_list = None
         self.batch_size = self.loader._batch_size
-<<<<<<< HEAD
-        self.return_roi = return_roi
-        print("self.device", self.device)
-        self.len = b.getRemainingImages(self.loader._handle)
-=======
         self.return_max_roi = return_max_roi
         self.len = b.getRemainingImages(self.loader._handle)
         self.last_batch_policy = self.loader._last_batch_policy
         self.last_batch_size = None
         print("self.device", self.device)
->>>>>>> cc531798
 
     def next(self):
         return self.__next__()
@@ -68,23 +56,11 @@
             self.output_list = []
             for i in range(len(self.output_tensor_list)):
                 dimensions = self.output_tensor_list[i].dimensions()
-<<<<<<< HEAD
-                if self.return_roi:
-=======
                 if self.return_max_roi:
->>>>>>> cc531798
                     self.num_dims = len(dimensions) - 1
                     self.roi_array = np.zeros(self.batch_size * self.num_dims * 2, dtype=np.uint32)
                     self.output_tensor_list[i].copy_roi(self.roi_array)
                     self.max_roi_size = np.zeros(self.num_dims, dtype=np.uint32)
-<<<<<<< HEAD
-                    for j in range(self.batch_size):
-                        index = j * self.num_dims * 2
-                        roi_size = self.roi_array[index + self.num_dims : index + self.num_dims * 2] - self.roi_array[index : index + self.num_dims]
-                        self.max_roi_size = np.maximum(roi_size, self.max_roi_size)
-                if self.device == "cpu":
-                    torch_dtype = self.output_tensor_list[i].dtype()
-=======
                     for j in range(self.batch_size):  # Calculating the max ROI for a batch
                         index = j * self.num_dims * 2
                         roi_size = self.roi_array[index + self.num_dims: index +
@@ -92,15 +68,10 @@
                         self.max_roi_size = np.maximum(roi_size, self.max_roi_size)
                 torch_dtype = self.output_tensor_list[i].dtype()
                 if self.device == "cpu":
->>>>>>> cc531798
                     output = torch.empty(
                         dimensions, dtype=getattr(torch, torch_dtype))
                 else:
                     torch_gpu_device = torch.device('cuda', self.device_id)
-<<<<<<< HEAD
-                    torch_dtype = self.output_tensor_list[i].dtype()
-=======
->>>>>>> cc531798
                     output = torch.empty(dimensions, dtype=getattr(
                         torch, torch_dtype), device=torch_gpu_device)
 
@@ -109,26 +80,11 @@
                 self.output_list.append(output)
         else:
             for i in range(len(self.output_tensor_list)):
-<<<<<<< HEAD
-                if self.return_roi:
-=======
                 if self.return_max_roi:
->>>>>>> cc531798
                     self.output_tensor_list[i].copy_roi(self.roi_array)
                     self.max_roi_size = np.zeros(self.num_dims, dtype=np.uint32)
                     for j in range(self.batch_size):
                         index = j * self.num_dims * 2
-<<<<<<< HEAD
-                        roi_size = self.roi_array[index + self.num_dims : index + self.num_dims * 2] - self.roi_array[index : index + self.num_dims]
-                        self.max_roi_size = np.maximum(roi_size, self.max_roi_size)
-                self.output_tensor_list[i].copy_data(ctypes.c_void_p(
-                    self.output_list[i].data_ptr()), self.output_memory_type)
-        if self.return_roi:
-            roi_output_list = []
-            for i in range(len(self.output_list)):
-                roi_output_list.append(self.output_list[i][:, :self.max_roi_size[0], :self.max_roi_size[1], :self.max_roi_size[2], :self.max_roi_size[3]])
-            return roi_output_list
-=======
                         roi_size = self.roi_array[index + self.num_dims: index +
                                                   self.num_dims * 2] - self.roi_array[index: index + self.num_dims]
                         self.max_roi_size = np.maximum(roi_size, self.max_roi_size)
@@ -152,7 +108,6 @@
                 self.last_batch_size = self.batch_size - \
                     b.getLastBatchPaddedSize(self.loader._handle)
             return [inner_list[0:self.last_batch_size, :] for inner_list in self.output_list]
->>>>>>> cc531798
         return self.output_list
 
     def reset(self):
