# Copyright (c) 2018 - 2023 Advanced Micro Devices, Inc. All rights reserved.
#
# Permission is hereby granted, free of charge, to any person obtaining a copy
# of this software and associated documentation files (the "Software"), to deal
# in the Software without restriction, including without limitation the rights
# to use, copy, modify, merge, publish, distribute, sublicense, and/or sell
# copies of the Software, and to permit persons to whom the Software is
# furnished to do so, subject to the following conditions:
#
# The above copyright notice and this permission notice shall be included in
# all copies or substantial portions of the Software.
#
# THE SOFTWARE IS PROVIDED "AS IS", WITHOUT WARRANTY OF ANY KIND, EXPRESS OR
# IMPLIED, INCLUDING BUT NOT LIMITED TO THE WARRANTIES OF MERCHANTABILITY,
# FITNESS FOR A PARTICULAR PURPOSE AND NONINFRINGEMENT.  IN NO EVENT SHALL THE
# AUTHORS OR COPYRIGHT HOLDERS BE LIABLE FOR ANY CLAIM, DAMAGES OR OTHER
# LIABILITY, WHETHER IN AN ACTION OF CONTRACT, TORT OR OTHERWISE, ARISING FROM,
# OUT OF OR IN CONNECTION WITH THE SOFTWARE OR THE USE OR OTHER DEALINGS IN
# THE SOFTWARE.

##
# @file pytorch.py
# @brief File containing iterators to be used with pytorch trainings

import torch
import numpy as np
import rocal_pybind as b
import amd.rocal.types as types
import ctypes


class ROCALGenericIterator(object):
    """!Iterator for processing data

        @param pipeline            The rocAL pipeline to use for processing data.
        @param tensor_layout       The layout of the output tensors
        @param reverse_channels    Whether to reverse the order of color channels.
        @param multiplier          Multiplier values for color normalization.
        @param offset              Offset values for color normalization.
        @param tensor_dtype        Data type of the output tensors.
        @param display             Whether to display images during processing
        @param device              The device to use for processing
        @param device_id           The ID of the device to use
    """

    def __init__(self, pipeline, tensor_layout=types.NCHW, reverse_channels=False, multiplier=[1.0, 1.0, 1.0], offset=[0.0, 0.0, 0.0], tensor_dtype=types.FLOAT, device="cpu", device_id=0, display=False):
        self.loader = pipeline
        self.tensor_format = tensor_layout
        self.multiplier = multiplier
        self.offset = offset
        self.reverse_channels = reverse_channels
        self.tensor_dtype = tensor_dtype
        self.device = device
        self.device_id = device_id
        self.batch_size = self.loader._batch_size
        self.labels_size = ((self.batch_size * self.loader._num_classes)
                            if self.loader._one_hot_encoding else self.batch_size)
        self.output_list = None
        self.output_memory_type = self.loader._output_memory_type
        self.iterator_length = b.getRemainingImages(self.loader._handle)
        self.display = display
        self.batch_size = pipeline._batch_size
        if self.loader._is_external_source_operator:
            self.eos = False
            self.index = 0
            self.num_batches = self.loader._external_source.n // self.batch_size if self.loader._external_source.n % self.batch_size == 0 else (
                self.loader._external_source.n // self.batch_size + 1)
        else:
            self.num_batches = None
        if self.loader._name is None:
            self.loader._name = self.loader._reader

    def next(self):
        return self.__next__()

    def __next__(self):
        if (self.loader._is_external_source_operator):
            if (self.index + 1) == self.num_batches:
                self.eos = True
            if (self.index + 1) <= self.num_batches:
                data_loader_source = next(self.loader._external_source)
                # Extract all data from the source
                images_list = data_loader_source[0] if (self.loader._external_source_mode == types.EXTSOURCE_FNAME) else []
                input_buffer = data_loader_source[0] if (self.loader._external_source_mode != types.EXTSOURCE_FNAME) else []
                labels_data = data_loader_source[1] if (len(data_loader_source) > 1) else None
                roi_height = data_loader_source[2] if (len(data_loader_source) > 2) else []
                roi_width = data_loader_source[3] if (len(data_loader_source) > 3) else []
                if (len(data_loader_source) == 6 and self.loader._external_source_mode == types.EXTSOURCE_RAW_UNCOMPRESSED):
                    decoded_height = data_loader_source[4]
                    decoded_width = data_loader_source[5]
                else:
                    decoded_height = self.loader._external_source_user_given_height
                    decoded_width = self.loader._external_source_user_given_width

                kwargs_pybind = {
                    "handle": self.loader._handle,
                    "source_input_images": images_list,
                    "labels": labels_data,
                    "input_batch_buffer": input_buffer,
                    "roi_width": roi_width,
                    "roi_height": roi_height,
                    "decoded_width": decoded_width,
                    "decoded_height": decoded_height,
                    "channels": 3,
                    "external_source_mode": self.loader._external_source_mode,
                    "rocal_tensor_layout": types.NCHW,
                    "eos": self.eos}
                b.externalSourceFeedInput(*(kwargs_pybind.values()))
            self.index = self.index + 1
        if self.loader.rocal_run() != 0:
            raise StopIteration
        else:
            self.output_tensor_list = self.loader.get_output_tensors()

        if self.output_list is None:
            # Output list used to store pipeline outputs - can support multiple augmentation outputs
            self.output_list = []
            for i in range(len(self.output_tensor_list)):
                dimensions = self.output_tensor_list[i].dimensions()
                if self.device == "cpu":
                    torch_dtype = self.output_tensor_list[i].dtype()
                    output = torch.empty(
                        dimensions, dtype=getattr(torch, torch_dtype))
                    self.labels_tensor = torch.empty(
                        self.labels_size, dtype=getattr(torch, torch_dtype))
                else:
                    torch_gpu_device = torch.device('cuda', self.device_id)
                    torch_dtype = self.output_tensor_list[i].dtype()
                    output = torch.empty(dimensions, dtype=getattr(
                        torch, torch_dtype), device=torch_gpu_device)
                    self.labels_tensor = torch.empty(self.labels_size, dtype=getattr(
                        torch, torch_dtype), device=torch_gpu_device)

                self.output_tensor_list[i].copy_data(ctypes.c_void_p(
                    output.data_ptr()), self.output_memory_type)
                self.output_list.append(output)
        else:
            for i in range(len(self.output_tensor_list)):
                self.output_tensor_list[i].copy_data(ctypes.c_void_p(
                    self.output_list[i].data_ptr()), self.output_memory_type)

        if ((self.loader._name == "Caffe2ReaderDetection") or (self.loader._name == "CaffeReaderDetection")):
            self.bbox_list = []  # Empty list for bboxes
            self.labels_list = []  # Empty list of labels

            # 1D labels array in a batch
            self.labels = self.loader.get_bounding_box_labels()
            # 1D bboxes array in a batch
            self.bboxes = self.loader.get_bounding_box_cords()
            # Image sizes of a batch
            self.img_size = np.zeros((self.batch_size * 2), dtype="int32")
            self.loader.get_img_sizes(self.img_size)

            for i in range(self.batch_size):
                self.label_2d_numpy = np.reshape(
                    self.labels[i], (-1, 1)).tolist()
                self.bb_2d_numpy = np.reshape(self.bboxes[i], (-1, 4)).tolist()

                self.labels_list.append(self.label_2d_numpy)
                self.bbox_list.append(self.bb_2d_numpy)

                if self.display:
                    for output in self.output_list:
                        img = output
                        draw_patches(img[i], i, self.bb_2d_numpy)

            max_cols = max([len(row)
                           for batch in self.bbox_list for row in batch])
            max_rows = max([len(batch) for batch in self.bbox_list])
            self.bb_padded = [
                batch + [[0] * (max_cols)] * (max_rows - len(batch)) for batch in self.bbox_list]
            self.bb_padded = torch.FloatTensor(
                [row + [0] * (max_cols - len(row)) for batch in self.bb_padded for row in batch])
            self.bb_padded = self.bb_padded.view(-1, max_rows, max_cols)

            max_cols1 = max([len(row)
                            for batch in self.labels_list for row in batch])
            max_rows1 = max([len(batch) for batch in self.labels_list])
            self.labels_padded = [
                batch + [[0] * (max_cols1)] * (max_rows1 - len(batch)) for batch in self.labels_list]
            self.labels_padded = torch.LongTensor(
                [row + [0] * (max_cols1 - len(row)) for batch in self.labels_padded for row in batch])
            self.labels_padded = self.labels_padded.view(
                -1, max_rows1, max_cols1)

            return self.output_list, self.bb_padded, self.labels_padded

        elif self.loader._is_external_source_operator:
            self.labels = self.loader.get_image_labels()
            self.labels_tensor = self.labels_tensor.copy_(
                torch.from_numpy(self.labels)).long()
            return self.output_list, self.labels_tensor
        else:
            if self.loader._one_hot_encoding:
                self.loader.get_one_hot_encoded_labels(
                    self.labels_tensor, self.device)
                self.labels_tensor = self.labels_tensor.reshape(
                    -1, self.batch_size, self.loader._num_classes)
            else:
                if self.display:
                    for i in range(self.batch_size):
                        img = (self.output_list[0])
                        draw_patches(img[i], i, [])
                self.labels = self.loader.get_image_labels()
                self.labels_tensor = self.labels_tensor.copy_(
                    torch.from_numpy(self.labels)).long()

            return self.output_list, self.labels_tensor

    def reset(self):
        b.rocalResetLoaders(self.loader._handle)

    def __iter__(self):
        return self

    def __len__(self):
        return self.iterator_length

    def __del__(self):
        b.rocalRelease(self.loader._handle)


class ROCALClassificationIterator(ROCALGenericIterator):
    """!ROCAL iterator for classification tasks for PyTorch. It returns 2 outputs
    (data and label) in the form of PyTorch's Tensors.

    Calling

    .. code-block:: python

       ROCALClassificationIterator(pipelines, size)

    is equivalent to calling

    .. code-block:: python

       ROCALGenericIterator(pipelines, ["data", "label"], size)

    Please keep in mind that Tensors returned by the iterator are
    still owned by ROCAL. They are valid till the next iterator call.
    If the content needs to be preserved please copy it to another tensor.

    pipelines (list of amd.rocal.pipeline.Pipeline)       List of pipelines to use
    size (int)                                            Number of samples in the epoch (Usually the size of the dataset).
    auto_reset (bool, optional, default = False)          Whether the iterator resets itself for the next epoch or it requires reset() to be called separately.
    fill_last_batch (bool, optional, default = True)      Whether to fill the last batch with data up to 'self.batch_size'. The iterator would return the first integer multiple of self._num_gpus * self.batch_size entries which exceeds 'size'. Setting this flag to False will cause the iterator to return exactly 'size' entries.
    dynamic_shape (bool, optional, default = False)       Whether the shape of the output of the ROCAL pipeline can change during execution. If True, the pytorch tensor will be resized accordingly if the shape of ROCAL returned tensors changes during execution. If False, the iterator will fail in case of change.
    last_batch_padded (bool, optional, default = False)   Whether the last batch provided by ROCAL is padded with the last sample or it just wraps up. In the conjunction with fill_last_batch it tells if the iterator returning last batch with data only partially filled with data from the current epoch is dropping padding samples or samples from the next epoch. If set to False next epoch will end sooner as data from it was consumed but dropped. If set to True next epoch would be the same length as the first one.

    Example
    -------
    With the data set [1,2,3,4,5,6,7] and the batch size 2:
    fill_last_batch = False, last_batch_padded = True  -> last batch = [7], next iteration will return [1, 2]
    fill_last_batch = False, last_batch_padded = False -> last batch = [7], next iteration will return [2, 3]
    fill_last_batch = True, last_batch_padded = True   -> last batch = [7, 7], next iteration will return [1, 2]
    fill_last_batch = True, last_batch_padded = False  -> last batch = [7, 1], next iteration will return [2, 3]
    """

    def __init__(self,
                 pipelines,
                 size=0,
                 auto_reset=False,
                 fill_last_batch=True,
                 dynamic_shape=False,
                 last_batch_padded=False,
                 display=False,
                 device="cpu",
                 device_id=0):
        pipe = pipelines
        super(ROCALClassificationIterator, self).__init__(pipe, tensor_layout=pipe._tensor_layout, tensor_dtype=pipe._tensor_dtype,
                                                          multiplier=pipe._multiplier, offset=pipe._offset, display=display, device=device, device_id=device_id)

class ROCALAudioIterator(object):
    """
    ROCAL iterator for audio tasks for PyTorch
    Please keep in mind that Tensors returned by the iterator are
    still owned by ROCAL. They are valid till the next iterator call.
    If the content needs to be preserved please copy it to another tensor.
    Parameters
    ----------
    pipelines : list of amd.rocalLI.pipeline.Pipeline
                List of pipelines to use
    size : int
           Number of samples in the epoch (Usually the size of the dataset).
    auto_reset : bool, optional, default = False
                 Whether the iterator resets itself for the next epoch
                 or it requires reset() to be called separately.
    fill_last_batch : bool, optional, default = True
                 Whether to fill the last batch with data up to 'self.batch_size'.
                 The iterator would return the first integer multiple
                 of self._num_gpus * self.batch_size entries which exceeds 'size'.
                 Setting this flag to False will cause the iterator to return
                 exactly 'size' entries.
    dynamic_shape: bool, optional, default = False
                 Whether the shape of the output of the RALI pipeline can
                 change during execution. If True, the pytorch tensor will be resized accordingly
                 if the shape of RALI returned tensors changes during execution.
                 If False, the iterator will fail in case of change.
    last_batch_padded : bool, optional, default = False
                 Whether the last batch provided by RALI is padded with the last sample
                 or it just wraps up. In the conjunction with `fill_last_batch` it tells
                 if the iterator returning last batch with data only partially filled with
                 data from the current epoch is dropping padding samples or samples from
                 the next epoch. If set to False next epoch will end sooner as data from
                 it was consumed but dropped. If set to True next epoch would be the
                 same length as the first one.
    Example
    -------
    With the data set [1,2,3,4,5,6,7] and the batch size 2:
    fill_last_batch = False, last_batch_padded = True  -> last batch = [7], next iteration will return [1, 2]
    fill_last_batch = False, last_batch_padded = False -> last batch = [7], next iteration will return [2, 3]
    fill_last_batch = True, last_batch_padded = True   -> last batch = [7, 7], next iteration will return [1, 2]
    fill_last_batch = True, last_batch_padded = False  -> last batch = [7, 1], next iteration will return [2, 3]

    """
    def __init__(self, pipeline, tensor_layout = types.NONE, tensor_dtype = types.FLOAT, size = -1, auto_reset = False, device = "cpu", device_id = 0):
        self.loader = pipeline
        self.tensor_format = tensor_layout
        self.device = device
        self.device_id = device_id
        self.output = None
        self.iterator_length = b.getRemainingImages(self.loader._handle)
        self.max_shape = None
        self.batch_size = self.loader._batch_size
        self.output_list = None
        self.labels_size = self.batch_size
        self.output_memory_type = self.loader._output_memory_type

    def next(self):
        return self.__next__()

    def __next__(self):
        if self.loader.rocal_run() != 0:
            raise StopIteration
        else:
            self.output_tensor_list = self.loader.get_output_tensors()

        self.output_list = []
        for i in range(len(self.output_tensor_list)):
            dimensions = self.output_tensor_list[i].dimensions()
            self.num_roi_dims = len(dimensions) - 1
            self.roi_array = np.zeros(self.batch_size * self.num_roi_dims * 2, dtype=np.int32)
            self.output_tensor_list[i].copy_roi(self.roi_array)
            if self.device == "cpu":
                torch_dtype = self.output_tensor_list[i].dtype()
                output = torch.empty(dimensions, dtype=getattr(torch, torch_dtype))
                self.labels_tensor = torch.empty(self.labels_size, dtype=getattr(torch, torch_dtype))
            else:
                torch_gpu_device = torch.device('cuda', self.device_id)
                torch_dtype = self.output_tensor_list[i].dtype()
                output = torch.empty(dimensions, dtype=getattr(torch, torch_dtype), device=torch_gpu_device)
                self.labels_tensor = torch.empty(self.labels_size, dtype=getattr(torch, torch_dtype), device=torch_gpu_device)

            self.output_tensor_list[i].copy_data(ctypes.c_void_p(output.data_ptr()), self.output_memory_type)
            self.output_list.append(output)

<<<<<<< HEAD

        self.labels = self.loader.get_image_labels()
        self.labels_tensor = self.labels_tensor.copy_(torch.from_numpy(self.labels)).long()
=======
>>>>>>> 02f5249a
        return self.output_list, self.labels_tensor

    def reset(self):
        b.rocalResetLoaders(self.loader._handle)

    def __iter__(self):
        return self

    def __len__(self):
        return self.iterator_length

    def __del__(self):
        b.rocalRelease(self.loader._handle)


def draw_patches(img, idx, bboxes):
    """!Writes images to disk as a PNG file.

        @param img       The input image as a tensor.
        @param idx       Index used for naming the output file.
        @param bboxes    List of bounding boxes.
    """
    # image is expected as a tensor
    import cv2
    img = img.cpu()
    image = img.detach().numpy()
    image = image.transpose([1, 2, 0])
    image = cv2.cvtColor(image, cv2.COLOR_RGB2BGR)
    image = cv2.UMat(image).get()
    cv2.imwrite(str(idx)+"_"+"train"+".png", image)
    try:
        path = "OUTPUT_IMAGES_PYTHON/PYTORCH/"
        isExist = os.path.exists(path)
        if not isExist:
            os.makedirs(path)
    except OSError as error:
        print(error)
    if bboxes:
        for (l, t, r, b) in bboxes:
            loc_ = [l, t, r, b]
            color = (255, 0, 0)
            thickness = 2
            image = cv2.cvtColor(image, cv2.COLOR_RGB2BGR)
            image = cv2.UMat(image).get()
            image = cv2.rectangle(image, (int(loc_[0]), int(loc_[1])), (int(
                (loc_[2])), int((loc_[3]))), color, thickness)
            cv2.imwrite("OUTPUT_IMAGES_PYTHON/PYTORCH/" +
                        str(idx) + "_" + "train" + ".png", image * 255)
    else:
        cv2.imwrite("OUTPUT_IMAGES_PYTHON/PYTORCH/" + str(idx) +
                    "_" + "train" + ".png", image * 255)<|MERGE_RESOLUTION|>--- conflicted
+++ resolved
@@ -354,12 +354,9 @@
             self.output_tensor_list[i].copy_data(ctypes.c_void_p(output.data_ptr()), self.output_memory_type)
             self.output_list.append(output)
 
-<<<<<<< HEAD
 
         self.labels = self.loader.get_image_labels()
         self.labels_tensor = self.labels_tensor.copy_(torch.from_numpy(self.labels)).long()
-=======
->>>>>>> 02f5249a
         return self.output_list, self.labels_tensor
 
     def reset(self):
