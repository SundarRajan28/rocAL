--- conflicted
+++ resolved
@@ -317,14 +317,11 @@
         for i in range(len(self.output_tensor_list)):
             dimensions = self.output_tensor_list[i].dimensions()
             self.num_roi_dims = self.output_tensor_list[i].roi_dims_size()
-<<<<<<< HEAD
-            self.roi_array = np.zeros(self.batch_size * self.num_roi_dims * 2, dtype=np.int32)
+            self.num_of_rois = self.num_roi_dims * 2
+            self.roi_array = np.zeros(self.batch_size * self.num_of_rois, dtype=np.int32)
+            roi = self.roi_array.reshape(self.batch_size,4)
             max_x1 = np.max(roi[...,2:3])
             max_y1 = np.max(roi[...,3:4])
-=======
-            self.num_of_rois = self.num_roi_dims * 2
-            self.roi_array = np.zeros(self.batch_size * self.num_of_rois, dtype=np.int32)
->>>>>>> e5e9ad2e
             self.output_tensor_list[i].copy_roi(self.roi_array)
             if self.device == "cpu":
                 torch_dtype = self.output_tensor_list[i].dtype()
@@ -341,17 +338,13 @@
 
         self.labels = self.loader.get_image_labels()
         self.labels_tensor = self.labels_tensor.copy_(torch.from_numpy(self.labels)).long()
-<<<<<<< HEAD
-        roi = self.roi_array.reshape(self.batch_size,4)
+        
 
         if (self.last_batch_policy is (types.LAST_BATCH_PARTIAL)) and b.getRemainingImages(self.loader._handle) <= 0 :
-            return [inner_list[0:self.last_batch_size,:] for inner_list in self.output_list], self.labels_tensor[0:self.last_batch_size], torch.tensor(self.roi_array.reshape(self.batch_size,4)[...,2:4][0:self.last_batch_size,:])
-        else:
-            return self.output_list, self.labels_tensor, torch.tensor(self.roi_array.reshape(self.batch_size,4)[...,2:4])
-
-=======
-        return self.output_list, self.labels_tensor, torch.tensor(self.roi_array.reshape(self.batch_size, self.num_of_rois)[...,self.num_of_rois-2:self.num_of_rois])
->>>>>>> e5e9ad2e
+            return [inner_list[0:self.last_batch_size,:] for inner_list in self.output_list], self.labels_tensor[0:self.last_batch_size], torch.tensor(self.roi_array.reshape(self.batch_size, self.num_of_rois)[...,self.num_of_rois-2:self.num_of_rois][0:self.last_batch_size,:])
+        else:
+            return self.output_list, self.labels_tensor, torch.tensor(self.roi_array.reshape(self.batch_size, self.num_of_rois)[...,self.num_of_rois-2:self.num_of_rois])
+
 
     def reset(self):
         self.batch_count = 0
