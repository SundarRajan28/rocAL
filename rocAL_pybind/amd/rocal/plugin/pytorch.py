# Copyright (c) 2018 - 2023 Advanced Micro Devices, Inc. All rights reserved.
#
# Permission is hereby granted, free of charge, to any person obtaining a copy
# of this software and associated documentation files (the "Software"), to deal
# in the Software without restriction, including without limitation the rights
# to use, copy, modify, merge, publish, distribute, sublicense, and/or sell
# copies of the Software, and to permit persons to whom the Software is
# furnished to do so, subject to the following conditions:
#
# The above copyright notice and this permission notice shall be included in
# all copies or substantial portions of the Software.
#
# THE SOFTWARE IS PROVIDED "AS IS", WITHOUT WARRANTY OF ANY KIND, EXPRESS OR
# IMPLIED, INCLUDING BUT NOT LIMITED TO THE WARRANTIES OF MERCHANTABILITY,
# FITNESS FOR A PARTICULAR PURPOSE AND NONINFRINGEMENT.  IN NO EVENT SHALL THE
# AUTHORS OR COPYRIGHT HOLDERS BE LIABLE FOR ANY CLAIM, DAMAGES OR OTHER
# LIABILITY, WHETHER IN AN ACTION OF CONTRACT, TORT OR OTHERWISE, ARISING FROM,
# OUT OF OR IN CONNECTION WITH THE SOFTWARE OR THE USE OR OTHER DEALINGS IN
# THE SOFTWARE.

##
# @file pytorch.py
# @brief File containing iterators to be used with pytorch trainings

import torch
import numpy as np
import rocal_pybind as b
import amd.rocal.types as types
import ctypes


class ROCALGenericIterator(object):
    """!Iterator for processing data

        @param pipeline            The rocAL pipeline to use for processing data.
        @param tensor_layout       The layout of the output tensors
        @param reverse_channels    Whether to reverse the order of color channels.
        @param multiplier          Multiplier values for color normalization.
        @param offset              Offset values for color normalization.
        @param tensor_dtype        Data type of the output tensors.
        @param display             Whether to display images during processing
        @param device              The device to use for processing
        @param device_id           The ID of the device to use
    """

    def __init__(self, pipeline, tensor_layout=types.NCHW, reverse_channels=False, multiplier=[1.0, 1.0, 1.0], offset=[0.0, 0.0, 0.0], tensor_dtype=types.FLOAT, device="cpu", device_id=0, display=False):
        self.loader = pipeline
        self.tensor_format = tensor_layout
        self.multiplier = multiplier
        self.offset = offset
        self.reverse_channels = reverse_channels
        self.tensor_dtype = tensor_dtype
        self.device = device
        self.device_id = device_id
        self.batch_size = self.loader._batch_size
        self.labels_size = ((self.batch_size * self.loader._num_classes)
                            if self.loader._one_hot_encoding else self.batch_size)
        self.output_list = None
        self.output_memory_type = self.loader._output_memory_type
        self.iterator_length = b.getRemainingImages(self.loader._handle)
        self.display = display
        self.batch_size = pipeline._batch_size
        if self.loader._is_external_source_operator:
            self.eos = False
            self.index = 0
            self.num_batches = self.loader._external_source.n // self.batch_size if self.loader._external_source.n % self.batch_size == 0 else (
                self.loader._external_source.n // self.batch_size + 1)
        else:
            self.num_batches = None
        if self.loader._name is None:
            self.loader._name = self.loader._reader
        self.last_batch_policy = self.loader._last_batch_policy
        self.last_batch_size = None

    def next(self):
        return self.__next__()

    def __next__(self):
        if (self.loader._is_external_source_operator):
            if (self.index + 1) == self.num_batches:
                self.eos = True
            if (self.index + 1) <= self.num_batches:
                data_loader_source = next(self.loader._external_source)
                # Extract all data from the source
                images_list = data_loader_source[0] if (self.loader._external_source_mode == types.EXTSOURCE_FNAME) else []
                input_buffer = data_loader_source[0] if (self.loader._external_source_mode != types.EXTSOURCE_FNAME) else []
                labels_data = data_loader_source[1] if (len(data_loader_source) > 1) else None
                roi_height = data_loader_source[2] if (len(data_loader_source) > 2) else []
                roi_width = data_loader_source[3] if (len(data_loader_source) > 3) else []
                if (len(data_loader_source) == 6 and self.loader._external_source_mode == types.EXTSOURCE_RAW_UNCOMPRESSED):
                    decoded_height = data_loader_source[4]
                    decoded_width = data_loader_source[5]
                else:
                    decoded_height = self.loader._external_source_user_given_height
                    decoded_width = self.loader._external_source_user_given_width

                kwargs_pybind = {
                    "handle": self.loader._handle,
                    "source_input_images": images_list,
                    "labels": labels_data,
                    "input_batch_buffer": input_buffer,
                    "roi_width": roi_width,
                    "roi_height": roi_height,
                    "decoded_width": decoded_width,
                    "decoded_height": decoded_height,
                    "channels": 3,
                    "external_source_mode": self.loader._external_source_mode,
                    "rocal_tensor_layout": types.NCHW,
                    "eos": self.eos}
                b.externalSourceFeedInput(*(kwargs_pybind.values()))
            self.index = self.index + 1
        if self.loader.rocal_run() != 0:
            raise StopIteration
        else:
            self.output_tensor_list = self.loader.get_output_tensors()

        if self.output_list is None:
            # Output list used to store pipeline outputs - can support multiple augmentation outputs
            self.output_list = []
            for i in range(len(self.output_tensor_list)):
                dimensions = self.output_tensor_list[i].dimensions()
                if self.device == "cpu":
                    torch_dtype = self.output_tensor_list[i].dtype()
                    output = torch.empty(
                        dimensions, dtype=getattr(torch, torch_dtype))
                    self.labels_tensor = torch.empty(
                        self.labels_size, dtype=getattr(torch, "int32"))
                else:
                    torch_gpu_device = torch.device('cuda', self.device_id)
                    torch_dtype = self.output_tensor_list[i].dtype()
                    output = torch.empty(dimensions, dtype=getattr(
                        torch, torch_dtype), device=torch_gpu_device)
                    self.labels_tensor = torch.empty(self.labels_size, dtype=getattr(
                        torch, "int32"), device=torch_gpu_device)

                self.output_tensor_list[i].copy_data(ctypes.c_void_p(
                    output.data_ptr()), self.output_memory_type)
                self.output_list.append(output)
        else:
            for i in range(len(self.output_tensor_list)):
                self.output_tensor_list[i].copy_data(ctypes.c_void_p(
                    self.output_list[i].data_ptr()), self.output_memory_type)

        if ((self.loader._name == "Caffe2ReaderDetection") or (self.loader._name == "CaffeReaderDetection")):
            self.bbox_list = []  # Empty list for bboxes
            self.labels_list = []  # Empty list of labels

            # 1D labels array in a batch
            self.labels = self.loader.get_bounding_box_labels()
            # 1D bboxes array in a batch
            self.bboxes = self.loader.get_bounding_box_cords()
            # Image sizes of a batch
            self.img_size = np.zeros((self.batch_size * 2), dtype="int32")
            self.loader.get_img_sizes(self.img_size)

            for i in range(self.batch_size):
                self.label_2d_numpy = np.reshape(
                    self.labels[i], (-1, 1)).tolist()
                self.bb_2d_numpy = np.reshape(self.bboxes[i], (-1, 4)).tolist()

                self.labels_list.append(self.label_2d_numpy)
                self.bbox_list.append(self.bb_2d_numpy)

                if self.display:
                    for output in self.output_list:
                        img = output
                        draw_patches(img[i], i, self.bb_2d_numpy)

            max_cols = max([len(row)
                           for batch in self.bbox_list for row in batch])
            max_rows = max([len(batch) for batch in self.bbox_list])
            self.bb_padded = [
                batch + [[0] * (max_cols)] * (max_rows - len(batch)) for batch in self.bbox_list]
            self.bb_padded = torch.FloatTensor(
                [row + [0] * (max_cols - len(row)) for batch in self.bb_padded for row in batch])
            self.bb_padded = self.bb_padded.view(-1, max_rows, max_cols)

            max_cols1 = max([len(row)
                            for batch in self.labels_list for row in batch])
            max_rows1 = max([len(batch) for batch in self.labels_list])
            self.labels_padded = [
                batch + [[0] * (max_cols1)] * (max_rows1 - len(batch)) for batch in self.labels_list]
            self.labels_padded = torch.LongTensor(
                [row + [0] * (max_cols1 - len(row)) for batch in self.labels_padded for row in batch])
            self.labels_padded = self.labels_padded.view(
                -1, max_rows1, max_cols1)

            # Check if last batch policy is partial and only return the valid images in last batch
            if (self.last_batch_policy is (types.LAST_BATCH_PARTIAL)) and b.getRemainingImages(self.loader._handle) <= 0:
                if (self.last_batch_size is None):
                    self.last_batch_size = self.batch_size - \
                        b.getLastBatchPaddedSize(self.loader._handle)
                return [inner_list[0:self.last_batch_size, :] for inner_list in self.output_list], self.bb_padded[0:self.last_batch_size], self.labels_padded[0:self.last_batch_size]
            else:
                return self.output_list, self.bb_padded, self.labels_padded

        elif self.loader._is_external_source_operator:
            self.labels = self.loader.get_image_labels()
            self.labels_tensor = self.labels_tensor.copy_(
                torch.from_numpy(self.labels)).long()
            return self.output_list, self.labels_tensor
        else:
            if self.loader._one_hot_encoding:
                self.loader.get_one_hot_encoded_labels(
                    self.labels_tensor.data_ptr(), self.loader._output_memory_type)
                self.labels_tensor = self.labels_tensor.reshape(
                    -1, self.batch_size, self.loader._num_classes)
            else:
                if self.display:
                    for i in range(self.batch_size):
                        img = (self.output_list[0])
                        draw_patches(img[i], i, [])
                self.labels = self.loader.get_image_labels()
                self.labels_tensor = self.labels_tensor.copy_(
                    torch.from_numpy(self.labels)).long()

            # Check if last batch policy is partial and only return the valid images in last batch
            if (self.last_batch_policy is (types.LAST_BATCH_PARTIAL)) and b.getRemainingImages(self.loader._handle) < self.batch_size:
                if (self.last_batch_size is None):
                    self.last_batch_size = self.batch_size - \
                        b.getLastBatchPaddedSize(self.loader._handle)
                return [inner_list[0:self.last_batch_size, :] for inner_list in self.output_list], self.labels_tensor[0:self.last_batch_size]
            else:
                return self.output_list, self.labels_tensor

    def reset(self):
        b.rocalResetLoaders(self.loader._handle)

    def __iter__(self):
        return self

    def __len__(self):
        return self.iterator_length

    def __del__(self):
        b.rocalRelease(self.loader._handle)


class ROCALClassificationIterator(ROCALGenericIterator):
    """!rocAL iterator for classification tasks for PyTorch. It returns 2 outputs
    (data and label) in the form of PyTorch's Tensors.

    Calling

    .. code-block:: python

       ROCALClassificationIterator(pipelines, size)

    is equivalent to calling

    .. code-block:: python

       ROCALGenericIterator(pipelines, ["data", "label"], size)

    Please keep in mind that Tensors returned by the iterator are
    still owned by rocAL. They are valid till the next iterator call.
    If the content needs to be preserved please copy it to another tensor.

    pipelines (list of amd.rocal.pipeline.Pipeline)       List of pipelines to use
    size (int)                                            Number of samples in the epoch (Usually the size of the dataset).
    auto_reset (bool, optional, default = False)          Whether the iterator resets itself for the next epoch or it requires reset() to be called separately.
    fill_last_batch (bool, optional, default = True)      Whether to fill the last batch with data up to 'self.batch_size'. The iterator would return the first integer multiple of self._num_gpus * self.batch_size entries which exceeds 'size'. Setting this flag to False will cause the iterator to return exactly 'size' entries.
    dynamic_shape (bool, optional, default = False)       Whether the shape of the output of the rocAL pipeline can change during execution. If True, the pytorch tensor will be resized accordingly if the shape of rocAL returned tensors changes during execution. If False, the iterator will fail in case of change.
    last_batch_padded (bool, optional, default = False)   Whether the last batch provided by rocAL is padded with the last sample or it just wraps up. In the conjunction with fill_last_batch it tells if the iterator returning last batch with data only partially filled with data from the current epoch is dropping padding samples or samples from the next epoch. If set to False next epoch will end sooner as data from it was consumed but dropped. If set to True next epoch would be the same length as the first one.

    Example
    -------
    With the data set [1,2,3,4,5,6,7] and the batch size 2:
    fill_last_batch = False, last_batch_padded = True  -> last batch = [7], next iteration will return [1, 2]
    fill_last_batch = False, last_batch_padded = False -> last batch = [7], next iteration will return [2, 3]
    fill_last_batch = True, last_batch_padded = True   -> last batch = [7, 7], next iteration will return [1, 2]
    fill_last_batch = True, last_batch_padded = False  -> last batch = [7, 1], next iteration will return [2, 3]
    """

    def __init__(self,
                 pipelines,
                 size=0,
                 auto_reset=False,
                 fill_last_batch=True,
                 dynamic_shape=False,
                 last_batch_padded=False,
                 display=False,
                 device="cpu",
                 device_id=0):
        pipe = pipelines
        super(ROCALClassificationIterator, self).__init__(pipe, tensor_layout=pipe._tensor_layout, tensor_dtype=pipe._tensor_dtype,
                                                          multiplier=pipe._multiplier, offset=pipe._offset, display=display, device=device, device_id=device_id)

class ROCALAudioIterator(object):
    """! rocAL iterator for audio tasks for PyTorch
    The Tensors that are returned by the iterator will be owned by rocAL and would be valid until next iteration.
        @param pipeline            The rocAL pipeline to use for processing data.
        @param tensor_dtype        Data type of the output tensors.
        @param size                Number of samples in the epoch (Usually the size of the dataset).
        @param auto_reset          Whether the iterator resets itself for the next epoch or it requires reset() to be called separately.
        @param device              The device to use for processing - CPU / GPU
        @param device_id           The ID of the device to use
    """
    def __init__(self, pipeline, tensor_dtype = types.FLOAT, size = -1, auto_reset = False, device = "cpu", device_id = 0):
        print("INIT")
        self.loader = pipeline
        self.device = device
        self.device_id = device_id
        self.output = None
        self.iterator_length = b.getRemainingImages(self.loader._handle) # To change the name of getRemainingImages to getRemainingSamples in upcoming PRs
        self.max_shape = None
        self.batch_size = self.loader._batch_size
        self.output_list = None
        self.labels_size = self.batch_size
        self.output_memory_type = self.loader._output_memory_type
        self.last_batch_padded_size = b.getLastBatchPaddedSize(self.loader._handle)
        self.last_batch_policy = self.loader._last_batch_policy
        self.shard_size =  size
        print(f' shard_size: {self.shard_size}')
        self.auto_reset = auto_reset
        self.batch_count = 0

    def next(self):
        return self.__next__()

    def __next__(self):
        rocal_run = self.loader.rocal_run()
        if rocal_run != 0:
            if self.auto_reset:
                self.reset()
            raise StopIteration
        elif self.shard_size > 0 and self.batch_count >= self.shard_size :
            if self.auto_reset:
                self.reset()
            raise StopIteration
        else:
            self.output_tensor_list = self.loader.get_output_tensors()
<<<<<<< HEAD
        self.batch_count += self.batch_size
        self.last_batch_size = self.batch_size - b.getLastBatchPaddedSize(self.loader._handle)
=======
        # Output list used to store pipeline outputs - can support multiple augmentation outputs
>>>>>>> 5276ec23
        self.output_list = []
        for i in range(len(self.output_tensor_list)):
            dimensions = self.output_tensor_list[i].dimensions()
            self.num_roi_dims = self.output_tensor_list[i].roi_dims_size()
            self.num_of_rois = self.num_roi_dims * 2
            self.roi_array = np.zeros(self.batch_size * self.num_of_rois, dtype=np.int32)
            self.output_tensor_list[i].copy_roi(self.roi_array)
<<<<<<< HEAD
            roi = self.roi_array.reshape(self.batch_size,self.num_of_rois)
            max_x1 = np.max(roi[...,self.num_of_rois-2:self.num_of_rois-1])
            max_y1 = np.max(roi[...,self.num_of_rois-1:self.num_of_rois])
            if self.device == "cpu":
                torch_dtype = self.output_tensor_list[i].dtype()
                if (max_x1 == 0 or max_y1 == 0):
                    output = torch.empty(dimensions, dtype=getattr(torch, torch_dtype))
                else:
                    output = torch.empty(dimensions[0], max_x1, max_y1, dtype=getattr(torch, torch_dtype))
                self.labels_tensor = torch.empty(self.labels_size, dtype=getattr(torch, torch_dtype))
            else:
                torch_gpu_device = torch.device('cuda', self.device_id)
                torch_dtype = self.output_tensor_list[i].dtype()
                if (max_x1 == 0 or max_y1 == 0):
                    output = torch.empty(dimensions, dtype=getattr(torch, torch_dtype), device=torch_gpu_device)
                else:
                    output = torch.empty(dimensions[0], max_x1, max_y1, dtype=getattr(torch, torch_dtype))
=======
            torch_dtype = self.output_tensor_list[i].dtype()
            if self.device == "cpu":
                output = torch.empty(dimensions, dtype=getattr(torch, torch_dtype))
                self.labels_tensor = torch.empty(self.labels_size, dtype=getattr(torch, torch_dtype))
            else:
                torch_gpu_device = torch.device('cuda', self.device_id)
                output = torch.empty(dimensions, dtype=getattr(torch, torch_dtype), device=torch_gpu_device)
>>>>>>> 5276ec23
                self.labels_tensor = torch.empty(self.labels_size, dtype=getattr(torch, torch_dtype), device=torch_gpu_device)

            if (max_x1 == 0 or max_y1 == 0):
                self.output_tensor_list[i].copy_data(ctypes.c_void_p(output.data_ptr()), self.output_memory_type)
            else:
                self.output_tensor_list[i].copy_data(ctypes.c_void_p(output.data_ptr()), max_x1, max_y1)
            self.output_list.append(output)

        self.labels = self.loader.get_image_labels()
        self.labels_tensor = self.labels_tensor.copy_(torch.from_numpy(self.labels)).long()
<<<<<<< HEAD
        

        if (self.last_batch_policy is (types.LAST_BATCH_PARTIAL)) and b.getRemainingImages(self.loader._handle) < self.batch_size:
            return [inner_list[0:self.last_batch_size,:] for inner_list in self.output_list], self.labels_tensor[0:self.last_batch_size], torch.tensor(self.roi_array.reshape(self.batch_size, self.num_of_rois)[...,self.num_of_rois-2:self.num_of_rois][0:self.last_batch_size,:])
        else:
            return self.output_list, self.labels_tensor, torch.tensor(self.roi_array.reshape(self.batch_size, self.num_of_rois)[...,self.num_of_rois-2:self.num_of_rois])

=======
        return self.output_list, self.labels_tensor, torch.tensor(self.roi_array.reshape(self.batch_size, self.num_of_rois)[...,self.num_of_rois-2:self.num_of_rois])
>>>>>>> 5276ec23

    def reset(self):
        self.batch_count = 0
        b.rocalResetLoaders(self.loader._handle)

    def __iter__(self):
        return self

    def __len__(self):
        return self.iterator_length

    def __del__(self):
        b.rocalRelease(self.loader._handle)

def draw_patches(img, idx, bboxes):
    """!Writes images to disk as a PNG file.

        @param img       The input image as a tensor.
        @param idx       Index used for naming the output file.
        @param bboxes    List of bounding boxes.
    """
    # image is expected as a tensor
    import cv2
    img = img.cpu()
    image = img.detach().numpy()
    image = image.transpose([1, 2, 0])
    image = cv2.cvtColor(image, cv2.COLOR_RGB2BGR)
    image = cv2.UMat(image).get()
    cv2.imwrite(str(idx)+"_"+"train"+".png", image)
    try:
        path = "OUTPUT_IMAGES_PYTHON/PYTORCH/"
        isExist = os.path.exists(path)
        if not isExist:
            os.makedirs(path)
    except OSError as error:
        print(error)
    if bboxes:
        for (l, t, r, b) in bboxes:
            loc_ = [l, t, r, b]
            color = (255, 0, 0)
            thickness = 2
            image = cv2.cvtColor(image, cv2.COLOR_RGB2BGR)
            image = cv2.UMat(image).get()
            image = cv2.rectangle(image, (int(loc_[0]), int(loc_[1])), (int(
                (loc_[2])), int((loc_[3]))), color, thickness)
            cv2.imwrite("OUTPUT_IMAGES_PYTHON/PYTORCH/" +
                        str(idx) + "_" + "train" + ".png", image * 255)
    else:
        cv2.imwrite("OUTPUT_IMAGES_PYTHON/PYTORCH/" + str(idx) +
                    "_" + "train" + ".png", image * 255)<|MERGE_RESOLUTION|>--- conflicted
+++ resolved
@@ -330,12 +330,8 @@
             raise StopIteration
         else:
             self.output_tensor_list = self.loader.get_output_tensors()
-<<<<<<< HEAD
         self.batch_count += self.batch_size
         self.last_batch_size = self.batch_size - b.getLastBatchPaddedSize(self.loader._handle)
-=======
-        # Output list used to store pipeline outputs - can support multiple augmentation outputs
->>>>>>> 5276ec23
         self.output_list = []
         for i in range(len(self.output_tensor_list)):
             dimensions = self.output_tensor_list[i].dimensions()
@@ -343,7 +339,6 @@
             self.num_of_rois = self.num_roi_dims * 2
             self.roi_array = np.zeros(self.batch_size * self.num_of_rois, dtype=np.int32)
             self.output_tensor_list[i].copy_roi(self.roi_array)
-<<<<<<< HEAD
             roi = self.roi_array.reshape(self.batch_size,self.num_of_rois)
             max_x1 = np.max(roi[...,self.num_of_rois-2:self.num_of_rois-1])
             max_y1 = np.max(roi[...,self.num_of_rois-1:self.num_of_rois])
@@ -361,15 +356,6 @@
                     output = torch.empty(dimensions, dtype=getattr(torch, torch_dtype), device=torch_gpu_device)
                 else:
                     output = torch.empty(dimensions[0], max_x1, max_y1, dtype=getattr(torch, torch_dtype))
-=======
-            torch_dtype = self.output_tensor_list[i].dtype()
-            if self.device == "cpu":
-                output = torch.empty(dimensions, dtype=getattr(torch, torch_dtype))
-                self.labels_tensor = torch.empty(self.labels_size, dtype=getattr(torch, torch_dtype))
-            else:
-                torch_gpu_device = torch.device('cuda', self.device_id)
-                output = torch.empty(dimensions, dtype=getattr(torch, torch_dtype), device=torch_gpu_device)
->>>>>>> 5276ec23
                 self.labels_tensor = torch.empty(self.labels_size, dtype=getattr(torch, torch_dtype), device=torch_gpu_device)
 
             if (max_x1 == 0 or max_y1 == 0):
@@ -380,7 +366,6 @@
 
         self.labels = self.loader.get_image_labels()
         self.labels_tensor = self.labels_tensor.copy_(torch.from_numpy(self.labels)).long()
-<<<<<<< HEAD
         
 
         if (self.last_batch_policy is (types.LAST_BATCH_PARTIAL)) and b.getRemainingImages(self.loader._handle) < self.batch_size:
@@ -388,9 +373,6 @@
         else:
             return self.output_list, self.labels_tensor, torch.tensor(self.roi_array.reshape(self.batch_size, self.num_of_rois)[...,self.num_of_rois-2:self.num_of_rois])
 
-=======
-        return self.output_list, self.labels_tensor, torch.tensor(self.roi_array.reshape(self.batch_size, self.num_of_rois)[...,self.num_of_rois-2:self.num_of_rois])
->>>>>>> 5276ec23
 
     def reset(self):
         self.batch_count = 0
