--- conflicted
+++ resolved
@@ -26,12 +26,7 @@
 import ctypes
 import rocal_pybind as b
 import amd.rocal.types as types
-<<<<<<< HEAD
-try:
-    import cupy as cp
-    CUPY_FOUND=True
-except ImportError:
-    CUPY_FOUND=False
+import tensorflow as tf
 
 class ROCALNumpyIterator(object):
     def __init__(self, pipeline, device="cpu", device_id=0, auto_reset=False):
@@ -45,10 +40,6 @@
         self.last_batch_policy = self.loader._last_batch_policy
         self.last_batch_size = None
         self.auto_reset = auto_reset
-        if self.device == "gpu" or self.device == "cuda":
-            if not CUPY_FOUND:
-                print('info: Import CuPy failed. Falling back to CPU!')
-                self.device = "cpu"
 
     def next(self):
         return self.__next__()
@@ -60,32 +51,11 @@
             raise StopIteration
         self.output_tensor_list = self.loader.get_output_tensors()
 
-        if self.output_list is None:
-            # Output list used to store pipeline outputs - can support multiple augmentation outputs
-            self.output_list = []
-            for i in range(len(self.output_tensor_list)):
-                dimensions = self.output_tensor_list[i].dimensions()
-                if self.device == "cpu":
-                    self.dtype = self.output_tensor_list[i].dtype()
-                    output = np.empty(
-                        dimensions, dtype=self.dtype)
-                else:
-                    with cp.cuda.Device(device=self.device_id):
-                        self.dtype = self.output_tensor_list[i].dtype()
-                        output = cp.empty(dimensions, self.dtype)
-
-                if self.device == "cpu":
-                    self.output_tensor_list[i].copy_data(output)
-                else:
-                    self.output_tensor_list[i].copy_data(output.data.ptr)
-                self.output_list.append(output)
-        else:
-            for i in range(len(self.output_tensor_list)):
-                if self.device == "cpu":
-                    self.output_tensor_list[i].copy_data(self.output_list[i])
-                else:
-                    self.output_tensor_list[i].copy_data(
-                        self.output_list[i].data.ptr)
+        # Output list used to store pipeline outputs - can support multiple augmentation outputs
+        self.output_list = []
+        for i in range(len(self.output_tensor_list)):
+            output = tf.experimental.dlpack.from_dlpack(self.output_tensor_list[i].__dlpack__(self.device_id))
+            self.output_list.append(output)
         # Check if last batch policy is partial and only return the valid images in last batch
         if (self.last_batch_policy is (types.LAST_BATCH_PARTIAL)) and b.getRemainingImages(self.loader._handle) < self.batch_size:
             if (self.last_batch_size is None):
@@ -105,9 +75,6 @@
 
     def __del__(self):
         b.rocalRelease(self.loader._handle)
-=======
-import tensorflow as tf
->>>>>>> 235e493f
 
 class ROCALGenericImageIterator(object):
     """!Generic iterator for rocAL pipelines that process images
