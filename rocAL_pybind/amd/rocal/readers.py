# Copyright (c) 2018 - 2023 Advanced Micro Devices, Inc. All rights reserved.
#
# Permission is hereby granted, free of charge, to any person obtaining a copy
# of this software and associated documentation files (the "Software"), to deal
# in the Software without restriction, including without limitation the rights
# to use, copy, modify, merge, publish, distribute, sublicense, and/or sell
# copies of the Software, and to permit persons to whom the Software is
# furnished to do so, subject to the following conditions:
#
# The above copyright notice and this permission notice shall be included in
# all copies or substantial portions of the Software.
#
# THE SOFTWARE IS PROVIDED "AS IS", WITHOUT WARRANTY OF ANY KIND, EXPRESS OR
# IMPLIED, INCLUDING BUT NOT LIMITED TO THE WARRANTIES OF MERCHANTABILITY,
# FITNESS FOR A PARTICULAR PURPOSE AND NONINFRINGEMENT.  IN NO EVENT SHALL THE
# AUTHORS OR COPYRIGHT HOLDERS BE LIABLE FOR ANY CLAIM, DAMAGES OR OTHER
# LIABILITY, WHETHER IN AN ACTION OF CONTRACT, TORT OR OTHERWISE, ARISING FROM,
# OUT OF OR IN CONNECTION WITH THE SOFTWARE OR THE USE OR OTHER DEALINGS IN
# THE SOFTWARE.

##
# @file readers.py
#
# @brief File containing reader functions for multiple datasets and data formats

import rocal_pybind as b
from amd.rocal.pipeline import Pipeline
import amd.rocal.types as types


def coco(annotations_file='', ltrb=True, masks=False, ratio=False, avoid_class_remapping=False,
         pixelwise_masks=False, is_box_encoder=False, is_box_iou_matcher=False, aspect_ratio_grouping=False, stick_to_shard=False, pad_last_batch=False):
    """!Creates a COCOReader node.

        @param annotations_file         Path to the COCO annotations file.
        @param ltrb                     Whether bounding box coordinates are provided in (left, top, right, bottom) format.
        @param masks                    Whether to read polygon masks from COCO annotations.
        @param ratio                    Whether bounding box coordinates are provided in normalized format.
        @param avoid_class_remapping    Specifies if class remapping should be avoided.
        @param pixelwise_masks          Whether to read mask data and generate pixel-wise masks.
        @param is_box_encoder           Whether to enable box encoder in the pipeline.
        @param is_box_iou_matcher       Whether to enable box IOU matcher in the pipeline.
        @param aspect_ratio_grouping    Whether to enable aspect ratio grouping in the pipeline.
        @param stick_to_shard           Determines whether the reader should stick to a data shard instead of going through the entire dataset.
        @param pad_last_batch           If set to True, pads the shard by repeating the last sample.

        @return    meta data, labels, and bounding boxes.
    """
    Pipeline._current_pipeline._reader = "COCOReader"
    # Output
    labels = []
    bboxes = []
    kwargs_pybind = {
        "source_path": annotations_file,
        "is_output": True,
        "mask": masks,
        "ltrb": ltrb,
        "is_box_encoder": is_box_encoder,
        "avoid_class_remapping": avoid_class_remapping,
        "aspect_ratio_grouping": aspect_ratio_grouping,
        "is_box_iou_matcher": is_box_iou_matcher}
    meta_data = b.cocoReader(
        Pipeline._current_pipeline._handle, *(kwargs_pybind.values()))
    return (meta_data, labels, bboxes)


def file(file_root, file_filters=None, file_list='', stick_to_shard=False, pad_last_batch=False):
    """!Creates a labelReader node for reading files from folder or file_list.

        @param file_root         Path to a directory that contains the data files.
        @param file_filters      A list of glob strings to filter the list of files in the sub-directories of the file_root.
        @param file_list         Path to a text file that contains one whitespace-separated filename label pair per line. The filenames are relative to the location of that file or to file_root, if specified.
        @param stick_to_shard    Determines whether the reader should stick to a data shard instead of going through the entire dataset.
        @param pad_last_batch    If set to True, pads the shard by repeating the last sample.

        @return    label reader meta data and labels.
    """
    Pipeline._current_pipeline._reader = "labelReader"
    # Output
    labels = []
    kwargs_pybind = {"source_path": file_root, "file_list": file_list}
    label_reader_meta_data = b.labelReader(
        Pipeline._current_pipeline._handle, *(kwargs_pybind.values()))
    return (label_reader_meta_data, labels)


def tfrecord(path, user_feature_key_map, features, reader_type=0, stick_to_shard=False, pad_last_batch=False):
    """!Creates a TFRecordReader node for loading TFRecord dataset.

        @param path                    Path to the TFRecord dataset.
        @param user_feature_key_map    User-provided feature key mapping.
        @param features                Features to load from TFRecords.
        @param reader_type             Type of reader (0 for classification, 1 for detection).
        @param stick_to_shard          Determines whether the reader should stick to a data shard instead of going through the entire dataset.
        @param pad_last_batch          If set to True, pads the shard by repeating the last sample.

        @return    Features loaded from TFRecords.
    """
    labels = []
    if reader_type == 1:
        Pipeline._current_pipeline._reader = "TFRecordReaderDetection"
        kwargs_pybind = {"path": path, "is_output": True, "user_key_for_label": user_feature_key_map["image/class/label"],
                         "user_key_for_text": user_feature_key_map["image/class/text"], "user_key_for_xmin": user_feature_key_map["image/object/bbox/xmin"],
                         "user_key_for_ymin": user_feature_key_map["image/object/bbox/ymin"], "user_key_for_xmax": user_feature_key_map["image/object/bbox/xmax"],
                         "user_key_for_ymax": user_feature_key_map["image/object/bbox/ymax"], "user_key_for_filename": user_feature_key_map["image/filename"]}
        for key in features.keys():
            if key not in user_feature_key_map.keys():
                print(
                    "For Object Detection, ROCAL TFRecordReader needs all the following keys in the featureKeyMap:")
                print("image/encoded\nimage/class/label\nimage/class/text\nimage/object/bbox/xmin\nimage/object/bbox/ymin\nimage/object/bbox/xmax\nimage/object/bbox/ymax\n")
                exit()
        tf_meta_data = b.tfReaderDetection(
            Pipeline._current_pipeline._handle, *(kwargs_pybind.values()))
    else:
        Pipeline._current_pipeline._reader = "TFRecordReaderClassification"
        kwargs_pybind = {"path": path, "is_output": True, "user_key_for_label": user_feature_key_map["image/class/label"],
                         "user_key_for_filename": user_feature_key_map["image/filename"]}
        for key in features.keys():
            if key not in user_feature_key_map.keys():
                print(
                    "For Image Classification, ROCAL TFRecordReader needs all the following keys in the featureKeyMap:")
                print("image/encoded\nimage/class/label\n")
                exit()
        tf_meta_data = b.tfReader(
            Pipeline._current_pipeline._handle, *(kwargs_pybind.values()))
    features["image/encoded"] = tf_meta_data
    features["image/class/label"] = labels
    return features


def caffe(path, bbox=False, stick_to_shard=False, pad_last_batch=False):
    """!Creates a CaffeReader node for loading Caffe dataset.

        @param path              Path to the Caffe dataset.
        @param bbox              Type of reader (False for classification, True for detection).
        @param stick_to_shard    Determines whether the reader should stick to a data shard instead of going through the entire dataset
        @param pad_last_batch    If set to True, pads the shard by repeating the last sample.

        @return    caffe reader meta data, bboxes, and labels.
    """
    # Output
    bboxes = []
    labels = []
    kwargs_pybind = {"source_path": path}
    # Node Object
    if (bbox == True):
        Pipeline._current_pipeline._reader = "CaffeReaderDetection"
        caffe_reader_meta_data = b.caffeReaderDetection(
            Pipeline._current_pipeline._handle, *(kwargs_pybind.values()))
    else:
        Pipeline._current_pipeline._reader = "CaffeReader"
        caffe_reader_meta_data = b.caffeReader(
            Pipeline._current_pipeline._handle, *(kwargs_pybind.values()))

    if (bbox == True):
        return (caffe_reader_meta_data, bboxes, labels)
    else:
        return (caffe_reader_meta_data, labels)


def caffe2(path, bbox=False, stick_to_shard=False, pad_last_batch=False):
    """!Creates a Caffe2Reader node for loading Caffe2 dataset.

        @param path              Path to the Caffe2 dataset.
        @param bbox              Type of reader (False for classification, True for detection).
        @param stick_to_shard    Determines whether the reader should stick to a data shard instead of going through the entire dataset.
        @param pad_last_batch    If set to True, pads the shard by repeating the last sample.

        @return    caffe2 reader meta data, bboxes, and labels.
    """
    # Output
    bboxes = []
    labels = []
    kwargs_pybind = {"source_path": path, "is_output": True}
    if (bbox == True):
        Pipeline._current_pipeline._reader = "Caffe2ReaderDetection"
        caffe2_meta_data = b.caffe2ReaderDetection(
            Pipeline._current_pipeline._handle, *(kwargs_pybind.values()))
    else:
        Pipeline._current_pipeline._reader = "Caffe2Reader"
        caffe2_meta_data = b.caffe2Reader(
            Pipeline._current_pipeline._handle, *(kwargs_pybind.values()))
    if (bbox == True):
        return (caffe2_meta_data, bboxes, labels)
    else:
        return (caffe2_meta_data, labels)


def video(sequence_length, file_list_frame_num=False, file_root="", image_type=types.RGB, num_shards=1,
          random_shuffle=False, step=1, stride=1, decoder_mode=types.SOFTWARE_DECODE, enable_frame_num=False,
          enable_timestamps=False, file_list="", stick_to_shard=False, pad_last_batch=False,
          file_list_include_preceding_frame=False, normalized=False, skip_vfr_check=False, last_batch_policy=types.LAST_BATCH_FILL, pad_last_batch_repeated=False, shard_size=-1):
    """!Creates a VideoDecoder node for loading video sequences.

        @param sequence_length                      Number of frames in video sequence.
        @param file_list_frame_num                  Specifies whether file list includes frame numbers.
        @param file_root                            Root directory containing video files.
        @param image_type                           Color format of the frames.
        @param num_shards                           Number of shards for data parallelism.
        @param random_shuffle                       Specifies if frames should be randomly shuffled.
        @param step                                 Distance between first frames of consecutive sequences.
        @param stride                               Distance between consecutive frames in a sequence.
        @param decoder_mode                         Device used for video decoding.
        @param enable_frame_num                     Specifies whether frame numbers are enabled.
        @param enable_timestamps                    Specifies whether timestamps are enabled.
        @param file_list                            List of video files.
        @param stick_to_shard                       Determines whether the reader should stick to a data shard instead of going through the entire dataset.
        @param pad_last_batch                       If set to True, pads the shard by repeating the last sample.
        @param file_list_include_preceding_frame    Changes the behavior how file_list start and end frame timestamps are translated to a frame number.
        @param normalized                           Gets the output as normalized data.
        @param skip_vfr_check                       Skips the check for the variable frame rate (VFR) videos.

        @return   list of loaded video sequences.
    """
    Pipeline._current_pipeline._reader = "VideoDecoder"
    # Output
    videos = []
    kwargs_pybind_reader = {
        "source_path": file_root,
        "sequence_length": sequence_length,
        "frame_step": step,
        "frame_stride": stride,
        "file_list_frame_num": file_list_frame_num}  # VideoMetaDataReader
    b.videoMetaDataReader(Pipeline._current_pipeline._handle,
                          *(kwargs_pybind_reader.values()))
<<<<<<< HEAD
    RocalShardingInfo = b.RocalShardingInfo()
    RocalShardingInfo.last_batch_policy = last_batch_policy
    RocalShardingInfo.pad_last_batch_repeated =  pad_last_batch_repeated
    RocalShardingInfo.stick_to_shard = stick_to_shard
    RocalShardingInfo.shard_size = shard_size
=======
    sharding_info = b.RocalShardingInfo(last_batch_policy, pad_last_batch, stick_to_shard, shard_size)
>>>>>>> fc5c1cfd
    kwargs_pybind_decoder = {
        "source_path": file_root,
        "color_format": image_type,
        "decoder_mode": decoder_mode,
        "shard_count": num_shards,
        "sequence_length": sequence_length,
        "shuffle": random_shuffle,
        "is_output": False,
        "loop": False,
        "frame_step": step,
        "frame_stride": stride,
        "file_list_frame_num": file_list_frame_num,
<<<<<<< HEAD
        "sharding_info": RocalShardingInfo}  # VideoDecoder
=======
        "sharding_info": sharding_info}  # VideoDecoder
>>>>>>> fc5c1cfd
    videos = b.videoDecoder(
        Pipeline._current_pipeline._handle, *(kwargs_pybind_decoder.values()))
    return (videos)


def video_resize(sequence_length, resize_width, resize_height, file_list_frame_num=False,
                 file_root="", image_type=types.RGB,
                 num_shards=1, random_shuffle=False, step=3,
                 stride=3, decoder_mode=types.SOFTWARE_DECODE,
                 scaling_mode=types.SCALING_MODE_DEFAULT, interpolation_type=types.LINEAR_INTERPOLATION,
                 resize_longer=0, resize_shorter=0, max_size=[], enable_frame_num=False,
                 enable_timestamps=False, file_list="", stick_to_shard=True, pad_last_batch=False,
                 file_list_include_preceding_frame=False, normalized=False, skip_vfr_check=False, 
                 last_batch_policy=types.LAST_BATCH_FILL, pad_last_batch_repeated=False, shard_size=-1):
    """!Creates a VideoDecoderResize node in the pipeline for loading and resizing video sequences.

        @param sequence_length                      Number of frames in video sequence.
        @param resize_width                         output width for resizing.
        @param resize_height                        output height for resizing.
        @param file_list_frame_num                  Specifies whether file list includes frame numbers.
        @param file_root                            Root directory containing video files.
        @param image_type                           Color format of the frames.
        @param num_shards                           Number of shards for data parallelism.
        @param random_shuffle                       Specifies if frames should be randomly shuffled.
        @param step                                 Distance between first frames of consecutive sequences.
        @param stride                               Distance between consecutive frames in a sequence.
        @param decoder_mode                         Device used for video decoding.
        @param scaling_mode                         Scaling mode for resizing.
        @param interpolation_type                   Interpolation type for resizing.
        @param resize_longer                        Target size for the longer dimension during resizing.
        @param resize_shorter                       Target size for the shorter dimension during resizing.
        @param max_size                             Maximum size for resizing.
        @param enable_frame_num                     Specifies whether frame numbers are enabled.
        @param enable_timestamps                    Specifies whether timestamps are enabled.
        @param file_list                            List of video files.
        @param stick_to_shard                       Determines whether the reader should stick to a data shard instead of going through the entire dataset.
        @param pad_last_batch                       If set to True, pads the shard by repeating the last sample.
        @param file_list_include_preceding_frame    Specifies if file list includes preceding frames.
        @param normalized                           Gets the output as normalized data.
        @param skip_vfr_check                       Skips the check for the variable frame rate (VFR) videos.

        @returns   loaded and resized video sequences and meta data.
    """
    Pipeline._current_pipeline._reader = "VideoDecoderResize"
    # Output
    videos = []
    kwargs_pybind_reader = {
        "source_path": file_root,
        "sequence_length": sequence_length,
        "frame_step": step,
        "frame_stride": stride,
        "file_list_frame_num": file_list_frame_num}  # VideoMetaDataReader
    meta_data = b.videoMetaDataReader(
        Pipeline._current_pipeline._handle, *(kwargs_pybind_reader.values()))
<<<<<<< HEAD
    RocalShardingInfo = b.RocalShardingInfo()
    RocalShardingInfo.last_batch_policy = last_batch_policy
    RocalShardingInfo.pad_last_batch_repeated =  pad_last_batch_repeated
    RocalShardingInfo.stick_to_shard = stick_to_shard
    RocalShardingInfo.shard_size = shard_size
=======
    sharding_info = b.RocalShardingInfo(last_batch_policy, pad_last_batch_repeated, stick_to_shard, shard_size)
>>>>>>> fc5c1cfd
    kwargs_pybind_decoder = {"source_path": file_root, "color_format": image_type, "decoder_mode": decoder_mode, "shard_count": num_shards,
                             "sequence_length": sequence_length, "resize_width": resize_width, "resize_height": resize_height,
                             "shuffle": random_shuffle, "is_output": False, "loop": False, "frame_step": step, "frame_stride": stride,
                             "file_list_frame_num": file_list_frame_num, "scaling_mode": scaling_mode, "max_size": max_size,
<<<<<<< HEAD
                             "resize_shorter": resize_shorter, "resize_longer": resize_longer, "interpolation_type": interpolation_type, "sharding_info": RocalShardingInfo}
=======
                             "resize_shorter": resize_shorter, "resize_longer": resize_longer, "interpolation_type": interpolation_type, "sharding_info": sharding_info}
>>>>>>> fc5c1cfd
    videos = b.videoDecoderResize(
        Pipeline._current_pipeline._handle, *(kwargs_pybind_decoder.values()))
    return (videos, meta_data)


def sequence_reader(file_root, sequence_length, image_type=types.RGB, num_shards=1, random_shuffle=False, step=3, stride=1, stick_to_shard=False, last_batch_policy=types.LAST_BATCH_FILL, pad_last_batch_repeated=False, shard_size=-1):
    """!Creates a SequenceReader node for loading image sequences.

        @param file_root            Root directory containing image sequences.
        @param sequence_length      Number of frames in each sequence.
        @param image_type           Color format of the frames.
        @param num_shards           Number of shards for data parallelism.
        @param random_shuffle       Specifies if frames should be randomly shuffled.
        @param step                 Distance between first frames of consecutive sequences.
        @param stride               Distance between consecutive frames in a sequence.
        @param stick_to_shard       Determines whether the reader should stick to a data shard instead of going through the entire dataset.
        @param pad_last_batch       If set to True, pads the shard by repeating the last sample.

        @return    list of loaded image sequences.
    """
    Pipeline._current_pipeline._reader = "SequenceReader"
<<<<<<< HEAD
    RocalShardingInfo = b.RocalShardingInfo()
    RocalShardingInfo.last_batch_policy = last_batch_policy
    RocalShardingInfo.pad_last_batch_repeated =  pad_last_batch_repeated
    RocalShardingInfo.stick_to_shard = stick_to_shard
    RocalShardingInfo.shard_size = shard_size
=======
    sharding_info = b.RocalShardingInfo(last_batch_policy, pad_last_batch_repeated, stick_to_shard, shard_size)
>>>>>>> fc5c1cfd
    # Output
    
    kwargs_pybind = {
        "source_path": file_root,
        "color_format": image_type,
        "shard_count": num_shards,
        "sequence_length": sequence_length,
        "is_output": False,
        "shuffle": random_shuffle,
        "loop": False,
        "frame_step": step,
        "frame_stride": stride,
<<<<<<< HEAD
        "sharding_info": RocalShardingInfo}
=======
        "sharding_info": sharding_info}
>>>>>>> fc5c1cfd
    frames = b.sequenceReader(
        Pipeline._current_pipeline._handle, *(kwargs_pybind.values()))
    return (frames)


def mxnet(path, stick_to_shard=False, pad_last_batch=False):
    """!Creates an MXNETReader node for reading data from MXNet record files.

        @param path              Path to the MXNet record files.
        @param stick_to_shard    Determines whether the reader should stick to a data shard instead of going through the entire dataset.
        @param pad_last_batch    If set to True, pads the shard by repeating the last sample.

        @return    Metadata and loaded data from the MXNet record file.
    """
    Pipeline._current_pipeline._reader = "MXNETReader"
    # Output
    kwargs_pybind = {
        "source_path": path,
        "is_output": True
    }
    mxnet_metadata = b.mxnetReader(
        Pipeline._current_pipeline._handle, *(kwargs_pybind.values()))
    return mxnet_metadata<|MERGE_RESOLUTION|>--- conflicted
+++ resolved
@@ -223,15 +223,7 @@
         "file_list_frame_num": file_list_frame_num}  # VideoMetaDataReader
     b.videoMetaDataReader(Pipeline._current_pipeline._handle,
                           *(kwargs_pybind_reader.values()))
-<<<<<<< HEAD
-    RocalShardingInfo = b.RocalShardingInfo()
-    RocalShardingInfo.last_batch_policy = last_batch_policy
-    RocalShardingInfo.pad_last_batch_repeated =  pad_last_batch_repeated
-    RocalShardingInfo.stick_to_shard = stick_to_shard
-    RocalShardingInfo.shard_size = shard_size
-=======
     sharding_info = b.RocalShardingInfo(last_batch_policy, pad_last_batch, stick_to_shard, shard_size)
->>>>>>> fc5c1cfd
     kwargs_pybind_decoder = {
         "source_path": file_root,
         "color_format": image_type,
@@ -244,11 +236,7 @@
         "frame_step": step,
         "frame_stride": stride,
         "file_list_frame_num": file_list_frame_num,
-<<<<<<< HEAD
-        "sharding_info": RocalShardingInfo}  # VideoDecoder
-=======
         "sharding_info": sharding_info}  # VideoDecoder
->>>>>>> fc5c1cfd
     videos = b.videoDecoder(
         Pipeline._current_pipeline._handle, *(kwargs_pybind_decoder.values()))
     return (videos)
@@ -303,24 +291,12 @@
         "file_list_frame_num": file_list_frame_num}  # VideoMetaDataReader
     meta_data = b.videoMetaDataReader(
         Pipeline._current_pipeline._handle, *(kwargs_pybind_reader.values()))
-<<<<<<< HEAD
-    RocalShardingInfo = b.RocalShardingInfo()
-    RocalShardingInfo.last_batch_policy = last_batch_policy
-    RocalShardingInfo.pad_last_batch_repeated =  pad_last_batch_repeated
-    RocalShardingInfo.stick_to_shard = stick_to_shard
-    RocalShardingInfo.shard_size = shard_size
-=======
     sharding_info = b.RocalShardingInfo(last_batch_policy, pad_last_batch_repeated, stick_to_shard, shard_size)
->>>>>>> fc5c1cfd
     kwargs_pybind_decoder = {"source_path": file_root, "color_format": image_type, "decoder_mode": decoder_mode, "shard_count": num_shards,
                              "sequence_length": sequence_length, "resize_width": resize_width, "resize_height": resize_height,
                              "shuffle": random_shuffle, "is_output": False, "loop": False, "frame_step": step, "frame_stride": stride,
                              "file_list_frame_num": file_list_frame_num, "scaling_mode": scaling_mode, "max_size": max_size,
-<<<<<<< HEAD
-                             "resize_shorter": resize_shorter, "resize_longer": resize_longer, "interpolation_type": interpolation_type, "sharding_info": RocalShardingInfo}
-=======
                              "resize_shorter": resize_shorter, "resize_longer": resize_longer, "interpolation_type": interpolation_type, "sharding_info": sharding_info}
->>>>>>> fc5c1cfd
     videos = b.videoDecoderResize(
         Pipeline._current_pipeline._handle, *(kwargs_pybind_decoder.values()))
     return (videos, meta_data)
@@ -342,15 +318,7 @@
         @return    list of loaded image sequences.
     """
     Pipeline._current_pipeline._reader = "SequenceReader"
-<<<<<<< HEAD
-    RocalShardingInfo = b.RocalShardingInfo()
-    RocalShardingInfo.last_batch_policy = last_batch_policy
-    RocalShardingInfo.pad_last_batch_repeated =  pad_last_batch_repeated
-    RocalShardingInfo.stick_to_shard = stick_to_shard
-    RocalShardingInfo.shard_size = shard_size
-=======
     sharding_info = b.RocalShardingInfo(last_batch_policy, pad_last_batch_repeated, stick_to_shard, shard_size)
->>>>>>> fc5c1cfd
     # Output
     
     kwargs_pybind = {
@@ -363,11 +331,7 @@
         "loop": False,
         "frame_step": step,
         "frame_stride": stride,
-<<<<<<< HEAD
-        "sharding_info": RocalShardingInfo}
-=======
         "sharding_info": sharding_info}
->>>>>>> fc5c1cfd
     frames = b.sequenceReader(
         Pipeline._current_pipeline._handle, *(kwargs_pybind.values()))
     return (frames)
