--- conflicted
+++ resolved
@@ -363,21 +363,10 @@
 
     Pipeline._current_pipeline._reader = "NumpyReader"
     Pipeline._current_pipeline._last_batch_policy = last_batch_policy
-<<<<<<< HEAD
-    RocalShardingInfo = b.RocalShardingInfo()
-    RocalShardingInfo.last_batch_policy = last_batch_policy
-    RocalShardingInfo.pad_last_batch_repeated =  pad_last_batch
-    RocalShardingInfo.stick_to_shard = stick_to_shard
-    RocalShardingInfo.shard_size = shard_size
-    # Output
-    kwargs_pybind = {"source_path": file_root, "files": files, "is_output": False, "shuffle": random_shuffle,
-                     "loop": False, "shard_id": shard_id, "shard_count": num_shards, "seed": seed, "sharding_info": RocalShardingInfo}
-=======
     sharding_info = b.RocalShardingInfo(last_batch_policy, pad_last_batch, stick_to_shard, shard_size)
     # Output
     kwargs_pybind = {"source_path": file_root, "files": files, "is_output": False, "shuffle": random_shuffle,
                      "loop": False, "shard_id": shard_id, "shard_count": num_shards, "seed": seed, "sharding_info": sharding_info}
->>>>>>> d71ac5fb
     numpy_reader_output = b.numpyReaderSourceShard(
         Pipeline._current_pipeline._handle, *(kwargs_pybind.values()))
     return (numpy_reader_output)